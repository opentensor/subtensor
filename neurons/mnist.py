"""Training a MNIST Neuron.
This file demonstrates a training pipeline for an MNIST Neuron.
Example:
        $ python examples/mnis.py
"""
import argparse
import math
import time
import torch
from termcolor import colored
import torch.nn.functional as F
import torch.optim as optim
import torchvision
import torchvision.transforms as transforms
import os

from munch import Munch
from loguru import logger

import bittensor
from bittensor import Session
<<<<<<< HEAD
from bittensor.utils.logging import log_outputs, log_batch_weights, log_chain_weights, log_request_sizes, log_return_codes, log_ranks, log_incentive, log_dendrite_success_times
=======
from bittensor.utils.logging import (log_outputs, log_batch_weights, log_chain_weights, log_request_sizes)
>>>>>>> 25e96010
from bittensor.subtensor import Keypair
from bittensor.config import Config
from bittensor.synapse import Synapse
from bittensor.synapses.ffnn import FFNNSynapse

def add_args(parser: argparse.ArgumentParser) -> argparse.ArgumentParser:    
    parser.add_argument('--neuron.datapath', default='data/', type=str, 
                        help='Path to load and save data.')
    parser.add_argument('--neuron.learning_rate', default=0.01, type=float, 
                        help='Training initial learning rate.')
    parser.add_argument('--neuron.momentum', default=0.9, type=float, 
                        help='Training initial momentum for SGD.')
    parser.add_argument('--neuron.batch_size_train', default=64, type=int, 
                        help='Training batch size.')
    parser.add_argument('--neuron.batch_size_test', default=64, type=int, 
                        help='Testing batch size.')
    parser.add_argument('--neuron.log_interval', default=10, type=int, 
                        help='Batches until neuron prints log statements.')
    parser.add_argument('--neuron.sync_interval', default=100, type=int, 
                        help='Batches before we we sync with chain and emit new weights.')
    parser.add_argument('--neuron.priority_interval', default=100, type=int, 
                        help='Batches until the neuron updates its axon call priority')
    parser.add_argument('--neuron.name', default='mnist', type=str, help='Trials for this neuron go in neuron.datapath / neuron.name')
    parser.add_argument('--neuron.trial_id', default=str(time.time()).split('.')[0], type=str, help='Saved models go in neuron.datapath / neuron.name / neuron.trial_id')
       # Load args from FFNNSynapse.
    parser = FFNNSynapse.add_args(parser)
    return parser

def check_config(config: Munch) -> Munch:
    assert config.neuron.log_interval > 0, "log_interval dimension must positive"
    assert config.neuron.momentum > 0 and config.neuron.momentum < 1, "momentum must be a value between 0 and 1"
    assert config.neuron.batch_size_train > 0, "batch_size_train must a positive value"
    assert config.neuron.batch_size_test > 0, "batch_size_test must a positive value"
    assert config.neuron.learning_rate > 0, "learning rate must be a positive value."
    Config.validate_path_create('neuron.datapath', config.neuron.datapath)
    config = FFNNSynapse.check_config(config)
    return config

def train(
    epoch: int,
    model: Synapse,
    session: Session,
    config: Munch,
    optimizer: optim.Optimizer,
    trainloader: torch.utils.data.DataLoader):

    model.train() # Turn on Dropoutlayers BatchNorm etc.
    weights = None
    history = []
    for batch_idx, (images, targets) in enumerate(trainloader):
        optimizer.zero_grad() # Clear gradients.

        # Syncs chain state and emits learned weights to the chain.
        if batch_idx % config.neuron.sync_interval == 0:
            weights = session.metagraph.sync(weights)

        # Sets the axon server priority.
        # Queries on this axon endpoint are processed from highest to lowest priority.
        if batch_idx % config.neuron.priority_interval == 0:
            weights_to_me = session.metagraph.W[:, 0]
            priority = dict(zip(session.metagraph.public_keys, weights_to_me.tolist()))
            session.axon.set_priority( priority )
     
        # Forward pass.
        output = model(images.to(model.device), torch.LongTensor(targets).to(model.device), remote = True)
        history.append(output)

        # Backprop.
        loss = output.remote_target_loss + output.distillation_loss
        loss.backward()
        optimizer.step()

        # Update weights.
        batch_weights = F.softmax(torch.mean(output.weights, axis=0), dim=0)
        weights = (1 - 0.05) * weights + 0.05 * batch_weights
        weights = weights / torch.sum(weights)

        # Logs:
        if (batch_idx + 1) % config.neuron.log_interval == 0: 
            total_examples = len(trainloader) * config.neuron.batch_size_train
            processed = ((batch_idx + 1) * config.neuron.batch_size_train)
            progress = (100. * processed) / total_examples
            logger.info('Epoch: {} [{}/{} ({})]', 
                        colored('{}'.format(epoch), 'blue'), 
                        colored('{}'.format(processed), 'green'), 
                        colored('{}'.format(total_examples), 'red'),
                        colored('{:.2f}%'.format(progress), 'green'))
            log_outputs(history)
            log_batch_weights(session, history)
            log_chain_weights(session)
            log_incentive(session)
            log_ranks(session)
            log_request_sizes(session, history)
<<<<<<< HEAD
            log_return_codes(session, history)
            log_dendrite_success_times( session )
=======
>>>>>>> 25e96010
            history = []

def test ( 
    model: Synapse,
    session: Session,
    testloader: torch.utils.data.DataLoader,
    num_tests: int):

    model.eval() # Turns off Dropoutlayers, BatchNorm etc.
    with torch.no_grad(): # Turns off gradient computation for inference speed up.
        loss = 0.0
        correct = 0.0
        for _, (images, labels) in enumerate(testloader):                
            # Compute full pass and get loss.
            outputs = model.forward(images.to(model.device), torch.LongTensor(labels).to(model.device), remote = False)
            loss = loss + outputs.loss
            
            # Count accurate predictions.
            max_logit = outputs.local_target.data.max(1, keepdim=True)[1]
            correct = correct + max_logit.eq( labels.data.view_as(max_logit) ).sum()
    
    # Log results.
    n = num_tests * config.neuron.batch_size_test
    loss /= n
    accuracy = (100. * correct) / n
    logger.info('Test set: Avg. loss: {:.4f}, Accuracy: {}/{} ({:.0f}%)\n'.format(loss, correct, num_tests, accuracy))  
    session.tbwriter.write_loss('test loss', loss)
    session.tbwriter.write_accuracy('test accuracy', accuracy)
    return loss, accuracy

def main(config: Munch, session: Session):
    device = torch.device("cuda" if torch.cuda.is_available() else "cpu")
    # Build local synapse to serve on the network.
    model = FFNNSynapse(config, session)
    model.to( device ) # Set model to device.
    session.serve( model.deepcopy() )

    # Build the optimizer.
    optimizer = optim.SGD(model.parameters(), lr=config.neuron.learning_rate, momentum=config.neuron.momentum)
    scheduler = torch.optim.lr_scheduler.StepLR(optimizer, step_size=10.0, gamma=0.1)

    train_data = torchvision.datasets.MNIST(root = config.neuron.datapath + "datasets/", train=True, download=True, transform=transforms.ToTensor())
    trainloader = torch.utils.data.DataLoader(train_data, batch_size = config.neuron.batch_size_train, shuffle=True, num_workers=2)
    test_data = torchvision.datasets.MNIST(root = config.neuron.datapath + "datasets/", train=False, download=True, transform=transforms.ToTensor())
    testloader = torch.utils.data.DataLoader(test_data, batch_size = config.neuron.batch_size_test, shuffle=False, num_workers=2)
    
    # Create directory if it does not exist.
    data_directory = '{}/{}/{}'.format(config.neuron.datapath, config.neuron.name, config.neuron.trial_id)
    if not os.path.exists(data_directory):
        os.makedirs(data_directory)

    epoch = 0
    best_test_loss = math.inf
    while True:
        # Train model
        train( 
            epoch = epoch,
            model = model,
            session = session,
            config = config,
            optimizer = optimizer,
            trainloader = trainloader
        )
        scheduler.step()

        # Test model.
<<<<<<< HEAD
        test_loss, _ = test( 
            epoch = epoch,
=======
        test_loss, test_accuracy = test( 
>>>>>>> 25e96010
            model = model,
            session = session,
            testloader = testloader,
            num_tests = len(test_data),
        )

        # Save best model. 
        if test_loss < best_test_loss:
            best_test_loss = test_loss # Update best loss.
            # Save and serve the new best local model.

            logger.info( 'Saving/Serving model: epoch: {}, accuracy: {}, loss: {}, path: {}/{}/{}/model.torch'.format(epoch, test_accuracy, best_test_loss, config.neuron.datapath, config.neuron.name, config.neuron.trial_id))
            torch.save( {'epoch': epoch, 'model': model.state_dict(), 'loss': best_test_loss},"{}/{}/{}/model.torch".format(config.neuron.datapath , config.neuron.name, config.neuron.trial_id))
            # Save experiment metrics
            session.serve( model.deepcopy() )

        epoch += 1

if __name__ == "__main__":
    # 1. Load bittensor config.
    parser = argparse.ArgumentParser()
    parser = add_args(parser)
    config = Config.load(parser)
    config = check_config(config)
    logger.info(Config.toString(config))

    # 2. Load Keypair.
    mnemonic = Keypair.generate_mnemonic()
    keypair = Keypair.create_from_mnemonic(mnemonic)
   
    # 3. Load Session.
    session = bittensor.init(config, keypair)

    # 4. Start Neuron.
    with session:
        main(config, session)
<|MERGE_RESOLUTION|>--- conflicted
+++ resolved
@@ -19,11 +19,7 @@
 
 import bittensor
 from bittensor import Session
-<<<<<<< HEAD
 from bittensor.utils.logging import log_outputs, log_batch_weights, log_chain_weights, log_request_sizes, log_return_codes, log_ranks, log_incentive, log_dendrite_success_times
-=======
-from bittensor.utils.logging import (log_outputs, log_batch_weights, log_chain_weights, log_request_sizes)
->>>>>>> 25e96010
 from bittensor.subtensor import Keypair
 from bittensor.config import Config
 from bittensor.synapse import Synapse
@@ -117,11 +113,8 @@
             log_incentive(session)
             log_ranks(session)
             log_request_sizes(session, history)
-<<<<<<< HEAD
             log_return_codes(session, history)
             log_dendrite_success_times( session )
-=======
->>>>>>> 25e96010
             history = []
 
 def test ( 
@@ -188,12 +181,8 @@
         scheduler.step()
 
         # Test model.
-<<<<<<< HEAD
         test_loss, _ = test( 
             epoch = epoch,
-=======
-        test_loss, test_accuracy = test( 
->>>>>>> 25e96010
             model = model,
             session = session,
             testloader = testloader,
