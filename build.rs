use rayon::prelude::*;
use std::{env, fs, path::Path, str::FromStr, sync::mpsc::channel};
use subtensor_code_coverage::collect_rust_files;

use subtensor_linting::*;

fn main() {
    // need to list all rust directories here
    println!("cargo:rerun-if-changed=pallets");
    println!("cargo:rerun-if-changed=node");
    println!("cargo:rerun-if-changed=runtime");
    println!("cargo:rerun-if-changed=build.rs");
    println!("cargo:rerun-if-changed=src");
    println!("cargo:rerun-if-changed=support");
    // Get the root directory of the workspace
    let workspace_root = env::var("CARGO_MANIFEST_DIR").unwrap();
    let workspace_root = Path::new(&workspace_root);

    // Collect all Rust source files in the workspace
    let rust_files = collect_rust_files(workspace_root);

    // Generate code coverage report
    subtensor_code_coverage::analyze_files(&rust_files, workspace_root);

    // Channel used to communicate errors back to the main thread from the parallel processing
    // as we process each Rust file
    let (tx, rx) = channel();

    // Parse each rust file with syn and run the linting suite on it in parallel
    rust_files.par_iter().for_each_with(tx.clone(), |tx, file| {
        let Ok(content) = fs::read_to_string(file) else {
            return;
        };
        let Ok(parsed_tokens) = proc_macro2::TokenStream::from_str(&content) else {
            return;
        };
        let Ok(parsed_file) = syn::parse2::<syn::File>(parsed_tokens) else {
            return;
        };

        let track_lint = |result: Result| {
            let Err(errors) = result else {
                return;
            };
            let relative_path = file.strip_prefix(workspace_root).unwrap_or(file.as_path());
            for error in errors {
                let loc = error.span().start();
                let file_path = relative_path.display();
                // note that spans can't go across thread boundaries so we serialize here and send a String
                tx.send(format!(
                    "cargo:warning={}:{}:{}: {}",
                    file_path, loc.line, loc.column, error,
                ))
                .unwrap();
            }
        };

<<<<<<< HEAD
        track_lint(DisallowV1Benchmarks::lint(&parsed_file));
=======
        track_lint(ForbidAsPrimitiveConversion::lint(&parsed_file));
>>>>>>> 76eee084
        track_lint(RequireFreezeStruct::lint(&parsed_file));
        track_lint(RequireExplicitPalletIndex::lint(&parsed_file));
    });

    // Collect and print all errors after the parallel processing is done
    drop(tx); // Close the sending end of the channel

    for error in rx {
        println!("{error}");
    }
}<|MERGE_RESOLUTION|>--- conflicted
+++ resolved
@@ -55,11 +55,8 @@
             }
         };
 
-<<<<<<< HEAD
         track_lint(DisallowV1Benchmarks::lint(&parsed_file));
-=======
         track_lint(ForbidAsPrimitiveConversion::lint(&parsed_file));
->>>>>>> 76eee084
         track_lint(RequireFreezeStruct::lint(&parsed_file));
         track_lint(RequireExplicitPalletIndex::lint(&parsed_file));
     });
