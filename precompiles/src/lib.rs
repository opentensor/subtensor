#![cfg_attr(not(feature = "std"), no_std)]

extern crate alloc;

use core::marker::PhantomData;

use fp_evm::{ExitError, PrecompileFailure};
use frame_support::{
    dispatch::{GetDispatchInfo, PostDispatchInfo},
    pallet_prelude::Decode,
};
use pallet_evm::{
    AddressMapping, IsPrecompileResult, Precompile, PrecompileHandle, PrecompileResult,
    PrecompileSet,
};
use pallet_evm_precompile_bn128::{Bn128Add, Bn128Mul, Bn128Pairing};
use pallet_evm_precompile_dispatch::Dispatch;
use pallet_evm_precompile_modexp::Modexp;
use pallet_evm_precompile_sha3fips::Sha3FIPS256;
use pallet_evm_precompile_simple::{ECRecover, ECRecoverPublicKey, Identity, Ripemd160, Sha256};
use sp_core::{H160, U256, crypto::ByteArray};
use sp_runtime::traits::Dispatchable;
use sp_runtime::traits::StaticLookup;
use subtensor_runtime_common::ProxyType;

use pallet_admin_utils::PrecompileEnum;

use crate::alpha::*;
use crate::balance_transfer::*;
use crate::crowdloan::*;
use crate::ed25519::*;
use crate::extensions::*;
use crate::leasing::*;
use crate::metagraph::*;
use crate::neuron::*;
use crate::pure_proxy::*;
use crate::sr25519::*;
use crate::staking::*;
use crate::storage_query::*;
use crate::subnet::*;
use crate::uid_lookup::*;

mod alpha;
mod balance_transfer;
mod crowdloan;
mod ed25519;
mod extensions;
mod leasing;
mod metagraph;
mod neuron;
mod pure_proxy;
mod sr25519;
mod staking;
mod storage_query;
mod subnet;
mod uid_lookup;
pub struct Precompiles<R>(PhantomData<R>);

impl<R> Default for Precompiles<R>
where
    R: frame_system::Config
        + pallet_evm::Config
        + pallet_balances::Config
        + pallet_admin_utils::Config
        + pallet_subtensor::Config
        + pallet_subtensor_swap::Config
        + pallet_proxy::Config<ProxyType = ProxyType>
        + pallet_crowdloan::Config,
    R::AccountId: From<[u8; 32]> + ByteArray + Into<[u8; 32]>,
    <R as frame_system::Config>::RuntimeCall: From<pallet_subtensor::Call<R>>
        + From<pallet_proxy::Call<R>>
        + From<pallet_balances::Call<R>>
        + From<pallet_admin_utils::Call<R>>
        + From<pallet_crowdloan::Call<R>>
        + GetDispatchInfo
        + Dispatchable<PostInfo = PostDispatchInfo>,
    <R as pallet_evm::Config>::AddressMapping: AddressMapping<R::AccountId>,
    <R as pallet_balances::Config>::Balance: TryFrom<U256>,
    <<R as frame_system::Config>::Lookup as StaticLookup>::Source: From<R::AccountId>,
{
    fn default() -> Self {
        Self::new()
    }
}

impl<R> Precompiles<R>
where
    R: frame_system::Config
        + pallet_evm::Config
        + pallet_balances::Config
        + pallet_admin_utils::Config
        + pallet_subtensor::Config
        + pallet_subtensor_swap::Config
        + pallet_proxy::Config<ProxyType = ProxyType>
        + pallet_crowdloan::Config,
    R::AccountId: From<[u8; 32]> + ByteArray + Into<[u8; 32]>,
    <R as frame_system::Config>::RuntimeCall: From<pallet_subtensor::Call<R>>
        + From<pallet_proxy::Call<R>>
        + From<pallet_balances::Call<R>>
        + From<pallet_admin_utils::Call<R>>
        + From<pallet_crowdloan::Call<R>>
        + GetDispatchInfo
        + Dispatchable<PostInfo = PostDispatchInfo>,
    <R as pallet_evm::Config>::AddressMapping: AddressMapping<R::AccountId>,
    <R as pallet_balances::Config>::Balance: TryFrom<U256>,
    <<R as frame_system::Config>::Lookup as StaticLookup>::Source: From<R::AccountId>,
{
    pub fn new() -> Self {
        Self(Default::default())
    }

<<<<<<< HEAD
    pub fn used_addresses() -> [H160; 22] {
=======
    pub fn used_addresses() -> [H160; 24] {
>>>>>>> 1367c341
        [
            hash(1),
            hash(2),
            hash(3),
            hash(4),
            hash(5),
            hash(6),
            hash(7),
            hash(8),
            hash(9),
            hash(1024),
            hash(1025),
            hash(Ed25519Verify::<R::AccountId>::INDEX),
            hash(Sr25519Verify::<R::AccountId>::INDEX),
            hash(BalanceTransferPrecompile::<R>::INDEX),
            hash(StakingPrecompile::<R>::INDEX),
            hash(SubnetPrecompile::<R>::INDEX),
            hash(MetagraphPrecompile::<R>::INDEX),
            hash(NeuronPrecompile::<R>::INDEX),
            hash(StakingPrecompileV2::<R>::INDEX),
            hash(StorageQueryPrecompile::<R>::INDEX),
            hash(UidLookupPrecompile::<R>::INDEX),
            hash(AlphaPrecompile::<R>::INDEX),
            hash(CrowdloanPrecompile::<R>::INDEX),
            hash(LeasingPrecompile::<R>::INDEX),
            hash(PureProxyPrecompile::<R>::INDEX),
        ]
    }
}
impl<R> PrecompileSet for Precompiles<R>
where
    R: frame_system::Config
        + pallet_evm::Config
        + pallet_balances::Config
        + pallet_admin_utils::Config
        + pallet_subtensor::Config
        + pallet_subtensor_swap::Config
        + pallet_proxy::Config<ProxyType = ProxyType>
        + pallet_crowdloan::Config,
    R::AccountId: From<[u8; 32]> + ByteArray + Into<[u8; 32]>,
    <R as frame_system::Config>::RuntimeCall: From<pallet_subtensor::Call<R>>
        + From<pallet_proxy::Call<R>>
        + From<pallet_balances::Call<R>>
        + From<pallet_admin_utils::Call<R>>
        + From<pallet_crowdloan::Call<R>>
        + GetDispatchInfo
        + Dispatchable<PostInfo = PostDispatchInfo>
        + Decode,
    <<R as frame_system::Config>::RuntimeCall as Dispatchable>::RuntimeOrigin:
        From<Option<pallet_evm::AccountIdOf<R>>>,
    <R as pallet_evm::Config>::AddressMapping: AddressMapping<R::AccountId>,
    <R as pallet_balances::Config>::Balance: TryFrom<U256>,
    <<R as frame_system::Config>::Lookup as StaticLookup>::Source: From<R::AccountId>,
{
    fn execute(&self, handle: &mut impl PrecompileHandle) -> Option<PrecompileResult> {
        match handle.code_address() {
            // Ethereum precompiles :
            a if a == hash(1) => Some(ECRecover::execute(handle)),
            a if a == hash(2) => Some(Sha256::execute(handle)),
            a if a == hash(3) => Some(Ripemd160::execute(handle)),
            a if a == hash(4) => Some(Identity::execute(handle)),
            a if a == hash(5) => Some(Modexp::execute(handle)),
            a if a == hash(6) => Some(Dispatch::<R>::execute(handle)),
            a if a == hash(7) => Some(Bn128Mul::execute(handle)),
            a if a == hash(8) => Some(Bn128Pairing::execute(handle)),
            a if a == hash(9) => Some(Bn128Add::execute(handle)),
            // Non-Frontier specific nor Ethereum precompiles :
            a if a == hash(1024) => Some(Sha3FIPS256::execute(handle)),
            a if a == hash(1025) => Some(ECRecoverPublicKey::execute(handle)),
            a if a == hash(Ed25519Verify::<R::AccountId>::INDEX) => {
                Some(Ed25519Verify::<R::AccountId>::execute(handle))
            }
            a if a == hash(Sr25519Verify::<R::AccountId>::INDEX) => {
                Some(Sr25519Verify::<R::AccountId>::execute(handle))
            }
            // Subtensor specific precompiles :
            a if a == hash(BalanceTransferPrecompile::<R>::INDEX) => {
                BalanceTransferPrecompile::<R>::try_execute::<R>(
                    handle,
                    PrecompileEnum::BalanceTransfer,
                )
            }
            a if a == hash(StakingPrecompile::<R>::INDEX) => {
                StakingPrecompile::<R>::try_execute::<R>(handle, PrecompileEnum::Staking)
            }
            a if a == hash(StakingPrecompileV2::<R>::INDEX) => {
                StakingPrecompileV2::<R>::try_execute::<R>(handle, PrecompileEnum::Staking)
            }
            a if a == hash(SubnetPrecompile::<R>::INDEX) => {
                SubnetPrecompile::<R>::try_execute::<R>(handle, PrecompileEnum::Subnet)
            }
            a if a == hash(MetagraphPrecompile::<R>::INDEX) => {
                MetagraphPrecompile::<R>::try_execute::<R>(handle, PrecompileEnum::Metagraph)
            }
            a if a == hash(NeuronPrecompile::<R>::INDEX) => {
                NeuronPrecompile::<R>::try_execute::<R>(handle, PrecompileEnum::Neuron)
            }
            a if a == hash(UidLookupPrecompile::<R>::INDEX) => {
                UidLookupPrecompile::<R>::try_execute::<R>(handle, PrecompileEnum::UidLookup)
            }
            a if a == hash(StorageQueryPrecompile::<R>::INDEX) => {
                Some(StorageQueryPrecompile::<R>::execute(handle))
            }
            a if a == hash(AlphaPrecompile::<R>::INDEX) => {
                AlphaPrecompile::<R>::try_execute::<R>(handle, PrecompileEnum::Alpha)
            }
            a if a == hash(CrowdloanPrecompile::<R>::INDEX) => {
                CrowdloanPrecompile::<R>::try_execute::<R>(handle, PrecompileEnum::Crowdloan)
            }
            a if a == hash(LeasingPrecompile::<R>::INDEX) => {
                LeasingPrecompile::<R>::try_execute::<R>(handle, PrecompileEnum::Leasing)
            }
            a if a == hash(PureProxyPrecompile::<R>::INDEX) => {
                PureProxyPrecompile::<R>::try_execute::<R>(handle, PrecompileEnum::PureProxy)
            }
            _ => None,
        }
    }

    fn is_precompile(&self, address: H160, _gas: u64) -> IsPrecompileResult {
        IsPrecompileResult::Answer {
            is_precompile: Self::used_addresses().contains(&address),
            extra_cost: 0,
        }
    }
}

fn hash(a: u64) -> H160 {
    H160::from_low_u64_be(a)
}

/*
 *
 * This is used to parse a slice from bytes with PrecompileFailure as Error
 *
 */
fn parse_slice(data: &[u8], from: usize, to: usize) -> Result<&[u8], PrecompileFailure> {
    let maybe_slice = data.get(from..to);
    if let Some(slice) = maybe_slice {
        Ok(slice)
    } else {
        log::error!(
            "fail to get slice from data, {:?}, from {}, to {}",
            &data,
            from,
            to
        );
        Err(PrecompileFailure::Error {
            exit_status: ExitError::InvalidRange,
        })
    }
}<|MERGE_RESOLUTION|>--- conflicted
+++ resolved
@@ -109,11 +109,7 @@
         Self(Default::default())
     }
 
-<<<<<<< HEAD
-    pub fn used_addresses() -> [H160; 22] {
-=======
-    pub fn used_addresses() -> [H160; 24] {
->>>>>>> 1367c341
+    pub fn used_addresses() -> [H160; 25] {
         [
             hash(1),
             hash(2),
