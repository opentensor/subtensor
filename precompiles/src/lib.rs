#![cfg_attr(not(feature = "std"), no_std)]

extern crate alloc;

use core::marker::PhantomData;

use fp_evm::{ExitError, PrecompileFailure};
use frame_support::{
    dispatch::{GetDispatchInfo, PostDispatchInfo},
    pallet_prelude::Decode,
};
use pallet_evm::{
    AddressMapping, IsPrecompileResult, Precompile, PrecompileHandle, PrecompileResult,
    PrecompileSet,
};
use pallet_evm_precompile_bn128::{Bn128Add, Bn128Mul, Bn128Pairing};
use pallet_evm_precompile_dispatch::Dispatch;
use pallet_evm_precompile_modexp::Modexp;
use pallet_evm_precompile_sha3fips::Sha3FIPS256;
use pallet_evm_precompile_simple::{ECRecover, ECRecoverPublicKey, Identity, Ripemd160, Sha256};
use sp_core::{H160, U256, crypto::ByteArray};
use sp_runtime::traits::Dispatchable;
use sp_runtime::traits::StaticLookup;
use subtensor_runtime_common::ProxyType;

use pallet_admin_utils::PrecompileEnum;

use crate::alpha::*;
use crate::balance_transfer::*;
use crate::blake2_128::*;
use crate::crowdloan::*;
use crate::ed25519::*;
use crate::extensions::*;
use crate::leasing::*;
use crate::metagraph::*;
use crate::neuron::*;
use crate::sr25519::*;
use crate::staking::*;
use crate::storage_query::*;
use crate::subnet::*;
use crate::uid_lookup::*;

mod alpha;
mod balance_transfer;
mod blake2_128;
mod crowdloan;
mod ed25519;
mod extensions;
mod leasing;
mod metagraph;
mod neuron;
mod sr25519;
mod staking;
mod storage_query;
mod subnet;
mod uid_lookup;
pub struct Precompiles<R>(PhantomData<R>);

impl<R> Default for Precompiles<R>
where
    R: frame_system::Config
        + pallet_evm::Config
        + pallet_balances::Config
        + pallet_admin_utils::Config
        + pallet_subtensor::Config
        + pallet_subtensor_swap::Config
        + pallet_proxy::Config<ProxyType = ProxyType>
        + pallet_crowdloan::Config,
    R::AccountId: From<[u8; 32]> + ByteArray + Into<[u8; 32]>,
    <R as frame_system::Config>::RuntimeCall: From<pallet_subtensor::Call<R>>
        + From<pallet_proxy::Call<R>>
        + From<pallet_balances::Call<R>>
        + From<pallet_admin_utils::Call<R>>
        + From<pallet_crowdloan::Call<R>>
        + GetDispatchInfo
        + Dispatchable<PostInfo = PostDispatchInfo>,
    <R as pallet_evm::Config>::AddressMapping: AddressMapping<R::AccountId>,
    <R as pallet_balances::Config>::Balance: TryFrom<U256>,
    <<R as frame_system::Config>::Lookup as StaticLookup>::Source: From<R::AccountId>,
{
    fn default() -> Self {
        Self::new()
    }
}

impl<R> Precompiles<R>
where
    R: frame_system::Config
        + pallet_evm::Config
        + pallet_balances::Config
        + pallet_admin_utils::Config
        + pallet_subtensor::Config
        + pallet_subtensor_swap::Config
        + pallet_proxy::Config<ProxyType = ProxyType>
        + pallet_crowdloan::Config,
    R::AccountId: From<[u8; 32]> + ByteArray + Into<[u8; 32]>,
    <R as frame_system::Config>::RuntimeCall: From<pallet_subtensor::Call<R>>
        + From<pallet_proxy::Call<R>>
        + From<pallet_balances::Call<R>>
        + From<pallet_admin_utils::Call<R>>
        + From<pallet_crowdloan::Call<R>>
        + GetDispatchInfo
        + Dispatchable<PostInfo = PostDispatchInfo>,
    <R as pallet_evm::Config>::AddressMapping: AddressMapping<R::AccountId>,
    <R as pallet_balances::Config>::Balance: TryFrom<U256>,
    <<R as frame_system::Config>::Lookup as StaticLookup>::Source: From<R::AccountId>,
{
    pub fn new() -> Self {
        Self(Default::default())
    }

<<<<<<< HEAD
    pub fn used_addresses() -> [H160; 25] {
=======
    pub fn used_addresses() -> [H160; 24] {
>>>>>>> 1367c341
        [
            hash(1),
            hash(2),
            hash(3),
            hash(4),
            hash(5),
            hash(6),
            hash(7),
            hash(8),
            hash(9),
<<<<<<< HEAD
            hash(10),
=======
>>>>>>> 1367c341
            hash(1024),
            hash(1025),
            hash(Ed25519Verify::<R::AccountId>::INDEX),
            hash(Sr25519Verify::<R::AccountId>::INDEX),
            hash(BalanceTransferPrecompile::<R>::INDEX),
            hash(StakingPrecompile::<R>::INDEX),
            hash(SubnetPrecompile::<R>::INDEX),
            hash(MetagraphPrecompile::<R>::INDEX),
            hash(NeuronPrecompile::<R>::INDEX),
            hash(StakingPrecompileV2::<R>::INDEX),
            hash(StorageQueryPrecompile::<R>::INDEX),
            hash(UidLookupPrecompile::<R>::INDEX),
            hash(AlphaPrecompile::<R>::INDEX),
            hash(CrowdloanPrecompile::<R>::INDEX),
            hash(LeasingPrecompile::<R>::INDEX),
        ]
    }
}
impl<R> PrecompileSet for Precompiles<R>
where
    R: frame_system::Config
        + pallet_evm::Config
        + pallet_balances::Config
        + pallet_admin_utils::Config
        + pallet_subtensor::Config
        + pallet_subtensor_swap::Config
        + pallet_proxy::Config<ProxyType = ProxyType>
        + pallet_crowdloan::Config,
    R::AccountId: From<[u8; 32]> + ByteArray + Into<[u8; 32]>,
    <R as frame_system::Config>::RuntimeCall: From<pallet_subtensor::Call<R>>
        + From<pallet_proxy::Call<R>>
        + From<pallet_balances::Call<R>>
        + From<pallet_admin_utils::Call<R>>
        + From<pallet_crowdloan::Call<R>>
        + GetDispatchInfo
        + Dispatchable<PostInfo = PostDispatchInfo>
        + Decode,
    <<R as frame_system::Config>::RuntimeCall as Dispatchable>::RuntimeOrigin:
        From<Option<pallet_evm::AccountIdOf<R>>>,
    <R as pallet_evm::Config>::AddressMapping: AddressMapping<R::AccountId>,
    <R as pallet_balances::Config>::Balance: TryFrom<U256>,
    <<R as frame_system::Config>::Lookup as StaticLookup>::Source: From<R::AccountId>,
{
    fn execute(&self, handle: &mut impl PrecompileHandle) -> Option<PrecompileResult> {
        match handle.code_address() {
            // Ethereum precompiles :
            a if a == hash(1) => Some(ECRecover::execute(handle)),
            a if a == hash(2) => Some(Sha256::execute(handle)),
            a if a == hash(3) => Some(Ripemd160::execute(handle)),
            a if a == hash(4) => Some(Identity::execute(handle)),
            a if a == hash(5) => Some(Modexp::execute(handle)),
            a if a == hash(6) => Some(Dispatch::<R>::execute(handle)),
            a if a == hash(7) => Some(Bn128Mul::execute(handle)),
            a if a == hash(8) => Some(Bn128Pairing::execute(handle)),
            a if a == hash(9) => Some(Bn128Add::execute(handle)),
<<<<<<< HEAD
            a if a == hash(10) => Some(BlakeTwo128::execute(handle)),
=======
>>>>>>> 1367c341
            // Non-Frontier specific nor Ethereum precompiles :
            a if a == hash(1024) => Some(Sha3FIPS256::execute(handle)),
            a if a == hash(1025) => Some(ECRecoverPublicKey::execute(handle)),
            a if a == hash(Ed25519Verify::<R::AccountId>::INDEX) => {
                Some(Ed25519Verify::<R::AccountId>::execute(handle))
            }
            a if a == hash(Sr25519Verify::<R::AccountId>::INDEX) => {
                Some(Sr25519Verify::<R::AccountId>::execute(handle))
            }
            // Subtensor specific precompiles :
            a if a == hash(BalanceTransferPrecompile::<R>::INDEX) => {
                BalanceTransferPrecompile::<R>::try_execute::<R>(
                    handle,
                    PrecompileEnum::BalanceTransfer,
                )
            }
            a if a == hash(StakingPrecompile::<R>::INDEX) => {
                StakingPrecompile::<R>::try_execute::<R>(handle, PrecompileEnum::Staking)
            }
            a if a == hash(StakingPrecompileV2::<R>::INDEX) => {
                StakingPrecompileV2::<R>::try_execute::<R>(handle, PrecompileEnum::Staking)
            }
            a if a == hash(SubnetPrecompile::<R>::INDEX) => {
                SubnetPrecompile::<R>::try_execute::<R>(handle, PrecompileEnum::Subnet)
            }
            a if a == hash(MetagraphPrecompile::<R>::INDEX) => {
                MetagraphPrecompile::<R>::try_execute::<R>(handle, PrecompileEnum::Metagraph)
            }
            a if a == hash(NeuronPrecompile::<R>::INDEX) => {
                NeuronPrecompile::<R>::try_execute::<R>(handle, PrecompileEnum::Neuron)
            }
            a if a == hash(UidLookupPrecompile::<R>::INDEX) => {
                UidLookupPrecompile::<R>::try_execute::<R>(handle, PrecompileEnum::UidLookup)
            }
            a if a == hash(StorageQueryPrecompile::<R>::INDEX) => {
                Some(StorageQueryPrecompile::<R>::execute(handle))
            }
            a if a == hash(AlphaPrecompile::<R>::INDEX) => {
                AlphaPrecompile::<R>::try_execute::<R>(handle, PrecompileEnum::Alpha)
            }
            a if a == hash(CrowdloanPrecompile::<R>::INDEX) => {
                CrowdloanPrecompile::<R>::try_execute::<R>(handle, PrecompileEnum::Crowdloan)
            }
            a if a == hash(LeasingPrecompile::<R>::INDEX) => {
                LeasingPrecompile::<R>::try_execute::<R>(handle, PrecompileEnum::Leasing)
            }
            _ => None,
        }
    }

    fn is_precompile(&self, address: H160, _gas: u64) -> IsPrecompileResult {
        IsPrecompileResult::Answer {
            is_precompile: Self::used_addresses().contains(&address),
            extra_cost: 0,
        }
    }
}

fn hash(a: u64) -> H160 {
    H160::from_low_u64_be(a)
}

/*
 *
 * This is used to parse a slice from bytes with PrecompileFailure as Error
 *
 */
fn parse_slice(data: &[u8], from: usize, to: usize) -> Result<&[u8], PrecompileFailure> {
    let maybe_slice = data.get(from..to);
    if let Some(slice) = maybe_slice {
        Ok(slice)
    } else {
        log::error!(
            "fail to get slice from data, {:?}, from {}, to {}",
            &data,
            from,
            to
        );
        Err(PrecompileFailure::Error {
            exit_status: ExitError::InvalidRange,
        })
    }
}<|MERGE_RESOLUTION|>--- conflicted
+++ resolved
@@ -109,11 +109,7 @@
         Self(Default::default())
     }
 
-<<<<<<< HEAD
     pub fn used_addresses() -> [H160; 25] {
-=======
-    pub fn used_addresses() -> [H160; 24] {
->>>>>>> 1367c341
         [
             hash(1),
             hash(2),
@@ -124,14 +120,8 @@
             hash(7),
             hash(8),
             hash(9),
-<<<<<<< HEAD
             hash(10),
-=======
->>>>>>> 1367c341
-            hash(1024),
             hash(1025),
-            hash(Ed25519Verify::<R::AccountId>::INDEX),
-            hash(Sr25519Verify::<R::AccountId>::INDEX),
             hash(BalanceTransferPrecompile::<R>::INDEX),
             hash(StakingPrecompile::<R>::INDEX),
             hash(SubnetPrecompile::<R>::INDEX),
@@ -183,10 +173,7 @@
             a if a == hash(7) => Some(Bn128Mul::execute(handle)),
             a if a == hash(8) => Some(Bn128Pairing::execute(handle)),
             a if a == hash(9) => Some(Bn128Add::execute(handle)),
-<<<<<<< HEAD
             a if a == hash(10) => Some(BlakeTwo128::execute(handle)),
-=======
->>>>>>> 1367c341
             // Non-Frontier specific nor Ethereum precompiles :
             a if a == hash(1024) => Some(Sha3FIPS256::execute(handle)),
             a if a == hash(1025) => Some(ECRecoverPublicKey::execute(handle)),
