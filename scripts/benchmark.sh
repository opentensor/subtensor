#!/usr/bin/env bash

DEFAULT_BIN_PATH='./target/production/node-subtensor'
BIN_PATH=$DEFAULT_BIN_PATH
TMP_SPEC='temp.json'
OUTPUT_FILE='benchmarking.txt'

# Getting arguments from user
while [[ $# -gt 0 ]]; do
  case $1 in
  -p | --bin-path)
    BIN_PATH="$2"
    shift
    shift
    ;;
  -* | --*)
    echo "Unknown option $1"
    exit 1
    ;;
  *)
    POSITIONAL_ARGS+=("$1")
    shift
    ;;
  esac
done

# Ensure binary exists before node-subtensor executions
if [ ! -f $BIN_PATH ]; then
  if [[ "$DEFAULT_BIN_PATH" == "$BIN_PATH" ]]; then
    cargo build --profile production --features runtime-benchmarks
  else
    echo "Binary '$BIN_PATH' does not exist. You can use -p or --bin-path to specify a different location."
    exit 1
  fi
fi

# Build Temporary Spec
$BIN_PATH build-spec --disable-default-bootnode --raw --chain local >$TMP_SPEC

# Run benchmark
$BIN_PATH benchmark pallet \
<<<<<<< HEAD
    --chain=$TMP_SPEC \
    --wasm-execution=compiled \
    --pallet pallet-admin-utils --extrinsic 'benchmark_revoke_child_singular' \
    --output $OUTPUT_FILE
=======
  --chain=$TMP_SPEC \
  --pallet pallet-subtensor --extrinsic 'benchmark_dissolve_network' \
  --output $OUTPUT_FILE
>>>>>>> c6e10792

rm $TMP_SPEC<|MERGE_RESOLUTION|>--- conflicted
+++ resolved
@@ -39,15 +39,8 @@
 
 # Run benchmark
 $BIN_PATH benchmark pallet \
-<<<<<<< HEAD
-    --chain=$TMP_SPEC \
-    --wasm-execution=compiled \
-    --pallet pallet-admin-utils --extrinsic 'benchmark_revoke_child_singular' \
-    --output $OUTPUT_FILE
-=======
   --chain=$TMP_SPEC \
   --pallet pallet-subtensor --extrinsic 'benchmark_dissolve_network' \
   --output $OUTPUT_FILE
->>>>>>> c6e10792
 
 rm $TMP_SPEC