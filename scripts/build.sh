--- conflicted
+++ resolved
@@ -1,5 +1 @@
-<<<<<<< HEAD
 cargo build --profile production --features "metadata-hash"
-=======
-cargo build --profile production --features "metadata-hash"
->>>>>>> af79b30a
