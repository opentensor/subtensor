[package]
name = "subtensor-runtime-common"
version = "0.1.0"
edition = "2024"
authors = ["Opentensor Foundation <https://github.com/opentensor/>"]
homepage = "https://opentensor.ai/"
publish = false
repository = "https://github.com/opentensor/subtensor/"

[package.metadata.docs.rs]
targets = ["x86_64-unknown-linux-gnu"]

[dependencies]
codec = { workspace = true }
frame-support = { workspace = true }
precompile-utils = { workspace = true }
scale-info = { workspace = true }
serde = { workspace = true }
sp-core = { workspace = true }
<<<<<<< HEAD
=======
sp-runtime = { workspace = true }
>>>>>>> 1f41b5ec
subtensor-macros = { workspace = true }

[lints]
workspace = true

[features]
default = ["std"]
fast-blocks = []
std = [
	"codec/std",
	"frame-support/std",
	"precompile-utils/std",
	"scale-info/std",
	"serde/std",
	"sp-core/std",
	"sp-runtime/std",
]<|MERGE_RESOLUTION|>--- conflicted
+++ resolved
@@ -13,14 +13,10 @@
 [dependencies]
 codec = { workspace = true }
 frame-support = { workspace = true }
-precompile-utils = { workspace = true }
 scale-info = { workspace = true }
 serde = { workspace = true }
 sp-core = { workspace = true }
-<<<<<<< HEAD
-=======
 sp-runtime = { workspace = true }
->>>>>>> 1f41b5ec
 subtensor-macros = { workspace = true }
 
 [lints]
@@ -32,7 +28,6 @@
 std = [
 	"codec/std",
 	"frame-support/std",
-	"precompile-utils/std",
 	"scale-info/std",
 	"serde/std",
 	"sp-core/std",
