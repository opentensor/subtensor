[package]
name = "node-subtensor"
version = "4.0.0-dev"
description = "A fresh FRAME-based Substrate node, ready for hacking."
authors = ["Substrate DevHub <https://github.com/substrate-developer-hub>"]
homepage = "https://substrate.io/"
edition.workspace = true
license = "Unlicense"
publish = false
repository = "https://github.com/opentensor/subtensor"
build = "build.rs"

[lints]
workspace = true

[package.metadata.docs.rs]
targets = ["x86_64-unknown-linux-gnu"]

[[bin]]
name = "node-subtensor"

[dependencies]
async-trait.workspace = true
clap = { workspace = true, features = ["derive"] }
futures = { workspace = true, features = ["thread-pool"] }
serde = { workspace = true, features = ["derive"] }
hex.workspace = true

# Storage import
memmap2.workspace = true
serde_json.workspace = true

sc-cli.workspace = true
sp-core.workspace = true
sc-executor.workspace = true
sc-service.workspace = true
sc-telemetry.workspace = true
sc-keystore.workspace = true
sc-transaction-pool.workspace = true
sc-transaction-pool-api.workspace = true
sc-offchain.workspace = true
sc-network.workspace = true
sc-consensus-aura.workspace = true
sp-consensus-aura.workspace = true
sp-consensus.workspace = true
sc-consensus.workspace = true
sc-consensus-grandpa.workspace = true
sc-consensus-grandpa-rpc.workspace = true
sp-consensus-grandpa.workspace = true
sc-chain-spec-derive.workspace = true
sc-chain-spec.workspace = true
sc-consensus-slots.workspace = true
sc-client-api.workspace = true
sp-runtime.workspace = true
sp-io.workspace = true
sp-timestamp.workspace = true
sp-transaction-pool = { workspace = true, features = ["default"] }
<<<<<<< HEAD
sp-inherents = { workspace = true }
sp-keyring = { workspace = true }
sp-offchain = { workspace = true }
sp-session = { workspace = true }
frame-metadata-hash-extension = { workspace = true }
frame-system = { workspace = true }
pallet-transaction-payment = { workspace = true }
pallet-commitments = { path = "../pallets/commitments" }
pallet-drand = { workspace = true }
sp-crypto-ec-utils = { workspace = true }
sp-keystore = { workspace = true, default-features = false }
cumulus-primitives-proof-size-hostfunction = { workspace = true, default-features = false }
=======
sp-inherents.workspace = true
sp-keyring.workspace = true
sp-offchain.workspace = true
sp-session.workspace = true
frame-metadata-hash-extension.workspace = true
frame-system.workspace = true
pallet-transaction-payment.workspace = true
pallet-commitments.workspace = true
pallet-drand.workspace = true
sp-crypto-ec-utils = { workspace = true, default-features = true, features = [
	"bls12-381",
] }
sp-keystore.workspace = true
cumulus-primitives-proof-size-hostfunction.workspace = true
>>>>>>> a578738f


# These dependencies are used for the subtensor's RPCs
jsonrpsee = { workspace = true, features = ["server"] }
sc-rpc.workspace = true
sp-api.workspace = true
sc-rpc-api.workspace = true
sp-blockchain.workspace = true
sp-block-builder.workspace = true
sc-basic-authorship.workspace = true
substrate-frame-rpc-system.workspace = true
pallet-transaction-payment-rpc.workspace = true
frame-system-rpc-runtime-api.workspace = true
pallet-transaction-payment-rpc-runtime-api.workspace = true

# These dependencies are used for runtime benchmarking
frame-benchmarking.workspace = true
frame-benchmarking-cli.workspace = true

# Needed for Frontier
sc-consensus-manual-seal.workspace = true
sc-network-sync.workspace = true
substrate-prometheus-endpoint.workspace = true

# Frontier
fc-storage.workspace = true
fc-db.workspace = true
fc-consensus.workspace = true
fc-api.workspace = true
fc-rpc = { workspace = true, features = ["rpc-binary-search-estimate"] }
fc-rpc-core.workspace = true
fp-rpc.workspace = true
fc-aura.workspace = true
fc-mapping-sync.workspace = true
fp-consensus.workspace = true
num-traits = { workspace = true, features = ["std"] }

# Local Dependencies
node-subtensor-runtime = { workspace = true, features = ["std"] }
subtensor-runtime-common = { workspace = true, features = ["std"] }
subtensor-custom-rpc = { workspace = true, features = ["std"] }
subtensor-custom-rpc-runtime-api = { workspace = true, features = ["std"] }
pallet-subtensor-swap-rpc = { workspace = true, features = ["std"] }
pallet-subtensor-swap-runtime-api = { workspace = true, features = ["std"] }

[build-dependencies]
substrate-build-script-utils.workspace = true

[features]
default = ["rocksdb", "sql", "txpool"]
sql = ["fc-db/sql", "fc-mapping-sync/sql"]
rocksdb = [
	"sc-service/rocksdb",
	"fc-db/rocksdb",
	"fc-mapping-sync/rocksdb",
	"fc-rpc/rocksdb",
	"frame-benchmarking-cli/rocksdb",
	"sc-cli/rocksdb",
]
fast-runtime = [
	"node-subtensor-runtime/fast-runtime",
	"subtensor-runtime-common/fast-runtime",
]
txpool = ["fc-rpc/txpool", "fc-rpc-core/txpool"]

# Dependencies that are only required if runtime benchmarking should be build.
runtime-benchmarks = [
	"node-subtensor-runtime/runtime-benchmarks",
	"frame-benchmarking/runtime-benchmarks",
	"frame-benchmarking-cli/runtime-benchmarks",
	"frame-system/runtime-benchmarks",
	"sc-service/runtime-benchmarks",
	"sp-runtime/runtime-benchmarks",
	"pallet-commitments/runtime-benchmarks",
	"pallet-drand/runtime-benchmarks",
	"pallet-transaction-payment/runtime-benchmarks",
]
pow-faucet = []

# Enable features that allow the runtime to be tried and debugged. Name might be subject to change
# in the near future.
try-runtime = [
	"node-subtensor-runtime/try-runtime",
	"frame-system/try-runtime",
	"pallet-transaction-payment/try-runtime",
	"sp-runtime/try-runtime",
	"pallet-commitments/try-runtime",
	"pallet-drand/try-runtime",
]

metadata-hash = ["node-subtensor-runtime/metadata-hash"]<|MERGE_RESOLUTION|>--- conflicted
+++ resolved
@@ -55,20 +55,6 @@
 sp-io.workspace = true
 sp-timestamp.workspace = true
 sp-transaction-pool = { workspace = true, features = ["default"] }
-<<<<<<< HEAD
-sp-inherents = { workspace = true }
-sp-keyring = { workspace = true }
-sp-offchain = { workspace = true }
-sp-session = { workspace = true }
-frame-metadata-hash-extension = { workspace = true }
-frame-system = { workspace = true }
-pallet-transaction-payment = { workspace = true }
-pallet-commitments = { path = "../pallets/commitments" }
-pallet-drand = { workspace = true }
-sp-crypto-ec-utils = { workspace = true }
-sp-keystore = { workspace = true, default-features = false }
-cumulus-primitives-proof-size-hostfunction = { workspace = true, default-features = false }
-=======
 sp-inherents.workspace = true
 sp-keyring.workspace = true
 sp-offchain.workspace = true
@@ -83,7 +69,6 @@
 ] }
 sp-keystore.workspace = true
 cumulus-primitives-proof-size-hostfunction.workspace = true
->>>>>>> a578738f
 
 
 # These dependencies are used for the subtensor's RPCs
