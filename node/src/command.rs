use crate::{
    chain_spec,
    cli::{Cli, Subcommand},
    ethereum::db_config_dir,
    service,
};
use fc_db::{kv::frontier_database_dir, DatabaseSource};

use futures::TryFutureExt;
use node_subtensor_runtime::Block;
use sc_cli::SubstrateCli;
use sc_service::{
    config::{ExecutorConfiguration, RpcConfiguration},
    Configuration,
};

impl SubstrateCli for Cli {
    fn impl_name() -> String {
        "Subtensor Node".into()
    }

    fn impl_version() -> String {
        env!("SUBSTRATE_CLI_IMPL_VERSION").into()
    }

    fn description() -> String {
        env!("CARGO_PKG_DESCRIPTION").into()
    }

    fn author() -> String {
        env!("CARGO_PKG_AUTHORS").into()
    }

    fn support_url() -> String {
        "support.anonymous.an".into()
    }

    fn copyright_start_year() -> i32 {
        2017
    }

    fn load_spec(&self, id: &str) -> Result<Box<dyn sc_service::ChainSpec>, String> {
        Ok(match id {
<<<<<<< HEAD
            "local" => Box::new(chain_spec::localnet::localnet_config()?),
            "e2e_test" => Box::new(chain_spec::e2e_test::e2e_test_config()?),
=======
            "dev" => Box::new(chain_spec::localnet::localnet_config(true)?),
            "local" => Box::new(chain_spec::localnet::localnet_config(false)?),
>>>>>>> 55410a37
            "finney" => Box::new(chain_spec::finney::finney_mainnet_config()?),
            "devnet" => Box::new(chain_spec::devnet::devnet_config()?),
            "" | "test_finney" => Box::new(chain_spec::testnet::finney_testnet_config()?),
            path => Box::new(chain_spec::ChainSpec::from_json_file(
                std::path::PathBuf::from(path),
            )?),
        })
    }
}

// Parse and run command line arguments
pub fn run() -> sc_cli::Result<()> {
    let cli = Cli::from_args();

    match &cli.subcommand {
        Some(Subcommand::Key(cmd)) => cmd.run(&cli),
        Some(Subcommand::BuildSpec(cmd)) => {
            let runner = cli.create_runner(cmd)?;
            runner.sync_run(|config| cmd.run(config.chain_spec, config.network))
        }
        Some(Subcommand::CheckBlock(cmd)) => {
            let runner = cli.create_runner(cmd)?;
            runner.async_run(|mut config| {
                let (client, _, import_queue, task_manager, _) =
                    service::new_chain_ops(&mut config, &cli.eth)?;
                Ok((cmd.run(client, import_queue), task_manager))
            })
        }
        Some(Subcommand::ExportBlocks(cmd)) => {
            let runner = cli.create_runner(cmd)?;
            runner.async_run(|mut config| {
                let (client, _, _, task_manager, _) =
                    service::new_chain_ops(&mut config, &cli.eth)?;
                Ok((cmd.run(client, config.database), task_manager))
            })
        }
        Some(Subcommand::ExportState(cmd)) => {
            let runner = cli.create_runner(cmd)?;
            runner.async_run(|mut config| {
                let (client, _, _, task_manager, _) =
                    service::new_chain_ops(&mut config, &cli.eth)?;
                Ok((cmd.run(client, config.chain_spec), task_manager))
            })
        }
        Some(Subcommand::ImportBlocks(cmd)) => {
            let runner = cli.create_runner(cmd)?;
            runner.async_run(|mut config| {
                let (client, _, import_queue, task_manager, _) =
                    service::new_chain_ops(&mut config, &cli.eth)?;
                Ok((cmd.run(client, import_queue), task_manager))
            })
        }
        Some(Subcommand::PurgeChain(cmd)) => {
            let runner = cli.create_runner(cmd)?;
            runner.sync_run(|config| {
                // Remove Frontier offchain db
                let db_config_dir = db_config_dir(&config);
                match cli.eth.frontier_backend_type {
                    crate::ethereum::BackendType::KeyValue => {
                        let frontier_database_config = match config.database {
                            DatabaseSource::RocksDb { .. } => DatabaseSource::RocksDb {
                                path: frontier_database_dir(&db_config_dir, "db"),
                                cache_size: 0,
                            },
                            DatabaseSource::ParityDb { .. } => DatabaseSource::ParityDb {
                                path: frontier_database_dir(&db_config_dir, "paritydb"),
                            },
                            _ => {
                                return Err(format!(
                                    "Cannot purge `{:?}` database",
                                    config.database
                                )
                                .into())
                            }
                        };
                        cmd.run(frontier_database_config)?;
                    }
                    crate::ethereum::BackendType::Sql => {
                        let db_path = db_config_dir.join("sql");
                        match std::fs::remove_dir_all(&db_path) {
                            Ok(_) => {
                                println!("{:?} removed.", &db_path);
                            }
                            Err(ref err) if err.kind() == std::io::ErrorKind::NotFound => {
                                eprintln!("{:?} did not exist.", &db_path);
                            }
                            Err(err) => {
                                return Err(format!(
                                    "Cannot purge `{:?}` database: {:?}",
                                    db_path, err,
                                )
                                .into())
                            }
                        };
                    }
                };
                cmd.run(config.database)
            })
        }
        Some(Subcommand::Revert(cmd)) => {
            let runner = cli.create_runner(cmd)?;
            runner.async_run(|mut config| {
                let (client, backend, _, task_manager, _) =
                    service::new_chain_ops(&mut config, &cli.eth)?;
                let aux_revert = Box::new(move |client, _, blocks| {
                    sc_consensus_grandpa::revert(client, blocks)?;
                    Ok(())
                });
                Ok((cmd.run(client, backend, Some(aux_revert)), task_manager))
            })
        }
        #[cfg(feature = "runtime-benchmarks")]
        Some(Subcommand::Benchmark(cmd)) => {
            use crate::benchmarking::{
                inherent_benchmark_data, RemarkBuilder, TransferKeepAliveBuilder,
            };
            use frame_benchmarking_cli::{
                BenchmarkCmd, ExtrinsicFactory, SUBSTRATE_REFERENCE_HARDWARE,
            };
            use node_subtensor_runtime::EXISTENTIAL_DEPOSIT;
            use sc_service::PartialComponents;
            use sp_keyring::Sr25519Keyring;
            use sp_runtime::traits::HashingFor;

            let runner = cli.create_runner(cmd)?;

            runner.sync_run(|config| {
                let PartialComponents {
                    client, backend, ..
                } = crate::service::new_partial(
                    &config,
                    &cli.eth,
                    crate::service::build_manual_seal_import_queue,
                )?;

                // This switch needs to be in the client, since the client decides
                // which sub-commands it wants to support.
                match cmd {
                    BenchmarkCmd::Pallet(cmd) => {
                        cmd.run_with_spec::<HashingFor<Block>, ()>(Some(config.chain_spec))
                    }
                    BenchmarkCmd::Block(cmd) => cmd.run(client),
                    BenchmarkCmd::Storage(cmd) => {
                        let db = backend.expose_db();
                        let storage = backend.expose_storage();

                        cmd.run(config, client, db, storage)
                    }
                    BenchmarkCmd::Overhead(cmd) => {
                        let ext_builder = RemarkBuilder::new(client.clone());

                        cmd.run(
                            config,
                            client,
                            inherent_benchmark_data()?,
                            Vec::new(),
                            &ext_builder,
                        )
                    }
                    BenchmarkCmd::Extrinsic(cmd) => {
                        // Register the *Remark* and *TKA* builders.
                        let ext_factory = ExtrinsicFactory(vec![
                            Box::new(RemarkBuilder::new(client.clone())),
                            Box::new(TransferKeepAliveBuilder::new(
                                client.clone(),
                                Sr25519Keyring::Alice.to_account_id(),
                                EXISTENTIAL_DEPOSIT,
                            )),
                        ]);

                        cmd.run(client, inherent_benchmark_data()?, Vec::new(), &ext_factory)
                    }
                    BenchmarkCmd::Machine(cmd) => {
                        cmd.run(&config, SUBSTRATE_REFERENCE_HARDWARE.clone())
                    }
                }
            })
        }
        Some(Subcommand::ChainInfo(cmd)) => {
            let runner = cli.create_runner(cmd)?;
            runner.sync_run(|config| cmd.run::<Block>(&config))
        }
        None => {
            let runner = cli.create_runner(&cli.run)?;
            runner.run_node_until_exit(|config| async move {
                let config = override_default_heap_pages(config, 60_000);
                service::build_full(config, cli.eth, cli.sealing)
                    .map_err(Into::into)
                    .await
            })
        }
    }
}

/// Override default heap pages
fn override_default_heap_pages(config: Configuration, pages: u64) -> Configuration {
    Configuration {
        impl_name: config.impl_name,
        impl_version: config.impl_version,
        role: config.role,
        tokio_handle: config.tokio_handle,
        transaction_pool: config.transaction_pool,
        network: config.network,
        keystore: config.keystore,
        database: config.database,
        trie_cache_maximum_size: config.trie_cache_maximum_size,
        state_pruning: config.state_pruning,
        blocks_pruning: config.blocks_pruning,
        chain_spec: config.chain_spec,
        wasm_runtime_overrides: config.wasm_runtime_overrides,
        prometheus_config: config.prometheus_config,
        telemetry_endpoints: config.telemetry_endpoints,
        offchain_worker: config.offchain_worker,
        force_authoring: config.force_authoring,
        disable_grandpa: config.disable_grandpa,
        dev_key_seed: config.dev_key_seed,
        tracing_targets: config.tracing_targets,
        tracing_receiver: config.tracing_receiver,
        announce_block: config.announce_block,
        data_path: config.data_path,
        base_path: config.base_path,
        executor: ExecutorConfiguration {
            default_heap_pages: Some(pages),
            wasm_method: config.executor.wasm_method,
            max_runtime_instances: config.executor.max_runtime_instances,
            runtime_cache_size: config.executor.runtime_cache_size,
        },
        rpc: RpcConfiguration {
            addr: config.rpc.addr,
            max_connections: config.rpc.max_connections,
            cors: config.rpc.cors,
            methods: config.rpc.methods,
            max_request_size: config.rpc.max_request_size,
            max_response_size: config.rpc.max_response_size,
            id_provider: config.rpc.id_provider,
            max_subs_per_conn: config.rpc.max_subs_per_conn,
            port: config.rpc.port,
            message_buffer_capacity: config.rpc.message_buffer_capacity,
            batch_config: config.rpc.batch_config,
            rate_limit: config.rpc.rate_limit,
            rate_limit_whitelisted_ips: config.rpc.rate_limit_whitelisted_ips,
            rate_limit_trust_proxy_headers: config.rpc.rate_limit_trust_proxy_headers,
        },
    }
}<|MERGE_RESOLUTION|>--- conflicted
+++ resolved
@@ -41,13 +41,8 @@
 
     fn load_spec(&self, id: &str) -> Result<Box<dyn sc_service::ChainSpec>, String> {
         Ok(match id {
-<<<<<<< HEAD
-            "local" => Box::new(chain_spec::localnet::localnet_config()?),
-            "e2e_test" => Box::new(chain_spec::e2e_test::e2e_test_config()?),
-=======
             "dev" => Box::new(chain_spec::localnet::localnet_config(true)?),
             "local" => Box::new(chain_spec::localnet::localnet_config(false)?),
->>>>>>> 55410a37
             "finney" => Box::new(chain_spec::finney::finney_mainnet_config()?),
             "devnet" => Box::new(chain_spec::devnet::devnet_config()?),
             "" | "test_finney" => Box::new(chain_spec::testnet::finney_testnet_config()?),
