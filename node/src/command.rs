--- conflicted
+++ resolved
@@ -1,17 +1,13 @@
 use std::sync::{Arc, atomic::AtomicBool};
 
 use crate::{
-    aura_service, chain_spec, babe_service,
+    aura_service, babe_service, chain_spec,
     cli::{Cli, InitialConsensus, Subcommand},
     ethereum::db_config_dir,
 };
 use fc_db::{DatabaseSource, kv::frontier_database_dir};
-<<<<<<< HEAD
-=======
-
-use clap::{CommandFactory, FromArgMatches, parser::ValueSource};
-use futures::TryFutureExt;
->>>>>>> 2257f943
+
+use clap::{ArgMatches, CommandFactory, FromArgMatches, parser::ValueSource};
 use node_subtensor_runtime::Block;
 use sc_cli::SubstrateCli;
 use sc_service::{
@@ -245,21 +241,21 @@
         }
         // Start with the initial consensus type asked.
         None => {
+            let arg_matches = Cli::command().get_matches();
             let cli = Cli::from_args();
             match cli.initial_consensus.unwrap_or_default() {
-                InitialConsensus::Babe => run_babe(),
-                InitialConsensus::Aura => run_aura(),
+                InitialConsensus::Babe => run_babe(&arg_matches),
+                InitialConsensus::Aura => run_aura(&arg_matches),
             }
         }
     }
 }
 
-<<<<<<< HEAD
-fn run_babe() -> Result<(), sc_cli::Error> {
-    let cli = Cli::from_args();
+fn run_babe(arg_matches: &ArgMatches) -> Result<(), sc_cli::Error> {
+    let cli = Cli::from_arg_matches(arg_matches).expect("Bad arg_matches");
     let runner = cli.create_runner(&cli.run)?;
     match runner.run_node_until_exit(|config| async move {
-        let config = customise_config(&cli, config);
+        let config = customise_config(arg_matches, config);
         babe_service::build_full(config, cli.eth, cli.sealing).await
     }) {
         Ok(_) => Ok(()),
@@ -268,43 +264,20 @@
                 log::info!(
                     "💡 Chain is using Aura consensus. Switching to Aura service until Babe block is detected.",
                 );
-                run_aura()
+                run_aura(arg_matches)
             } else if e.to_string().contains("lock hold by current process") {
                 log::warn!("Failed to aquire DB lock, trying again in 1s...");
                 std::thread::sleep(std::time::Duration::from_secs(1));
-                return run_babe();
+                return run_babe(arg_matches);
             } else {
                 Err(e.into())
             }
-=======
-                // If the operator did **not** supply `--rpc-rate-limit`, disable the limiter.
-                if cli.run.rpc_params.rpc_rate_limit.is_none() {
-                    config.rpc.rate_limit = None;
-                }
-                // If the operator did **not** supply `--rpc-max-subscriptions-per-connection` set to high value.
-                config.rpc.max_subs_per_conn =
-                    match arg_matches.value_source("rpc-max-subscriptions-per-connection") {
-                        Some(ValueSource::CommandLine) => {
-                            cli.run.rpc_params.rpc_max_subscriptions_per_connection
-                        }
-                        _ => 10000,
-                    };
-                // If the operator did **not** supply `--rpc-max-connections` set to high value.
-                config.rpc.max_connections = match arg_matches.value_source("rpc-max-connections") {
-                    Some(ValueSource::CommandLine) => cli.run.rpc_params.rpc_max_connections,
-                    _ => 10000,
-                };
-                service::build_full(config, cli.eth, cli.sealing)
-                    .map_err(Into::into)
-                    .await
-            })
->>>>>>> 2257f943
-        }
-    }
-}
-
-fn run_aura() -> Result<(), sc_cli::Error> {
-    let cli = Cli::from_args();
+        }
+    }
+}
+
+fn run_aura(arg_matches: &ArgMatches) -> Result<(), sc_cli::Error> {
+    let cli = Cli::from_arg_matches(arg_matches).expect("Bad arg_matches");
     let runner = cli.create_runner(&cli.run)?;
 
     // Unlike when the Babe node fails to build due to missing BabeApi in the runtime,
@@ -315,13 +288,13 @@
     let babe_switch = Arc::new(AtomicBool::new(false));
     let babe_switch_clone = babe_switch.clone();
     match runner.run_node_until_exit(|config| async move {
-        let config = customise_config(&cli, config);
+        let config = customise_config(arg_matches, config);
         aura_service::build_full(config, cli.eth, cli.sealing, babe_switch_clone).await
     }) {
         Ok(()) => Ok(()),
         Err(e) => {
             if babe_switch.load(std::sync::atomic::Ordering::Relaxed) {
-                run_babe()
+                run_babe(arg_matches)
             } else {
                 Err(e.into())
             }
@@ -329,13 +302,28 @@
     }
 }
 
-fn customise_config(cli: &Cli, config: Configuration) -> Configuration {
+fn customise_config(arg_matches: &ArgMatches, config: Configuration) -> Configuration {
+    let cli = Cli::from_arg_matches(arg_matches).expect("Bad arg_matches");
+
     let mut config = override_default_heap_pages(config, 60_000);
 
     // If the operator did **not** supply `--rpc-rate-limit`, disable the limiter.
     if cli.run.rpc_params.rpc_rate_limit.is_none() {
         config.rpc.rate_limit = None;
     }
+
+    // If the operator did **not** supply `--rpc-max-subscriptions-per-connection` set to high value.
+    config.rpc.max_subs_per_conn = match arg_matches
+        .value_source("rpc-max-subscriptions-per-connection")
+    {
+        Some(ValueSource::CommandLine) => cli.run.rpc_params.rpc_max_subscriptions_per_connection,
+        _ => 10000,
+    };
+    // If the operator did **not** supply `--rpc-max-connections` set to high value.
+    config.rpc.max_connections = match arg_matches.value_source("rpc-max-connections") {
+        Some(ValueSource::CommandLine) => cli.run.rpc_params.rpc_max_connections,
+        _ => 10000,
+    };
 
     config
 }
