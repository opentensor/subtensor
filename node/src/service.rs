//! Service and ServiceFactory implementation. Specialized wrapper over substrate service.

use crate::consensus::ConsensusMechanism;
use futures::{FutureExt, channel::mpsc, future};
use node_subtensor_runtime::{RuntimeApi, TransactionConverter, opaque::Block};
use sc_chain_spec::ChainType;
use sc_client_api::{Backend as BackendT, BlockBackend};
use sc_consensus::{BasicQueue, BoxBlockImport};
use sc_consensus_grandpa::BlockNumberOps;
use sc_consensus_slots::BackoffAuthoringOnFinalizedHeadLagging;
use sc_consensus_slots::SlotProportion;
use sc_network::config::SyncMode;
use sc_network_sync::strategy::warp::{WarpSyncConfig, WarpSyncProvider};
use sc_service::{Configuration, PartialComponents, TaskManager, error::Error as ServiceError};
use sc_telemetry::{Telemetry, TelemetryHandle, TelemetryWorker, log};
use sc_transaction_pool::TransactionPoolHandle;
use sc_transaction_pool_api::OffchainTransactionPoolFactory;
use sp_core::H256;
<<<<<<< HEAD
use sp_runtime::key_types;
=======
>>>>>>> bda2df55
use sp_runtime::traits::{Block as BlockT, NumberFor};
use std::collections::HashSet;
use std::str::FromStr;
use std::sync::atomic::AtomicBool;
use std::{cell::RefCell, path::Path};
use std::{sync::Arc, time::Duration};
use substrate_prometheus_endpoint::Registry;

use crate::cli::Sealing;
use crate::client::{FullBackend, FullClient, HostFunctions, RuntimeExecutor};
use crate::ethereum::{
    BackendType, EthConfiguration, FrontierBackend, FrontierPartialComponents, StorageOverride,
    StorageOverrideHandler, db_config_dir, new_frontier_partial, spawn_frontier_tasks,
};

/// The minimum period of blocks on which justifications will be
/// imported and generated.
const GRANDPA_JUSTIFICATION_PERIOD: u32 = 512;

pub type FullSelectChain = sc_consensus::LongestChain<FullBackend, Block>;
pub type GrandpaBlockImport =
    sc_consensus_grandpa::GrandpaBlockImport<FullBackend, Block, FullClient, FullSelectChain>;
type GrandpaLinkHalf = sc_consensus_grandpa::LinkHalf<Block, FullClient, FullSelectChain>;
#[allow(clippy::upper_case_acronyms)]
pub type BIQ<'a> = Box<
    dyn FnOnce(
            Arc<FullClient>,
            Arc<FullBackend>,
            &Configuration,
            &EthConfiguration,
            &TaskManager,
            Option<TelemetryHandle>,
            GrandpaBlockImport,
            Arc<TransactionPoolHandle<Block, FullClient>>,
        ) -> Result<(BasicQueue<Block>, BoxBlockImport<Block>), sc_service::Error>
        + 'a,
>;

pub fn new_partial(
    config: &Configuration,
    eth_config: &EthConfiguration,
    build_import_queue: BIQ,
) -> Result<
    PartialComponents<
        FullClient,
        FullBackend,
        FullSelectChain,
        BasicQueue<Block>,
        TransactionPoolHandle<Block, FullClient>,
        (
            Option<Telemetry>,
            BoxBlockImport<Block>,
            GrandpaLinkHalf,
            FrontierBackend,
            Arc<dyn StorageOverride<Block>>,
        ),
    >,
    ServiceError,
> {
    let telemetry = config
        .telemetry_endpoints
        .clone()
        .filter(|x| !x.is_empty())
        .map(|endpoints| -> Result<_, sc_telemetry::Error> {
            let worker = TelemetryWorker::new(16)?;
            let telemetry = worker.handle().new_telemetry(endpoints);
            Ok((worker, telemetry))
        })
        .transpose()?;

    let executor = sc_service::new_wasm_executor::<HostFunctions>(&config.executor);
    let (client, backend, keystore_container, task_manager) =
        sc_service::new_full_parts::<Block, RuntimeApi, RuntimeExecutor>(
            config,
            telemetry.as_ref().map(|(_, telemetry)| telemetry.handle()),
            executor,
        )?;

    // Prepare keystore for authoring Babe blocks.
    log::trace!("Populating BABE key types...");
    keystore_container
        .local_keystore()
        .copy_keys(key_types::AURA, key_types::BABE)?;

    let client = Arc::new(client);

    let telemetry = telemetry.map(|(worker, telemetry)| {
        task_manager
            .spawn_handle()
            .spawn("telemetry", None, worker.run());
        telemetry
    });

    let select_chain = sc_consensus::LongestChain::new(backend.clone());

    let skip_block_justifications = if config.chain_spec.chain_type() == ChainType::Live {
        // Mainnet patch
        let hash_5614869 =
            H256::from_str("0xb49f8cd2a49b51a493fc55a8c9524ba08c3aa6b702f20af02878c1ec68e3ff5f")
                .expect("Invalid hash string.");
        let hash_5614888 =
            H256::from_str("0x04c71efb77060bfacfb49cd61826d594148ccda2ee23d66c7db819b16b55911c")
                .expect("Invalid hash string.");

        Some(HashSet::from([hash_5614869, hash_5614888]))
    } else {
        // Testnet patch
        let hash_4589660 =
            H256::from_str("0x819a5e54ffa2d267d469c6da44de5e8819b1aad1717a1389c959eab4349722ca")
                .expect("Invalid hash string.");

        Some(HashSet::from([hash_4589660]))
    };

    log::warn!(
        "Grandpa block import patch enabled. Chain type = {:?}. Skip justifications for blocks = {skip_block_justifications:?}",
        config.chain_spec.chain_type()
    );

    let (grandpa_block_import, grandpa_link) = sc_consensus_grandpa::block_import(
        client.clone(),
        GRANDPA_JUSTIFICATION_PERIOD,
        &client,
        select_chain.clone(),
        telemetry.as_ref().map(|x| x.handle()),
        skip_block_justifications,
    )?;

    let storage_override = Arc::new(StorageOverrideHandler::<_, _, _>::new(client.clone()));
    let frontier_backend = match eth_config.frontier_backend_type {
        BackendType::KeyValue => FrontierBackend::KeyValue(Arc::new(fc_db::kv::Backend::open(
            Arc::clone(&client),
            &config.database,
            &db_config_dir(config),
        )?)),
        BackendType::Sql => {
            let db_path = db_config_dir(config).join("sql");
            std::fs::create_dir_all(&db_path).expect("failed creating sql db directory");
            let backend = futures::executor::block_on(fc_db::sql::Backend::new(
                fc_db::sql::BackendConfig::Sqlite(fc_db::sql::SqliteBackendConfig {
                    path: Path::new("sqlite:///")
                        .join(db_path)
                        .join("frontier.db3")
                        .to_str()
                        .unwrap_or(""),
                    create_if_missing: true,
                    thread_count: eth_config.frontier_sql_backend_thread_count,
                    cache_size: eth_config.frontier_sql_backend_cache_size,
                }),
                eth_config.frontier_sql_backend_pool_size,
                std::num::NonZeroU32::new(eth_config.frontier_sql_backend_num_ops_timeout),
                storage_override.clone(),
            ))
            .unwrap_or_else(|err| panic!("failed creating sql backend: {err:?}"));
            FrontierBackend::Sql(Arc::new(backend))
        }
    };

    let transaction_pool = Arc::from(
        sc_transaction_pool::Builder::new(
            task_manager.spawn_essential_handle(),
            client.clone(),
            config.role.is_authority().into(),
        )
        .with_options(config.transaction_pool.clone())
        .with_prometheus(config.prometheus_registry())
        .build(),
    );

    let (import_queue, block_import) = build_import_queue(
        client.clone(),
        backend.clone(),
        config,
        eth_config,
        &task_manager,
        telemetry.as_ref().map(|x| x.handle()),
        grandpa_block_import,
        transaction_pool.clone(),
    )?;

    Ok(PartialComponents {
        client,
        backend,
        keystore_container,
        task_manager,
        select_chain,
        import_queue,
        transaction_pool,
        other: (
            telemetry,
            block_import,
            grandpa_link,
            frontier_backend,
            storage_override,
        ),
    })
}

/// Build the import queue for the template runtime (manual seal).
#[allow(clippy::too_many_arguments)]
#[cfg(feature = "runtime-benchmarks")]
pub fn build_manual_seal_import_queue(
    client: Arc<FullClient>,
    _backend: Arc<FullBackend>,
    config: &Configuration,
    _eth_config: &EthConfiguration,
    task_manager: &TaskManager,
    _telemetry: Option<TelemetryHandle>,
    grandpa_block_import: GrandpaBlockImport,
    _transaction_pool_handle: Arc<TransactionPoolHandle<Block, FullClient>>,
) -> Result<(BasicQueue<Block>, BoxBlockImport<Block>), ServiceError> {
    let conditional_block_import =
        crate::conditional_evm_block_import::ConditionalEVMBlockImport::new(
            grandpa_block_import.clone(),
            fc_consensus::FrontierBlockImport::new(grandpa_block_import.clone(), client.clone()),
        );
    Ok((
        sc_consensus_manual_seal::import_queue(
            Box::new(conditional_block_import.clone()),
            &task_manager.spawn_essential_handle(),
            config.prometheus_registry(),
        ),
        Box::new(conditional_block_import),
    ))
}

/// Builds a new service for a full client.
pub async fn new_full<NB, CM>(
    mut config: Configuration,
    eth_config: EthConfiguration,
    sealing: Option<Sealing>,
    custom_service_signal: Option<Arc<AtomicBool>>,
) -> Result<TaskManager, ServiceError>
where
    NumberFor<Block>: BlockNumberOps,
    NB: sc_network::NetworkBackend<Block, <Block as BlockT>::Hash>,
    CM: ConsensusMechanism,
{
    // Substrate doesn't seem to support fast sync option in our configuration.
    if matches!(config.network.sync_mode, SyncMode::LightState { .. }) {
        log::error!(
            "Supported sync modes: full, warp. Provided: {:?}",
            config.network.sync_mode
        );
        return Err(ServiceError::Other("Unsupported sync mode".to_string()));
    }

    let mut consensus_mechanism = CM::new();
    let build_import_queue = consensus_mechanism.build_biq()?;

    let PartialComponents {
        client,
        backend,
        mut task_manager,
        import_queue,
        keystore_container,
        select_chain,
        transaction_pool,
        other: (mut telemetry, block_import, grandpa_link, frontier_backend, storage_override),
    } = new_partial(&config, &eth_config, build_import_queue)?;

    consensus_mechanism.spawn_essential_handles(
        &mut task_manager,
        client.clone(),
        custom_service_signal,
    )?;

    let FrontierPartialComponents {
        filter_pool,
        fee_history_cache,
        fee_history_cache_limit,
    } = new_frontier_partial(&eth_config)?;

    let maybe_registry = config.prometheus_config.as_ref().map(|cfg| &cfg.registry);
    let mut net_config = sc_network::config::FullNetworkConfiguration::<_, _, NB>::new(
        &config.network,
        maybe_registry.cloned(),
    );
    let peer_store_handle = net_config.peer_store_handle();
    let metrics = NB::register_notification_metrics(maybe_registry);

    let grandpa_protocol_name = sc_consensus_grandpa::protocol_standard_name(
        &client.block_hash(0u32)?.expect("Genesis block exists; qed"),
        &config.chain_spec,
    );

    let (grandpa_protocol_config, grandpa_notification_service) =
        sc_consensus_grandpa::grandpa_peers_set_config::<_, NB>(
            grandpa_protocol_name.clone(),
            metrics.clone(),
            peer_store_handle,
        );

    let warp_sync_config = if sealing.is_some() {
        None
    } else {
        let set_id: u64 = if config.chain_spec.chain_type() == ChainType::Live {
            3 // mainnet patch
        } else {
            2 // testnet patch
        };
        log::warn!(
            "Grandpa warp sync patch enabled. Chain type = {:?}. Set ID = {set_id}",
            config.chain_spec.chain_type()
        );
        net_config.add_notification_protocol(grandpa_protocol_config);
        let warp_sync: Arc<dyn WarpSyncProvider<Block>> =
            Arc::new(sc_consensus_grandpa::warp_proof::NetworkProvider::new(
                backend.clone(),
                grandpa_link.shared_authority_set().clone(),
                sc_consensus_grandpa::warp_proof::HardForks::new_initial_set_id(set_id),
            ));

        Some(WarpSyncConfig::WithProvider(warp_sync))
    };

    let (network, system_rpc_tx, tx_handler_controller, sync_service) =
        sc_service::build_network(sc_service::BuildNetworkParams {
            config: &config,
            net_config,
            client: client.clone(),
            transaction_pool: transaction_pool.clone(),
            spawn_handle: task_manager.spawn_handle(),
            import_queue,
            block_announce_validator_builder: None,
            warp_sync_config,
            block_relay: None,
            metrics,
        })?;

    if config.offchain_worker.enabled && config.role.is_authority() {
        let public_keys = keystore_container
            .keystore()
            .sr25519_public_keys(pallet_drand::KEY_TYPE);

        if public_keys.is_empty() {
            match sp_keystore::Keystore::sr25519_generate_new(
                &*keystore_container.keystore(),
                pallet_drand::KEY_TYPE,
                None,
            ) {
                Ok(_) => {
                    log::debug!("Offchain worker key generated");
                }
                Err(e) => {
                    log::error!("Failed to create SR25519 key for offchain worker: {e:?}");
                }
            }
        } else {
            log::debug!("Offchain worker key already exists");
        }

        task_manager.spawn_essential_handle().spawn(
            "offchain-workers-runner",
            None,
            sc_offchain::OffchainWorkers::new(sc_offchain::OffchainWorkerOptions {
                runtime_api_provider: client.clone(),
                is_validator: config.role.is_authority(),
                keystore: Some(keystore_container.keystore()),
                offchain_db: backend.offchain_storage(),
                transaction_pool: Some(OffchainTransactionPoolFactory::new(
                    transaction_pool.clone(),
                )),
                network_provider: Arc::new(network.clone()),
                enable_http_requests: true,
                custom_extensions: |_| vec![],
            })?
            .run(client.clone(), task_manager.spawn_handle())
            .boxed(),
        );
    }

    let role = config.role;
    let force_authoring = config.force_authoring;
    let backoff_authoring_blocks =
        Some(BackoffAuthoringOnFinalizedHeadLagging::<NumberFor<Block>> {
            unfinalized_slack: 6u32,
            ..Default::default()
        });
    let name = config.network.node_name.clone();
    let frontier_backend = Arc::new(frontier_backend);
    let enable_grandpa = !config.disable_grandpa && sealing.is_none();
    let prometheus_registry = config.prometheus_registry().cloned();

    // Channel for the rpc handler to communicate with the authorship task.
    let (command_sink, commands_stream) = mpsc::channel(1000);

    // Sinks for pubsub notifications.
    // Everytime a new subscription is created, a new mpsc channel is added to the sink pool.
    // The MappingSyncWorker sends through the channel on block import and the subscription emits a notification to the subscriber on receiving a message through this channel.
    // This way we avoid race conditions when using native substrate block import notification stream.
    let pubsub_notification_sinks: fc_mapping_sync::EthereumBlockNotificationSinks<
        fc_mapping_sync::EthereumBlockNotification<Block>,
    > = Default::default();
    let pubsub_notification_sinks = Arc::new(pubsub_notification_sinks);

    // for ethereum-compatibility rpc.
    config.rpc.id_provider = Some(Box::new(fc_rpc::EthereumSubIdProvider));

    let rpc_builder = {
        let client = client.clone();
        let pool = transaction_pool.clone();
        let network = network.clone();
        let sync_service = sync_service.clone();

        let is_authority = role.is_authority();
        let enable_dev_signer = eth_config.enable_dev_signer;
        let max_past_logs = eth_config.max_past_logs;
        let execute_gas_limit_multiplier = eth_config.execute_gas_limit_multiplier;
        let filter_pool = filter_pool.clone();
        let frontier_backend = frontier_backend.clone();
        let pubsub_notification_sinks = pubsub_notification_sinks.clone();
        let storage_override = storage_override.clone();
        let fee_history_cache = fee_history_cache.clone();
        let block_data_cache = Arc::new(fc_rpc::EthBlockDataCacheTask::new(
            task_manager.spawn_handle(),
            storage_override.clone(),
            eth_config.eth_log_block_cache,
            eth_config.eth_statuses_cache,
            prometheus_registry.clone(),
        ));

        let slot_duration = consensus_mechanism.slot_duration(&client)?;
        let pending_create_inherent_data_providers =
            move |_, ()| async move { CM::create_inherent_data_providers(slot_duration) };

        let rpc_methods = consensus_mechanism.rpc_methods(
            client.clone(),
            keystore_container.keystore(),
            select_chain.clone(),
        )?;
        Box::new(move |subscription_task_executor| {
            let eth_deps = crate::rpc::EthDeps {
                client: client.clone(),
                pool: pool.clone(),
                graph: pool.clone(),
                converter: Some(TransactionConverter::<Block>::default()),
                is_authority,
                enable_dev_signer,
                network: network.clone(),
                sync: sync_service.clone(),
                frontier_backend: match &*frontier_backend {
                    fc_db::Backend::KeyValue(b) => b.clone(),
                    fc_db::Backend::Sql(b) => b.clone(),
                },
                storage_override: storage_override.clone(),
                block_data_cache: block_data_cache.clone(),
                filter_pool: filter_pool.clone(),
                max_past_logs,
                fee_history_cache: fee_history_cache.clone(),
                fee_history_cache_limit,
                execute_gas_limit_multiplier,
                forced_parent_hashes: None,
                pending_create_inherent_data_providers,
            };
            let deps = crate::rpc::FullDeps {
                client: client.clone(),
                pool: pool.clone(),
                command_sink: if sealing.is_some() {
                    Some(command_sink.clone())
                } else {
                    None
                },
                eth: eth_deps,
            };
            crate::rpc::create_full(
                deps,
                subscription_task_executor,
                pubsub_notification_sinks.clone(),
                CM::frontier_consensus_data_provider(client.clone())?,
                rpc_methods.as_slice(),
            )
            .map_err(Into::into)
        })
    };

    let _rpc_handlers = sc_service::spawn_tasks(sc_service::SpawnTasksParams {
        config,
        client: client.clone(),
        backend: backend.clone(),
        task_manager: &mut task_manager,
        keystore: keystore_container.keystore(),
        transaction_pool: transaction_pool.clone(),
        rpc_builder,
        network: network.clone(),
        system_rpc_tx,
        tx_handler_controller,
        sync_service: sync_service.clone(),
        telemetry: telemetry.as_mut(),
    })?;

    spawn_frontier_tasks(
        &task_manager,
        client.clone(),
        backend,
        frontier_backend,
        filter_pool,
        storage_override,
        fee_history_cache,
        fee_history_cache_limit,
        sync_service.clone(),
        pubsub_notification_sinks,
    )
    .await;

    if role.is_authority() {
        // manual-seal authorship
        if let Some(sealing) = sealing {
            run_manual_seal_authorship(
                sealing,
                client,
                transaction_pool,
                select_chain.clone(),
                block_import,
                &task_manager,
                prometheus_registry.as_ref(),
                telemetry.as_ref(),
                commands_stream,
            )?;

            log::info!("Manual Seal Ready");
            return Ok(task_manager);
        }

        let proposer_factory = sc_basic_authorship::ProposerFactory::new(
            task_manager.spawn_handle(),
            client.clone(),
            transaction_pool.clone(),
            prometheus_registry.as_ref(),
            telemetry.as_ref().map(|x| x.handle()),
        );

        let slot_duration = consensus_mechanism.slot_duration(&client)?;
        let create_inherent_data_providers =
            move |_, ()| async move { CM::create_inherent_data_providers(slot_duration) };

        consensus_mechanism.start_authoring(
            &mut task_manager,
            crate::consensus::StartAuthoringParams {
                slot_duration,
                client,
                select_chain,
                block_import,
                proposer_factory,
                sync_oracle: sync_service.clone(),
                justification_sync_link: sync_service.clone(),
                create_inherent_data_providers,
                force_authoring,
                backoff_authoring_blocks,
                keystore: keystore_container.keystore(),
                block_proposal_slot_portion: SlotProportion::new(2f32 / 3f32),
                max_block_proposal_slot_portion: None,
                telemetry: telemetry.as_ref().map(|x| x.handle()),
            },
        )?;
    }

    if enable_grandpa {
        // if the node isn't actively participating in consensus then it doesn't
        // need a keystore, regardless of which protocol we use below.
        let keystore = if role.is_authority() {
            Some(keystore_container.keystore())
        } else {
            None
        };

        let grandpa_config = sc_consensus_grandpa::Config {
            // FIXME #1578 make this available through chainspec
            gossip_duration: Duration::from_millis(333),
            justification_generation_period: GRANDPA_JUSTIFICATION_PERIOD,
            name: Some(name),
            observer_enabled: false,
            keystore,
            local_role: role,
            telemetry: telemetry.as_ref().map(|x| x.handle()),
            protocol_name: grandpa_protocol_name,
        };

        // start the full GRANDPA voter
        // NOTE: non-authorities could run the GRANDPA observer protocol, but at
        // this point the full voter should provide better guarantees of block
        // and vote data availability than the observer. The observer has not
        // been tested extensively yet and having most nodes in a network run it
        // could lead to finality stalls.
        let grandpa_voter =
            sc_consensus_grandpa::run_grandpa_voter(sc_consensus_grandpa::GrandpaParams {
                config: grandpa_config,
                link: grandpa_link,
                network,
                sync: sync_service,
                notification_service: grandpa_notification_service,
                voting_rule: sc_consensus_grandpa::VotingRulesBuilder::default().build(),
                prometheus_registry,
                shared_voter_state: sc_consensus_grandpa::SharedVoterState::empty(),
                telemetry: telemetry.as_ref().map(|x| x.handle()),
                offchain_tx_pool_factory: OffchainTransactionPoolFactory::new(transaction_pool),
            })?;

        // the GRANDPA voter task is considered infallible, i.e.
        // if it fails we take down the service with it.
        task_manager
            .spawn_essential_handle()
            .spawn_blocking("grandpa-voter", None, grandpa_voter);
    }

    Ok(task_manager)
}

pub async fn build_full<CM: ConsensusMechanism>(
    config: Configuration,
    eth_config: EthConfiguration,
    sealing: Option<Sealing>,
    custom_service_signal: Option<Arc<AtomicBool>>,
) -> Result<TaskManager, ServiceError> {
    match config.network.network_backend {
<<<<<<< HEAD
        Some(sc_network::config::NetworkBackendType::Libp2p) => {
            new_full::<sc_network::NetworkWorker<_, _>, CM>(
                config,
                eth_config,
                sealing,
                custom_service_signal,
            )
            .await
        }
        Some(sc_network::config::NetworkBackendType::Litep2p) => {
            new_full::<sc_network::Litep2pNetworkBackend, CM>(
                config,
                eth_config,
                sealing,
                custom_service_signal,
            )
            .await
        }
        _ => {
            log::debug!("no network backend selected, falling back to libp2p");
            new_full::<sc_network::NetworkWorker<_, _>, CM>(
                config,
                eth_config,
                sealing,
                custom_service_signal,
            )
            .await
=======
        sc_network::config::NetworkBackendType::Libp2p => {
            new_full::<sc_network::NetworkWorker<_, _>, CM>(config, eth_config, sealing, custom_service_signal).await
        }
        sc_network::config::NetworkBackendType::Litep2p => {
            new_full::<sc_network::Litep2pNetworkBackend, CM>(config, eth_config, sealing, custom_service_signal).await
>>>>>>> bda2df55
        }
    }
}

pub fn new_chain_ops<CM: ConsensusMechanism>(
    config: &mut Configuration,
    eth_config: &EthConfiguration,
) -> Result<
    (
        Arc<FullClient>,
        Arc<FullBackend>,
        BasicQueue<Block>,
        TaskManager,
        FrontierBackend,
    ),
    ServiceError,
> {
    config.keystore = sc_service::config::KeystoreConfig::InMemory;
    let mut consensus_mechanism = CM::new();
    let PartialComponents {
        client,
        backend,
        import_queue,
        task_manager,
        other,
        ..
    } = new_partial(config, eth_config, consensus_mechanism.build_biq()?)?;
    Ok((client, backend, import_queue, task_manager, other.3))
}

#[allow(clippy::too_many_arguments)]
fn run_manual_seal_authorship(
    sealing: Sealing,
    client: Arc<FullClient>,
    transaction_pool: Arc<TransactionPoolHandle<Block, FullClient>>,
    select_chain: FullSelectChain,
    block_import: BoxBlockImport<Block>,
    task_manager: &TaskManager,
    prometheus_registry: Option<&Registry>,
    telemetry: Option<&Telemetry>,
    commands_stream: mpsc::Receiver<
        sc_consensus_manual_seal::rpc::EngineCommand<<Block as BlockT>::Hash>,
    >,
) -> Result<(), ServiceError> {
    let proposer_factory = sc_basic_authorship::ProposerFactory::new(
        task_manager.spawn_handle(),
        client.clone(),
        transaction_pool.clone(),
        prometheus_registry,
        telemetry.as_ref().map(|x| x.handle()),
    );

    thread_local!(static TIMESTAMP: RefCell<u64> = const { RefCell::new(0) });

    /// Provide a mock duration starting at 0 in millisecond for timestamp inherent.
    /// Each call will increment timestamp by slot_duration making the consensus logic think time has passed.
    struct MockTimestampInherentDataProvider;

    #[async_trait::async_trait]
    impl sp_inherents::InherentDataProvider for MockTimestampInherentDataProvider {
        async fn provide_inherent_data(
            &self,
            inherent_data: &mut sp_inherents::InherentData,
        ) -> Result<(), sp_inherents::Error> {
            TIMESTAMP.with(|x| {
                let mut x_ref = x.borrow_mut();
                *x_ref = x_ref.saturating_add(subtensor_runtime_common::time::SLOT_DURATION);
                inherent_data.put_data(sp_timestamp::INHERENT_IDENTIFIER, &*x.borrow())
            })
        }

        async fn try_handle_error(
            &self,
            _identifier: &sp_inherents::InherentIdentifier,
            _error: &[u8],
        ) -> Option<Result<(), sp_inherents::Error>> {
            // The pallet never reports error.
            None
        }
    }

    let create_inherent_data_providers =
        move |_, ()| async move { Ok(MockTimestampInherentDataProvider) };

    let manual_seal = match sealing {
        Sealing::Manual => future::Either::Left(sc_consensus_manual_seal::run_manual_seal(
            sc_consensus_manual_seal::ManualSealParams {
                block_import,
                env: proposer_factory,
                client,
                pool: transaction_pool,
                commands_stream,
                select_chain,
                consensus_data_provider: None,
                create_inherent_data_providers,
            },
        )),
        Sealing::Instant => future::Either::Right(sc_consensus_manual_seal::run_instant_seal(
            sc_consensus_manual_seal::InstantSealParams {
                block_import,
                env: proposer_factory,
                client,
                pool: transaction_pool,
                select_chain,
                consensus_data_provider: None,
                create_inherent_data_providers,
            },
        )),
    };

    // we spawn the future on a background thread managed by service.
    task_manager
        .spawn_essential_handle()
        .spawn_blocking("manual-seal", None, manual_seal);
    Ok(())
}<|MERGE_RESOLUTION|>--- conflicted
+++ resolved
@@ -16,10 +16,7 @@
 use sc_transaction_pool::TransactionPoolHandle;
 use sc_transaction_pool_api::OffchainTransactionPoolFactory;
 use sp_core::H256;
-<<<<<<< HEAD
 use sp_runtime::key_types;
-=======
->>>>>>> bda2df55
 use sp_runtime::traits::{Block as BlockT, NumberFor};
 use std::collections::HashSet;
 use std::str::FromStr;
@@ -635,41 +632,11 @@
     custom_service_signal: Option<Arc<AtomicBool>>,
 ) -> Result<TaskManager, ServiceError> {
     match config.network.network_backend {
-<<<<<<< HEAD
-        Some(sc_network::config::NetworkBackendType::Libp2p) => {
-            new_full::<sc_network::NetworkWorker<_, _>, CM>(
-                config,
-                eth_config,
-                sealing,
-                custom_service_signal,
-            )
-            .await
-        }
-        Some(sc_network::config::NetworkBackendType::Litep2p) => {
-            new_full::<sc_network::Litep2pNetworkBackend, CM>(
-                config,
-                eth_config,
-                sealing,
-                custom_service_signal,
-            )
-            .await
-        }
-        _ => {
-            log::debug!("no network backend selected, falling back to libp2p");
-            new_full::<sc_network::NetworkWorker<_, _>, CM>(
-                config,
-                eth_config,
-                sealing,
-                custom_service_signal,
-            )
-            .await
-=======
         sc_network::config::NetworkBackendType::Libp2p => {
             new_full::<sc_network::NetworkWorker<_, _>, CM>(config, eth_config, sealing, custom_service_signal).await
         }
         sc_network::config::NetworkBackendType::Litep2p => {
             new_full::<sc_network::Litep2pNetworkBackend, CM>(config, eth_config, sealing, custom_service_signal).await
->>>>>>> bda2df55
         }
     }
 }
