#![allow(clippy::unwrap_used)]

use frame_support::{assert_ok, traits::InstanceFilter};
use node_subtensor_runtime::{
    BalancesCall, BuildStorage, Proxy, Runtime, RuntimeCall, RuntimeEvent, RuntimeGenesisConfig,
    RuntimeOrigin, SubtensorModule, System, SystemCall,
};
use pallet_subtensor_proxy as pallet_proxy;
use subtensor_runtime_common::{AccountId, NetUid, ProxyType};

const ACCOUNT: [u8; 32] = [1_u8; 32];
const DELEGATE: [u8; 32] = [2_u8; 32];
const OTHER_ACCOUNT: [u8; 32] = [3_u8; 32];

type SystemError = frame_system::Error<Runtime>;

pub fn new_test_ext() -> sp_io::TestExternalities {
    sp_tracing::try_init_simple();
    let amount = 1_000_000_000_000;
    let mut ext: sp_io::TestExternalities = RuntimeGenesisConfig {
        balances: pallet_balances::GenesisConfig {
            balances: vec![
                (AccountId::from(ACCOUNT), amount),
                (AccountId::from(DELEGATE), amount),
                (AccountId::from(OTHER_ACCOUNT), amount),
            ],
            dev_accounts: None,
        },
        ..Default::default()
    }
    .build_storage()
    .unwrap()
    .into();
    ext.execute_with(|| System::set_block_number(1));
    ext
}

// transfer call
fn call_transfer() -> RuntimeCall {
    let value = 100;
    RuntimeCall::Balances(BalancesCall::transfer_allow_death {
        dest: AccountId::from(OTHER_ACCOUNT).into(),
        value,
    })
}

// remark call
fn call_remark() -> RuntimeCall {
    let remark = vec![1, 2, 3];
    RuntimeCall::System(SystemCall::remark { remark })
}

// owner call
fn call_owner_util() -> RuntimeCall {
    let netuid = NetUid::from(1);
    let serving_rate_limit = 2;
    RuntimeCall::AdminUtils(pallet_admin_utils::Call::sudo_set_serving_rate_limit {
        netuid,
        serving_rate_limit,
    })
}

// sn owner hotkey call
fn call_sn_owner_hotkey() -> RuntimeCall {
    let netuid = NetUid::from(1);
    RuntimeCall::AdminUtils(pallet_admin_utils::Call::sudo_set_sn_owner_hotkey {
        netuid,
        hotkey: AccountId::from(ACCOUNT).into(),
    })
}

// set subnet identity call
fn call_set_subnet_identity() -> RuntimeCall {
    let netuid = NetUid::from(1);
    RuntimeCall::SubtensorModule(pallet_subtensor::Call::set_subnet_identity {
        netuid,
        subnet_name: vec![],
        github_repo: vec![],
        subnet_contact: vec![],
        subnet_url: vec![],
        discord: vec![],
        description: vec![],
        logo_url: vec![],
        additional: vec![],
    })
}

// update symbol call
fn call_update_symbol() -> RuntimeCall {
    let netuid = NetUid::from(1);
    RuntimeCall::SubtensorModule(pallet_subtensor::Call::update_symbol {
        netuid,
        symbol: vec![],
    })
}

// critical call for Subtensor
fn call_root_register() -> RuntimeCall {
    RuntimeCall::SubtensorModule(pallet_subtensor::Call::root_register {
        hotkey: AccountId::from(ACCOUNT),
    })
}

// staking call
fn call_add_stake() -> RuntimeCall {
    let netuid = NetUid::from(1);
    let amount_staked = 100;
    RuntimeCall::SubtensorModule(pallet_subtensor::Call::add_stake {
        hotkey: AccountId::from(DELEGATE),
        netuid,
        amount_staked: amount_staked.into(),
    })
}

// register call, account as hotkey, delegate as coldkey
fn call_register() -> RuntimeCall {
    let block_number: u64 = 1;
    let netuid = NetUid::from(2);

    // lower diff first
    SubtensorModule::set_difficulty(netuid, 100);

    let (nonce, work): (u64, Vec<u8>) = SubtensorModule::create_work_for_block_number(
        netuid,
        block_number,
        0,
        &AccountId::from(ACCOUNT),
    );

    RuntimeCall::SubtensorModule(pallet_subtensor::Call::register {
        netuid,
        block_number,
        nonce,
        work: work.clone(),
        hotkey: AccountId::from(ACCOUNT),
        coldkey: AccountId::from(DELEGATE),
    })
}

fn verify_call_with_proxy_type(proxy_type: &ProxyType, call: &RuntimeCall) {
    assert_ok!(Proxy::proxy(
        RuntimeOrigin::signed(AccountId::from(DELEGATE)),
        AccountId::from(ACCOUNT).into(),
        None,
        Box::new(call.clone()),
    ));

    let filtered_event: RuntimeEvent = pallet_proxy::Event::ProxyExecuted {
        result: Err(SystemError::CallFiltered.into()),
    }
    .into();

    // check if the filter works by checking the last event
    // filtered if the last event is SystemError::CallFiltered
    // not filtered if the last event is proxy executed done or any error from proxy call
    if proxy_type.filter(call) {
        let last_event = System::events().last().unwrap().event.clone();
        assert_ne!(last_event, filtered_event);
    } else {
        System::assert_last_event(filtered_event);
    }
}

#[test]
fn test_proxy_pallet() {
    let proxy_types = [
        ProxyType::Any,
        ProxyType::Owner,
        ProxyType::NonCritical,
        ProxyType::NonTransfer,
<<<<<<< HEAD
        ProxyType::Senate,
        ProxyType::NonFungible,
        ProxyType::Triumvirate,
        ProxyType::Governance,
=======
        ProxyType::NonFungibile,
>>>>>>> 62e433a1
        ProxyType::Staking,
        ProxyType::Registration,
    ];

    let calls = [
        call_transfer,
        call_remark,
        call_owner_util,
        call_root_register,
        call_add_stake,
        call_register,
    ];

    for call in calls.iter() {
        for proxy_type in proxy_types.iter() {
            new_test_ext().execute_with(|| {
                assert_ok!(Proxy::add_proxy(
                    RuntimeOrigin::signed(AccountId::from(ACCOUNT)),
                    AccountId::from(DELEGATE).into(),
                    *proxy_type,
                    0
                ));

                verify_call_with_proxy_type(proxy_type, &call());
            });
        }
    }
}

#[test]
fn test_non_transfer_cannot_transfer() {
    new_test_ext().execute_with(|| {
        assert_ok!(Proxy::add_proxy(
            RuntimeOrigin::signed(AccountId::from(ACCOUNT)),
            AccountId::from(DELEGATE).into(),
            ProxyType::NonTransfer,
            0
        ));

        let call = call_transfer();
        assert_ok!(Proxy::proxy(
            RuntimeOrigin::signed(AccountId::from(DELEGATE)),
            AccountId::from(ACCOUNT).into(),
            None,
            Box::new(call.clone()),
        ));

        System::assert_last_event(
            pallet_proxy::Event::ProxyExecuted {
                result: Err(SystemError::CallFiltered.into()),
            }
            .into(),
        );
    });
}

#[test]
fn test_owner_type_cannot_set_sn_owner_hotkey() {
    new_test_ext().execute_with(|| {
        assert_ok!(Proxy::add_proxy(
            RuntimeOrigin::signed(AccountId::from(ACCOUNT)),
            AccountId::from(DELEGATE).into(),
            ProxyType::Owner,
            0
        ));

        let call = call_sn_owner_hotkey();
        assert_ok!(Proxy::proxy(
            RuntimeOrigin::signed(AccountId::from(DELEGATE)),
            AccountId::from(ACCOUNT).into(),
            None,
            Box::new(call.clone()),
        ));

        System::assert_last_event(
            pallet_proxy::Event::ProxyExecuted {
                result: Err(SystemError::CallFiltered.into()),
            }
            .into(),
        );
    });
}

#[test]
fn test_owner_type_can_set_subnet_identity_and_update_symbol() {
    new_test_ext().execute_with(|| {
        assert_ok!(Proxy::add_proxy(
            RuntimeOrigin::signed(AccountId::from(ACCOUNT)),
            AccountId::from(DELEGATE).into(),
            ProxyType::Owner,
            0
        ));

        verify_call_with_proxy_type(&ProxyType::Owner, &call_set_subnet_identity());
        verify_call_with_proxy_type(&ProxyType::Owner, &call_update_symbol());
    });
}<|MERGE_RESOLUTION|>--- conflicted
+++ resolved
@@ -168,14 +168,7 @@
         ProxyType::Owner,
         ProxyType::NonCritical,
         ProxyType::NonTransfer,
-<<<<<<< HEAD
-        ProxyType::Senate,
         ProxyType::NonFungible,
-        ProxyType::Triumvirate,
-        ProxyType::Governance,
-=======
-        ProxyType::NonFungibile,
->>>>>>> 62e433a1
         ProxyType::Staking,
         ProxyType::Registration,
     ];
