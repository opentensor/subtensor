[package]
name = "node-subtensor-runtime"
version = "4.0.0-dev"
description = "Subtensor network"
authors = ["Opentensor Foundation <https://github.com/opentensor/>"]
homepage = "https://opentensor.ai/"
edition = "2024"
license = "Unlicense"
publish = false
repository = "https://github.com/opentensor/subtensor/"

[lints]
workspace = true

[package.metadata.docs.rs]
targets = ["x86_64-unknown-linux-gnu"]

[[bin]]
name = "spec_version"
path = "src/spec_version.rs"

[dependencies]
subtensor-macros.workspace = true
subtensor-custom-rpc-runtime-api = { workspace = true }
smallvec = { workspace = true }
array-bytes = { workspace = true }
log = { workspace = true }
codec = { package = "parity-scale-codec", version = "3.0.0", default-features = false, features = [
	"derive",
] }
scale-info = { workspace = true, features = ["derive"] }
serde_json = { workspace = true, features = ["alloc"] }
pallet-balances = { workspace = true }
pallet-subtensor = { workspace = true }
pallet-subtensor-swap = { workspace = true }
pallet-subtensor-swap-runtime-api = { workspace = true }
frame-support = { workspace = true }
pallet-grandpa = { workspace = true }
pallet-insecure-randomness-collective-flip = { workspace = true }
frame-system = { workspace = true }
frame-try-runtime = { workspace = true, optional = true }
pallet-timestamp = { workspace = true }
pallet-transaction-payment = { workspace = true }
pallet-utility-opentensor = { workspace = true }
frame-executive = { workspace = true }
frame-metadata-hash-extension = { workspace = true }
sp-api = { workspace = true }
sp-authority-discovery = { workspace = true }
sp-block-builder = { workspace = true }
<<<<<<< HEAD
=======
sp-consensus-babe = { workspace = true }
sp-consensus-aura = { workspace = true }
>>>>>>> 5fd36bbf
sp-core = { workspace = true }
sp-storage = { workspace = true }
sp-genesis-builder = { workspace = true }
sp-inherents = { workspace = true }
sp-offchain = { workspace = true }
sp-runtime = { workspace = true }
sp-session = { workspace = true }
sp-std = { workspace = true }
sp-transaction-pool = { workspace = true }
sp-version = { workspace = true }
subtensor-runtime-common = { workspace = true }
subtensor-precompiles = { workspace = true }
<<<<<<< HEAD
sp-consensus-babe = { workspace = true }
sp-authority-discovery = { workspace = true }
runtime-common = { workspace = true }
polkadot-core-primitives = { workspace = true }
substrate-fixed = { workspace = true }
=======
runtime-common = { workspace = true }
polkadot-core-primitives = { workspace = true }
>>>>>>> 5fd36bbf

# Temporary sudo
pallet-sudo = { workspace = true }

pallet-admin-utils = { workspace = true }

# Used for sudo decentralization
pallet-collective = { workspace = true }
pallet-membership = { workspace = true }

# Multisig
pallet-multisig = { workspace = true }

# Proxy Pallet
pallet-proxy-opentensor = { workspace = true }

# Scheduler pallet
pallet-scheduler = { workspace = true }
pallet-preimage = { workspace = true }

# Safe mode pallet

pallet-safe-mode = { workspace = true }

# Used for the node subtensor's RPCs
frame-system-rpc-runtime-api = { workspace = true }
pallet-transaction-payment-rpc-runtime-api = { workspace = true }

# Used for runtime benchmarking
frame-benchmarking = { workspace = true, optional = true }
frame-system-benchmarking = { workspace = true, optional = true }

# Identity registry pallet for registering project info
pallet-registry = { workspace = true }

# Metadata commitment pallet
pallet-commitments = { workspace = true }

<<<<<<< HEAD
# PoS
frame-election-provider-support = { workspace = true }
pallet-authority-discovery = { workspace = true }
pallet-babe = { workspace = true }
pallet-aura = { workspace = true }
=======
# NPoS
frame-election-provider-support = { workspace = true }
pallet-authority-discovery = { workspace = true }
pallet-babe = { workspace = true }
>>>>>>> 5fd36bbf
pallet-bags-list = { workspace = true }
pallet-staking = { workspace = true }
pallet-staking-runtime-api = { workspace = true }
pallet-session = { workspace = true }
pallet-fast-unstake = { workspace = true }
pallet-nomination-pools = { workspace = true }
pallet-nomination-pools-runtime-api = { workspace = true }
pallet-offences = { workspace = true }
pallet-authorship = { workspace = true }
pallet-election-provider-multi-phase = { workspace = true }
pallet-staking-reward-fn = { workspace = true }
pallet-staking-reward-curve = { workspace = true }
sp-staking = { workspace = true }
sp-npos-elections = { workspace = true }
<<<<<<< HEAD
sp-consensus-aura = { workspace = true }
=======
>>>>>>> 5fd36bbf
sp-consensus-slots = { workspace = true }
sp-consensus-grandpa = { workspace = true }

# Frontier
fp-evm = { workspace = true }
fp-rpc = { workspace = true }
fp-self-contained = { workspace = true }
precompile-utils = { workspace = true }

# Frontier FRAME
pallet-base-fee = { workspace = true }
pallet-ethereum = { workspace = true }
pallet-evm = { workspace = true }
pallet-evm-chain-id = { workspace = true }
pallet-evm-precompile-modexp = { workspace = true }
pallet-evm-precompile-sha3fips = { workspace = true }
pallet-evm-precompile-simple = { workspace = true }
pallet-hotfix-sufficients = { workspace = true }
fp-account = { workspace = true }

#drand
pallet-drand = { workspace = true, default-features = false }
getrandom = { workspace = true, default-features = false }
tle = { workspace = true }
hex = { workspace = true }
rand_chacha = { workspace = true }
w3f-bls = { workspace = true }
sha2 = { workspace = true }
ark-serialize = { workspace = true }

# Crowdloan
pallet-crowdloan = { workspace = true }

[dev-dependencies]
frame-metadata = { workspace = true }
sp-io = { workspace = true }
sp-tracing = { workspace = true }

[build-dependencies]
substrate-wasm-builder = { workspace = true, optional = true }

[features]
default = ["std"]
pow-faucet = ["pallet-subtensor/pow-faucet"]
<<<<<<< HEAD
fast-runtime = [
	"pallet-subtensor/fast-runtime",
	"subtensor-runtime-common/fast-runtime"
=======
fast-blocks = [
	"pallet-subtensor/fast-blocks",
	"subtensor-runtime-common/fast-blocks"
>>>>>>> 5fd36bbf
]
std = [
	"frame-try-runtime?/std",
	"frame-system-benchmarking?/std",
	"frame-benchmarking/std",
	"codec/std",
	"scale-info/std",
	"frame-executive/std",
	"frame-metadata-hash-extension/std",
	"frame-support/std",
	"frame-system-rpc-runtime-api/std",
	"frame-system/std",
	"frame-try-runtime/std",
	"pallet-subtensor/std",
	"pallet-balances/std",
	"pallet-grandpa/std",
	"pallet-insecure-randomness-collective-flip/std",
	"pallet-safe-mode/std",
	"pallet-timestamp/std",
	"pallet-transaction-payment-rpc-runtime-api/std",
	"pallet-transaction-payment/std",
	"pallet-utility-opentensor/std",
	"pallet-sudo/std",
	"pallet-multisig/std",
	"pallet-proxy-opentensor/std",
	"pallet-scheduler/std",
	"pallet-preimage/std",
	"pallet-commitments/std",
	"precompile-utils/std",
	"sp-api/std",
	"sp-block-builder/std",
	"sp-core/std",
	"sp-inherents/std",
	"sp-offchain/std",
	"sp-runtime/std",
	"sp-session/std",
	"sp-std/std",
	"sp-transaction-pool/std",
	"sp-version/std",
	"substrate-wasm-builder",
	"pallet-collective/std",
	"pallet-membership/std",
	"pallet-registry/std",
	"pallet-admin-utils/std",
	"subtensor-custom-rpc-runtime-api/std",
	"serde_json/std",
	"sp-io/std",
	"sp-tracing/std",
	"log/std",
	"sp-storage/std",
	"sp-genesis-builder/std",
	"subtensor-precompiles/std",
	"subtensor-runtime-common/std",
	"pallet-crowdloan/std",
	"pallet-babe/std",
	"pallet-session/std",
	"pallet-staking/std",
	"pallet-election-provider-multi-phase/std",
	"frame-election-provider-support/std",
	"pallet-authority-discovery/std",
	"pallet-authorship/std",
	"pallet-bags-list/std",
	"pallet-fast-unstake/std",
	"pallet-nomination-pools-runtime-api/std",
	"pallet-nomination-pools/std",
	"pallet-offences/std",
	"pallet-staking-reward-fn/std",
	"pallet-staking-runtime-api/std",
	"runtime-common/std",
	"sp-authority-discovery/std",
	"sp-consensus-babe/std",
	"sp-npos-elections/std",
	"sp-staking/std",
	"polkadot-core-primitives/std",
	# Frontier
	"fp-evm/std",
	"fp-rpc/std",
	"fp-self-contained/std",
	# Frontier FRAME
	"pallet-base-fee/std",
	"pallet-ethereum/std",
	"pallet-evm/std",
	"pallet-evm-chain-id/std",
	"pallet-evm-precompile-modexp/std",
	"pallet-evm-precompile-sha3fips/std",
	"pallet-evm-precompile-simple/std",
	"pallet-hotfix-sufficients/std",
	"fp-account/std",
	"pallet-drand/std",
	"getrandom/std",
	"tle/std",
	"ark-serialize/std",
	"hex/std",
	"rand_chacha/std",
	"sha2/std",
	"w3f-bls/std",
	"pallet-aura/std",
	"sp-consensus-aura/std",
	"sp-consensus-grandpa/std",
	"sp-consensus-slots/std",
	"substrate-fixed/std",
	"pallet-subtensor-swap/std",
<<<<<<< HEAD
	"pallet-subtensor-swap-runtime-api/std"
=======
	"pallet-subtensor-swap-runtime-api/std",
	"subtensor-swap-interface/std"
>>>>>>> 5fd36bbf
]
runtime-benchmarks = [
	"frame-benchmarking/runtime-benchmarks",
	"frame-support/runtime-benchmarks",
	"frame-system-benchmarking/runtime-benchmarks",
	"frame-system/runtime-benchmarks",
	"pallet-balances/runtime-benchmarks",
	"pallet-grandpa/runtime-benchmarks",
	"pallet-timestamp/runtime-benchmarks",
<<<<<<< HEAD
	"pallet-utility-opentensor/runtime-benchmarks",
=======
	"pallet-utility/runtime-benchmarks",
>>>>>>> 5fd36bbf
	"sp-runtime/runtime-benchmarks",
	"pallet-safe-mode/runtime-benchmarks",
	"pallet-subtensor/runtime-benchmarks",
	"pallet-collective/runtime-benchmarks",
	"pallet-membership/runtime-benchmarks",
	"pallet-proxy-opentensor/runtime-benchmarks",
	"pallet-registry/runtime-benchmarks",
	"pallet-commitments/runtime-benchmarks",
	"pallet-admin-utils/runtime-benchmarks",
	"pallet-multisig/runtime-benchmarks",
	"pallet-preimage/runtime-benchmarks",
	"pallet-scheduler/runtime-benchmarks",
	"pallet-sudo/runtime-benchmarks",
	"pallet-crowdloan/runtime-benchmarks",
	"pallet-babe/runtime-benchmarks",
	"pallet-staking/runtime-benchmarks",
	"pallet-election-provider-multi-phase/runtime-benchmarks",
	"frame-election-provider-support/runtime-benchmarks",
	"pallet-bags-list/runtime-benchmarks",
	"pallet-fast-unstake/runtime-benchmarks",
	"pallet-nomination-pools/runtime-benchmarks",
	"pallet-offences/runtime-benchmarks",
	"runtime-common/runtime-benchmarks",
	"sp-staking/runtime-benchmarks",

	# EVM + Frontier
	"pallet-ethereum/runtime-benchmarks",
	"pallet-evm/runtime-benchmarks",
	"pallet-hotfix-sufficients/runtime-benchmarks",
	"pallet-drand/runtime-benchmarks",
	"pallet-transaction-payment/runtime-benchmarks",
	"pallet-subtensor-swap/runtime-benchmarks"
]
try-runtime = [
	"frame-try-runtime/try-runtime",
	"frame-executive/try-runtime",
	"frame-system/try-runtime",
	"frame-support/try-runtime",
	"pallet-sudo/try-runtime",
	"pallet-balances/try-runtime",
	"pallet-grandpa/try-runtime",
	"pallet-hotfix-sufficients/try-runtime",
	"pallet-insecure-randomness-collective-flip/try-runtime",
	"pallet-timestamp/try-runtime",
	"pallet-transaction-payment/try-runtime",
	"pallet-utility-opentensor/try-runtime",
	"pallet-safe-mode/try-runtime",
	"pallet-subtensor/try-runtime",
	"pallet-collective/try-runtime",
	"pallet-membership/try-runtime",
	"pallet-proxy-opentensor/try-runtime",
	"pallet-multisig/try-runtime",
	"pallet-scheduler/try-runtime",
	"pallet-preimage/try-runtime",
	"sp-runtime/try-runtime",
	"pallet-admin-utils/try-runtime",
	"pallet-commitments/try-runtime",
	"pallet-registry/try-runtime",
	"pallet-crowdloan/try-runtime",
	"pallet-babe/try-runtime",
	"pallet-session/try-runtime",
	"pallet-staking/try-runtime",
	"pallet-election-provider-multi-phase/try-runtime",
	"frame-election-provider-support/try-runtime",
	"pallet-authority-discovery/try-runtime",
	"pallet-authorship/try-runtime",
	"pallet-bags-list/try-runtime",
	"pallet-fast-unstake/try-runtime",
	"pallet-nomination-pools/try-runtime",
	"pallet-offences/try-runtime",
	"runtime-common/try-runtime",

	# EVM + Frontier
	"fp-self-contained/try-runtime",
	"pallet-base-fee/try-runtime",
	"pallet-ethereum/try-runtime",
	"pallet-evm/try-runtime",
	"pallet-evm-chain-id/try-runtime",
	"pallet-drand/try-runtime",
	"pallet-aura/try-runtime"
]
metadata-hash = ["substrate-wasm-builder/metadata-hash"]<|MERGE_RESOLUTION|>--- conflicted
+++ resolved
@@ -30,6 +30,7 @@
 ] }
 scale-info = { workspace = true, features = ["derive"] }
 serde_json = { workspace = true, features = ["alloc"] }
+substrate-fixed = { workspace = true }
 pallet-balances = { workspace = true }
 pallet-subtensor = { workspace = true }
 pallet-subtensor-swap = { workspace = true }
@@ -47,11 +48,8 @@
 sp-api = { workspace = true }
 sp-authority-discovery = { workspace = true }
 sp-block-builder = { workspace = true }
-<<<<<<< HEAD
-=======
 sp-consensus-babe = { workspace = true }
 sp-consensus-aura = { workspace = true }
->>>>>>> 5fd36bbf
 sp-core = { workspace = true }
 sp-storage = { workspace = true }
 sp-genesis-builder = { workspace = true }
@@ -64,16 +62,8 @@
 sp-version = { workspace = true }
 subtensor-runtime-common = { workspace = true }
 subtensor-precompiles = { workspace = true }
-<<<<<<< HEAD
-sp-consensus-babe = { workspace = true }
-sp-authority-discovery = { workspace = true }
 runtime-common = { workspace = true }
 polkadot-core-primitives = { workspace = true }
-substrate-fixed = { workspace = true }
-=======
-runtime-common = { workspace = true }
-polkadot-core-primitives = { workspace = true }
->>>>>>> 5fd36bbf
 
 # Temporary sudo
 pallet-sudo = { workspace = true }
@@ -112,18 +102,13 @@
 # Metadata commitment pallet
 pallet-commitments = { workspace = true }
 
-<<<<<<< HEAD
-# PoS
-frame-election-provider-support = { workspace = true }
-pallet-authority-discovery = { workspace = true }
-pallet-babe = { workspace = true }
+# Legacy consensus
 pallet-aura = { workspace = true }
-=======
+
 # NPoS
 frame-election-provider-support = { workspace = true }
 pallet-authority-discovery = { workspace = true }
 pallet-babe = { workspace = true }
->>>>>>> 5fd36bbf
 pallet-bags-list = { workspace = true }
 pallet-staking = { workspace = true }
 pallet-staking-runtime-api = { workspace = true }
@@ -138,10 +123,6 @@
 pallet-staking-reward-curve = { workspace = true }
 sp-staking = { workspace = true }
 sp-npos-elections = { workspace = true }
-<<<<<<< HEAD
-sp-consensus-aura = { workspace = true }
-=======
->>>>>>> 5fd36bbf
 sp-consensus-slots = { workspace = true }
 sp-consensus-grandpa = { workspace = true }
 
@@ -186,15 +167,9 @@
 [features]
 default = ["std"]
 pow-faucet = ["pallet-subtensor/pow-faucet"]
-<<<<<<< HEAD
 fast-runtime = [
 	"pallet-subtensor/fast-runtime",
 	"subtensor-runtime-common/fast-runtime"
-=======
-fast-blocks = [
-	"pallet-subtensor/fast-blocks",
-	"subtensor-runtime-common/fast-blocks"
->>>>>>> 5fd36bbf
 ]
 std = [
 	"frame-try-runtime?/std",
@@ -291,18 +266,13 @@
 	"rand_chacha/std",
 	"sha2/std",
 	"w3f-bls/std",
-	"pallet-aura/std",
 	"sp-consensus-aura/std",
 	"sp-consensus-grandpa/std",
 	"sp-consensus-slots/std",
-	"substrate-fixed/std",
 	"pallet-subtensor-swap/std",
-<<<<<<< HEAD
-	"pallet-subtensor-swap-runtime-api/std"
-=======
 	"pallet-subtensor-swap-runtime-api/std",
-	"subtensor-swap-interface/std"
->>>>>>> 5fd36bbf
+	"pallet-aura/std",
+	"substrate-fixed/std"
 ]
 runtime-benchmarks = [
 	"frame-benchmarking/runtime-benchmarks",
@@ -312,11 +282,7 @@
 	"pallet-balances/runtime-benchmarks",
 	"pallet-grandpa/runtime-benchmarks",
 	"pallet-timestamp/runtime-benchmarks",
-<<<<<<< HEAD
 	"pallet-utility-opentensor/runtime-benchmarks",
-=======
-	"pallet-utility/runtime-benchmarks",
->>>>>>> 5fd36bbf
 	"sp-runtime/runtime-benchmarks",
 	"pallet-safe-mode/runtime-benchmarks",
 	"pallet-subtensor/runtime-benchmarks",
