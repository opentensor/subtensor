--- conflicted
+++ resolved
@@ -15,31 +15,22 @@
 extern crate alloc;
 
 use codec::{Compact, Decode, Encode};
-<<<<<<< HEAD
 use core::num::NonZeroU64;
 use frame_election_provider_support::bounds::ElectionBoundsBuilder;
 use frame_election_provider_support::{SequentialPhragmen, generate_solution_type, onchain};
-use frame_support::dispatch::DispatchResult;
 use frame_support::pallet_prelude::DispatchClass;
-use frame_support::traits::{Imbalance, InsideBoth};
-=======
->>>>>>> 12ab174c
 use frame_support::{
+    PalletId,
     dispatch::{DispatchResult, DispatchResultWithPostInfo},
     genesis_builder_helper::{build_state, get_preset},
     pallet_prelude::Get,
-    traits::{fungible::HoldConsideration, Contains, InsideBoth, LinearStoragePrice},
-    PalletId,
+    traits::{Contains, InsideBoth, LinearStoragePrice, fungible::HoldConsideration},
 };
 use frame_system::{EnsureNever, EnsureRoot, EnsureRootWithSuccess, RawOrigin};
 use pallet_collective_otf as pallet_collective;
 use pallet_commitments::{CanCommit, OnMetadataCommitment};
-<<<<<<< HEAD
 use pallet_election_provider_multi_phase::GeometricDepositBase;
 use pallet_grandpa::{AuthorityId as GrandpaId, fg_primitives};
-=======
-use pallet_grandpa::{fg_primitives, AuthorityId as GrandpaId};
->>>>>>> 12ab174c
 use pallet_proxy_otf as pallet_proxy;
 use pallet_registry::CanRegisterIdentity;
 use pallet_session::historical as session_historical;
@@ -54,19 +45,14 @@
     subnet_info::{SubnetHyperparams, SubnetHyperparamsV2, SubnetInfo, SubnetInfov2},
 };
 use pallet_utility_otf as pallet_utility;
-<<<<<<< HEAD
 use runtime_common::prod_or_fast;
 use scale_info::TypeInfo;
-use smallvec::smallvec;
-=======
->>>>>>> 12ab174c
 use sp_api::impl_runtime_apis;
 use sp_consensus_aura::sr25519::AuthorityId as AuraId;
 use sp_core::{
+    H160, H256, OpaqueMetadata, U256,
     crypto::{ByteArray, KeyTypeId},
-    OpaqueMetadata, H160, H256, U256,
 };
-<<<<<<< HEAD
 use sp_runtime::Cow;
 use sp_runtime::Percent;
 use sp_runtime::SaturatedConversion;
@@ -74,19 +60,13 @@
 use sp_runtime::traits::NumberFor;
 use sp_runtime::traits::OpaqueKeys;
 use sp_runtime::transaction_validity::TransactionPriority;
-=======
-use sp_runtime::generic::Era;
-use sp_runtime::traits::NumberFor;
-use sp_runtime::Cow;
->>>>>>> 12ab174c
 use sp_runtime::{
-    generic, impl_opaque_keys,
+    AccountId32, ApplyExtrinsicResult, ConsensusEngineId, generic, impl_opaque_keys,
     traits::{
         AccountIdLookup, BlakeTwo256, Block as BlockT, DispatchInfoOf, Dispatchable, One,
         PostDispatchInfoOf, UniqueSaturatedInto, Verify,
     },
     transaction_validity::{TransactionSource, TransactionValidity, TransactionValidityError},
-    AccountId32, ApplyExtrinsicResult, ConsensusEngineId,
 };
 use sp_staking::SessionIndex;
 use sp_staking::currency_to_vote::SaturatingCurrencyToVote;
@@ -96,23 +76,22 @@
 use sp_version::NativeVersion;
 use sp_version::RuntimeVersion;
 use subtensor_precompiles::Precompiles;
-use subtensor_runtime_common::{time::*, AlphaCurrency, TaoCurrency, *};
+use subtensor_runtime_common::{AlphaCurrency, TaoCurrency, time::*, *};
 
 // A few exports that help ease life for downstream crates.
 pub use frame_support::{
-    construct_runtime, parameter_types,
+    StorageValue, construct_runtime, parameter_types,
     traits::{
-        ConstBool, ConstU128, ConstU32, ConstU64, ConstU8, FindAuthor, InstanceFilter,
+        ConstBool, ConstU8, ConstU32, ConstU64, ConstU128, FindAuthor, InstanceFilter,
         KeyOwnerProofSystem, OnFinalize, OnTimestampSet, PrivilegeCmp, Randomness, StorageInfo,
     },
     weights::{
+        IdentityFee, Weight, WeightToFeeCoefficient, WeightToFeeCoefficients,
+        WeightToFeePolynomial,
         constants::{
             BlockExecutionWeight, ExtrinsicBaseWeight, RocksDbWeight, WEIGHT_REF_TIME_PER_SECOND,
         },
-        IdentityFee, Weight, WeightToFeeCoefficient, WeightToFeeCoefficients,
-        WeightToFeePolynomial,
     },
-    StorageValue,
 };
 pub use frame_system::Call as SystemCall;
 pub use pallet_balances::Call as BalancesCall;
@@ -276,11 +255,7 @@
     //   `spec_version`, and `authoring_version` are the same between Wasm and native.
     // This value is set to 100 to notify Polkadot-JS App (https://polkadot.js.org/apps) to use
     //   the compatible custom types.
-<<<<<<< HEAD
     spec_version: 303,
-=======
-    spec_version: 302,
->>>>>>> 12ab174c
     impl_version: 1,
     apis: RUNTIME_API_VERSIONS,
     transaction_version: 1,
