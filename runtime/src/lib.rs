--- conflicted
+++ resolved
@@ -13,11 +13,8 @@
 
 pub mod check_nonce;
 mod migrations;
-<<<<<<< HEAD
 pub mod rate_limiting;
-=======
 pub mod sudo_wrapper;
->>>>>>> be47139b
 pub mod transaction_payment_wrapper;
 
 extern crate alloc;
