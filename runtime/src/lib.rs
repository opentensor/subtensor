#![cfg_attr(not(feature = "std"), no_std)]
// `construct_runtime!` does a lot of recursion and requires us to increase the limit to 256.
#![recursion_limit = "256"]
// Some arithmetic operations can't use the saturating equivalent, such as the PerThing types
#![allow(clippy::arithmetic_side_effects)]

// Make the WASM binary available.
#[cfg(feature = "std")]
include!(concat!(env!("OUT_DIR"), "/wasm_binary.rs"));

use core::marker::PhantomData;
use core::num::NonZeroU64;

pub mod check_nonce;
mod migrations;
pub mod rate_limiting;
pub mod transaction_payment_wrapper;

extern crate alloc;

use codec::{Compact, Decode, Encode};
use ethereum::AuthorizationList;
use frame_support::{
    PalletId,
    dispatch::DispatchResult,
    genesis_builder_helper::{build_state, get_preset},
    pallet_prelude::Get,
    traits::{Contains, InsideBoth, LinearStoragePrice, fungible::HoldConsideration},
};
use frame_system::{EnsureRoot, EnsureRootWithSuccess, EnsureSigned};
use pallet_commitments::{CanCommit, OnMetadataCommitment};
use pallet_grandpa::{AuthorityId as GrandpaId, fg_primitives};
use pallet_registry::CanRegisterIdentity;
pub use pallet_shield;
use pallet_subtensor::rpc_info::{
    delegate_info::DelegateInfo,
    dynamic_info::DynamicInfo,
    metagraph::{Metagraph, SelectiveMetagraph},
    neuron_info::{NeuronInfo, NeuronInfoLite},
    show_subnet::SubnetState,
    stake_info::StakeInfo,
    subnet_info::{SubnetHyperparams, SubnetHyperparamsV2, SubnetInfo, SubnetInfov2},
};
use pallet_subtensor::{CommitmentsInterface, ProxyInterface};
use pallet_subtensor_proxy as pallet_proxy;
use pallet_subtensor_swap_runtime_api::SimSwapResult;
use pallet_subtensor_utility as pallet_utility;
use runtime_common::prod_or_fast;
use scale_info::TypeInfo;
use sp_api::impl_runtime_apis;
use sp_consensus_aura::sr25519::AuthorityId as AuraId;
use sp_consensus_babe::BabeConfiguration;
use sp_consensus_babe::BabeEpochConfiguration;
use sp_core::{
    H160, H256, OpaqueMetadata, U256,
    crypto::{ByteArray, KeyTypeId},
};
use sp_runtime::Cow;
use sp_runtime::generic::Era;
use sp_runtime::{
    AccountId32, ApplyExtrinsicResult, ConsensusEngineId, Percent, generic, impl_opaque_keys,
    traits::{
        AccountIdLookup, BlakeTwo256, Block as BlockT, DispatchInfoOf, Dispatchable, One,
        PostDispatchInfoOf, UniqueSaturatedInto, Verify,
    },
    transaction_validity::{TransactionSource, TransactionValidity, TransactionValidityError},
};
use sp_std::cmp::Ordering;
use sp_std::prelude::*;
#[cfg(feature = "std")]
use sp_version::NativeVersion;
use sp_version::RuntimeVersion;
use subtensor_precompiles::Precompiles;
use subtensor_runtime_common::{AlphaCurrency, TaoCurrency, time::*, *};
use subtensor_swap_interface::{Order, SwapHandler};
use subtensor_transaction_fee::{SubtensorTxFeeHandler, TransactionFeeHandler};
// Frontier
use fp_rpc::TransactionStatus;
use pallet_ethereum::{Call::transact, PostLogContent, Transaction as EthereumTransaction};
use pallet_evm::{
    Account as EVMAccount, BalanceConverter, EvmBalance, FeeCalculator, Runner, SubstrateBalance,
};

// A few exports that help ease life for downstream crates.
pub use frame_support::{
    StorageValue, construct_runtime, parameter_types,
    traits::{
        ConstBool, ConstU8, ConstU32, ConstU64, ConstU128, FindAuthor, InstanceFilter,
        KeyOwnerProofSystem, OnFinalize, OnTimestampSet, PrivilegeCmp, Randomness, StorageInfo,
    },
    weights::{
        IdentityFee, Weight, WeightToFeeCoefficient, WeightToFeeCoefficients,
        WeightToFeePolynomial,
        constants::{
            BlockExecutionWeight, ExtrinsicBaseWeight, RocksDbWeight, WEIGHT_REF_TIME_PER_SECOND,
        },
    },
};
pub use frame_system::Call as SystemCall;
pub use pallet_balances::Call as BalancesCall;
use pallet_commitments::GetCommitments;
pub use pallet_timestamp::Call as TimestampCall;
use pallet_transaction_payment::{ConstFeeMultiplier, Multiplier};
pub use rate_limiting::{
    RateLimitUsageKey, ScopeResolver as RuntimeScopeResolver, UsageResolver as RuntimeUsageResolver,
};
#[cfg(any(feature = "std", test))]
pub use sp_runtime::BuildStorage;
pub use sp_runtime::{Perbill, Permill};

// Drand
impl pallet_drand::Config for Runtime {
    type AuthorityId = pallet_drand::crypto::TestAuthId;
    type Verifier = pallet_drand::verifier::QuicknetVerifier;
    type UnsignedPriority = ConstU64<{ 1 << 20 }>;
    type HttpFetchTimeout = ConstU64<1_000>;
}

impl frame_system::offchain::SigningTypes for Runtime {
    type Public = <Signature as Verify>::Signer;
    type Signature = Signature;
}

impl pallet_shield::Config for Runtime {
    type RuntimeCall = RuntimeCall;
    type AuthorityOrigin = pallet_shield::EnsureAuraAuthority<Self>;
}

parameter_types! {
    /// Milliseconds per slot; use the chain’s configured slot duration.
    pub const ShieldSlotMs: u64 = SLOT_DURATION;
    /// Emit the *next* ephemeral public key event at 7s.
    pub const ShieldAnnounceAtMs: u64 = 7_000;
    /// Old key remains accepted until 9s (2s grace).
    pub const ShieldGraceMs: u64 = 2_000;
    /// Last 3s of the slot reserved for decrypt+execute.
    pub const ShieldDecryptWindowMs: u64 = 3_000;
}

impl<C> frame_system::offchain::CreateTransactionBase<C> for Runtime
where
    RuntimeCall: From<C>,
{
    type Extrinsic = UncheckedExtrinsic;
    type RuntimeCall = RuntimeCall;
}

impl frame_system::offchain::CreateBare<pallet_drand::Call<Runtime>> for Runtime {
    fn create_bare(call: Self::RuntimeCall) -> Self::Extrinsic {
        UncheckedExtrinsic::new_bare(call)
    }
}

impl frame_system::offchain::CreateSignedTransaction<pallet_drand::Call<Runtime>> for Runtime {
    fn create_signed_transaction<
        S: frame_system::offchain::AppCrypto<Self::Public, Self::Signature>,
    >(
        call: RuntimeCall,
        public: Self::Public,
        account: Self::AccountId,
        nonce: Self::Nonce,
    ) -> Option<Self::Extrinsic> {
        use sp_runtime::traits::StaticLookup;

        let address = <Runtime as frame_system::Config>::Lookup::unlookup(account.clone());
        let extra: TransactionExtensions = (
            frame_system::CheckNonZeroSender::<Runtime>::new(),
            frame_system::CheckSpecVersion::<Runtime>::new(),
            frame_system::CheckTxVersion::<Runtime>::new(),
            frame_system::CheckGenesis::<Runtime>::new(),
            frame_system::CheckEra::<Runtime>::from(Era::Immortal),
            check_nonce::CheckNonce::<Runtime>::from(nonce).into(),
            frame_system::CheckWeight::<Runtime>::new(),
            pallet_rate_limiting::RateLimitTransactionExtension::<Runtime>::new(),
            ChargeTransactionPaymentWrapper::new(
                pallet_transaction_payment::ChargeTransactionPayment::<Runtime>::from(0),
            ),
            pallet_subtensor::transaction_extension::SubtensorTransactionExtension::<Runtime>::new(
            ),
            pallet_drand::drand_priority::DrandPriority::<Runtime>::new(),
            frame_metadata_hash_extension::CheckMetadataHash::<Runtime>::new(true),
        );

        let raw_payload = SignedPayload::new(call.clone(), extra.clone()).ok()?;
        let signature = raw_payload.using_encoded(|payload| S::sign(payload, public))?;

        Some(UncheckedExtrinsic::new_signed(
            call, address, signature, extra,
        ))
    }
}

// Subtensor module
pub use pallet_scheduler;
pub use pallet_subtensor;

// Method used to calculate the fee of an extrinsic
pub const fn deposit(items: u32, bytes: u32) -> Balance {
    pub const ITEMS_FEE: Balance = 2_000 * 10_000;
    pub const BYTES_FEE: Balance = 100 * 10_000;
    (items as Balance)
        .saturating_mul(ITEMS_FEE)
        .saturating_add((bytes as Balance).saturating_mul(BYTES_FEE))
}

// Opaque types. These are used by the CLI to instantiate machinery that don't need to know
// the specifics of the runtime. They can then be made to be agnostic over specific formats
// of data like extrinsics, allowing for them to continue syncing the network through upgrades
// to even the core data structures.
pub mod opaque {
    use super::*;

    pub use sp_runtime::OpaqueExtrinsic as UncheckedExtrinsic;

    // Opaque block header type.
    pub type Header = generic::Header<BlockNumber, BlakeTwo256>;
    // Opaque block type.
    pub type Block = generic::Block<Header, UncheckedExtrinsic>;
    // Opaque block identifier type.
    pub type BlockId = generic::BlockId<Block>;

    impl_opaque_keys! {
        pub struct SessionKeys {
            pub aura: Aura,
            pub grandpa: Grandpa,
        }
    }
}

// To learn more about runtime versioning, see:
// https://docs.substrate.io/main-docs/build/upgrade#runtime-versioning
#[sp_version::runtime_version]
pub const VERSION: RuntimeVersion = RuntimeVersion {
    spec_name: Cow::Borrowed("node-subtensor"),
    impl_name: Cow::Borrowed("node-subtensor"),
    authoring_version: 1,
    // The version of the runtime specification. A full node will not attempt to use its native
    //   runtime in substitute for the on-chain Wasm runtime unless all of `spec_name`,
    //   `spec_version`, and `authoring_version` are the same between Wasm and native.
    // This value is set to 100 to notify Polkadot-JS App (https://polkadot.js.org/apps) to use
    //   the compatible custom types.
    spec_version: 354,
    impl_version: 1,
    apis: RUNTIME_API_VERSIONS,
    transaction_version: 2,
    system_version: 1,
};

pub const MAXIMUM_BLOCK_WEIGHT: Weight =
    Weight::from_parts(4u64 * WEIGHT_REF_TIME_PER_SECOND, u64::MAX);

// The version information used to identify this runtime when compiled natively.
#[cfg(feature = "std")]
pub fn native_version() -> NativeVersion {
    NativeVersion {
        runtime_version: VERSION,
        can_author_with: Default::default(),
    }
}

const NORMAL_DISPATCH_RATIO: Perbill = Perbill::from_percent(75);

parameter_types! {
    pub const BlockHashCount: BlockNumber = 2400;
    pub const Version: RuntimeVersion = VERSION;
    // We allow for 2 seconds of compute with a 6 second average block time.
    pub BlockWeights: frame_system::limits::BlockWeights =
        frame_system::limits::BlockWeights::with_sensible_defaults(
            MAXIMUM_BLOCK_WEIGHT,
            NORMAL_DISPATCH_RATIO,
        );
    pub BlockLength: frame_system::limits::BlockLength = frame_system::limits::BlockLength
        ::max_with_normal_ratio(10 * 1024 * 1024, NORMAL_DISPATCH_RATIO);
    pub const SS58Prefix: u8 = 42;
}

pub struct NoNestingCallFilter;

impl Contains<RuntimeCall> for NoNestingCallFilter {
    fn contains(call: &RuntimeCall) -> bool {
        match call {
            RuntimeCall::Utility(inner) => {
                let calls = match inner {
                    pallet_utility::Call::force_batch { calls } => calls,
                    pallet_utility::Call::batch { calls } => calls,
                    pallet_utility::Call::batch_all { calls } => calls,
                    _ => &Vec::new(),
                };

                !calls.iter().any(|call| {
					matches!(call, RuntimeCall::Utility(inner) if matches!(inner, pallet_utility::Call::force_batch { .. } | pallet_utility::Call::batch_all { .. } | pallet_utility::Call::batch { .. }))
				})
            }
            _ => true,
        }
    }
}

// Configure FRAME pallets to include in runtime.

impl frame_system::Config for Runtime {
    // The basic call filter to use in dispatchable.
    type BaseCallFilter = InsideBoth<SafeMode, NoNestingCallFilter>;
    // Block & extrinsics weights: base values and limits.
    type BlockWeights = BlockWeights;
    // The maximum length of a block (in bytes).
    type BlockLength = BlockLength;
    // The identifier used to distinguish between accounts.
    type AccountId = AccountId;
    // The aggregated dispatch type that is available for extrinsics.
    type RuntimeCall = RuntimeCall;
    // The aggregated runtime tasks.
    type RuntimeTask = RuntimeTask;
    // The lookup mechanism to get account ID from whatever is passed in dispatchers.
    type Lookup = AccountIdLookup<AccountId, ()>;
    // The type for hashing blocks and tries.
    type Hash = Hash;
    // The hashing algorithm used.
    type Hashing = BlakeTwo256;
    // The ubiquitous event type.
    type RuntimeEvent = RuntimeEvent;
    // The ubiquitous origin type.
    type RuntimeOrigin = RuntimeOrigin;
    // Maximum number of block number to block hash mappings to keep (oldest pruned first).
    type BlockHashCount = BlockHashCount;
    // The weight of database operations that the runtime can invoke.
    type DbWeight = RocksDbWeight;
    // Version of the runtime.
    type Version = Version;
    // Converts a module to the index of the module in `construct_runtime!`.
    //
    // This type is being generated by `construct_runtime!`.
    type PalletInfo = PalletInfo;
    // What to do if a new account is created.
    type OnNewAccount = ();
    // What to do if an account is fully reaped from the system.
    type OnKilledAccount = ();
    // The data to be stored in an account.
    type AccountData = pallet_balances::AccountData<Balance>;
    // Weight information for the extrinsics of this pallet.
    type SystemWeightInfo = ();
    // This is used as an identifier of the chain. 42 is the generic substrate prefix.
    type SS58Prefix = SS58Prefix;
    // The set code logic, just the default since we're not a parachain.
    type OnSetCode = ();
    type MaxConsumers = frame_support::traits::ConstU32<16>;
    type Nonce = Nonce;
    type Block = Block;
    type SingleBlockMigrations = Migrations;
    type MultiBlockMigrator = ();
    type PreInherents = ();
    type PostInherents = ();
    type PostTransactions = ();
    type ExtensionsWeightInfo = ();
}

impl pallet_insecure_randomness_collective_flip::Config for Runtime {}

impl pallet_aura::Config for Runtime {
    type AuthorityId = AuraId;
    type DisabledValidators = ();
    type MaxAuthorities = ConstU32<32>;
    type AllowMultipleBlocksPerSlot = ConstBool<false>;
    type SlotDuration = pallet_aura::MinimumPeriodTimesTwo<Runtime>;
}

impl pallet_grandpa::Config for Runtime {
    type RuntimeEvent = RuntimeEvent;

    type KeyOwnerProof = sp_core::Void;

    type WeightInfo = ();
    type MaxAuthorities = ConstU32<32>;
    type MaxSetIdSessionEntries = ConstU64<0>;
    type MaxNominators = ConstU32<20>;

    type EquivocationReportSystem = ();
}

/// Babe epoch duration.
///
/// Staging this Babe constant prior to enacting the full Babe upgrade so the node
/// can build itself a `BabeConfiguration` prior to the upgrade taking place.
pub const EPOCH_DURATION_IN_SLOTS: u64 = prod_or_fast!(4 * HOURS as u64, MINUTES as u64 / 6);

/// 1 in 4 blocks (on average, not counting collisions) will be primary babe blocks.
/// The choice of is done in accordance to the slot duration and expected target
/// block time, for safely resisting network delays of maximum two seconds.
/// <https://research.web3.foundation/en/latest/polkadot/BABE/Babe/#6-practical-results>
///
/// Staging this Babe constant prior to enacting the full Babe upgrade so the node
/// can build itself a `BabeConfiguration` prior to the upgrade taking place.
pub const PRIMARY_PROBABILITY: (u64, u64) = (1, 4);

/// The BABE epoch configuration at genesis.
///
/// Staging this Babe constant prior to enacting the full Babe upgrade so the node
/// can build itself a `BabeConfiguration` prior to the upgrade taking place.
pub const BABE_GENESIS_EPOCH_CONFIG: sp_consensus_babe::BabeEpochConfiguration =
    sp_consensus_babe::BabeEpochConfiguration {
        c: PRIMARY_PROBABILITY,
        allowed_slots: sp_consensus_babe::AllowedSlots::PrimaryAndSecondaryVRFSlots,
    };

impl pallet_timestamp::Config for Runtime {
    // A timestamp: milliseconds since the unix epoch.
    type Moment = u64;
    type OnTimestampSet = Aura;
    type MinimumPeriod = ConstU64<{ SLOT_DURATION / 2 }>;
    type WeightInfo = ();
}

impl pallet_utility::Config for Runtime {
    type RuntimeCall = RuntimeCall;
    type PalletsOrigin = OriginCaller;
    type WeightInfo = pallet_utility::weights::SubstrateWeight<Runtime>;
}

parameter_types! {
    pub const DisallowPermissionlessEnterDuration: BlockNumber = 0;
    pub const DisallowPermissionlessExtendDuration: BlockNumber = 0;

    pub const RootEnterDuration: BlockNumber = 5 * 60 * 24; // 24 hours

    pub const RootExtendDuration: BlockNumber = 5 * 60 * 12; // 12 hours

    pub const DisallowPermissionlessEntering: Option<Balance> = None;
    pub const DisallowPermissionlessExtending: Option<Balance> = None;
    pub const DisallowPermissionlessRelease: Option<BlockNumber> = None;
}

pub struct SafeModeWhitelistedCalls;
impl Contains<RuntimeCall> for SafeModeWhitelistedCalls {
    fn contains(call: &RuntimeCall) -> bool {
        matches!(
            call,
            RuntimeCall::Sudo(_)
                | RuntimeCall::Multisig(_)
                | RuntimeCall::System(_)
                | RuntimeCall::SafeMode(_)
                | RuntimeCall::Timestamp(_)
                | RuntimeCall::SubtensorModule(
                    pallet_subtensor::Call::set_weights { .. }
                        | pallet_subtensor::Call::serve_axon { .. }
                )
                | RuntimeCall::Commitments(pallet_commitments::Call::set_commitment { .. })
        )
    }
}

impl pallet_safe_mode::Config for Runtime {
    type RuntimeEvent = RuntimeEvent;
    type Currency = Balances;
    type RuntimeHoldReason = RuntimeHoldReason;
    type WhitelistedCalls = SafeModeWhitelistedCalls;
    type EnterDuration = DisallowPermissionlessEnterDuration;
    type ExtendDuration = DisallowPermissionlessExtendDuration;
    type EnterDepositAmount = DisallowPermissionlessEntering;
    type ExtendDepositAmount = DisallowPermissionlessExtending;
    type ForceEnterOrigin = EnsureRootWithSuccess<AccountId, RootEnterDuration>;
    type ForceExtendOrigin = EnsureRootWithSuccess<AccountId, RootExtendDuration>;
    type ForceExitOrigin = EnsureRoot<AccountId>;
    type ForceDepositOrigin = EnsureRoot<AccountId>;
    type Notify = ();
    type ReleaseDelay = DisallowPermissionlessRelease;
    type WeightInfo = pallet_safe_mode::weights::SubstrateWeight<Runtime>;
}

// Existential deposit.
pub const EXISTENTIAL_DEPOSIT: u64 = 500;

impl pallet_balances::Config for Runtime {
    type MaxLocks = ConstU32<50>;
    type MaxReserves = ConstU32<50>;
    type ReserveIdentifier = [u8; 8];
    // The type for recording an account's balance.
    type Balance = Balance;
    // The ubiquitous event type.
    type RuntimeEvent = RuntimeEvent;
    type DustRemoval = ();
    type ExistentialDeposit = ConstU64<EXISTENTIAL_DEPOSIT>;
    type AccountStore = System;
    type WeightInfo = pallet_balances::weights::SubstrateWeight<Runtime>;

    type RuntimeHoldReason = RuntimeHoldReason;
    type RuntimeFreezeReason = RuntimeFreezeReason;
    type FreezeIdentifier = RuntimeFreezeReason;
    type MaxFreezes = ConstU32<50>;
    type DoneSlashHandler = ();
}

parameter_types! {
    pub const OperationalFeeMultiplier: u8 = 5;
    pub FeeMultiplier: Multiplier = Multiplier::one();
}

impl pallet_transaction_payment::Config for Runtime {
    type RuntimeEvent = RuntimeEvent;
    type OnChargeTransaction = SubtensorTxFeeHandler<Balances, TransactionFeeHandler<Runtime>>;
    // Convert dispatch weight to a chargeable fee.
    type WeightToFee = subtensor_transaction_fee::LinearWeightToFee;
    type OperationalFeeMultiplier = OperationalFeeMultiplier;
    type LengthToFee = IdentityFee<Balance>;
    type FeeMultiplierUpdate = ConstFeeMultiplier<FeeMultiplier>;
    type WeightInfo = pallet_transaction_payment::weights::SubstrateWeight<Runtime>;
}

impl pallet_sudo::Config for Runtime {
    type RuntimeEvent = RuntimeEvent;
    type RuntimeCall = RuntimeCall;

    type WeightInfo = pallet_sudo::weights::SubstrateWeight<Runtime>;
}

parameter_types! {
    // According to multisig pallet, key and value size be computed as follows:
    // value size is `4 + sizeof((BlockNumber, Balance, AccountId))` bytes
    // key size is `32 + sizeof(AccountId)` bytes.
    // For our case, One storage item; key size is 32+32=64 bytes; value is size 4+4+8+32 bytes = 48 bytes.
    pub const DepositBase: Balance = deposit(1, 112);
    // Additional storage item size of 32 bytes.
    pub const DepositFactor: Balance = deposit(0, 32);
    pub const MaxSignatories: u32 = 100;
}

impl pallet_multisig::Config for Runtime {
    type RuntimeEvent = RuntimeEvent;
    type RuntimeCall = RuntimeCall;
    type Currency = Balances;
    type DepositBase = DepositBase;
    type DepositFactor = DepositFactor;
    type MaxSignatories = MaxSignatories;
    type WeightInfo = pallet_multisig::weights::SubstrateWeight<Runtime>;
    type BlockNumberProvider = System;
}

// Proxy Pallet config
parameter_types! {
    // One storage item; key size sizeof(AccountId) = 32, value sizeof(Balance) = 8; 40 total
    pub const ProxyDepositBase: Balance = deposit(1, 40);
    // Adding 32 bytes + sizeof(ProxyType) = 32 + 1
    pub const ProxyDepositFactor: Balance = deposit(0, 33);
    pub const MaxProxies: u32 = 20; // max num proxies per acct
    pub const MaxPending: u32 = 15 * 5; // max blocks pending ~15min
    // 16 bytes
    pub const AnnouncementDepositBase: Balance =  deposit(1, 16);
    // 68 bytes per announcement
    pub const AnnouncementDepositFactor: Balance = deposit(0, 68);
}

impl InstanceFilter<RuntimeCall> for ProxyType {
    fn filter(&self, c: &RuntimeCall) -> bool {
        match self {
            ProxyType::Any => true,
            ProxyType::NonTransfer => !matches!(
                c,
                RuntimeCall::Balances(..)
                    | RuntimeCall::SubtensorModule(pallet_subtensor::Call::transfer_stake { .. })
                    | RuntimeCall::SubtensorModule(
                        pallet_subtensor::Call::schedule_swap_coldkey { .. }
                    )
                    | RuntimeCall::SubtensorModule(pallet_subtensor::Call::swap_coldkey { .. })
            ),
            ProxyType::NonFungible => !matches!(
                c,
                RuntimeCall::Balances(..)
                    | RuntimeCall::SubtensorModule(pallet_subtensor::Call::add_stake { .. })
                    | RuntimeCall::SubtensorModule(pallet_subtensor::Call::add_stake_limit { .. })
                    | RuntimeCall::SubtensorModule(pallet_subtensor::Call::remove_stake { .. })
                    | RuntimeCall::SubtensorModule(
                        pallet_subtensor::Call::remove_stake_limit { .. }
                    )
                    | RuntimeCall::SubtensorModule(
                        pallet_subtensor::Call::remove_stake_full_limit { .. }
                    )
                    | RuntimeCall::SubtensorModule(pallet_subtensor::Call::unstake_all { .. })
                    | RuntimeCall::SubtensorModule(
                        pallet_subtensor::Call::unstake_all_alpha { .. }
                    )
                    | RuntimeCall::SubtensorModule(pallet_subtensor::Call::swap_stake { .. })
                    | RuntimeCall::SubtensorModule(pallet_subtensor::Call::swap_stake_limit { .. })
                    | RuntimeCall::SubtensorModule(pallet_subtensor::Call::move_stake { .. })
                    | RuntimeCall::SubtensorModule(pallet_subtensor::Call::transfer_stake { .. })
                    | RuntimeCall::SubtensorModule(pallet_subtensor::Call::burned_register { .. })
                    | RuntimeCall::SubtensorModule(pallet_subtensor::Call::root_register { .. })
                    | RuntimeCall::SubtensorModule(
                        pallet_subtensor::Call::schedule_swap_coldkey { .. }
                    )
                    | RuntimeCall::SubtensorModule(pallet_subtensor::Call::swap_coldkey { .. })
                    | RuntimeCall::SubtensorModule(pallet_subtensor::Call::swap_hotkey { .. })
            ),
            ProxyType::Transfer => matches!(
                c,
                RuntimeCall::Balances(pallet_balances::Call::transfer_keep_alive { .. })
                    | RuntimeCall::Balances(pallet_balances::Call::transfer_allow_death { .. })
                    | RuntimeCall::Balances(pallet_balances::Call::transfer_all { .. })
                    | RuntimeCall::SubtensorModule(pallet_subtensor::Call::transfer_stake { .. })
            ),
            ProxyType::SmallTransfer => match c {
                RuntimeCall::Balances(pallet_balances::Call::transfer_keep_alive {
                    value, ..
                }) => *value < SMALL_TRANSFER_LIMIT,
                RuntimeCall::Balances(pallet_balances::Call::transfer_allow_death {
                    value,
                    ..
                }) => *value < SMALL_TRANSFER_LIMIT,
                RuntimeCall::SubtensorModule(pallet_subtensor::Call::transfer_stake {
                    alpha_amount,
                    ..
                }) => *alpha_amount < SMALL_TRANSFER_LIMIT.into(),
                _ => false,
            },
            ProxyType::Owner => {
                matches!(
                    c,
                    RuntimeCall::AdminUtils(..)
                        | RuntimeCall::SubtensorModule(
                            pallet_subtensor::Call::set_subnet_identity { .. }
                        )
                        | RuntimeCall::SubtensorModule(
                            pallet_subtensor::Call::update_symbol { .. }
                        )
                ) && !matches!(
                    c,
                    RuntimeCall::AdminUtils(
                        pallet_admin_utils::Call::sudo_set_sn_owner_hotkey { .. }
                    )
                )
            }
            ProxyType::NonCritical => !matches!(
                c,
                RuntimeCall::SubtensorModule(pallet_subtensor::Call::dissolve_network { .. })
                    | RuntimeCall::SubtensorModule(pallet_subtensor::Call::root_register { .. })
                    | RuntimeCall::SubtensorModule(pallet_subtensor::Call::burned_register { .. })
                    | RuntimeCall::Sudo(..)
            ),
            ProxyType::Triumvirate => false, // deprecated
            ProxyType::Senate => false,      // deprecated
            ProxyType::Governance => false,  // deprecated
            ProxyType::Staking => matches!(
                c,
                RuntimeCall::SubtensorModule(pallet_subtensor::Call::add_stake { .. })
                    | RuntimeCall::SubtensorModule(pallet_subtensor::Call::remove_stake { .. })
                    | RuntimeCall::SubtensorModule(pallet_subtensor::Call::unstake_all { .. })
                    | RuntimeCall::SubtensorModule(
                        pallet_subtensor::Call::unstake_all_alpha { .. }
                    )
                    | RuntimeCall::SubtensorModule(pallet_subtensor::Call::swap_stake { .. })
                    | RuntimeCall::SubtensorModule(pallet_subtensor::Call::swap_stake_limit { .. })
                    | RuntimeCall::SubtensorModule(pallet_subtensor::Call::move_stake { .. })
                    | RuntimeCall::SubtensorModule(pallet_subtensor::Call::add_stake_limit { .. })
                    | RuntimeCall::SubtensorModule(
                        pallet_subtensor::Call::remove_stake_limit { .. }
                    )
                    | RuntimeCall::SubtensorModule(
                        pallet_subtensor::Call::remove_stake_full_limit { .. }
                    )
            ),
            ProxyType::Registration => matches!(
                c,
                RuntimeCall::SubtensorModule(pallet_subtensor::Call::burned_register { .. })
                    | RuntimeCall::SubtensorModule(pallet_subtensor::Call::register { .. })
            ),
            ProxyType::RootWeights => false, // deprecated
            ProxyType::ChildKeys => matches!(
                c,
                RuntimeCall::SubtensorModule(pallet_subtensor::Call::set_children { .. })
                    | RuntimeCall::SubtensorModule(
                        pallet_subtensor::Call::set_childkey_take { .. }
                    )
            ),
            ProxyType::SudoUncheckedSetCode => match c {
                RuntimeCall::Sudo(pallet_sudo::Call::sudo_unchecked_weight { call, weight: _ }) => {
                    let inner_call: RuntimeCall = *call.clone();

                    matches!(
                        inner_call,
                        RuntimeCall::System(frame_system::Call::set_code { .. })
                    )
                }
                _ => false,
            },
            ProxyType::SwapHotkey => matches!(
                c,
                RuntimeCall::SubtensorModule(pallet_subtensor::Call::swap_hotkey { .. })
            ),
            ProxyType::SubnetLeaseBeneficiary => matches!(
                c,
                RuntimeCall::SubtensorModule(pallet_subtensor::Call::start_call { .. })
                    | RuntimeCall::AdminUtils(
                        pallet_admin_utils::Call::sudo_set_serving_rate_limit { .. }
                    )
                    | RuntimeCall::AdminUtils(
                        pallet_admin_utils::Call::sudo_set_min_difficulty { .. }
                    )
                    | RuntimeCall::AdminUtils(
                        pallet_admin_utils::Call::sudo_set_max_difficulty { .. }
                    )
                    | RuntimeCall::AdminUtils(
                        pallet_admin_utils::Call::sudo_set_weights_version_key { .. }
                    )
                    | RuntimeCall::AdminUtils(
                        pallet_admin_utils::Call::sudo_set_adjustment_alpha { .. }
                    )
                    | RuntimeCall::AdminUtils(
                        pallet_admin_utils::Call::sudo_set_immunity_period { .. }
                    )
                    | RuntimeCall::AdminUtils(
                        pallet_admin_utils::Call::sudo_set_min_allowed_weights { .. }
                    )
                    | RuntimeCall::AdminUtils(pallet_admin_utils::Call::sudo_set_kappa { .. })
                    | RuntimeCall::AdminUtils(pallet_admin_utils::Call::sudo_set_rho { .. })
                    | RuntimeCall::AdminUtils(
                        pallet_admin_utils::Call::sudo_set_activity_cutoff { .. }
                    )
                    | RuntimeCall::AdminUtils(
                        pallet_admin_utils::Call::sudo_set_network_registration_allowed { .. }
                    )
                    | RuntimeCall::AdminUtils(
                        pallet_admin_utils::Call::sudo_set_network_pow_registration_allowed { .. }
                    )
                    | RuntimeCall::AdminUtils(pallet_admin_utils::Call::sudo_set_max_burn { .. })
                    | RuntimeCall::AdminUtils(
                        pallet_admin_utils::Call::sudo_set_bonds_moving_average { .. }
                    )
                    | RuntimeCall::AdminUtils(
                        pallet_admin_utils::Call::sudo_set_bonds_penalty { .. }
                    )
                    | RuntimeCall::AdminUtils(
                        pallet_admin_utils::Call::sudo_set_commit_reveal_weights_enabled { .. }
                    )
                    | RuntimeCall::AdminUtils(
                        pallet_admin_utils::Call::sudo_set_liquid_alpha_enabled { .. }
                    )
                    | RuntimeCall::AdminUtils(
                        pallet_admin_utils::Call::sudo_set_alpha_values { .. }
                    )
                    | RuntimeCall::AdminUtils(
                        pallet_admin_utils::Call::sudo_set_commit_reveal_weights_interval { .. }
                    )
                    | RuntimeCall::AdminUtils(
                        pallet_admin_utils::Call::sudo_set_toggle_transfer { .. }
                    )
            ),
            ProxyType::RootClaim => matches!(
                c,
                RuntimeCall::SubtensorModule(pallet_subtensor::Call::claim_root { .. })
                    | RuntimeCall::SubtensorModule(
                        pallet_subtensor::Call::set_root_claim_type { .. }
                    )
            ),
        }
    }
    fn is_superset(&self, o: &Self) -> bool {
        match (self, o) {
            (x, y) if x == y => true,
            (ProxyType::Any, _) => true,
            (_, ProxyType::Any) => false,
            (ProxyType::NonTransfer, _) => {
                // NonTransfer is NOT a superset of Transfer or SmallTransfer
                !matches!(o, ProxyType::Transfer | ProxyType::SmallTransfer)
            }
            (ProxyType::Transfer, ProxyType::SmallTransfer) => true,
            _ => false,
        }
    }
}

impl pallet_proxy::Config for Runtime {
    type RuntimeCall = RuntimeCall;
    type Currency = Balances;
    type ProxyType = ProxyType;
    type ProxyDepositBase = ProxyDepositBase;
    type ProxyDepositFactor = ProxyDepositFactor;
    type MaxProxies = MaxProxies;
    type WeightInfo = pallet_proxy::weights::SubstrateWeight<Runtime>;
    type MaxPending = MaxPending;
    type CallHasher = BlakeTwo256;
    type AnnouncementDepositBase = AnnouncementDepositBase;
    type AnnouncementDepositFactor = AnnouncementDepositFactor;
    type BlockNumberProvider = System;
}

pub struct Proxier;
impl ProxyInterface<AccountId> for Proxier {
    fn add_lease_beneficiary_proxy(lease: &AccountId, beneficiary: &AccountId) -> DispatchResult {
        pallet_proxy::Pallet::<Runtime>::add_proxy_delegate(
            lease,
            beneficiary.clone(),
            ProxyType::SubnetLeaseBeneficiary,
            0,
        )
    }

    fn remove_lease_beneficiary_proxy(
        lease: &AccountId,
        beneficiary: &AccountId,
    ) -> DispatchResult {
        pallet_proxy::Pallet::<Runtime>::remove_proxy_delegate(
            lease,
            beneficiary.clone(),
            ProxyType::SubnetLeaseBeneficiary,
            0,
        )
    }
}

pub struct CommitmentsI;
impl CommitmentsInterface for CommitmentsI {
    fn purge_netuid(netuid: NetUid) {
        pallet_commitments::Pallet::<Runtime>::purge_netuid(netuid);
    }
}

parameter_types! {
    pub MaximumSchedulerWeight: Weight = Perbill::from_percent(80) *
        BlockWeights::get().max_block;
    pub const MaxScheduledPerBlock: u32 = 50;
    pub const NoPreimagePostponement: Option<u32> = Some(10);
}

/// Used the compare the privilege of an origin inside the scheduler.
pub struct OriginPrivilegeCmp;

impl PrivilegeCmp<OriginCaller> for OriginPrivilegeCmp {
    fn cmp_privilege(left: &OriginCaller, right: &OriginCaller) -> Option<Ordering> {
        if left == right {
            return Some(Ordering::Equal);
        }

        match (left, right) {
            // Root is greater than anything.
            (OriginCaller::system(frame_system::RawOrigin::Root), _) => Some(Ordering::Greater),
            // For every other origin we don't care, as they are not used for `ScheduleOrigin`.
            _ => None,
        }
    }
}

impl pallet_scheduler::Config for Runtime {
    type RuntimeOrigin = RuntimeOrigin;
    type RuntimeEvent = RuntimeEvent;
    type PalletsOrigin = OriginCaller;
    type RuntimeCall = RuntimeCall;
    type MaximumWeight = MaximumSchedulerWeight;
    type ScheduleOrigin = EnsureRoot<AccountId>;
    type MaxScheduledPerBlock = MaxScheduledPerBlock;
    type WeightInfo = pallet_scheduler::weights::SubstrateWeight<Runtime>;
    type OriginPrivilegeCmp = OriginPrivilegeCmp;
    type Preimages = Preimage;
    type BlockNumberProvider = System;
}

parameter_types! {
    pub const PreimageMaxSize: u32 = 4096 * 1024;
    pub const PreimageBaseDeposit: Balance = deposit(2, 64);
    pub const PreimageByteDeposit: Balance = deposit(0, 1);
    pub const PreimageHoldReason: RuntimeHoldReason =
        RuntimeHoldReason::Preimage(pallet_preimage::HoldReason::Preimage);
}

impl pallet_preimage::Config for Runtime {
    type WeightInfo = pallet_preimage::weights::SubstrateWeight<Runtime>;
    type RuntimeEvent = RuntimeEvent;
    type Currency = Balances;
    type ManagerOrigin = EnsureRoot<AccountId>;
    type Consideration = HoldConsideration<
        AccountId,
        Balances,
        PreimageHoldReason,
        LinearStoragePrice<PreimageBaseDeposit, PreimageByteDeposit, Balance>,
    >;
}

pub struct AllowIdentityReg;

impl CanRegisterIdentity<AccountId> for AllowIdentityReg {
    #[cfg(not(feature = "runtime-benchmarks"))]
    fn can_register(address: &AccountId, identified: &AccountId) -> bool {
        if address != identified {
            SubtensorModule::coldkey_owns_hotkey(address, identified)
                && SubtensorModule::is_hotkey_registered_on_network(NetUid::ROOT, identified)
        } else {
            SubtensorModule::is_subnet_owner(address)
        }
    }

    #[cfg(feature = "runtime-benchmarks")]
    fn can_register(_: &AccountId, _: &AccountId) -> bool {
        true
    }
}

// Configure registry pallet.
parameter_types! {
    pub const MaxAdditionalFields: u32 = 1;
    pub const InitialDeposit: Balance = 100_000_000; // 0.1 TAO
    pub const FieldDeposit: Balance = 100_000_000; // 0.1 TAO
}

impl pallet_registry::Config for Runtime {
    type RuntimeHoldReason = RuntimeHoldReason;
    type Currency = Balances;
    type CanRegister = AllowIdentityReg;
    type WeightInfo = pallet_registry::weights::SubstrateWeight<Runtime>;

    type MaxAdditionalFields = MaxAdditionalFields;
    type InitialDeposit = InitialDeposit;
    type FieldDeposit = FieldDeposit;
}

parameter_types! {
    pub const MaxCommitFieldsInner: u32 = 3;
    pub const CommitmentInitialDeposit: Balance = 0; // Free
    pub const CommitmentFieldDeposit: Balance = 0; // Free
}

#[subtensor_macros::freeze_struct("7c76bd954afbb54e")]
#[derive(Clone, Eq, PartialEq, Encode, Decode, TypeInfo)]
pub struct MaxCommitFields;
impl Get<u32> for MaxCommitFields {
    fn get() -> u32 {
        MaxCommitFieldsInner::get()
    }
}

#[subtensor_macros::freeze_struct("c39297f5eb97ee82")]
pub struct AllowCommitments;
impl CanCommit<AccountId> for AllowCommitments {
    #[cfg(not(feature = "runtime-benchmarks"))]
    fn can_commit(netuid: NetUid, address: &AccountId) -> bool {
        SubtensorModule::is_hotkey_registered_on_network(netuid, address)
    }

    #[cfg(feature = "runtime-benchmarks")]
    fn can_commit(_: NetUid, _: &AccountId) -> bool {
        true
    }
}

pub struct ResetBondsOnCommit;
impl OnMetadataCommitment<AccountId> for ResetBondsOnCommit {
    #[cfg(not(feature = "runtime-benchmarks"))]
    fn on_metadata_commitment(netuid: NetUid, address: &AccountId) {
        // Reset bonds for each mechanism of this subnet
        let mechanism_count = SubtensorModule::get_current_mechanism_count(netuid);
        for mecid in 0..u8::from(mechanism_count) {
            let netuid_index = SubtensorModule::get_mechanism_storage_index(netuid, mecid.into());
            let _ = SubtensorModule::do_reset_bonds(netuid_index, address);
        }
    }

    #[cfg(feature = "runtime-benchmarks")]
    fn on_metadata_commitment(_: NetUid, _: &AccountId) {}
}

pub struct GetCommitmentsStruct;
impl GetCommitments<AccountId> for GetCommitmentsStruct {
    fn get_commitments(netuid: NetUid) -> Vec<(AccountId, Vec<u8>)> {
        pallet_commitments::Pallet::<Runtime>::get_commitments(netuid)
    }
}

impl pallet_commitments::Config for Runtime {
    type Currency = Balances;
    type WeightInfo = pallet_commitments::weights::SubstrateWeight<Runtime>;

    type CanCommit = AllowCommitments;
    type OnMetadataCommitment = ResetBondsOnCommit;

    type MaxFields = MaxCommitFields;
    type InitialDeposit = CommitmentInitialDeposit;
    type FieldDeposit = CommitmentFieldDeposit;
    type TempoInterface = TempoInterface;
}

pub struct TempoInterface;
impl pallet_commitments::GetTempoInterface for TempoInterface {
    fn get_epoch_index(netuid: NetUid, cur_block: u64) -> u64 {
        SubtensorModule::get_epoch_index(netuid, cur_block)
    }
}

impl pallet_commitments::GetTempoInterface for Runtime {
    fn get_epoch_index(netuid: NetUid, cur_block: u64) -> u64 {
        SubtensorModule::get_epoch_index(netuid, cur_block)
    }
}

pub const INITIAL_SUBNET_TEMPO: u16 = prod_or_fast!(360, 10);

// 30 days at 12 seconds per block = 216000
pub const INITIAL_CHILDKEY_TAKE_RATELIMIT: u64 = prod_or_fast!(216000, 5);

pub const EVM_KEY_ASSOCIATE_RATELIMIT: u64 = prod_or_fast!(7200, 1); // 24 * 60 * 60 / 12; // 1 day

// Configure the pallet subtensor.
parameter_types! {
    pub const SubtensorInitialRho: u16 = 10;
    pub const SubtensorInitialAlphaSigmoidSteepness: i16 = 1000;
    pub const SubtensorInitialKappa: u16 = 32_767; // 0.5 = 65535/2
    pub const SubtensorInitialMaxAllowedUids: u16 = 4096;
    pub const SubtensorInitialIssuance: u64 = 0;
    pub const SubtensorInitialMinAllowedWeights: u16 = 1024;
    pub const SubtensorInitialEmissionValue: u16 = 0;
    pub const SubtensorInitialValidatorPruneLen: u64 = 1;
    pub const SubtensorInitialScalingLawPower: u16 = 50; // 0.5
    pub const SubtensorInitialMaxAllowedValidators: u16 = 128;
    pub const SubtensorInitialTempo: u16 = INITIAL_SUBNET_TEMPO;
    pub const SubtensorInitialDifficulty: u64 = 10_000_000;
    pub const SubtensorInitialAdjustmentInterval: u16 = 100;
    pub const SubtensorInitialAdjustmentAlpha: u64 = 0; // no weight to previous value.
    pub const SubtensorInitialTargetRegistrationsPerInterval: u16 = 2;
    pub const SubtensorInitialImmunityPeriod: u16 = 4096;
    pub const SubtensorInitialActivityCutoff: u16 = 5000;
    pub const SubtensorInitialMaxRegistrationsPerBlock: u16 = 1;
    pub const SubtensorInitialPruningScore : u16 = u16::MAX;
    pub const SubtensorInitialBondsMovingAverage: u64 = 900_000;
    pub const SubtensorInitialBondsPenalty: u16 = u16::MAX;
    pub const SubtensorInitialBondsResetOn: bool = false;
    pub const SubtensorInitialDefaultTake: u16 = 11_796; // 18% honest number.
    pub const SubtensorInitialMinDelegateTake: u16 = 0; // Allow 0% delegate take
    pub const SubtensorInitialDefaultChildKeyTake: u16 = 0; // Allow 0% childkey take
    pub const SubtensorInitialMinChildKeyTake: u16 = 0; // 0 %
    pub const SubtensorInitialMaxChildKeyTake: u16 = 11_796; // 18 %
    pub const SubtensorInitialWeightsVersionKey: u64 = 0;
    pub const SubtensorInitialMinDifficulty: u64 = 10_000_000;
    pub const SubtensorInitialMaxDifficulty: u64 = u64::MAX / 4;
    pub const SubtensorInitialServingRateLimit: u64 = 50;
    pub const SubtensorInitialBurn: u64 = 100_000_000; // 0.1 tao
    pub const SubtensorInitialMinBurn: u64 = 500_000; // 500k RAO
    pub const SubtensorInitialMaxBurn: u64 = 100_000_000_000; // 100 tao
    pub const MinBurnUpperBound: TaoCurrency = TaoCurrency::new(1_000_000_000); // 1 TAO
    pub const MaxBurnLowerBound: TaoCurrency = TaoCurrency::new(100_000_000); // 0.1 TAO
    pub const SubtensorInitialTxRateLimit: u64 = 1000;
    pub const SubtensorInitialTxDelegateTakeRateLimit: u64 = 216000; // 30 days at 12 seconds per block
    pub const SubtensorInitialTxChildKeyTakeRateLimit: u64 = INITIAL_CHILDKEY_TAKE_RATELIMIT;
    pub const SubtensorInitialRAORecycledForRegistration: u64 = 0; // 0 rao
    pub const SubtensorInitialRequiredStakePercentage: u64 = 1; // 1 percent of total stake
    pub const SubtensorInitialNetworkImmunity: u64 = 1_296_000;
    pub const SubtensorInitialMinAllowedUids: u16 = 64;
    pub const SubtensorInitialMinLockCost: u64 = 1_000_000_000_000; // 1000 TAO
    pub const SubtensorInitialSubnetOwnerCut: u16 = 11_796; // 18 percent
    // pub const SubtensorInitialSubnetLimit: u16 = 12; // (DEPRECATED)
    pub const SubtensorInitialNetworkLockReductionInterval: u64 = 14 * 7200;
    pub const SubtensorInitialNetworkRateLimit: u64 = 7200;
    pub const SubtensorInitialKeySwapCost: u64 = 100_000_000; // 0.1 TAO
    pub const InitialAlphaHigh: u16 = 58982; // Represents 0.9 as per the production default
    pub const InitialAlphaLow: u16 = 45875; // Represents 0.7 as per the production default
    pub const InitialLiquidAlphaOn: bool = false; // Default value for LiquidAlphaOn
    pub const InitialYuma3On: bool = false; // Default value for Yuma3On
    // pub const SubtensorInitialNetworkMaxStake: u64 = u64::MAX; // (DEPRECATED)
    pub const InitialColdkeySwapScheduleDuration: BlockNumber = 5 * 24 * 60 * 60 / 12; // 5 days
    pub const InitialColdkeySwapRescheduleDuration: BlockNumber = 24 * 60 * 60 / 12; // 1 day
    pub const InitialDissolveNetworkScheduleDuration: BlockNumber = 5 * 24 * 60 * 60 / 12; // 5 days
    pub const SubtensorInitialTaoWeight: u64 = 971_718_665_099_567_868; // 0.05267697438728329% tao weight.
    pub const InitialEmaPriceHalvingPeriod: u64 = 201_600_u64; // 4 weeks
    // 7 * 24 * 60 * 60 / 12 = 7 days
    pub const DurationOfStartCall: u64 = prod_or_fast!(7 * 24 * 60 * 60 / 12, 10);
    pub const SubtensorInitialKeySwapOnSubnetCost: u64 = 1_000_000; // 0.001 TAO
    pub const HotkeySwapOnSubnetInterval : BlockNumber = 5 * 24 * 60 * 60 / 12; // 5 days
    pub const LeaseDividendsDistributionInterval: BlockNumber = 100; // 100 blocks
    pub const MaxImmuneUidsPercentage: Percent = Percent::from_percent(80);
    pub const EvmKeyAssociateRateLimit: u64 = EVM_KEY_ASSOCIATE_RATELIMIT;
}

impl pallet_subtensor::Config for Runtime {
    type RuntimeCall = RuntimeCall;
    type SudoRuntimeCall = RuntimeCall;
    type Currency = Balances;
    type Scheduler = Scheduler;
    type InitialRho = SubtensorInitialRho;
    type InitialAlphaSigmoidSteepness = SubtensorInitialAlphaSigmoidSteepness;
    type InitialKappa = SubtensorInitialKappa;
    type InitialMinAllowedUids = SubtensorInitialMinAllowedUids;
    type InitialMaxAllowedUids = SubtensorInitialMaxAllowedUids;
    type InitialBondsMovingAverage = SubtensorInitialBondsMovingAverage;
    type InitialBondsPenalty = SubtensorInitialBondsPenalty;
    type InitialBondsResetOn = SubtensorInitialBondsResetOn;
    type InitialIssuance = SubtensorInitialIssuance;
    type InitialMinAllowedWeights = SubtensorInitialMinAllowedWeights;
    type InitialEmissionValue = SubtensorInitialEmissionValue;
    type InitialValidatorPruneLen = SubtensorInitialValidatorPruneLen;
    type InitialScalingLawPower = SubtensorInitialScalingLawPower;
    type InitialTempo = SubtensorInitialTempo;
    type InitialDifficulty = SubtensorInitialDifficulty;
    type InitialAdjustmentInterval = SubtensorInitialAdjustmentInterval;
    type InitialAdjustmentAlpha = SubtensorInitialAdjustmentAlpha;
    type InitialTargetRegistrationsPerInterval = SubtensorInitialTargetRegistrationsPerInterval;
    type InitialImmunityPeriod = SubtensorInitialImmunityPeriod;
    type InitialActivityCutoff = SubtensorInitialActivityCutoff;
    type InitialMaxRegistrationsPerBlock = SubtensorInitialMaxRegistrationsPerBlock;
    type InitialPruningScore = SubtensorInitialPruningScore;
    type InitialMaxAllowedValidators = SubtensorInitialMaxAllowedValidators;
    type InitialDefaultDelegateTake = SubtensorInitialDefaultTake;
    type InitialDefaultChildKeyTake = SubtensorInitialDefaultChildKeyTake;
    type InitialMinDelegateTake = SubtensorInitialMinDelegateTake;
    type InitialMinChildKeyTake = SubtensorInitialMinChildKeyTake;
    type InitialWeightsVersionKey = SubtensorInitialWeightsVersionKey;
    type InitialMaxDifficulty = SubtensorInitialMaxDifficulty;
    type InitialMinDifficulty = SubtensorInitialMinDifficulty;
    type InitialServingRateLimit = SubtensorInitialServingRateLimit;
    type InitialBurn = SubtensorInitialBurn;
    type InitialMaxBurn = SubtensorInitialMaxBurn;
    type InitialMinBurn = SubtensorInitialMinBurn;
    type MinBurnUpperBound = MinBurnUpperBound;
    type MaxBurnLowerBound = MaxBurnLowerBound;
    type InitialTxRateLimit = SubtensorInitialTxRateLimit;
    type InitialTxDelegateTakeRateLimit = SubtensorInitialTxDelegateTakeRateLimit;
    type InitialTxChildKeyTakeRateLimit = SubtensorInitialTxChildKeyTakeRateLimit;
    type InitialMaxChildKeyTake = SubtensorInitialMaxChildKeyTake;
    type InitialRAORecycledForRegistration = SubtensorInitialRAORecycledForRegistration;
    type InitialNetworkImmunityPeriod = SubtensorInitialNetworkImmunity;
    type InitialNetworkMinLockCost = SubtensorInitialMinLockCost;
    type InitialNetworkLockReductionInterval = SubtensorInitialNetworkLockReductionInterval;
    type InitialSubnetOwnerCut = SubtensorInitialSubnetOwnerCut;
    type InitialNetworkRateLimit = SubtensorInitialNetworkRateLimit;
    type KeySwapCost = SubtensorInitialKeySwapCost;
    type AlphaHigh = InitialAlphaHigh;
    type AlphaLow = InitialAlphaLow;
    type LiquidAlphaOn = InitialLiquidAlphaOn;
    type Yuma3On = InitialYuma3On;
    type InitialTaoWeight = SubtensorInitialTaoWeight;
    type Preimages = Preimage;
    type InitialColdkeySwapScheduleDuration = InitialColdkeySwapScheduleDuration;
    type InitialColdkeySwapRescheduleDuration = InitialColdkeySwapRescheduleDuration;
    type InitialDissolveNetworkScheduleDuration = InitialDissolveNetworkScheduleDuration;
    type InitialEmaPriceHalvingPeriod = InitialEmaPriceHalvingPeriod;
    type DurationOfStartCall = DurationOfStartCall;
    type SwapInterface = Swap;
    type KeySwapOnSubnetCost = SubtensorInitialKeySwapOnSubnetCost;
    type HotkeySwapOnSubnetInterval = HotkeySwapOnSubnetInterval;
    type ProxyInterface = Proxier;
    type LeaseDividendsDistributionInterval = LeaseDividendsDistributionInterval;
    type GetCommitments = GetCommitmentsStruct;
    type MaxImmuneUidsPercentage = MaxImmuneUidsPercentage;
    type CommitmentsInterface = CommitmentsI;
    type EvmKeyAssociateRateLimit = EvmKeyAssociateRateLimit;
}

parameter_types! {
    pub const RateLimitingMaxGroupMembers: u32 = 64;
    pub const RateLimitingMaxGroupNameLength: u32 = 64;
}

impl pallet_rate_limiting::Config for Runtime {
    type RuntimeCall = RuntimeCall;
    type AdminOrigin = EnsureRoot<AccountId>;
    type LimitScope = NetUid;
    type LimitScopeResolver = RuntimeScopeResolver;
    type UsageKey = RateLimitUsageKey<AccountId>;
    type UsageResolver = RuntimeUsageResolver;
    type GroupId = u32;
    type MaxGroupMembers = RateLimitingMaxGroupMembers;
    type MaxGroupNameLength = RateLimitingMaxGroupNameLength;
    #[cfg(feature = "runtime-benchmarks")]
    type BenchmarkHelper = ();
}

parameter_types! {
    pub const SwapProtocolId: PalletId = PalletId(*b"ten/swap");
    pub const SwapMaxFeeRate: u16 = 10000; // 15.26%
    pub const SwapMaxPositions: u32 = 100;
    pub const SwapMinimumLiquidity: u64 = 1_000;
    pub const SwapMinimumReserve: NonZeroU64 = unsafe { NonZeroU64::new_unchecked(1_000_000) };
}

impl pallet_subtensor_swap::Config for Runtime {
    type SubnetInfo = SubtensorModule;
    type BalanceOps = SubtensorModule;
    type ProtocolId = SwapProtocolId;
    type TaoReserve = pallet_subtensor::TaoCurrencyReserve<Self>;
    type AlphaReserve = pallet_subtensor::AlphaCurrencyReserve<Self>;
    type MaxFeeRate = SwapMaxFeeRate;
    type MaxPositions = SwapMaxPositions;
    type MinimumLiquidity = SwapMinimumLiquidity;
    type MinimumReserve = SwapMinimumReserve;
    // TODO: set measured weights when the pallet been benchmarked and the type is generated
    type WeightInfo = pallet_subtensor_swap::weights::DefaultWeight<Runtime>;
}

use crate::transaction_payment_wrapper::ChargeTransactionPaymentWrapper;
use sp_runtime::BoundedVec;

pub struct AuraPalletIntrf;
impl pallet_admin_utils::AuraInterface<AuraId, ConstU32<32>> for AuraPalletIntrf {
    fn change_authorities(new: BoundedVec<AuraId, ConstU32<32>>) {
        Aura::change_authorities(new);
    }
}

pub struct GrandpaInterfaceImpl;
impl pallet_admin_utils::GrandpaInterface<Runtime> for GrandpaInterfaceImpl {
    fn schedule_change(
        next_authorities: Vec<(pallet_grandpa::AuthorityId, u64)>,
        in_blocks: BlockNumber,
        forced: Option<BlockNumber>,
    ) -> sp_runtime::DispatchResult {
        Grandpa::schedule_change(next_authorities, in_blocks, forced)
    }
}

impl pallet_admin_utils::Config for Runtime {
    type AuthorityId = AuraId;
    type MaxAuthorities = ConstU32<32>;
    type Aura = AuraPalletIntrf;
    type Grandpa = GrandpaInterfaceImpl;
    type Balance = Balance;
}

/// Define the ChainId
/// EVM Chain ID will be set by sudo transaction for each chain
///     Mainnet Finney: 0x03C4 - Unicode for lowercase tau
///     TestNet Finney: 0x03B1 - Unicode for lowercase alpha
impl pallet_evm_chain_id::Config for Runtime {}

pub struct ConfigurableChainId;

impl Get<u64> for ConfigurableChainId {
    fn get() -> u64 {
        pallet_evm_chain_id::ChainId::<Runtime>::get()
    }
}

pub struct FindAuthorTruncated<F>(PhantomData<F>);
impl<F: FindAuthor<u32>> FindAuthor<H160> for FindAuthorTruncated<F> {
    fn find_author<'a, I>(digests: I) -> Option<H160>
    where
        I: 'a + IntoIterator<Item = (ConsensusEngineId, &'a [u8])>,
    {
        if let Some(author_index) = F::find_author(digests) {
            pallet_aura::Authorities::<Runtime>::get()
                .get(author_index as usize)
                .and_then(|authority_id| {
                    let raw_vec = authority_id.to_raw_vec();
                    raw_vec.get(4..24).map(H160::from_slice)
                })
        } else {
            None
        }
    }
}

const BLOCK_GAS_LIMIT: u64 = 75_000_000;

/// `WeightPerGas` is an approximate ratio of the amount of Weight per Gas.
///
fn weight_per_gas() -> Weight {
    (NORMAL_DISPATCH_RATIO * MAXIMUM_BLOCK_WEIGHT)
        .checked_div(BLOCK_GAS_LIMIT)
        .unwrap_or_default()
}

parameter_types! {
    pub BlockGasLimit: U256 = U256::from(BLOCK_GAS_LIMIT);
    pub const GasLimitPovSizeRatio: u64 = 0;
    pub PrecompilesValue: Precompiles<Runtime> = Precompiles::<_>::new();
    pub WeightPerGas: Weight = weight_per_gas();
}

/// The difference between EVM decimals and Substrate decimals.
/// Substrate balances has 9 decimals, while EVM has 18, so the
/// difference factor is 9 decimals, or 10^9
const EVM_TO_SUBSTRATE_DECIMALS: u64 = 1_000_000_000_u64;

pub struct SubtensorEvmBalanceConverter;

impl BalanceConverter for SubtensorEvmBalanceConverter {
    /// Convert from Substrate balance (u64) to EVM balance (U256)
    fn into_evm_balance(value: SubstrateBalance) -> Option<EvmBalance> {
        let value = value.into_u256();
        if let Some(evm_value) = value.checked_mul(U256::from(EVM_TO_SUBSTRATE_DECIMALS)) {
            // Ensure the result fits within the maximum U256 value
            if evm_value <= U256::MAX {
                Some(EvmBalance::new(evm_value))
            } else {
                // Log value too large
                log::debug!(
                    "SubtensorEvmBalanceConverter::into_evm_balance( {value:?} ) larger than U256::MAX"
                );
                None
            }
        } else {
            // Log overflow
            log::debug!("SubtensorEvmBalanceConverter::into_evm_balance( {value:?} ) overflow");
            None
        }
    }

    /// Convert from EVM balance (U256) to Substrate balance (u64)
    fn into_substrate_balance(value: EvmBalance) -> Option<SubstrateBalance> {
        let value = value.into_u256();
        if let Some(substrate_value) = value.checked_div(U256::from(EVM_TO_SUBSTRATE_DECIMALS)) {
            // Ensure the result fits within the TAO balance type (u64)
            if substrate_value <= U256::from(u64::MAX) {
                Some(SubstrateBalance::new(substrate_value))
            } else {
                // Log value too large
                log::debug!(
                    "SubtensorEvmBalanceConverter::into_substrate_balance( {value:?} ) larger than u64::MAX"
                );
                None
            }
        } else {
            // Log overflow
            log::debug!(
                "SubtensorEvmBalanceConverter::into_substrate_balance( {value:?} ) overflow"
            );
            None
        }
    }
}

impl pallet_evm::Config for Runtime {
    type FeeCalculator = BaseFee;
    type GasWeightMapping = pallet_evm::FixedGasWeightMapping<Self>;
    type WeightPerGas = WeightPerGas;
    type BlockHashMapping = pallet_ethereum::EthereumBlockHashMapping<Self>;
    type CallOrigin = pallet_evm::EnsureAddressTruncated;
    type WithdrawOrigin = pallet_evm::EnsureAddressTruncated;
    type AddressMapping = pallet_evm::HashedAddressMapping<BlakeTwo256>;
    type Currency = Balances;
    type PrecompilesType = Precompiles<Self>;
    type PrecompilesValue = PrecompilesValue;
    type ChainId = ConfigurableChainId;
    type BlockGasLimit = BlockGasLimit;
    type Runner = pallet_evm::runner::stack::Runner<Self>;
    type OnChargeTransaction = ();
    type OnCreate = ();
    type FindAuthor = FindAuthorTruncated<Aura>;
    type GasLimitPovSizeRatio = GasLimitPovSizeRatio;
    type Timestamp = Timestamp;
    type WeightInfo = pallet_evm::weights::SubstrateWeight<Self>;
    type BalanceConverter = SubtensorEvmBalanceConverter;
    type AccountProvider = pallet_evm::FrameSystemAccountProvider<Self>;
    type GasLimitStorageGrowthRatio = ();
    type CreateOriginFilter = ();
    type CreateInnerOriginFilter = ();
}

parameter_types! {
    pub const PostBlockAndTxnHashes: PostLogContent = PostLogContent::BlockAndTxnHashes;
}

// Required for the IntermediateStateRoot
impl sp_core::Get<sp_version::RuntimeVersion> for Runtime {
    fn get() -> sp_version::RuntimeVersion {
        VERSION
    }
}

impl pallet_ethereum::Config for Runtime {
    type StateRoot = pallet_ethereum::IntermediateStateRoot<Self>;
    type PostLogContent = PostBlockAndTxnHashes;
    type ExtraDataLength = ConstU32<30>;
}

parameter_types! {
    pub BoundDivision: U256 = U256::from(1024);
}

parameter_types! {
    pub DefaultBaseFeePerGas: U256 = U256::from(20_000_000_000_u128);
    pub DefaultElasticity: Permill = Permill::from_parts(125_000);
}
pub struct BaseFeeThreshold;
impl pallet_base_fee::BaseFeeThreshold for BaseFeeThreshold {
    fn lower() -> Permill {
        Permill::zero()
    }
    fn ideal() -> Permill {
        Permill::from_parts(500_000)
    }
    fn upper() -> Permill {
        Permill::from_parts(1_000_000)
    }
}
impl pallet_base_fee::Config for Runtime {
    type Threshold = BaseFeeThreshold;
    type DefaultBaseFeePerGas = DefaultBaseFeePerGas;
    type DefaultElasticity = DefaultElasticity;
}

#[derive(Clone)]
pub struct TransactionConverter<B>(PhantomData<B>);

impl<B> Default for TransactionConverter<B> {
    fn default() -> Self {
        Self(PhantomData)
    }
}

#[allow(clippy::expect_used)]
impl<B: BlockT> fp_rpc::ConvertTransaction<<B as BlockT>::Extrinsic> for TransactionConverter<B> {
    fn convert_transaction(
        &self,
        transaction: pallet_ethereum::Transaction,
    ) -> <B as BlockT>::Extrinsic {
        let extrinsic = UncheckedExtrinsic::new_bare(
            pallet_ethereum::Call::<Runtime>::transact { transaction }.into(),
        );
        let encoded = extrinsic.encode();
        <B as BlockT>::Extrinsic::decode(&mut &encoded[..])
            .expect("Encoded extrinsic is always valid")
    }
}

impl fp_self_contained::SelfContainedCall for RuntimeCall {
    type SignedInfo = H160;

    fn is_self_contained(&self) -> bool {
        match self {
            RuntimeCall::Ethereum(call) => call.is_self_contained(),
            _ => false,
        }
    }

    fn check_self_contained(&self) -> Option<Result<Self::SignedInfo, TransactionValidityError>> {
        match self {
            RuntimeCall::Ethereum(call) => call.check_self_contained(),
            _ => None,
        }
    }

    fn validate_self_contained(
        &self,
        info: &Self::SignedInfo,
        dispatch_info: &DispatchInfoOf<RuntimeCall>,
        len: usize,
    ) -> Option<TransactionValidity> {
        match self {
            RuntimeCall::Ethereum(call) => call.validate_self_contained(info, dispatch_info, len),
            _ => None,
        }
    }

    fn pre_dispatch_self_contained(
        &self,
        info: &Self::SignedInfo,
        dispatch_info: &DispatchInfoOf<RuntimeCall>,
        len: usize,
    ) -> Option<Result<(), TransactionValidityError>> {
        match self {
            RuntimeCall::Ethereum(call) => {
                call.pre_dispatch_self_contained(info, dispatch_info, len)
            }
            _ => None,
        }
    }

    fn apply_self_contained(
        self,
        info: Self::SignedInfo,
    ) -> Option<sp_runtime::DispatchResultWithInfo<PostDispatchInfoOf<Self>>> {
        match self {
            call @ RuntimeCall::Ethereum(pallet_ethereum::Call::transact { .. }) => {
                Some(call.dispatch(RuntimeOrigin::from(
                    pallet_ethereum::RawOrigin::EthereumTransaction(info),
                )))
            }
            _ => None,
        }
    }
}

// Crowdloan
parameter_types! {
    pub const CrowdloanPalletId: PalletId = PalletId(*b"bt/cloan");
    pub const MinimumDeposit: Balance = 10_000_000_000; // 10 TAO
    pub const AbsoluteMinimumContribution: Balance = 100_000_000; // 0.1 TAO
    // 7 days minimum (7 * 24 * 60 * 60 / 12)
    pub const MinimumBlockDuration: BlockNumber = prod_or_fast!(50400, 50);
    // 60 days maximum (60 * 24 * 60 * 60 / 12)
    pub const MaximumBlockDuration: BlockNumber = prod_or_fast!(432000, 20000);
    pub const RefundContributorsLimit: u32 = 50;
    pub const MaxContributors: u32 = 500;
}

impl pallet_crowdloan::Config for Runtime {
    type PalletId = CrowdloanPalletId;
    type RuntimeCall = RuntimeCall;
    type Currency = Balances;
    type WeightInfo = pallet_crowdloan::weights::SubstrateWeight<Runtime>;
    type Preimages = Preimage;
    type MinimumDeposit = MinimumDeposit;
    type AbsoluteMinimumContribution = AbsoluteMinimumContribution;
    type MinimumBlockDuration = MinimumBlockDuration;
    type MaximumBlockDuration = MaximumBlockDuration;
    type RefundContributorsLimit = RefundContributorsLimit;
    type MaxContributors = MaxContributors;
}

fn contracts_schedule<T: pallet_contracts::Config>() -> pallet_contracts::Schedule<T> {
    pallet_contracts::Schedule {
        limits: pallet_contracts::Limits {
            runtime_memory: 1024 * 1024 * 1024,
            validator_runtime_memory: 1024 * 1024 * 1024 * 2,
            ..Default::default()
        },
        ..Default::default()
    }
}

const CONTRACT_STORAGE_KEY_PERCENT: Balance = 15;
const CONTRACT_STORAGE_BYTE_PERCENT: Balance = 6;

/// Contracts deposits charged at 15% of the existential deposit per key, 6% per byte.
pub const fn contract_deposit(items: u32, bytes: u32) -> Balance {
    let key_fee =
        (EXISTENTIAL_DEPOSIT as Balance).saturating_mul(CONTRACT_STORAGE_KEY_PERCENT) / 100;
    let byte_fee =
        (EXISTENTIAL_DEPOSIT as Balance).saturating_mul(CONTRACT_STORAGE_BYTE_PERCENT) / 100;

    (items as Balance)
        .saturating_mul(key_fee)
        .saturating_add((bytes as Balance).saturating_mul(byte_fee))
}

parameter_types! {
    pub const ContractDepositPerItem: Balance = contract_deposit(1, 0);
    pub const ContractDepositPerByte: Balance = contract_deposit(0, 1);
    pub const ContractDefaultDepositLimit: Balance = contract_deposit(1024, 1024 * 1024);
    pub ContractsSchedule: pallet_contracts::Schedule<Runtime> = contracts_schedule::<Runtime>();
    pub const CodeHashLockupDepositPercent: Perbill = Perbill::from_percent(30);
    pub const ContractMaxDelegateDependencies: u32 = 32;
}

pub struct ContractCallFilter;

/// Whitelist dispatchables that are allowed to be called from contracts
impl Contains<RuntimeCall> for ContractCallFilter {
    fn contains(call: &RuntimeCall) -> bool {
        match call {
            RuntimeCall::Proxy(inner) => matches!(inner, pallet_proxy::Call::proxy { .. }),
            _ => false,
        }
    }
}

impl pallet_contracts::Config for Runtime {
    type Time = Timestamp;
    type Randomness = RandomnessCollectiveFlip;
    type Currency = Balances;
    type RuntimeEvent = RuntimeEvent;
    type RuntimeCall = RuntimeCall;
    type CallFilter = ContractCallFilter;
    type DepositPerItem = ContractDepositPerItem;
    type DepositPerByte = ContractDepositPerByte;
    type DefaultDepositLimit = ContractDefaultDepositLimit;
    type CallStack = [pallet_contracts::Frame<Self>; 5];
    type WeightPrice = pallet_transaction_payment::Pallet<Self>;
    type WeightInfo = pallet_contracts::weights::SubstrateWeight<Self>;
    type ChainExtension = subtensor_chain_extensions::SubtensorChainExtension<Self>;
    type Schedule = ContractsSchedule;
    type AddressGenerator = pallet_contracts::DefaultAddressGenerator;
    type MaxCodeLen = ConstU32<{ 128 * 1024 }>;
    type MaxStorageKeyLen = ConstU32<128>;
    type UnsafeUnstableInterface = ConstBool<false>;
    type MaxDebugBufferLen = ConstU32<{ 2 * 1024 * 1024 }>;
    type RuntimeHoldReason = RuntimeHoldReason;
    #[cfg(not(feature = "runtime-benchmarks"))]
    type Migrations = ();
    #[cfg(feature = "runtime-benchmarks")]
    type Migrations = pallet_contracts::migration::codegen::BenchMigrations;
    type MaxDelegateDependencies = ContractMaxDelegateDependencies;
    type CodeHashLockupDepositPercent = CodeHashLockupDepositPercent;
    type Debug = ();
    type Environment = ();
    type Xcm = ();
    type MaxTransientStorageSize = ConstU32<{ 1024 * 1024 }>;
    type UploadOrigin = EnsureSigned<AccountId>;
    type InstantiateOrigin = EnsureSigned<AccountId>;
    type ApiVersion = ();
}

// Create the runtime by composing the FRAME pallets that were previously configured.
construct_runtime!(
    pub struct Runtime
    {
        System: frame_system = 0,
        RandomnessCollectiveFlip: pallet_insecure_randomness_collective_flip = 1,
        Timestamp: pallet_timestamp = 2,
        Aura: pallet_aura = 3,
        Grandpa: pallet_grandpa = 4,
        Balances: pallet_balances = 5,
        TransactionPayment: pallet_transaction_payment = 6,
        SubtensorModule: pallet_subtensor = 7,
        // pallet_collective::<Instance1> (triumvirate) was 8
        // pallet_membership::<Instance1> (triumvirate members) was 9
        // pallet_membership::<Instance2> (senate members) was 10
        Utility: pallet_utility = 11,
        Sudo: pallet_sudo = 12,
        Multisig: pallet_multisig = 13,
        Preimage: pallet_preimage = 14,
        Scheduler: pallet_scheduler = 15,
        Proxy: pallet_proxy = 16,
        Registry: pallet_registry = 17,
        Commitments: pallet_commitments = 18,
        AdminUtils: pallet_admin_utils = 19,
        SafeMode: pallet_safe_mode = 20,

        // Frontier
        Ethereum: pallet_ethereum = 21,
        EVM: pallet_evm = 22,
        EVMChainId: pallet_evm_chain_id = 23,
        // pallet_dynamic_fee was 24
        BaseFee: pallet_base_fee = 25,

        Drand: pallet_drand = 26,
        Crowdloan: pallet_crowdloan = 27,
        Swap: pallet_subtensor_swap = 28,
        Contracts: pallet_contracts = 29,
<<<<<<< HEAD
        RateLimiting: pallet_rate_limiting = 30,
=======
        MevShield: pallet_shield = 30,
>>>>>>> c797cd13
    }
);

// The address format for describing accounts.
pub type Address = sp_runtime::MultiAddress<AccountId, ()>;
// Block header type as expected by this runtime.
pub type Header = generic::Header<BlockNumber, BlakeTwo256>;
// Block type as expected by this runtime.
pub type Block = generic::Block<Header, UncheckedExtrinsic>;
// The extensions to the basic transaction logic.
pub type TransactionExtensions = (
    frame_system::CheckNonZeroSender<Runtime>,
    frame_system::CheckSpecVersion<Runtime>,
    frame_system::CheckTxVersion<Runtime>,
    frame_system::CheckGenesis<Runtime>,
    frame_system::CheckEra<Runtime>,
    check_nonce::CheckNonce<Runtime>,
    frame_system::CheckWeight<Runtime>,
    pallet_rate_limiting::RateLimitTransactionExtension<Runtime>,
    ChargeTransactionPaymentWrapper<Runtime>,
    pallet_subtensor::transaction_extension::SubtensorTransactionExtension<Runtime>,
    pallet_drand::drand_priority::DrandPriority<Runtime>,
    frame_metadata_hash_extension::CheckMetadataHash<Runtime>,
);

type Migrations = (
    // Leave this migration in the runtime, so every runtime upgrade tiny rounding errors (fractions of fractions
    // of a cent) are cleaned up. These tiny rounding errors occur due to floating point coversion.
    pallet_subtensor::migrations::migrate_init_total_issuance::initialise_total_issuance::Migration<
        Runtime,
    >,
<<<<<<< HEAD
    rate_limiting::migration::Migration<Runtime>,
    // Remove storage from removed governance pallets
    frame_support::migrations::RemovePallet<TriumviratePalletStr, RocksDbWeight>,
    frame_support::migrations::RemovePallet<TriumvirateMembersPalletStr, RocksDbWeight>,
    frame_support::migrations::RemovePallet<SenateMembersPalletStr, RocksDbWeight>,
=======
>>>>>>> c797cd13
);

// Unchecked extrinsic type as expected by this runtime.
pub type UncheckedExtrinsic =
    fp_self_contained::UncheckedExtrinsic<Address, RuntimeCall, Signature, TransactionExtensions>;

/// Extrinsic type that has already been checked.
pub type CheckedExtrinsic =
    fp_self_contained::CheckedExtrinsic<AccountId, RuntimeCall, TransactionExtensions, H160>;

// The payload being signed in transactions.
pub type SignedPayload = generic::SignedPayload<RuntimeCall, TransactionExtensions>;
// Executive: handles dispatch to the various modules.
pub type Executive = frame_executive::Executive<
    Runtime,
    Block,
    frame_system::ChainContext<Runtime>,
    Runtime,
    AllPalletsWithSystem,
    Migrations,
>;

#[cfg(feature = "runtime-benchmarks")]
#[macro_use]
extern crate frame_benchmarking;

#[cfg(feature = "runtime-benchmarks")]
mod benches {
    define_benchmarks!(
        [frame_benchmarking, BaselineBench::<Runtime>]
        [frame_system, SystemBench::<Runtime>]
        [pallet_balances, Balances]
        [pallet_timestamp, Timestamp]
        [pallet_sudo, Sudo]
        [pallet_registry, Registry]
        [pallet_commitments, Commitments]
        [pallet_admin_utils, AdminUtils]
        [pallet_subtensor, SubtensorModule]
        [pallet_drand, Drand]
        [pallet_crowdloan, Crowdloan]
        [pallet_subtensor_swap, Swap]
        [pallet_shield, MevShield]
    );
}

fn generate_genesis_json() -> Vec<u8> {
    let json_str = r#"{
      "aura": {
        "authorities": [
          "5GrwvaEF5zXb26Fz9rcQpDWS57CtERHpNehXCPcNoHGKutQY"
        ]
      },
      "balances": {
        "balances": [
          [
            "5GrwvaEF5zXb26Fz9rcQpDWS57CtERHpNehXCPcNoHGKutQY",
            1000000000000000
          ],
          [
            "5FHneW46xGXgs5mUiveU4sbTyGBzmstUspZC92UhjJM694ty",
            1000000000000000
          ]
        ]
      },
      "grandpa": {
        "authorities": [
          [
            "5FA9nQDVg267DEd8m1ZypXLBnvN7SFxYwV7ndqSYGiN9TTpu",
            1
          ]
        ]
      },
      "sudo": {
        "key": "5GrwvaEF5zXb26Fz9rcQpDWS57CtERHpNehXCPcNoHGKutQY"
      },
      "subtensorModule": {
        "balancesIssuance": 0,
        "stakes": []
      }
    }"#;

    json_str.as_bytes().to_vec()
}

type EventRecord = frame_system::EventRecord<RuntimeEvent, Hash>;

impl_runtime_apis! {
    impl sp_api::Core<Block> for Runtime {
        fn version() -> RuntimeVersion {
            VERSION
        }

        fn execute_block(block: Block) {
            Executive::execute_block(block);
        }

        fn initialize_block(header: &<Block as BlockT>::Header) -> sp_runtime::ExtrinsicInclusionMode {
            Executive::initialize_block(header)
        }
    }

    impl sp_api::Metadata<Block> for Runtime {
        fn metadata() -> OpaqueMetadata {
            OpaqueMetadata::new(Runtime::metadata().into())
        }

        fn metadata_at_version(version: u32) -> Option<OpaqueMetadata> {
            Runtime::metadata_at_version(version)
        }

        fn metadata_versions() -> sp_std::vec::Vec<u32> {
            Runtime::metadata_versions()
        }
    }

    impl sp_block_builder::BlockBuilder<Block> for Runtime {
        fn apply_extrinsic(extrinsic: <Block as BlockT>::Extrinsic) -> ApplyExtrinsicResult {
            Executive::apply_extrinsic(extrinsic)
        }

        fn finalize_block() -> <Block as BlockT>::Header {
            Executive::finalize_block()
        }

        fn inherent_extrinsics(data: sp_inherents::InherentData) -> Vec<<Block as BlockT>::Extrinsic> {
            data.create_extrinsics()
        }

        fn check_inherents(
            block: Block,
            data: sp_inherents::InherentData,
        ) -> sp_inherents::CheckInherentsResult {
            data.check_extrinsics(&block)
        }
    }

    impl sp_genesis_builder::GenesisBuilder<Block> for Runtime {
        fn build_state(config: Vec<u8>) -> sp_genesis_builder::Result {
            build_state::<RuntimeGenesisConfig>(config)
        }

        fn get_preset(id: &Option<sp_genesis_builder::PresetId>) -> Option<Vec<u8>> {
            get_preset::<RuntimeGenesisConfig>(id, |preset_id| {
                let benchmark_id: sp_genesis_builder::PresetId = "benchmark".into();
                if *preset_id == benchmark_id {
                    Some(generate_genesis_json())
                } else {
                    None
                }
            })
        }

        fn preset_names() -> Vec<sp_genesis_builder::PresetId> {
            vec!["benchmark".into()]
        }
    }

    impl sp_transaction_pool::runtime_api::TaggedTransactionQueue<Block> for Runtime {
        fn validate_transaction(
            source: TransactionSource,
            tx: <Block as BlockT>::Extrinsic,
            block_hash: <Block as BlockT>::Hash,
        ) -> TransactionValidity {
            use codec::DecodeLimit;
            use frame_support::pallet_prelude::{InvalidTransaction, TransactionValidityError};
            use sp_runtime::traits::ExtrinsicCall;
            let encoded = tx.call().encode();
            if RuntimeCall::decode_all_with_depth_limit(8, &mut encoded.as_slice()).is_err() {
                log::warn!("failed to decode with depth limit of 8");
                return Err(TransactionValidityError::Invalid(InvalidTransaction::Call));
            }
            Executive::validate_transaction(source, tx, block_hash)
        }
    }

    impl sp_offchain::OffchainWorkerApi<Block> for Runtime {
        fn offchain_worker(header: &<Block as BlockT>::Header) {
            Executive::offchain_worker(header)
        }
    }

    impl sp_consensus_aura::AuraApi<Block, AuraId> for Runtime {
        fn slot_duration() -> sp_consensus_aura::SlotDuration {
            sp_consensus_aura::SlotDuration::from_millis(Aura::slot_duration())
        }

        fn authorities() -> Vec<AuraId> {
            pallet_aura::Authorities::<Runtime>::get().into_inner()
        }
    }

    impl sp_session::SessionKeys<Block> for Runtime {
        fn generate_session_keys(seed: Option<Vec<u8>>) -> Vec<u8> {
            opaque::SessionKeys::generate(seed)
        }

        fn decode_session_keys(
            encoded: Vec<u8>,
        ) -> Option<Vec<(Vec<u8>, KeyTypeId)>> {
            opaque::SessionKeys::decode_into_raw_public_keys(&encoded)
        }
    }

    impl fg_primitives::GrandpaApi<Block> for Runtime {
        fn grandpa_authorities() -> Vec<(GrandpaId, u64)> {
            Grandpa::grandpa_authorities()
        }

        fn current_set_id() -> fg_primitives::SetId {
            Grandpa::current_set_id()
        }

        fn submit_report_equivocation_unsigned_extrinsic(
            equivocation_proof: fg_primitives::EquivocationProof<
                <Block as BlockT>::Hash,
                sp_runtime::traits::NumberFor<Block>,
            >,
            key_owner_proof: fg_primitives::OpaqueKeyOwnershipProof,
        ) -> Option<()> {
            let key_owner_proof = key_owner_proof.decode()?;

            Grandpa::submit_unsigned_equivocation_report(
                equivocation_proof,
                key_owner_proof,
            )
        }

        fn generate_key_ownership_proof(
            _set_id: fg_primitives::SetId,
            _authority_id: fg_primitives::AuthorityId,
        ) -> Option<fg_primitives::OpaqueKeyOwnershipProof> {
            // NOTE: this is the only implementation possible since we've
            // defined our key owner proof type as a bottom type (i.e. a type
            // with no values).
            None
        }
    }

    impl frame_system_rpc_runtime_api::AccountNonceApi<Block, AccountId, Index> for Runtime {
        fn account_nonce(account: AccountId) -> Index {
            System::account_nonce(account)
        }
    }

    impl pallet_transaction_payment_rpc_runtime_api::TransactionPaymentApi<Block, Balance> for Runtime {
        fn query_info(
            uxt: <Block as BlockT>::Extrinsic,
            len: u32,
        ) -> pallet_transaction_payment_rpc_runtime_api::RuntimeDispatchInfo<Balance> {
            TransactionPayment::query_info(uxt, len)
        }
        fn query_fee_details(
            uxt: <Block as BlockT>::Extrinsic,
            len: u32,
        ) -> pallet_transaction_payment::FeeDetails<Balance> {
            TransactionPayment::query_fee_details(uxt, len)
        }
        fn query_weight_to_fee(weight: Weight) -> Balance {
            TransactionPayment::weight_to_fee(weight)
        }
        fn query_length_to_fee(length: u32) -> Balance {
            TransactionPayment::length_to_fee(length)
        }
    }

    impl pallet_transaction_payment_rpc_runtime_api::TransactionPaymentCallApi<Block, Balance, RuntimeCall>
        for Runtime
    {
        fn query_call_info(
            call: RuntimeCall,
            len: u32,
        ) -> pallet_transaction_payment::RuntimeDispatchInfo<Balance> {
            TransactionPayment::query_call_info(call, len)
        }
        fn query_call_fee_details(
            call: RuntimeCall,
            len: u32,
        ) -> pallet_transaction_payment::FeeDetails<Balance> {
            TransactionPayment::query_call_fee_details(call, len)
        }
        fn query_weight_to_fee(weight: Weight) -> Balance {
            TransactionPayment::weight_to_fee(weight)
        }
        fn query_length_to_fee(length: u32) -> Balance {
            TransactionPayment::length_to_fee(length)
        }
    }

    impl fp_rpc::EthereumRuntimeRPCApi<Block> for Runtime {
        fn chain_id() -> u64 {
            <Runtime as pallet_evm::Config>::ChainId::get()
        }

        fn account_basic(address: H160) -> EVMAccount {
            let (account, _) = pallet_evm::Pallet::<Runtime>::account_basic(&address);
            account
        }

        fn gas_price() -> U256 {
            let (gas_price, _) = <Runtime as pallet_evm::Config>::FeeCalculator::min_gas_price();
            gas_price
        }

        fn account_code_at(address: H160) -> Vec<u8> {
            pallet_evm::AccountCodes::<Runtime>::get(address)
        }

        fn author() -> H160 {
            <pallet_evm::Pallet<Runtime>>::find_author()
        }

        fn storage_at(address: H160, index: U256) -> H256 {
            let index_hash = H256::from_slice(&index.to_big_endian());
            pallet_evm::AccountStorages::<Runtime>::get(address, index_hash)
        }

        fn call(
            from: H160,
            to: H160,
            data: Vec<u8>,
            value: U256,
            gas_limit: U256,
            max_fee_per_gas: Option<U256>,
            max_priority_fee_per_gas: Option<U256>,
            nonce: Option<U256>,
            estimate: bool,
            access_list: Option<Vec<(H160, Vec<H256>)>>,
            authorization_list: Option<AuthorizationList>,
        ) -> Result<pallet_evm::CallInfo, sp_runtime::DispatchError> {
            use pallet_evm::GasWeightMapping as _;

            let config = if estimate {
                let mut config = <Runtime as pallet_evm::Config>::config().clone();
                config.estimate = true;
                Some(config)
            } else {
                None
            };

                    // Estimated encoded transaction size must be based on the heaviest transaction
                    // type (EIP1559Transaction) to be compatible with all transaction types.
                    let mut estimated_transaction_len = data.len() +
                        // pallet ethereum index: 1
                        // transact call index: 1
                        // Transaction enum variant: 1
                        // chain_id 8 bytes
                        // nonce: 32
                        // max_priority_fee_per_gas: 32
                        // max_fee_per_gas: 32
                        // gas_limit: 32
                        // action: 21 (enum varianrt + call address)
                        // value: 32
                        // access_list: 1 (empty vec size)
                        // 65 bytes signature
                        258;

                    if access_list.is_some() {
                        estimated_transaction_len += access_list.encoded_size();
                    }


                    let gas_limit = if gas_limit > U256::from(u64::MAX) {
                        u64::MAX
                    } else {
                        gas_limit.low_u64()
                    };
            let without_base_extrinsic_weight = true;

            let (weight_limit, proof_size_base_cost) =
                match <Runtime as pallet_evm::Config>::GasWeightMapping::gas_to_weight(
                    gas_limit,
                    without_base_extrinsic_weight
                ) {
                    weight_limit if weight_limit.proof_size() > 0 => {
                        (Some(weight_limit), Some(estimated_transaction_len as u64))
                    }
                    _ => (None, None),
                };

            <Runtime as pallet_evm::Config>::Runner::call(
                from,
                to,
                data,
                value,
                gas_limit.unique_saturated_into(),
                max_fee_per_gas,
                max_priority_fee_per_gas,
                nonce,
                access_list.unwrap_or_default(),
                authorization_list.unwrap_or_default(),
                false,
                true,
                weight_limit,
                proof_size_base_cost,
                config.as_ref().unwrap_or(<Runtime as pallet_evm::Config>::config()),
            ).map_err(|err| err.error.into())
        }

        fn create(
            from: H160,
            data: Vec<u8>,
            value: U256,
            gas_limit: U256,
            max_fee_per_gas: Option<U256>,
            max_priority_fee_per_gas: Option<U256>,
            nonce: Option<U256>,
            estimate: bool,
            access_list: Option<Vec<(H160, Vec<H256>)>>,
            authorization_list: Option<AuthorizationList>,
        ) -> Result<pallet_evm::CreateInfo, sp_runtime::DispatchError> {
            use pallet_evm::GasWeightMapping as _;

            let config = if estimate {
                let mut config = <Runtime as pallet_evm::Config>::config().clone();
                config.estimate = true;
                Some(config)
            } else {
                None
            };


            let mut estimated_transaction_len = data.len() +
                // from: 20
                // value: 32
                // gas_limit: 32
                // nonce: 32
                // 1 byte transaction action variant
                // chain id 8 bytes
                // 65 bytes signature
                190;

            if max_fee_per_gas.is_some() {
                estimated_transaction_len += 32;
            }
            if max_priority_fee_per_gas.is_some() {
                estimated_transaction_len += 32;
            }
            if access_list.is_some() {
                estimated_transaction_len += access_list.encoded_size();
            }


            let gas_limit = if gas_limit > U256::from(u64::MAX) {
                u64::MAX
            } else {
                gas_limit.low_u64()
            };
            let without_base_extrinsic_weight = true;

            let (weight_limit, proof_size_base_cost) =
                match <Runtime as pallet_evm::Config>::GasWeightMapping::gas_to_weight(
                    gas_limit,
                    without_base_extrinsic_weight
                ) {
                    weight_limit if weight_limit.proof_size() > 0 => {
                        (Some(weight_limit), Some(estimated_transaction_len as u64))
                    }
                    _ => (None, None),
                };

            let whitelist = pallet_evm::WhitelistedCreators::<Runtime>::get();
            let whitelist_disabled = pallet_evm::DisableWhitelistCheck::<Runtime>::get();
            <Runtime as pallet_evm::Config>::Runner::create(
                from,
                data,
                value,
                gas_limit.unique_saturated_into(),
                max_fee_per_gas,
                max_priority_fee_per_gas,
                nonce,
                access_list.unwrap_or_default(),
                whitelist,
                whitelist_disabled,
                authorization_list.unwrap_or_default(),
                false,
                true,
                weight_limit,
                proof_size_base_cost,
                config.as_ref().unwrap_or(<Runtime as pallet_evm::Config>::config()),
            ).map_err(|err| err.error.into())
        }

        fn current_transaction_statuses() -> Option<Vec<TransactionStatus>> {
            pallet_ethereum::CurrentTransactionStatuses::<Runtime>::get()
        }

        fn current_block() -> Option<pallet_ethereum::Block> {
            pallet_ethereum::CurrentBlock::<Runtime>::get()
        }

        fn current_receipts() -> Option<Vec<pallet_ethereum::Receipt>> {
            pallet_ethereum::CurrentReceipts::<Runtime>::get()
        }

        fn current_all() -> (
            Option<pallet_ethereum::Block>,
            Option<Vec<pallet_ethereum::Receipt>>,
            Option<Vec<TransactionStatus>>
        ) {
            (
                pallet_ethereum::CurrentBlock::<Runtime>::get(),
                pallet_ethereum::CurrentReceipts::<Runtime>::get(),
                pallet_ethereum::CurrentTransactionStatuses::<Runtime>::get()
            )
        }

        fn extrinsic_filter(
            xts: Vec<<Block as BlockT>::Extrinsic>,
        ) -> Vec<EthereumTransaction> {
            xts.into_iter().filter_map(|xt| match xt.0.function {
                RuntimeCall::Ethereum(transact { transaction }) => Some(transaction),
                _ => None
            }).collect::<Vec<EthereumTransaction>>()
        }

        fn elasticity() -> Option<Permill> {
            Some(pallet_base_fee::Elasticity::<Runtime>::get())
        }

        fn gas_limit_multiplier_support() {}

        fn pending_block(
            xts: Vec<<Block as BlockT>::Extrinsic>,
        ) -> (Option<pallet_ethereum::Block>, Option<Vec<TransactionStatus>>) {
            for ext in xts.into_iter() {
                let _ = Executive::apply_extrinsic(ext);
            }

            Ethereum::on_finalize(System::block_number() + 1);

            (
                pallet_ethereum::CurrentBlock::<Runtime>::get(),
                pallet_ethereum::CurrentTransactionStatuses::<Runtime>::get()
            )
        }

        fn initialize_pending_block(header: &<Block as BlockT>::Header) {
            Executive::initialize_block(header);
        }
    }

    impl fp_rpc::ConvertTransactionRuntimeApi<Block> for Runtime {
        fn convert_transaction(transaction: EthereumTransaction) -> <Block as BlockT>::Extrinsic {
            UncheckedExtrinsic::new_bare(
                pallet_ethereum::Call::<Runtime>::transact { transaction }.into(),
            )
        }
    }

    impl pallet_rate_limiting_runtime_api::RateLimitingRuntimeApi<Block> for Runtime {
        fn get_rate_limit(
            pallet: Vec<u8>,
            extrinsic: Vec<u8>,
        ) -> Option<pallet_rate_limiting_runtime_api::RateLimitRpcResponse> {
            use pallet_rate_limiting::{Pallet as RateLimiting, RateLimit};
            use pallet_rate_limiting_runtime_api::RateLimitRpcResponse;

            let pallet_name = sp_std::str::from_utf8(&pallet).ok()?;
            let extrinsic_name = sp_std::str::from_utf8(&extrinsic).ok()?;

            let identifier = RateLimiting::<Runtime>::identifier_for_call_names(
                pallet_name,
                extrinsic_name,
            )?;
            let target =
                RateLimiting::<Runtime>::config_target(&identifier).ok()?;
            let limits =
                pallet_rate_limiting::Limits::<Runtime>::get(target)?;
            let default_limit =
                pallet_rate_limiting::DefaultLimit::<Runtime>::get();
            let resolved =
                RateLimiting::<Runtime>::resolved_limit(&target, &None);

            let (global, contextual) = match limits {
                RateLimit::Global(kind) => (Some(kind), sp_std::vec::Vec::new()),
                RateLimit::Scoped(entries) => (
                    None,
                    entries
                        .into_iter()
                        .map(|(scope, kind)| (scope.encode(), kind))
                        .collect(),
                ),
            };

            Some(RateLimitRpcResponse {
                global,
                contextual,
                default_limit,
                resolved,
            })
        }
    }

    impl pallet_contracts::ContractsApi<Block, AccountId, Balance, BlockNumber, Hash, EventRecord>
        for Runtime
    {
        fn call(
            origin: AccountId,
            dest: AccountId,
            value: Balance,
            gas_limit: Option<Weight>,
            storage_deposit_limit: Option<Balance>,
            input_data: Vec<u8>,
        ) -> pallet_contracts::ContractExecResult<Balance, EventRecord> {
            let gas_limit = gas_limit.unwrap_or(BlockWeights::get().max_block);
            Contracts::bare_call(
                origin,
                dest,
                value,
                gas_limit,
                storage_deposit_limit,
                input_data,
                pallet_contracts::DebugInfo::Skip,
                pallet_contracts::CollectEvents::Skip,
                pallet_contracts::Determinism::Enforced,
            )
        }

        fn instantiate(
            origin: AccountId,
            value: Balance,
            gas_limit: Option<Weight>,
            storage_deposit_limit: Option<Balance>,
            code: pallet_contracts::Code<Hash>,
            data: Vec<u8>,
            salt: Vec<u8>,
        ) -> pallet_contracts::ContractInstantiateResult<AccountId, Balance, EventRecord>
        {
            let gas_limit = gas_limit.unwrap_or(BlockWeights::get().max_block);
            Contracts::bare_instantiate(
                origin,
                value,
                gas_limit,
                storage_deposit_limit,
                code,
                data,
                salt,
                pallet_contracts::DebugInfo::Skip,
                pallet_contracts::CollectEvents::Skip,
            )
        }

        fn upload_code(
            origin: AccountId,
            code: Vec<u8>,
            storage_deposit_limit: Option<Balance>,
            determinism: pallet_contracts::Determinism,
        ) -> pallet_contracts::CodeUploadResult<Hash, Balance> {
            Contracts::bare_upload_code(
                origin,
                code,
                storage_deposit_limit,
                determinism,
            )
        }

        fn get_storage(
            address: AccountId,
            key: Vec<u8>,
        ) -> pallet_contracts::GetStorageResult {
            Contracts::get_storage(address, key)
        }
    }

    #[cfg(feature = "runtime-benchmarks")]
    impl frame_benchmarking::Benchmark<Block> for Runtime {
        fn benchmark_metadata(extra: bool) -> (
            Vec<frame_benchmarking::BenchmarkList>,
            Vec<frame_support::traits::StorageInfo>,
        ) {
            use frame_benchmarking::{baseline, BenchmarkList};
            use frame_support::traits::StorageInfoTrait;
            use frame_system_benchmarking::Pallet as SystemBench;
            use baseline::Pallet as BaselineBench;

            let mut list = Vec::<BenchmarkList>::new();
            list_benchmarks!(list, extra);

            let storage_info = AllPalletsWithSystem::storage_info();

            (list, storage_info)
        }

        fn dispatch_benchmark(
            config: frame_benchmarking::BenchmarkConfig
        ) -> Result<Vec<frame_benchmarking::BenchmarkBatch>, alloc::string::String> {
            use frame_benchmarking::{baseline, BenchmarkBatch};
            use sp_storage::TrackedStorageKey;

            use frame_system_benchmarking::Pallet as SystemBench;
            use baseline::Pallet as BaselineBench;

            #[allow(non_local_definitions)]
            impl frame_system_benchmarking::Config for Runtime {}

            #[allow(non_local_definitions)]
            impl baseline::Config for Runtime {}

            use frame_support::traits::WhitelistedStorageKeys;
            let whitelist: Vec<TrackedStorageKey> = AllPalletsWithSystem::whitelisted_storage_keys();

            let mut batches = Vec::<BenchmarkBatch>::new();
            let params = (&config, &whitelist);
            add_benchmarks!(params, batches);

            Ok(batches)
        }
    }

    #[cfg(feature = "try-runtime")]
    impl frame_try_runtime::TryRuntime<Block> for Runtime {
        #[allow(clippy::unwrap_used)]
        fn on_runtime_upgrade(checks: frame_try_runtime::UpgradeCheckSelect) -> (Weight, Weight) {
            // NOTE: intentional unwrap: we don't want to propagate the error backwards, and want to
            // have a backtrace here. If any of the pre/post migration checks fail, we shall stop
            // right here and right now.
            let weight = Executive::try_runtime_upgrade(checks).unwrap();
            (weight, BlockWeights::get().max_block)
        }

        #[allow(clippy::expect_used)]
        fn execute_block(
            block: Block,
            state_root_check: bool,
            signature_check: bool,
            select: frame_try_runtime::TryStateSelect
        ) -> Weight {
            // NOTE: intentional unwrap: we don't want to propagate the error backwards, and want to
            // have a backtrace here.
            Executive::try_execute_block(block, state_root_check, signature_check, select).expect("execute-block failed")
        }
    }

    impl subtensor_custom_rpc_runtime_api::DelegateInfoRuntimeApi<Block> for Runtime {
        fn get_delegates() -> Vec<DelegateInfo<AccountId32>> {
            SubtensorModule::get_delegates()
        }

        fn get_delegate(delegate_account: AccountId32) -> Option<DelegateInfo<AccountId32>> {
            SubtensorModule::get_delegate(delegate_account)
        }

        fn get_delegated(delegatee_account: AccountId32) -> Vec<(DelegateInfo<AccountId32>, (Compact<NetUid>, Compact<AlphaCurrency>))> {
            SubtensorModule::get_delegated(delegatee_account)
        }
    }

    impl subtensor_custom_rpc_runtime_api::NeuronInfoRuntimeApi<Block> for Runtime {
        fn get_neurons_lite(netuid: NetUid) -> Vec<NeuronInfoLite<AccountId32>> {
            SubtensorModule::get_neurons_lite(netuid)
        }

        fn get_neuron_lite(netuid: NetUid, uid: u16) -> Option<NeuronInfoLite<AccountId32>> {
            SubtensorModule::get_neuron_lite(netuid, uid)
        }

        fn get_neurons(netuid: NetUid) -> Vec<NeuronInfo<AccountId32>> {
            SubtensorModule::get_neurons(netuid)
        }

        fn get_neuron(netuid: NetUid, uid: u16) -> Option<NeuronInfo<AccountId32>> {
            SubtensorModule::get_neuron(netuid, uid)
        }
    }

    impl subtensor_custom_rpc_runtime_api::SubnetInfoRuntimeApi<Block> for Runtime {
        fn get_subnet_info(netuid: NetUid) -> Option<SubnetInfo<AccountId32>> {
            SubtensorModule::get_subnet_info(netuid)
        }

        fn get_subnets_info() -> Vec<Option<SubnetInfo<AccountId32>>> {
            SubtensorModule::get_subnets_info()
        }

        fn get_subnet_info_v2(netuid: NetUid) -> Option<SubnetInfov2<AccountId32>> {
            SubtensorModule::get_subnet_info_v2(netuid)
        }

        fn get_subnets_info_v2() -> Vec<Option<SubnetInfov2<AccountId32>>> {
            SubtensorModule::get_subnets_info_v2()
        }

        fn get_subnet_hyperparams(netuid: NetUid) -> Option<SubnetHyperparams> {
            SubtensorModule::get_subnet_hyperparams(netuid)
        }

        fn get_subnet_hyperparams_v2(netuid: NetUid) -> Option<SubnetHyperparamsV2> {
            SubtensorModule::get_subnet_hyperparams_v2(netuid)
        }

        fn get_dynamic_info(netuid: NetUid) -> Option<DynamicInfo<AccountId32>> {
            SubtensorModule::get_dynamic_info(netuid)
        }

        fn get_metagraph(netuid: NetUid) -> Option<Metagraph<AccountId32>> {
            SubtensorModule::get_metagraph(netuid)
        }

        fn get_mechagraph(netuid: NetUid, mecid: MechId) -> Option<Metagraph<AccountId32>> {
            SubtensorModule::get_mechagraph(netuid, mecid)
        }

        fn get_subnet_state(netuid: NetUid) -> Option<SubnetState<AccountId32>> {
            SubtensorModule::get_subnet_state(netuid)
        }

        fn get_all_metagraphs() -> Vec<Option<Metagraph<AccountId32>>> {
            SubtensorModule::get_all_metagraphs()
        }

        fn get_all_mechagraphs() -> Vec<Option<Metagraph<AccountId32>>> {
            SubtensorModule::get_all_mechagraphs()
        }

        fn get_all_dynamic_info() -> Vec<Option<DynamicInfo<AccountId32>>> {
            SubtensorModule::get_all_dynamic_info()
        }

        fn get_selective_metagraph(netuid: NetUid, metagraph_indexes: Vec<u16>) -> Option<SelectiveMetagraph<AccountId32>> {
            SubtensorModule::get_selective_metagraph(netuid, metagraph_indexes)
        }
        fn get_subnet_to_prune() -> Option<NetUid> {
        pallet_subtensor::Pallet::<Runtime>::get_network_to_prune()
        }

        fn get_coldkey_auto_stake_hotkey(coldkey: AccountId32, netuid: NetUid) -> Option<AccountId32> {
            SubtensorModule::get_coldkey_auto_stake_hotkey(coldkey, netuid)
        }

        fn get_selective_mechagraph(netuid: NetUid, mecid: MechId, metagraph_indexes: Vec<u16>) -> Option<SelectiveMetagraph<AccountId32>> {
            SubtensorModule::get_selective_mechagraph(netuid, mecid, metagraph_indexes)
        }
    }

    impl subtensor_custom_rpc_runtime_api::StakeInfoRuntimeApi<Block> for Runtime {
        fn get_stake_info_for_coldkey( coldkey_account: AccountId32 ) -> Vec<StakeInfo<AccountId32>> {
            SubtensorModule::get_stake_info_for_coldkey( coldkey_account )
        }

        fn get_stake_info_for_coldkeys( coldkey_accounts: Vec<AccountId32> ) -> Vec<(AccountId32, Vec<StakeInfo<AccountId32>>)> {
            SubtensorModule::get_stake_info_for_coldkeys( coldkey_accounts )
        }

        fn get_stake_info_for_hotkey_coldkey_netuid( hotkey_account: AccountId32, coldkey_account: AccountId32, netuid: NetUid ) -> Option<StakeInfo<AccountId32>> {
            SubtensorModule::get_stake_info_for_hotkey_coldkey_netuid( hotkey_account, coldkey_account, netuid )
        }

        fn get_stake_fee( origin: Option<(AccountId32, NetUid)>, origin_coldkey_account: AccountId32, destination: Option<(AccountId32, NetUid)>, destination_coldkey_account: AccountId32, amount: u64 ) -> u64 {
            SubtensorModule::get_stake_fee( origin, origin_coldkey_account, destination, destination_coldkey_account, amount )
        }
    }

    impl subtensor_custom_rpc_runtime_api::SubnetRegistrationRuntimeApi<Block> for Runtime {
        fn get_network_registration_cost() -> TaoCurrency {
            SubtensorModule::get_network_lock_cost()
        }
    }

    impl sp_consensus_babe::BabeApi<Block> for Runtime {
        fn configuration() -> BabeConfiguration {
            let config = BabeEpochConfiguration::default();
            BabeConfiguration {
                slot_duration: Default::default(),
                epoch_length: Default::default(),
                authorities: vec![],
                randomness: Default::default(),
                c: config.c,
                allowed_slots: config.allowed_slots,

            }
        }

        fn current_epoch_start() -> sp_consensus_babe::Slot {
            Default::default()
        }

        fn current_epoch() -> sp_consensus_babe::Epoch {
            sp_consensus_babe::Epoch {
                epoch_index: Default::default(),
                start_slot: Default::default(),
                duration: Default::default(),
                authorities: vec![],
                randomness: Default::default(),
                config: BabeEpochConfiguration::default(),
            }
        }

        fn next_epoch() -> sp_consensus_babe::Epoch {
            sp_consensus_babe::Epoch {
                epoch_index: Default::default(),
                start_slot: Default::default(),
                duration: Default::default(),
                authorities: vec![],
                randomness: Default::default(),
                config: BabeEpochConfiguration::default(),
            }
        }

        fn generate_key_ownership_proof(
            _slot: sp_consensus_babe::Slot,
            _authority_id: sp_consensus_babe::AuthorityId,
        ) -> Option<sp_consensus_babe::OpaqueKeyOwnershipProof> {
            None
        }

        fn submit_report_equivocation_unsigned_extrinsic(
            _equivocation_proof: sp_consensus_babe::EquivocationProof<<Block as BlockT>::Header>,
            _key_owner_proof: sp_consensus_babe::OpaqueKeyOwnershipProof,
        ) -> Option<()> {
            None
        }
    }

    impl pallet_subtensor_swap_runtime_api::SwapRuntimeApi<Block> for Runtime {
        fn current_alpha_price(netuid: NetUid) -> u64 {
            use substrate_fixed::types::U96F32;

            pallet_subtensor_swap::Pallet::<Runtime>::current_price(netuid.into())
                .saturating_mul(U96F32::from_num(1_000_000_000))
                .saturating_to_num()
        }

        fn sim_swap_tao_for_alpha(netuid: NetUid, tao: TaoCurrency) -> SimSwapResult {
            let order = pallet_subtensor::GetAlphaForTao::<Runtime>::with_amount(tao);
            pallet_subtensor_swap::Pallet::<Runtime>::sim_swap(
                netuid.into(),
                order,
            )
            .map_or_else(
                |_| SimSwapResult {
                    tao_amount:   0.into(),
                    alpha_amount: 0.into(),
                    tao_fee:      0.into(),
                    alpha_fee:    0.into(),
                },
                |sr| SimSwapResult {
                    tao_amount:   sr.amount_paid_in.into(),
                    alpha_amount: sr.amount_paid_out.into(),
                    tao_fee:      sr.fee_paid.into(),
                    alpha_fee:    0.into(),
                },
            )
        }

        fn sim_swap_alpha_for_tao(netuid: NetUid, alpha: AlphaCurrency) -> SimSwapResult {
            let order = pallet_subtensor::GetTaoForAlpha::<Runtime>::with_amount(alpha);
            pallet_subtensor_swap::Pallet::<Runtime>::sim_swap(
                netuid.into(),
                order,
            )
            .map_or_else(
                |_| SimSwapResult {
                    tao_amount:   0.into(),
                    alpha_amount: 0.into(),
                    tao_fee:      0.into(),
                    alpha_fee:    0.into(),
                },
                |sr| SimSwapResult {
                    tao_amount:   sr.amount_paid_out.into(),
                    alpha_amount: sr.amount_paid_in.into(),
                    tao_fee:      0.into(),
                    alpha_fee:    sr.fee_paid.into(),
                },
            )
        }
    }
}

#[test]
fn check_whitelist() {
    use crate::*;
    use frame_support::traits::WhitelistedStorageKeys;
    use sp_core::hexdisplay::HexDisplay;
    use std::collections::HashSet;
    let whitelist: HashSet<String> = AllPalletsWithSystem::whitelisted_storage_keys()
        .iter()
        .map(|e| HexDisplay::from(&e.key).to_string())
        .collect();

    // Block Number
    assert!(whitelist.contains("26aa394eea5630e07c48ae0c9558cef702a5c1b19ab7a04f536c519aca4983ac"));
    // Total Issuance
    assert!(whitelist.contains("c2261276cc9d1f8598ea4b6a74b15c2f57c875e4cff74148e4628f264b974c80"));
    // Execution Phase
    assert!(whitelist.contains("26aa394eea5630e07c48ae0c9558cef7ff553b5a9862a516939d82b3d3d8661a"));
    // Event Count
    assert!(whitelist.contains("26aa394eea5630e07c48ae0c9558cef70a98fdbe9ce6c55837576c60c7af3850"));
    // System Events
    assert!(whitelist.contains("26aa394eea5630e07c48ae0c9558cef780d41e5e16056765bc8461851072c9d7"));
}

#[test]
fn test_into_substrate_balance_valid() {
    // Valid conversion within u64 range
    let evm_balance: EvmBalance = 1_000_000_000_000_000_000u128.into(); // 1 TAO in EVM
    let expected_substrate_balance: SubstrateBalance = 1_000_000_000u128.into(); // 1 TAO in Substrate

    let result = SubtensorEvmBalanceConverter::into_substrate_balance(evm_balance);
    assert_eq!(result, Some(expected_substrate_balance));
}

#[test]
fn test_into_substrate_balance_large_value() {
    // Maximum valid balance for u64
    let evm_balance = EvmBalance::new(U256::from(u64::MAX) * U256::from(EVM_TO_SUBSTRATE_DECIMALS)); // Max u64 TAO in EVM
    let expected_substrate_balance = SubstrateBalance::new(U256::from(u64::MAX));

    let result = SubtensorEvmBalanceConverter::into_substrate_balance(evm_balance);
    assert_eq!(result, Some(expected_substrate_balance));
}

#[test]
fn test_into_substrate_balance_exceeds_u64() {
    // EVM balance that exceeds u64 after conversion
    let evm_balance = EvmBalance::new(
        (U256::from(u64::MAX) + U256::from(1)) * U256::from(EVM_TO_SUBSTRATE_DECIMALS),
    );

    let result = SubtensorEvmBalanceConverter::into_substrate_balance(evm_balance);
    assert_eq!(result, None); // Exceeds u64, should return None
}

#[test]
fn test_into_substrate_balance_precision_loss() {
    // EVM balance with precision loss
    let evm_balance = EvmBalance::new(U256::from(1_000_000_000_123_456_789u128)); // 1 TAO + extra precision in EVM
    let expected_substrate_balance = SubstrateBalance::new(U256::from(1_000_000_000u128)); // Truncated to 1 TAO in Substrate

    let result = SubtensorEvmBalanceConverter::into_substrate_balance(evm_balance);
    assert_eq!(result, Some(expected_substrate_balance));
}

#[test]
fn test_into_substrate_balance_zero_value() {
    // Zero balance should convert to zero
    let evm_balance = EvmBalance::new(U256::from(0));
    let expected_substrate_balance = SubstrateBalance::new(U256::from(0));

    let result = SubtensorEvmBalanceConverter::into_substrate_balance(evm_balance);
    assert_eq!(result, Some(expected_substrate_balance));
}

#[test]
fn test_into_evm_balance_valid() {
    // Valid conversion from Substrate to EVM
    let substrate_balance: SubstrateBalance = 1_000_000_000u128.into(); // 1 TAO in Substrate
    let expected_evm_balance = EvmBalance::new(U256::from(1_000_000_000_000_000_000u128)); // 1 TAO in EVM

    let result = SubtensorEvmBalanceConverter::into_evm_balance(substrate_balance);
    assert_eq!(result, Some(expected_evm_balance));
}

#[test]
fn test_into_evm_balance_overflow() {
    // Substrate balance larger than u64::MAX but valid within U256
    let substrate_balance = SubstrateBalance::new(U256::from(u64::MAX) + U256::from(1)); // Large balance
    let expected_evm_balance =
        EvmBalance::new(substrate_balance.into_u256() * U256::from(EVM_TO_SUBSTRATE_DECIMALS));

    let result = SubtensorEvmBalanceConverter::into_evm_balance(substrate_balance);
    assert_eq!(result, Some(expected_evm_balance)); // Should return the scaled value
}<|MERGE_RESOLUTION|>--- conflicted
+++ resolved
@@ -1610,11 +1610,8 @@
         Crowdloan: pallet_crowdloan = 27,
         Swap: pallet_subtensor_swap = 28,
         Contracts: pallet_contracts = 29,
-<<<<<<< HEAD
-        RateLimiting: pallet_rate_limiting = 30,
-=======
         MevShield: pallet_shield = 30,
->>>>>>> c797cd13
+        RateLimiting: pallet_rate_limiting = 31,
     }
 );
 
@@ -1646,14 +1643,7 @@
     pallet_subtensor::migrations::migrate_init_total_issuance::initialise_total_issuance::Migration<
         Runtime,
     >,
-<<<<<<< HEAD
     rate_limiting::migration::Migration<Runtime>,
-    // Remove storage from removed governance pallets
-    frame_support::migrations::RemovePallet<TriumviratePalletStr, RocksDbWeight>,
-    frame_support::migrations::RemovePallet<TriumvirateMembersPalletStr, RocksDbWeight>,
-    frame_support::migrations::RemovePallet<SenateMembersPalletStr, RocksDbWeight>,
-=======
->>>>>>> c797cd13
 );
 
 // Unchecked extrinsic type as expected by this runtime.
