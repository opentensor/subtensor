#![cfg_attr(not(feature = "std"), no_std)]
// `construct_runtime!` does a lot of recursion and requires us to increase the limit to 256.
#![recursion_limit = "256"]
// Some arithmetic operations can't use the saturating equivalent, such as the PerThing types
#![allow(clippy::arithmetic_side_effects)]

// Make the WASM binary available.
#[cfg(feature = "std")]
include!(concat!(env!("OUT_DIR"), "/wasm_binary.rs"));

use core::num::NonZeroU64;

pub mod check_nonce;
mod migrations;
pub mod transaction_payment_wrapper;

extern crate alloc;

use codec::{Compact, Decode, Encode};
use ethereum::AuthorizationList;
use frame_support::{
    PalletId,
    dispatch::DispatchResult,
    genesis_builder_helper::{build_state, get_preset},
    pallet_prelude::Get,
    traits::{Contains, InsideBoth, LinearStoragePrice, fungible::HoldConsideration},
};
use frame_system::{EnsureRoot, EnsureRootWithSuccess, EnsureSigned};
use pallet_commitments::{CanCommit, OnMetadataCommitment};
use pallet_grandpa::{AuthorityId as GrandpaId, fg_primitives};
use pallet_registry::CanRegisterIdentity;
pub use pallet_shield;
use pallet_subtensor::rpc_info::{
    delegate_info::DelegateInfo,
    dynamic_info::DynamicInfo,
    metagraph::{Metagraph, SelectiveMetagraph},
    neuron_info::{NeuronInfo, NeuronInfoLite},
    show_subnet::SubnetState,
    stake_info::StakeInfo,
    subnet_info::{SubnetHyperparams, SubnetHyperparamsV2, SubnetInfo, SubnetInfov2},
};
use pallet_subtensor::{CommitmentsInterface, ProxyInterface};
use pallet_subtensor_proxy as pallet_proxy;
use pallet_subtensor_swap_runtime_api::SimSwapResult;
use pallet_subtensor_utility as pallet_utility;
use runtime_common::prod_or_fast;
use sp_api::impl_runtime_apis;
use sp_consensus_aura::sr25519::AuthorityId as AuraId;
use sp_consensus_babe::BabeConfiguration;
use sp_consensus_babe::BabeEpochConfiguration;
use sp_core::{
    H160, H256, OpaqueMetadata, U256,
    crypto::{ByteArray, KeyTypeId},
};
use sp_runtime::Cow;
use sp_runtime::generic::Era;
use sp_runtime::{
    AccountId32, ApplyExtrinsicResult, ConsensusEngineId, Percent, generic, impl_opaque_keys,
    traits::{
        AccountIdLookup, BlakeTwo256, Block as BlockT, DispatchInfoOf, Dispatchable, One,
        PostDispatchInfoOf, UniqueSaturatedInto, Verify,
    },
    transaction_validity::{TransactionSource, TransactionValidity, TransactionValidityError},
};
use sp_std::cmp::Ordering;
use sp_std::prelude::*;
#[cfg(feature = "std")]
use sp_version::NativeVersion;
use sp_version::RuntimeVersion;
use subtensor_precompiles::Precompiles;
use subtensor_runtime_common::{AlphaCurrency, TaoCurrency, time::*, *};
use subtensor_swap_interface::{Order, SwapHandler};

// A few exports that help ease life for downstream crates.
pub use frame_support::{
    StorageValue, construct_runtime, parameter_types,
    traits::{
        ConstBool, ConstU8, ConstU32, ConstU64, ConstU128, FindAuthor, InstanceFilter,
        KeyOwnerProofSystem, OnFinalize, OnTimestampSet, PrivilegeCmp, Randomness, StorageInfo,
    },
    weights::{
        IdentityFee, Weight, WeightToFeeCoefficient, WeightToFeeCoefficients,
        WeightToFeePolynomial,
        constants::{
            BlockExecutionWeight, ExtrinsicBaseWeight, RocksDbWeight, WEIGHT_REF_TIME_PER_SECOND,
        },
    },
};
pub use frame_system::Call as SystemCall;
pub use pallet_balances::Call as BalancesCall;
use pallet_commitments::GetCommitments;
pub use pallet_timestamp::Call as TimestampCall;
use pallet_transaction_payment::{ConstFeeMultiplier, Multiplier};
#[cfg(any(feature = "std", test))]
pub use sp_runtime::BuildStorage;
pub use sp_runtime::{Perbill, Permill};
use subtensor_transaction_fee::{SubtensorTxFeeHandler, TransactionFeeHandler};

use core::marker::PhantomData;

use scale_info::TypeInfo;

// Frontier
use fp_rpc::TransactionStatus;
use pallet_ethereum::{Call::transact, PostLogContent, Transaction as EthereumTransaction};
use pallet_evm::{
    Account as EVMAccount, BalanceConverter, EvmBalance, FeeCalculator, Runner, SubstrateBalance,
};

// Drand
impl pallet_drand::Config for Runtime {
    type AuthorityId = pallet_drand::crypto::TestAuthId;
    type Verifier = pallet_drand::verifier::QuicknetVerifier;
    type UnsignedPriority = ConstU64<{ 1 << 20 }>;
    type HttpFetchTimeout = ConstU64<1_000>;
}

impl frame_system::offchain::SigningTypes for Runtime {
    type Public = <Signature as Verify>::Signer;
    type Signature = Signature;
}

impl pallet_shield::Config for Runtime {
    type RuntimeCall = RuntimeCall;
    type AuthorityOrigin = pallet_shield::EnsureAuraAuthority<Self>;
}

parameter_types! {
    /// Milliseconds per slot; use the chain’s configured slot duration.
    pub const ShieldSlotMs: u64 = SLOT_DURATION;
    /// Emit the *next* ephemeral public key event at 7s.
    pub const ShieldAnnounceAtMs: u64 = 7_000;
    /// Old key remains accepted until 9s (2s grace).
    pub const ShieldGraceMs: u64 = 2_000;
    /// Last 3s of the slot reserved for decrypt+execute.
    pub const ShieldDecryptWindowMs: u64 = 3_000;
}

impl<C> frame_system::offchain::CreateTransactionBase<C> for Runtime
where
    RuntimeCall: From<C>,
{
    type Extrinsic = UncheckedExtrinsic;
    type RuntimeCall = RuntimeCall;
}

impl frame_system::offchain::CreateBare<pallet_drand::Call<Runtime>> for Runtime {
    fn create_bare(call: Self::RuntimeCall) -> Self::Extrinsic {
        UncheckedExtrinsic::new_bare(call)
    }
}

impl frame_system::offchain::CreateSignedTransaction<pallet_drand::Call<Runtime>> for Runtime {
    fn create_signed_transaction<
        S: frame_system::offchain::AppCrypto<Self::Public, Self::Signature>,
    >(
        call: RuntimeCall,
        public: Self::Public,
        account: Self::AccountId,
        nonce: Self::Nonce,
    ) -> Option<Self::Extrinsic> {
        use sp_runtime::traits::StaticLookup;

        let address = <Runtime as frame_system::Config>::Lookup::unlookup(account.clone());
        let extra: TransactionExtensions = (
            frame_system::CheckNonZeroSender::<Runtime>::new(),
            frame_system::CheckSpecVersion::<Runtime>::new(),
            frame_system::CheckTxVersion::<Runtime>::new(),
            frame_system::CheckGenesis::<Runtime>::new(),
            frame_system::CheckEra::<Runtime>::from(Era::Immortal),
            check_nonce::CheckNonce::<Runtime>::from(nonce).into(),
            frame_system::CheckWeight::<Runtime>::new(),
            ChargeTransactionPaymentWrapper::new(
                pallet_transaction_payment::ChargeTransactionPayment::<Runtime>::from(0),
            ),
            pallet_subtensor::transaction_extension::SubtensorTransactionExtension::<Runtime>::new(
            ),
            pallet_drand::drand_priority::DrandPriority::<Runtime>::new(),
            frame_metadata_hash_extension::CheckMetadataHash::<Runtime>::new(true),
        );

        let raw_payload = SignedPayload::new(call.clone(), extra.clone()).ok()?;
        let signature = raw_payload.using_encoded(|payload| S::sign(payload, public))?;

        Some(UncheckedExtrinsic::new_signed(
            call, address, signature, extra,
        ))
    }
}

// Subtensor module
pub use pallet_scheduler;
pub use pallet_subtensor;

// Method used to calculate the fee of an extrinsic
pub const fn deposit(items: u32, bytes: u32) -> Balance {
    pub const ITEMS_FEE: Balance = 2_000 * 10_000;
    pub const BYTES_FEE: Balance = 100 * 10_000;
    (items as Balance)
        .saturating_mul(ITEMS_FEE)
        .saturating_add((bytes as Balance).saturating_mul(BYTES_FEE))
}

// Opaque types. These are used by the CLI to instantiate machinery that don't need to know
// the specifics of the runtime. They can then be made to be agnostic over specific formats
// of data like extrinsics, allowing for them to continue syncing the network through upgrades
// to even the core data structures.
pub mod opaque {
    use super::*;

    pub use sp_runtime::OpaqueExtrinsic as UncheckedExtrinsic;

    // Opaque block header type.
    pub type Header = generic::Header<BlockNumber, BlakeTwo256>;
    // Opaque block type.
    pub type Block = generic::Block<Header, UncheckedExtrinsic>;
    // Opaque block identifier type.
    pub type BlockId = generic::BlockId<Block>;

    impl_opaque_keys! {
        pub struct SessionKeys {
            pub aura: Aura,
            pub grandpa: Grandpa,
        }
    }
}

// To learn more about runtime versioning, see:
// https://docs.substrate.io/main-docs/build/upgrade#runtime-versioning
#[sp_version::runtime_version]
pub const VERSION: RuntimeVersion = RuntimeVersion {
    spec_name: Cow::Borrowed("node-subtensor"),
    impl_name: Cow::Borrowed("node-subtensor"),
    authoring_version: 1,
    // The version of the runtime specification. A full node will not attempt to use its native
    //   runtime in substitute for the on-chain Wasm runtime unless all of `spec_name`,
    //   `spec_version`, and `authoring_version` are the same between Wasm and native.
    // This value is set to 100 to notify Polkadot-JS App (https://polkadot.js.org/apps) to use
    //   the compatible custom types.
<<<<<<< HEAD
    spec_version: 352,
=======
    spec_version: 349,
>>>>>>> fa3ed555
    impl_version: 1,
    apis: RUNTIME_API_VERSIONS,
    transaction_version: 1,
    system_version: 1,
};

pub const MAXIMUM_BLOCK_WEIGHT: Weight =
    Weight::from_parts(4u64 * WEIGHT_REF_TIME_PER_SECOND, u64::MAX);

// The version information used to identify this runtime when compiled natively.
#[cfg(feature = "std")]
pub fn native_version() -> NativeVersion {
    NativeVersion {
        runtime_version: VERSION,
        can_author_with: Default::default(),
    }
}

const NORMAL_DISPATCH_RATIO: Perbill = Perbill::from_percent(75);

parameter_types! {
    pub const BlockHashCount: BlockNumber = 2400;
    pub const Version: RuntimeVersion = VERSION;
    // We allow for 2 seconds of compute with a 6 second average block time.
    pub BlockWeights: frame_system::limits::BlockWeights =
        frame_system::limits::BlockWeights::with_sensible_defaults(
            MAXIMUM_BLOCK_WEIGHT,
            NORMAL_DISPATCH_RATIO,
        );
    pub BlockLength: frame_system::limits::BlockLength = frame_system::limits::BlockLength
        ::max_with_normal_ratio(10 * 1024 * 1024, NORMAL_DISPATCH_RATIO);
    pub const SS58Prefix: u8 = 42;
}

pub struct NoNestingCallFilter;

impl Contains<RuntimeCall> for NoNestingCallFilter {
    fn contains(call: &RuntimeCall) -> bool {
        match call {
            RuntimeCall::Utility(inner) => {
                let calls = match inner {
                    pallet_utility::Call::force_batch { calls } => calls,
                    pallet_utility::Call::batch { calls } => calls,
                    pallet_utility::Call::batch_all { calls } => calls,
                    _ => &Vec::new(),
                };

                !calls.iter().any(|call| {
					matches!(call, RuntimeCall::Utility(inner) if matches!(inner, pallet_utility::Call::force_batch { .. } | pallet_utility::Call::batch_all { .. } | pallet_utility::Call::batch { .. }))
				})
            }
            _ => true,
        }
    }
}

// Configure FRAME pallets to include in runtime.

impl frame_system::Config for Runtime {
    // The basic call filter to use in dispatchable.
    type BaseCallFilter = InsideBoth<SafeMode, NoNestingCallFilter>;
    // Block & extrinsics weights: base values and limits.
    type BlockWeights = BlockWeights;
    // The maximum length of a block (in bytes).
    type BlockLength = BlockLength;
    // The identifier used to distinguish between accounts.
    type AccountId = AccountId;
    // The aggregated dispatch type that is available for extrinsics.
    type RuntimeCall = RuntimeCall;
    // The aggregated runtime tasks.
    type RuntimeTask = RuntimeTask;
    // The lookup mechanism to get account ID from whatever is passed in dispatchers.
    type Lookup = AccountIdLookup<AccountId, ()>;
    // The type for hashing blocks and tries.
    type Hash = Hash;
    // The hashing algorithm used.
    type Hashing = BlakeTwo256;
    // The ubiquitous event type.
    type RuntimeEvent = RuntimeEvent;
    // The ubiquitous origin type.
    type RuntimeOrigin = RuntimeOrigin;
    // Maximum number of block number to block hash mappings to keep (oldest pruned first).
    type BlockHashCount = BlockHashCount;
    // The weight of database operations that the runtime can invoke.
    type DbWeight = RocksDbWeight;
    // Version of the runtime.
    type Version = Version;
    // Converts a module to the index of the module in `construct_runtime!`.
    //
    // This type is being generated by `construct_runtime!`.
    type PalletInfo = PalletInfo;
    // What to do if a new account is created.
    type OnNewAccount = ();
    // What to do if an account is fully reaped from the system.
    type OnKilledAccount = ();
    // The data to be stored in an account.
    type AccountData = pallet_balances::AccountData<Balance>;
    // Weight information for the extrinsics of this pallet.
    type SystemWeightInfo = ();
    // This is used as an identifier of the chain. 42 is the generic substrate prefix.
    type SS58Prefix = SS58Prefix;
    // The set code logic, just the default since we're not a parachain.
    type OnSetCode = ();
    type MaxConsumers = frame_support::traits::ConstU32<16>;
    type Nonce = Nonce;
    type Block = Block;
    type SingleBlockMigrations = Migrations;
    type MultiBlockMigrator = ();
    type PreInherents = ();
    type PostInherents = ();
    type PostTransactions = ();
    type ExtensionsWeightInfo = ();
}

impl pallet_insecure_randomness_collective_flip::Config for Runtime {}

impl pallet_aura::Config for Runtime {
    type AuthorityId = AuraId;
    type DisabledValidators = ();
    type MaxAuthorities = ConstU32<32>;
    type AllowMultipleBlocksPerSlot = ConstBool<false>;
    type SlotDuration = pallet_aura::MinimumPeriodTimesTwo<Runtime>;
}

impl pallet_grandpa::Config for Runtime {
    type RuntimeEvent = RuntimeEvent;

    type KeyOwnerProof = sp_core::Void;

    type WeightInfo = ();
    type MaxAuthorities = ConstU32<32>;
    type MaxSetIdSessionEntries = ConstU64<0>;
    type MaxNominators = ConstU32<20>;

    type EquivocationReportSystem = ();
}

/// Babe epoch duration.
///
/// Staging this Babe constant prior to enacting the full Babe upgrade so the node
/// can build itself a `BabeConfiguration` prior to the upgrade taking place.
pub const EPOCH_DURATION_IN_SLOTS: u64 = prod_or_fast!(4 * HOURS as u64, MINUTES as u64 / 6);

/// 1 in 4 blocks (on average, not counting collisions) will be primary babe blocks.
/// The choice of is done in accordance to the slot duration and expected target
/// block time, for safely resisting network delays of maximum two seconds.
/// <https://research.web3.foundation/en/latest/polkadot/BABE/Babe/#6-practical-results>
///
/// Staging this Babe constant prior to enacting the full Babe upgrade so the node
/// can build itself a `BabeConfiguration` prior to the upgrade taking place.
pub const PRIMARY_PROBABILITY: (u64, u64) = (1, 4);

/// The BABE epoch configuration at genesis.
///
/// Staging this Babe constant prior to enacting the full Babe upgrade so the node
/// can build itself a `BabeConfiguration` prior to the upgrade taking place.
pub const BABE_GENESIS_EPOCH_CONFIG: sp_consensus_babe::BabeEpochConfiguration =
    sp_consensus_babe::BabeEpochConfiguration {
        c: PRIMARY_PROBABILITY,
        allowed_slots: sp_consensus_babe::AllowedSlots::PrimaryAndSecondaryVRFSlots,
    };

impl pallet_timestamp::Config for Runtime {
    // A timestamp: milliseconds since the unix epoch.
    type Moment = u64;
    type OnTimestampSet = Aura;
    type MinimumPeriod = ConstU64<{ SLOT_DURATION / 2 }>;
    type WeightInfo = ();
}

impl pallet_utility::Config for Runtime {
    type RuntimeCall = RuntimeCall;
    type PalletsOrigin = OriginCaller;
    type WeightInfo = pallet_utility::weights::SubstrateWeight<Runtime>;
}

parameter_types! {
    pub const DisallowPermissionlessEnterDuration: BlockNumber = 0;
    pub const DisallowPermissionlessExtendDuration: BlockNumber = 0;

    pub const RootEnterDuration: BlockNumber = 5 * 60 * 24; // 24 hours

    pub const RootExtendDuration: BlockNumber = 5 * 60 * 12; // 12 hours

    pub const DisallowPermissionlessEntering: Option<Balance> = None;
    pub const DisallowPermissionlessExtending: Option<Balance> = None;
    pub const DisallowPermissionlessRelease: Option<BlockNumber> = None;
}

pub struct SafeModeWhitelistedCalls;
impl Contains<RuntimeCall> for SafeModeWhitelistedCalls {
    fn contains(call: &RuntimeCall) -> bool {
        matches!(
            call,
            RuntimeCall::Sudo(_)
                | RuntimeCall::Multisig(_)
                | RuntimeCall::System(_)
                | RuntimeCall::SafeMode(_)
                | RuntimeCall::Timestamp(_)
                | RuntimeCall::SubtensorModule(
                    pallet_subtensor::Call::set_weights { .. }
                        | pallet_subtensor::Call::serve_axon { .. }
                )
                | RuntimeCall::Commitments(pallet_commitments::Call::set_commitment { .. })
        )
    }
}

impl pallet_safe_mode::Config for Runtime {
    type RuntimeEvent = RuntimeEvent;
    type Currency = Balances;
    type RuntimeHoldReason = RuntimeHoldReason;
    type WhitelistedCalls = SafeModeWhitelistedCalls;
    type EnterDuration = DisallowPermissionlessEnterDuration;
    type ExtendDuration = DisallowPermissionlessExtendDuration;
    type EnterDepositAmount = DisallowPermissionlessEntering;
    type ExtendDepositAmount = DisallowPermissionlessExtending;
    type ForceEnterOrigin = EnsureRootWithSuccess<AccountId, RootEnterDuration>;
    type ForceExtendOrigin = EnsureRootWithSuccess<AccountId, RootExtendDuration>;
    type ForceExitOrigin = EnsureRoot<AccountId>;
    type ForceDepositOrigin = EnsureRoot<AccountId>;
    type Notify = ();
    type ReleaseDelay = DisallowPermissionlessRelease;
    type WeightInfo = pallet_safe_mode::weights::SubstrateWeight<Runtime>;
}

// Existential deposit.
pub const EXISTENTIAL_DEPOSIT: u64 = 500;

impl pallet_balances::Config for Runtime {
    type MaxLocks = ConstU32<50>;
    type MaxReserves = ConstU32<50>;
    type ReserveIdentifier = [u8; 8];
    // The type for recording an account's balance.
    type Balance = Balance;
    // The ubiquitous event type.
    type RuntimeEvent = RuntimeEvent;
    type DustRemoval = ();
    type ExistentialDeposit = ConstU64<EXISTENTIAL_DEPOSIT>;
    type AccountStore = System;
    type WeightInfo = pallet_balances::weights::SubstrateWeight<Runtime>;

    type RuntimeHoldReason = RuntimeHoldReason;
    type RuntimeFreezeReason = RuntimeFreezeReason;
    type FreezeIdentifier = RuntimeFreezeReason;
    type MaxFreezes = ConstU32<50>;
    type DoneSlashHandler = ();
}

parameter_types! {
    pub const OperationalFeeMultiplier: u8 = 5;
    pub FeeMultiplier: Multiplier = Multiplier::one();
}

impl pallet_transaction_payment::Config for Runtime {
    type RuntimeEvent = RuntimeEvent;
    type OnChargeTransaction = SubtensorTxFeeHandler<Balances, TransactionFeeHandler<Runtime>>;
    // Convert dispatch weight to a chargeable fee.
    type WeightToFee = subtensor_transaction_fee::LinearWeightToFee;
    type OperationalFeeMultiplier = OperationalFeeMultiplier;
    type LengthToFee = IdentityFee<Balance>;
    type FeeMultiplierUpdate = ConstFeeMultiplier<FeeMultiplier>;
    type WeightInfo = pallet_transaction_payment::weights::SubstrateWeight<Runtime>;
}

impl pallet_sudo::Config for Runtime {
    type RuntimeEvent = RuntimeEvent;
    type RuntimeCall = RuntimeCall;

    type WeightInfo = pallet_sudo::weights::SubstrateWeight<Runtime>;
}

parameter_types! {
    // According to multisig pallet, key and value size be computed as follows:
    // value size is `4 + sizeof((BlockNumber, Balance, AccountId))` bytes
    // key size is `32 + sizeof(AccountId)` bytes.
    // For our case, One storage item; key size is 32+32=64 bytes; value is size 4+4+8+32 bytes = 48 bytes.
    pub const DepositBase: Balance = deposit(1, 112);
    // Additional storage item size of 32 bytes.
    pub const DepositFactor: Balance = deposit(0, 32);
    pub const MaxSignatories: u32 = 100;
}

impl pallet_multisig::Config for Runtime {
    type RuntimeEvent = RuntimeEvent;
    type RuntimeCall = RuntimeCall;
    type Currency = Balances;
    type DepositBase = DepositBase;
    type DepositFactor = DepositFactor;
    type MaxSignatories = MaxSignatories;
    type WeightInfo = pallet_multisig::weights::SubstrateWeight<Runtime>;
    type BlockNumberProvider = System;
}

// Proxy Pallet config
parameter_types! {
    // One storage item; key size sizeof(AccountId) = 32, value sizeof(Balance) = 8; 40 total
    pub const ProxyDepositBase: Balance = deposit(1, 40);
    // Adding 32 bytes + sizeof(ProxyType) = 32 + 1
    pub const ProxyDepositFactor: Balance = deposit(0, 33);
    pub const MaxProxies: u32 = 20; // max num proxies per acct
    pub const MaxPending: u32 = 15 * 5; // max blocks pending ~15min
    // 16 bytes
    pub const AnnouncementDepositBase: Balance =  deposit(1, 16);
    // 68 bytes per announcement
    pub const AnnouncementDepositFactor: Balance = deposit(0, 68);
}

impl InstanceFilter<RuntimeCall> for ProxyType {
    fn filter(&self, c: &RuntimeCall) -> bool {
        match self {
            ProxyType::Any => true,
            ProxyType::NonTransfer => !matches!(
                c,
                RuntimeCall::Balances(..)
                    | RuntimeCall::SubtensorModule(pallet_subtensor::Call::transfer_stake { .. })
                    | RuntimeCall::SubtensorModule(
                        pallet_subtensor::Call::schedule_swap_coldkey { .. }
                    )
                    | RuntimeCall::SubtensorModule(pallet_subtensor::Call::swap_coldkey { .. })
            ),
            ProxyType::NonFungible => !matches!(
                c,
                RuntimeCall::Balances(..)
                    | RuntimeCall::SubtensorModule(pallet_subtensor::Call::add_stake { .. })
                    | RuntimeCall::SubtensorModule(pallet_subtensor::Call::add_stake_limit { .. })
                    | RuntimeCall::SubtensorModule(pallet_subtensor::Call::remove_stake { .. })
                    | RuntimeCall::SubtensorModule(
                        pallet_subtensor::Call::remove_stake_limit { .. }
                    )
                    | RuntimeCall::SubtensorModule(
                        pallet_subtensor::Call::remove_stake_full_limit { .. }
                    )
                    | RuntimeCall::SubtensorModule(pallet_subtensor::Call::unstake_all { .. })
                    | RuntimeCall::SubtensorModule(
                        pallet_subtensor::Call::unstake_all_alpha { .. }
                    )
                    | RuntimeCall::SubtensorModule(pallet_subtensor::Call::swap_stake { .. })
                    | RuntimeCall::SubtensorModule(pallet_subtensor::Call::swap_stake_limit { .. })
                    | RuntimeCall::SubtensorModule(pallet_subtensor::Call::move_stake { .. })
                    | RuntimeCall::SubtensorModule(pallet_subtensor::Call::transfer_stake { .. })
                    | RuntimeCall::SubtensorModule(pallet_subtensor::Call::burned_register { .. })
                    | RuntimeCall::SubtensorModule(pallet_subtensor::Call::root_register { .. })
                    | RuntimeCall::SubtensorModule(
                        pallet_subtensor::Call::schedule_swap_coldkey { .. }
                    )
                    | RuntimeCall::SubtensorModule(pallet_subtensor::Call::swap_coldkey { .. })
                    | RuntimeCall::SubtensorModule(pallet_subtensor::Call::swap_hotkey { .. })
            ),
            ProxyType::Transfer => matches!(
                c,
                RuntimeCall::Balances(pallet_balances::Call::transfer_keep_alive { .. })
                    | RuntimeCall::Balances(pallet_balances::Call::transfer_allow_death { .. })
                    | RuntimeCall::Balances(pallet_balances::Call::transfer_all { .. })
                    | RuntimeCall::SubtensorModule(pallet_subtensor::Call::transfer_stake { .. })
            ),
            ProxyType::SmallTransfer => match c {
                RuntimeCall::Balances(pallet_balances::Call::transfer_keep_alive {
                    value, ..
                }) => *value < SMALL_TRANSFER_LIMIT,
                RuntimeCall::Balances(pallet_balances::Call::transfer_allow_death {
                    value,
                    ..
                }) => *value < SMALL_TRANSFER_LIMIT,
                RuntimeCall::SubtensorModule(pallet_subtensor::Call::transfer_stake {
                    alpha_amount,
                    ..
                }) => *alpha_amount < SMALL_TRANSFER_LIMIT.into(),
                _ => false,
            },
            ProxyType::Owner => {
                matches!(
                    c,
                    RuntimeCall::AdminUtils(..)
                        | RuntimeCall::SubtensorModule(
                            pallet_subtensor::Call::set_subnet_identity { .. }
                        )
                        | RuntimeCall::SubtensorModule(
                            pallet_subtensor::Call::update_symbol { .. }
                        )
                ) && !matches!(
                    c,
                    RuntimeCall::AdminUtils(
                        pallet_admin_utils::Call::sudo_set_sn_owner_hotkey { .. }
                    )
                )
            }
            ProxyType::NonCritical => !matches!(
                c,
                RuntimeCall::SubtensorModule(pallet_subtensor::Call::dissolve_network { .. })
                    | RuntimeCall::SubtensorModule(pallet_subtensor::Call::root_register { .. })
                    | RuntimeCall::SubtensorModule(pallet_subtensor::Call::burned_register { .. })
                    | RuntimeCall::Sudo(..)
            ),
            ProxyType::Triumvirate => false, // deprecated
            ProxyType::Senate => false,      // deprecated
            ProxyType::Governance => false,  // deprecated
            ProxyType::Staking => matches!(
                c,
                RuntimeCall::SubtensorModule(pallet_subtensor::Call::add_stake { .. })
                    | RuntimeCall::SubtensorModule(pallet_subtensor::Call::remove_stake { .. })
                    | RuntimeCall::SubtensorModule(pallet_subtensor::Call::unstake_all { .. })
                    | RuntimeCall::SubtensorModule(
                        pallet_subtensor::Call::unstake_all_alpha { .. }
                    )
                    | RuntimeCall::SubtensorModule(pallet_subtensor::Call::swap_stake { .. })
                    | RuntimeCall::SubtensorModule(pallet_subtensor::Call::swap_stake_limit { .. })
                    | RuntimeCall::SubtensorModule(pallet_subtensor::Call::move_stake { .. })
                    | RuntimeCall::SubtensorModule(pallet_subtensor::Call::add_stake_limit { .. })
                    | RuntimeCall::SubtensorModule(
                        pallet_subtensor::Call::remove_stake_limit { .. }
                    )
                    | RuntimeCall::SubtensorModule(
                        pallet_subtensor::Call::remove_stake_full_limit { .. }
                    )
            ),
            ProxyType::Registration => matches!(
                c,
                RuntimeCall::SubtensorModule(pallet_subtensor::Call::burned_register { .. })
                    | RuntimeCall::SubtensorModule(pallet_subtensor::Call::register { .. })
            ),
            ProxyType::RootWeights => false, // deprecated
            ProxyType::ChildKeys => matches!(
                c,
                RuntimeCall::SubtensorModule(pallet_subtensor::Call::set_children { .. })
                    | RuntimeCall::SubtensorModule(
                        pallet_subtensor::Call::set_childkey_take { .. }
                    )
            ),
            ProxyType::SudoUncheckedSetCode => match c {
                RuntimeCall::Sudo(pallet_sudo::Call::sudo_unchecked_weight { call, weight: _ }) => {
                    let inner_call: RuntimeCall = *call.clone();

                    matches!(
                        inner_call,
                        RuntimeCall::System(frame_system::Call::set_code { .. })
                    )
                }
                _ => false,
            },
            ProxyType::SwapHotkey => matches!(
                c,
                RuntimeCall::SubtensorModule(pallet_subtensor::Call::swap_hotkey { .. })
            ),
            ProxyType::SubnetLeaseBeneficiary => matches!(
                c,
                RuntimeCall::SubtensorModule(pallet_subtensor::Call::start_call { .. })
                    | RuntimeCall::AdminUtils(
                        pallet_admin_utils::Call::sudo_set_serving_rate_limit { .. }
                    )
                    | RuntimeCall::AdminUtils(
                        pallet_admin_utils::Call::sudo_set_min_difficulty { .. }
                    )
                    | RuntimeCall::AdminUtils(
                        pallet_admin_utils::Call::sudo_set_max_difficulty { .. }
                    )
                    | RuntimeCall::AdminUtils(
                        pallet_admin_utils::Call::sudo_set_weights_version_key { .. }
                    )
                    | RuntimeCall::AdminUtils(
                        pallet_admin_utils::Call::sudo_set_adjustment_alpha { .. }
                    )
                    | RuntimeCall::AdminUtils(
                        pallet_admin_utils::Call::sudo_set_immunity_period { .. }
                    )
                    | RuntimeCall::AdminUtils(
                        pallet_admin_utils::Call::sudo_set_min_allowed_weights { .. }
                    )
                    | RuntimeCall::AdminUtils(pallet_admin_utils::Call::sudo_set_kappa { .. })
                    | RuntimeCall::AdminUtils(pallet_admin_utils::Call::sudo_set_rho { .. })
                    | RuntimeCall::AdminUtils(
                        pallet_admin_utils::Call::sudo_set_activity_cutoff { .. }
                    )
                    | RuntimeCall::AdminUtils(
                        pallet_admin_utils::Call::sudo_set_network_registration_allowed { .. }
                    )
                    | RuntimeCall::AdminUtils(
                        pallet_admin_utils::Call::sudo_set_network_pow_registration_allowed { .. }
                    )
                    | RuntimeCall::AdminUtils(pallet_admin_utils::Call::sudo_set_max_burn { .. })
                    | RuntimeCall::AdminUtils(
                        pallet_admin_utils::Call::sudo_set_bonds_moving_average { .. }
                    )
                    | RuntimeCall::AdminUtils(
                        pallet_admin_utils::Call::sudo_set_bonds_penalty { .. }
                    )
                    | RuntimeCall::AdminUtils(
                        pallet_admin_utils::Call::sudo_set_commit_reveal_weights_enabled { .. }
                    )
                    | RuntimeCall::AdminUtils(
                        pallet_admin_utils::Call::sudo_set_liquid_alpha_enabled { .. }
                    )
                    | RuntimeCall::AdminUtils(
                        pallet_admin_utils::Call::sudo_set_alpha_values { .. }
                    )
                    | RuntimeCall::AdminUtils(
                        pallet_admin_utils::Call::sudo_set_commit_reveal_weights_interval { .. }
                    )
                    | RuntimeCall::AdminUtils(
                        pallet_admin_utils::Call::sudo_set_toggle_transfer { .. }
                    )
            ),
            ProxyType::RootClaim => matches!(
                c,
                RuntimeCall::SubtensorModule(pallet_subtensor::Call::claim_root { .. })
                    | RuntimeCall::SubtensorModule(
                        pallet_subtensor::Call::set_root_claim_type { .. }
                    )
            ),
        }
    }
    fn is_superset(&self, o: &Self) -> bool {
        match (self, o) {
            (x, y) if x == y => true,
            (ProxyType::Any, _) => true,
            (_, ProxyType::Any) => false,
            (ProxyType::NonTransfer, _) => {
                // NonTransfer is NOT a superset of Transfer or SmallTransfer
                !matches!(o, ProxyType::Transfer | ProxyType::SmallTransfer)
            }
            (ProxyType::Transfer, ProxyType::SmallTransfer) => true,
            _ => false,
        }
    }
}

impl pallet_proxy::Config for Runtime {
    type RuntimeCall = RuntimeCall;
    type Currency = Balances;
    type ProxyType = ProxyType;
    type ProxyDepositBase = ProxyDepositBase;
    type ProxyDepositFactor = ProxyDepositFactor;
    type MaxProxies = MaxProxies;
    type WeightInfo = pallet_proxy::weights::SubstrateWeight<Runtime>;
    type MaxPending = MaxPending;
    type CallHasher = BlakeTwo256;
    type AnnouncementDepositBase = AnnouncementDepositBase;
    type AnnouncementDepositFactor = AnnouncementDepositFactor;
    type BlockNumberProvider = System;
}

pub struct Proxier;
impl ProxyInterface<AccountId> for Proxier {
    fn add_lease_beneficiary_proxy(lease: &AccountId, beneficiary: &AccountId) -> DispatchResult {
        pallet_proxy::Pallet::<Runtime>::add_proxy_delegate(
            lease,
            beneficiary.clone(),
            ProxyType::SubnetLeaseBeneficiary,
            0,
        )
    }

    fn remove_lease_beneficiary_proxy(
        lease: &AccountId,
        beneficiary: &AccountId,
    ) -> DispatchResult {
        pallet_proxy::Pallet::<Runtime>::remove_proxy_delegate(
            lease,
            beneficiary.clone(),
            ProxyType::SubnetLeaseBeneficiary,
            0,
        )
    }
}

pub struct CommitmentsI;
impl CommitmentsInterface for CommitmentsI {
    fn purge_netuid(netuid: NetUid) {
        pallet_commitments::Pallet::<Runtime>::purge_netuid(netuid);
    }
}

parameter_types! {
    pub MaximumSchedulerWeight: Weight = Perbill::from_percent(80) *
        BlockWeights::get().max_block;
    pub const MaxScheduledPerBlock: u32 = 50;
    pub const NoPreimagePostponement: Option<u32> = Some(10);
}

/// Used the compare the privilege of an origin inside the scheduler.
pub struct OriginPrivilegeCmp;

impl PrivilegeCmp<OriginCaller> for OriginPrivilegeCmp {
    fn cmp_privilege(left: &OriginCaller, right: &OriginCaller) -> Option<Ordering> {
        if left == right {
            return Some(Ordering::Equal);
        }

        match (left, right) {
            // Root is greater than anything.
            (OriginCaller::system(frame_system::RawOrigin::Root), _) => Some(Ordering::Greater),
            // For every other origin we don't care, as they are not used for `ScheduleOrigin`.
            _ => None,
        }
    }
}

impl pallet_scheduler::Config for Runtime {
    type RuntimeOrigin = RuntimeOrigin;
    type RuntimeEvent = RuntimeEvent;
    type PalletsOrigin = OriginCaller;
    type RuntimeCall = RuntimeCall;
    type MaximumWeight = MaximumSchedulerWeight;
    type ScheduleOrigin = EnsureRoot<AccountId>;
    type MaxScheduledPerBlock = MaxScheduledPerBlock;
    type WeightInfo = pallet_scheduler::weights::SubstrateWeight<Runtime>;
    type OriginPrivilegeCmp = OriginPrivilegeCmp;
    type Preimages = Preimage;
    type BlockNumberProvider = System;
}

parameter_types! {
    pub const PreimageMaxSize: u32 = 4096 * 1024;
    pub const PreimageBaseDeposit: Balance = deposit(2, 64);
    pub const PreimageByteDeposit: Balance = deposit(0, 1);
    pub const PreimageHoldReason: RuntimeHoldReason =
        RuntimeHoldReason::Preimage(pallet_preimage::HoldReason::Preimage);
}

impl pallet_preimage::Config for Runtime {
    type WeightInfo = pallet_preimage::weights::SubstrateWeight<Runtime>;
    type RuntimeEvent = RuntimeEvent;
    type Currency = Balances;
    type ManagerOrigin = EnsureRoot<AccountId>;
    type Consideration = HoldConsideration<
        AccountId,
        Balances,
        PreimageHoldReason,
        LinearStoragePrice<PreimageBaseDeposit, PreimageByteDeposit, Balance>,
    >;
}

pub struct AllowIdentityReg;

impl CanRegisterIdentity<AccountId> for AllowIdentityReg {
    #[cfg(not(feature = "runtime-benchmarks"))]
    fn can_register(address: &AccountId, identified: &AccountId) -> bool {
        if address != identified {
            SubtensorModule::coldkey_owns_hotkey(address, identified)
                && SubtensorModule::is_hotkey_registered_on_network(NetUid::ROOT, identified)
        } else {
            SubtensorModule::is_subnet_owner(address)
        }
    }

    #[cfg(feature = "runtime-benchmarks")]
    fn can_register(_: &AccountId, _: &AccountId) -> bool {
        true
    }
}

// Configure registry pallet.
parameter_types! {
    pub const MaxAdditionalFields: u32 = 1;
    pub const InitialDeposit: Balance = 100_000_000; // 0.1 TAO
    pub const FieldDeposit: Balance = 100_000_000; // 0.1 TAO
}

impl pallet_registry::Config for Runtime {
    type RuntimeHoldReason = RuntimeHoldReason;
    type Currency = Balances;
    type CanRegister = AllowIdentityReg;
    type WeightInfo = pallet_registry::weights::SubstrateWeight<Runtime>;

    type MaxAdditionalFields = MaxAdditionalFields;
    type InitialDeposit = InitialDeposit;
    type FieldDeposit = FieldDeposit;
}

parameter_types! {
    pub const MaxCommitFieldsInner: u32 = 3;
    pub const CommitmentInitialDeposit: Balance = 0; // Free
    pub const CommitmentFieldDeposit: Balance = 0; // Free
}

#[subtensor_macros::freeze_struct("7c76bd954afbb54e")]
#[derive(Clone, Eq, PartialEq, Encode, Decode, TypeInfo)]
pub struct MaxCommitFields;
impl Get<u32> for MaxCommitFields {
    fn get() -> u32 {
        MaxCommitFieldsInner::get()
    }
}

#[subtensor_macros::freeze_struct("c39297f5eb97ee82")]
pub struct AllowCommitments;
impl CanCommit<AccountId> for AllowCommitments {
    #[cfg(not(feature = "runtime-benchmarks"))]
    fn can_commit(netuid: NetUid, address: &AccountId) -> bool {
        SubtensorModule::is_hotkey_registered_on_network(netuid, address)
    }

    #[cfg(feature = "runtime-benchmarks")]
    fn can_commit(_: NetUid, _: &AccountId) -> bool {
        true
    }
}

pub struct ResetBondsOnCommit;
impl OnMetadataCommitment<AccountId> for ResetBondsOnCommit {
    #[cfg(not(feature = "runtime-benchmarks"))]
    fn on_metadata_commitment(netuid: NetUid, address: &AccountId) {
        // Reset bonds for each mechanism of this subnet
        let mechanism_count = SubtensorModule::get_current_mechanism_count(netuid);
        for mecid in 0..u8::from(mechanism_count) {
            let netuid_index = SubtensorModule::get_mechanism_storage_index(netuid, mecid.into());
            let _ = SubtensorModule::do_reset_bonds(netuid_index, address);
        }
    }

    #[cfg(feature = "runtime-benchmarks")]
    fn on_metadata_commitment(_: NetUid, _: &AccountId) {}
}

pub struct GetCommitmentsStruct;
impl GetCommitments<AccountId> for GetCommitmentsStruct {
    fn get_commitments(netuid: NetUid) -> Vec<(AccountId, Vec<u8>)> {
        pallet_commitments::Pallet::<Runtime>::get_commitments(netuid)
    }
}

impl pallet_commitments::Config for Runtime {
    type Currency = Balances;
    type WeightInfo = pallet_commitments::weights::SubstrateWeight<Runtime>;

    type CanCommit = AllowCommitments;
    type OnMetadataCommitment = ResetBondsOnCommit;

    type MaxFields = MaxCommitFields;
    type InitialDeposit = CommitmentInitialDeposit;
    type FieldDeposit = CommitmentFieldDeposit;
    type TempoInterface = TempoInterface;
}

pub struct TempoInterface;
impl pallet_commitments::GetTempoInterface for TempoInterface {
    fn get_epoch_index(netuid: NetUid, cur_block: u64) -> u64 {
        SubtensorModule::get_epoch_index(netuid, cur_block)
    }
}

impl pallet_commitments::GetTempoInterface for Runtime {
    fn get_epoch_index(netuid: NetUid, cur_block: u64) -> u64 {
        SubtensorModule::get_epoch_index(netuid, cur_block)
    }
}

pub const INITIAL_SUBNET_TEMPO: u16 = prod_or_fast!(360, 10);

// 30 days at 12 seconds per block = 216000
pub const INITIAL_CHILDKEY_TAKE_RATELIMIT: u64 = prod_or_fast!(216000, 5);

pub const EVM_KEY_ASSOCIATE_RATELIMIT: u64 = prod_or_fast!(7200, 1); // 24 * 60 * 60 / 12; // 1 day

// Configure the pallet subtensor.
parameter_types! {
    pub const SubtensorInitialRho: u16 = 10;
    pub const SubtensorInitialAlphaSigmoidSteepness: i16 = 1000;
    pub const SubtensorInitialKappa: u16 = 32_767; // 0.5 = 65535/2
    pub const SubtensorInitialMaxAllowedUids: u16 = 4096;
    pub const SubtensorInitialIssuance: u64 = 0;
    pub const SubtensorInitialMinAllowedWeights: u16 = 1024;
    pub const SubtensorInitialEmissionValue: u16 = 0;
    pub const SubtensorInitialValidatorPruneLen: u64 = 1;
    pub const SubtensorInitialScalingLawPower: u16 = 50; // 0.5
    pub const SubtensorInitialMaxAllowedValidators: u16 = 128;
    pub const SubtensorInitialTempo: u16 = INITIAL_SUBNET_TEMPO;
    pub const SubtensorInitialDifficulty: u64 = 10_000_000;
    pub const SubtensorInitialAdjustmentInterval: u16 = 100;
    pub const SubtensorInitialAdjustmentAlpha: u64 = 0; // no weight to previous value.
    pub const SubtensorInitialTargetRegistrationsPerInterval: u16 = 2;
    pub const SubtensorInitialImmunityPeriod: u16 = 4096;
    pub const SubtensorInitialActivityCutoff: u16 = 5000;
    pub const SubtensorInitialMaxRegistrationsPerBlock: u16 = 1;
    pub const SubtensorInitialPruningScore : u16 = u16::MAX;
    pub const SubtensorInitialBondsMovingAverage: u64 = 900_000;
    pub const SubtensorInitialBondsPenalty: u16 = u16::MAX;
    pub const SubtensorInitialBondsResetOn: bool = false;
    pub const SubtensorInitialDefaultTake: u16 = 11_796; // 18% honest number.
    pub const SubtensorInitialMinDelegateTake: u16 = 0; // Allow 0% delegate take
    pub const SubtensorInitialDefaultChildKeyTake: u16 = 0; // Allow 0% childkey take
    pub const SubtensorInitialMinChildKeyTake: u16 = 0; // 0 %
    pub const SubtensorInitialMaxChildKeyTake: u16 = 11_796; // 18 %
    pub const SubtensorInitialWeightsVersionKey: u64 = 0;
    pub const SubtensorInitialMinDifficulty: u64 = 10_000_000;
    pub const SubtensorInitialMaxDifficulty: u64 = u64::MAX / 4;
    pub const SubtensorInitialServingRateLimit: u64 = 50;
    pub const SubtensorInitialBurn: u64 = 100_000_000; // 0.1 tao
    pub const SubtensorInitialMinBurn: u64 = 500_000; // 500k RAO
    pub const SubtensorInitialMaxBurn: u64 = 100_000_000_000; // 100 tao
    pub const MinBurnUpperBound: TaoCurrency = TaoCurrency::new(1_000_000_000); // 1 TAO
    pub const MaxBurnLowerBound: TaoCurrency = TaoCurrency::new(100_000_000); // 0.1 TAO
    pub const SubtensorInitialTxRateLimit: u64 = 1000;
    pub const SubtensorInitialTxDelegateTakeRateLimit: u64 = 216000; // 30 days at 12 seconds per block
    pub const SubtensorInitialTxChildKeyTakeRateLimit: u64 = INITIAL_CHILDKEY_TAKE_RATELIMIT;
    pub const SubtensorInitialRAORecycledForRegistration: u64 = 0; // 0 rao
    pub const SubtensorInitialRequiredStakePercentage: u64 = 1; // 1 percent of total stake
    pub const SubtensorInitialNetworkImmunity: u64 = 1_296_000;
    pub const SubtensorInitialMinAllowedUids: u16 = 64;
    pub const SubtensorInitialMinLockCost: u64 = 1_000_000_000_000; // 1000 TAO
    pub const SubtensorInitialSubnetOwnerCut: u16 = 11_796; // 18 percent
    // pub const SubtensorInitialSubnetLimit: u16 = 12; // (DEPRECATED)
    pub const SubtensorInitialNetworkLockReductionInterval: u64 = 14 * 7200;
    pub const SubtensorInitialNetworkRateLimit: u64 = 7200;
    pub const SubtensorInitialKeySwapCost: u64 = 100_000_000; // 0.1 TAO
    pub const InitialAlphaHigh: u16 = 58982; // Represents 0.9 as per the production default
    pub const InitialAlphaLow: u16 = 45875; // Represents 0.7 as per the production default
    pub const InitialLiquidAlphaOn: bool = false; // Default value for LiquidAlphaOn
    pub const InitialYuma3On: bool = false; // Default value for Yuma3On
    // pub const SubtensorInitialNetworkMaxStake: u64 = u64::MAX; // (DEPRECATED)
    pub const InitialColdkeySwapScheduleDuration: BlockNumber = 5 * 24 * 60 * 60 / 12; // 5 days
    pub const InitialColdkeySwapRescheduleDuration: BlockNumber = 24 * 60 * 60 / 12; // 1 day
    pub const InitialDissolveNetworkScheduleDuration: BlockNumber = 5 * 24 * 60 * 60 / 12; // 5 days
    pub const SubtensorInitialTaoWeight: u64 = 971_718_665_099_567_868; // 0.05267697438728329% tao weight.
    pub const InitialEmaPriceHalvingPeriod: u64 = 201_600_u64; // 4 weeks
    // 7 * 24 * 60 * 60 / 12 = 7 days
    pub const DurationOfStartCall: u64 = prod_or_fast!(7 * 24 * 60 * 60 / 12, 10);
    pub const SubtensorInitialKeySwapOnSubnetCost: u64 = 1_000_000; // 0.001 TAO
    pub const HotkeySwapOnSubnetInterval : BlockNumber = 5 * 24 * 60 * 60 / 12; // 5 days
    pub const LeaseDividendsDistributionInterval: BlockNumber = 100; // 100 blocks
    pub const MaxImmuneUidsPercentage: Percent = Percent::from_percent(80);
    pub const EvmKeyAssociateRateLimit: u64 = EVM_KEY_ASSOCIATE_RATELIMIT;
}

impl pallet_subtensor::Config for Runtime {
    type RuntimeCall = RuntimeCall;
    type SudoRuntimeCall = RuntimeCall;
    type Currency = Balances;
    type Scheduler = Scheduler;
    type InitialRho = SubtensorInitialRho;
    type InitialAlphaSigmoidSteepness = SubtensorInitialAlphaSigmoidSteepness;
    type InitialKappa = SubtensorInitialKappa;
    type InitialMinAllowedUids = SubtensorInitialMinAllowedUids;
    type InitialMaxAllowedUids = SubtensorInitialMaxAllowedUids;
    type InitialBondsMovingAverage = SubtensorInitialBondsMovingAverage;
    type InitialBondsPenalty = SubtensorInitialBondsPenalty;
    type InitialBondsResetOn = SubtensorInitialBondsResetOn;
    type InitialIssuance = SubtensorInitialIssuance;
    type InitialMinAllowedWeights = SubtensorInitialMinAllowedWeights;
    type InitialEmissionValue = SubtensorInitialEmissionValue;
    type InitialValidatorPruneLen = SubtensorInitialValidatorPruneLen;
    type InitialScalingLawPower = SubtensorInitialScalingLawPower;
    type InitialTempo = SubtensorInitialTempo;
    type InitialDifficulty = SubtensorInitialDifficulty;
    type InitialAdjustmentInterval = SubtensorInitialAdjustmentInterval;
    type InitialAdjustmentAlpha = SubtensorInitialAdjustmentAlpha;
    type InitialTargetRegistrationsPerInterval = SubtensorInitialTargetRegistrationsPerInterval;
    type InitialImmunityPeriod = SubtensorInitialImmunityPeriod;
    type InitialActivityCutoff = SubtensorInitialActivityCutoff;
    type InitialMaxRegistrationsPerBlock = SubtensorInitialMaxRegistrationsPerBlock;
    type InitialPruningScore = SubtensorInitialPruningScore;
    type InitialMaxAllowedValidators = SubtensorInitialMaxAllowedValidators;
    type InitialDefaultDelegateTake = SubtensorInitialDefaultTake;
    type InitialDefaultChildKeyTake = SubtensorInitialDefaultChildKeyTake;
    type InitialMinDelegateTake = SubtensorInitialMinDelegateTake;
    type InitialMinChildKeyTake = SubtensorInitialMinChildKeyTake;
    type InitialWeightsVersionKey = SubtensorInitialWeightsVersionKey;
    type InitialMaxDifficulty = SubtensorInitialMaxDifficulty;
    type InitialMinDifficulty = SubtensorInitialMinDifficulty;
    type InitialServingRateLimit = SubtensorInitialServingRateLimit;
    type InitialBurn = SubtensorInitialBurn;
    type InitialMaxBurn = SubtensorInitialMaxBurn;
    type InitialMinBurn = SubtensorInitialMinBurn;
    type MinBurnUpperBound = MinBurnUpperBound;
    type MaxBurnLowerBound = MaxBurnLowerBound;
    type InitialTxRateLimit = SubtensorInitialTxRateLimit;
    type InitialTxDelegateTakeRateLimit = SubtensorInitialTxDelegateTakeRateLimit;
    type InitialTxChildKeyTakeRateLimit = SubtensorInitialTxChildKeyTakeRateLimit;
    type InitialMaxChildKeyTake = SubtensorInitialMaxChildKeyTake;
    type InitialRAORecycledForRegistration = SubtensorInitialRAORecycledForRegistration;
    type InitialNetworkImmunityPeriod = SubtensorInitialNetworkImmunity;
    type InitialNetworkMinLockCost = SubtensorInitialMinLockCost;
    type InitialNetworkLockReductionInterval = SubtensorInitialNetworkLockReductionInterval;
    type InitialSubnetOwnerCut = SubtensorInitialSubnetOwnerCut;
    type InitialNetworkRateLimit = SubtensorInitialNetworkRateLimit;
    type KeySwapCost = SubtensorInitialKeySwapCost;
    type AlphaHigh = InitialAlphaHigh;
    type AlphaLow = InitialAlphaLow;
    type LiquidAlphaOn = InitialLiquidAlphaOn;
    type Yuma3On = InitialYuma3On;
    type InitialTaoWeight = SubtensorInitialTaoWeight;
    type Preimages = Preimage;
    type InitialColdkeySwapScheduleDuration = InitialColdkeySwapScheduleDuration;
    type InitialColdkeySwapRescheduleDuration = InitialColdkeySwapRescheduleDuration;
    type InitialDissolveNetworkScheduleDuration = InitialDissolveNetworkScheduleDuration;
    type InitialEmaPriceHalvingPeriod = InitialEmaPriceHalvingPeriod;
    type DurationOfStartCall = DurationOfStartCall;
    type SwapInterface = Swap;
    type KeySwapOnSubnetCost = SubtensorInitialKeySwapOnSubnetCost;
    type HotkeySwapOnSubnetInterval = HotkeySwapOnSubnetInterval;
    type ProxyInterface = Proxier;
    type LeaseDividendsDistributionInterval = LeaseDividendsDistributionInterval;
    type GetCommitments = GetCommitmentsStruct;
    type MaxImmuneUidsPercentage = MaxImmuneUidsPercentage;
    type CommitmentsInterface = CommitmentsI;
    type EvmKeyAssociateRateLimit = EvmKeyAssociateRateLimit;
}

parameter_types! {
    pub const SwapProtocolId: PalletId = PalletId(*b"ten/swap");
    pub const SwapMaxFeeRate: u16 = 10000; // 15.26%
    pub const SwapMaxPositions: u32 = 100;
    pub const SwapMinimumLiquidity: u64 = 1_000;
    pub const SwapMinimumReserve: NonZeroU64 = unsafe { NonZeroU64::new_unchecked(1_000_000) };
}

impl pallet_subtensor_swap::Config for Runtime {
    type SubnetInfo = SubtensorModule;
    type BalanceOps = SubtensorModule;
    type ProtocolId = SwapProtocolId;
    type TaoReserve = pallet_subtensor::TaoCurrencyReserve<Self>;
    type AlphaReserve = pallet_subtensor::AlphaCurrencyReserve<Self>;
    type MaxFeeRate = SwapMaxFeeRate;
    type MaxPositions = SwapMaxPositions;
    type MinimumLiquidity = SwapMinimumLiquidity;
    type MinimumReserve = SwapMinimumReserve;
    // TODO: set measured weights when the pallet been benchmarked and the type is generated
    type WeightInfo = pallet_subtensor_swap::weights::DefaultWeight<Runtime>;
}

use crate::transaction_payment_wrapper::ChargeTransactionPaymentWrapper;
use sp_runtime::BoundedVec;

pub struct AuraPalletIntrf;
impl pallet_admin_utils::AuraInterface<AuraId, ConstU32<32>> for AuraPalletIntrf {
    fn change_authorities(new: BoundedVec<AuraId, ConstU32<32>>) {
        Aura::change_authorities(new);
    }
}

pub struct GrandpaInterfaceImpl;
impl pallet_admin_utils::GrandpaInterface<Runtime> for GrandpaInterfaceImpl {
    fn schedule_change(
        next_authorities: Vec<(pallet_grandpa::AuthorityId, u64)>,
        in_blocks: BlockNumber,
        forced: Option<BlockNumber>,
    ) -> sp_runtime::DispatchResult {
        Grandpa::schedule_change(next_authorities, in_blocks, forced)
    }
}

impl pallet_admin_utils::Config for Runtime {
    type AuthorityId = AuraId;
    type MaxAuthorities = ConstU32<32>;
    type Aura = AuraPalletIntrf;
    type Grandpa = GrandpaInterfaceImpl;
    type Balance = Balance;
}

/// Define the ChainId
/// EVM Chain ID will be set by sudo transaction for each chain
///     Mainnet Finney: 0x03C4 - Unicode for lowercase tau
///     TestNet Finney: 0x03B1 - Unicode for lowercase alpha
impl pallet_evm_chain_id::Config for Runtime {}

pub struct ConfigurableChainId;

impl Get<u64> for ConfigurableChainId {
    fn get() -> u64 {
        pallet_evm_chain_id::ChainId::<Runtime>::get()
    }
}

pub struct FindAuthorTruncated<F>(PhantomData<F>);
impl<F: FindAuthor<u32>> FindAuthor<H160> for FindAuthorTruncated<F> {
    fn find_author<'a, I>(digests: I) -> Option<H160>
    where
        I: 'a + IntoIterator<Item = (ConsensusEngineId, &'a [u8])>,
    {
        if let Some(author_index) = F::find_author(digests) {
            pallet_aura::Authorities::<Runtime>::get()
                .get(author_index as usize)
                .and_then(|authority_id| {
                    let raw_vec = authority_id.to_raw_vec();
                    raw_vec.get(4..24).map(H160::from_slice)
                })
        } else {
            None
        }
    }
}

const BLOCK_GAS_LIMIT: u64 = 75_000_000;

/// `WeightPerGas` is an approximate ratio of the amount of Weight per Gas.
///
fn weight_per_gas() -> Weight {
    (NORMAL_DISPATCH_RATIO * MAXIMUM_BLOCK_WEIGHT)
        .checked_div(BLOCK_GAS_LIMIT)
        .unwrap_or_default()
}

parameter_types! {
    pub BlockGasLimit: U256 = U256::from(BLOCK_GAS_LIMIT);
    pub const GasLimitPovSizeRatio: u64 = 0;
    pub PrecompilesValue: Precompiles<Runtime> = Precompiles::<_>::new();
    pub WeightPerGas: Weight = weight_per_gas();
}

/// The difference between EVM decimals and Substrate decimals.
/// Substrate balances has 9 decimals, while EVM has 18, so the
/// difference factor is 9 decimals, or 10^9
const EVM_TO_SUBSTRATE_DECIMALS: u64 = 1_000_000_000_u64;

pub struct SubtensorEvmBalanceConverter;

impl BalanceConverter for SubtensorEvmBalanceConverter {
    /// Convert from Substrate balance (u64) to EVM balance (U256)
    fn into_evm_balance(value: SubstrateBalance) -> Option<EvmBalance> {
        let value = value.into_u256();
        if let Some(evm_value) = value.checked_mul(U256::from(EVM_TO_SUBSTRATE_DECIMALS)) {
            // Ensure the result fits within the maximum U256 value
            if evm_value <= U256::MAX {
                Some(EvmBalance::new(evm_value))
            } else {
                // Log value too large
                log::debug!(
                    "SubtensorEvmBalanceConverter::into_evm_balance( {value:?} ) larger than U256::MAX"
                );
                None
            }
        } else {
            // Log overflow
            log::debug!("SubtensorEvmBalanceConverter::into_evm_balance( {value:?} ) overflow");
            None
        }
    }

    /// Convert from EVM balance (U256) to Substrate balance (u64)
    fn into_substrate_balance(value: EvmBalance) -> Option<SubstrateBalance> {
        let value = value.into_u256();
        if let Some(substrate_value) = value.checked_div(U256::from(EVM_TO_SUBSTRATE_DECIMALS)) {
            // Ensure the result fits within the TAO balance type (u64)
            if substrate_value <= U256::from(u64::MAX) {
                Some(SubstrateBalance::new(substrate_value))
            } else {
                // Log value too large
                log::debug!(
                    "SubtensorEvmBalanceConverter::into_substrate_balance( {value:?} ) larger than u64::MAX"
                );
                None
            }
        } else {
            // Log overflow
            log::debug!(
                "SubtensorEvmBalanceConverter::into_substrate_balance( {value:?} ) overflow"
            );
            None
        }
    }
}

impl pallet_evm::Config for Runtime {
    type FeeCalculator = BaseFee;
    type GasWeightMapping = pallet_evm::FixedGasWeightMapping<Self>;
    type WeightPerGas = WeightPerGas;
    type BlockHashMapping = pallet_ethereum::EthereumBlockHashMapping<Self>;
    type CallOrigin = pallet_evm::EnsureAddressTruncated;
    type WithdrawOrigin = pallet_evm::EnsureAddressTruncated;
    type AddressMapping = pallet_evm::HashedAddressMapping<BlakeTwo256>;
    type Currency = Balances;
    type PrecompilesType = Precompiles<Self>;
    type PrecompilesValue = PrecompilesValue;
    type ChainId = ConfigurableChainId;
    type BlockGasLimit = BlockGasLimit;
    type Runner = pallet_evm::runner::stack::Runner<Self>;
    type OnChargeTransaction = ();
    type OnCreate = ();
    type FindAuthor = FindAuthorTruncated<Aura>;
    type GasLimitPovSizeRatio = GasLimitPovSizeRatio;
    type Timestamp = Timestamp;
    type WeightInfo = pallet_evm::weights::SubstrateWeight<Self>;
    type BalanceConverter = SubtensorEvmBalanceConverter;
    type AccountProvider = pallet_evm::FrameSystemAccountProvider<Self>;
    type GasLimitStorageGrowthRatio = ();
    type CreateOriginFilter = ();
    type CreateInnerOriginFilter = ();
}

parameter_types! {
    pub const PostBlockAndTxnHashes: PostLogContent = PostLogContent::BlockAndTxnHashes;
}

// Required for the IntermediateStateRoot
impl sp_core::Get<sp_version::RuntimeVersion> for Runtime {
    fn get() -> sp_version::RuntimeVersion {
        VERSION
    }
}

impl pallet_ethereum::Config for Runtime {
    type StateRoot = pallet_ethereum::IntermediateStateRoot<Self>;
    type PostLogContent = PostBlockAndTxnHashes;
    type ExtraDataLength = ConstU32<30>;
}

parameter_types! {
    pub BoundDivision: U256 = U256::from(1024);
}

parameter_types! {
    pub DefaultBaseFeePerGas: U256 = U256::from(20_000_000_000_u128);
    pub DefaultElasticity: Permill = Permill::from_parts(125_000);
}
pub struct BaseFeeThreshold;
impl pallet_base_fee::BaseFeeThreshold for BaseFeeThreshold {
    fn lower() -> Permill {
        Permill::zero()
    }
    fn ideal() -> Permill {
        Permill::from_parts(500_000)
    }
    fn upper() -> Permill {
        Permill::from_parts(1_000_000)
    }
}
impl pallet_base_fee::Config for Runtime {
    type Threshold = BaseFeeThreshold;
    type DefaultBaseFeePerGas = DefaultBaseFeePerGas;
    type DefaultElasticity = DefaultElasticity;
}

#[derive(Clone)]
pub struct TransactionConverter<B>(PhantomData<B>);

impl<B> Default for TransactionConverter<B> {
    fn default() -> Self {
        Self(PhantomData)
    }
}

#[allow(clippy::expect_used)]
impl<B: BlockT> fp_rpc::ConvertTransaction<<B as BlockT>::Extrinsic> for TransactionConverter<B> {
    fn convert_transaction(
        &self,
        transaction: pallet_ethereum::Transaction,
    ) -> <B as BlockT>::Extrinsic {
        let extrinsic = UncheckedExtrinsic::new_bare(
            pallet_ethereum::Call::<Runtime>::transact { transaction }.into(),
        );
        let encoded = extrinsic.encode();
        <B as BlockT>::Extrinsic::decode(&mut &encoded[..])
            .expect("Encoded extrinsic is always valid")
    }
}

impl fp_self_contained::SelfContainedCall for RuntimeCall {
    type SignedInfo = H160;

    fn is_self_contained(&self) -> bool {
        match self {
            RuntimeCall::Ethereum(call) => call.is_self_contained(),
            _ => false,
        }
    }

    fn check_self_contained(&self) -> Option<Result<Self::SignedInfo, TransactionValidityError>> {
        match self {
            RuntimeCall::Ethereum(call) => call.check_self_contained(),
            _ => None,
        }
    }

    fn validate_self_contained(
        &self,
        info: &Self::SignedInfo,
        dispatch_info: &DispatchInfoOf<RuntimeCall>,
        len: usize,
    ) -> Option<TransactionValidity> {
        match self {
            RuntimeCall::Ethereum(call) => call.validate_self_contained(info, dispatch_info, len),
            _ => None,
        }
    }

    fn pre_dispatch_self_contained(
        &self,
        info: &Self::SignedInfo,
        dispatch_info: &DispatchInfoOf<RuntimeCall>,
        len: usize,
    ) -> Option<Result<(), TransactionValidityError>> {
        match self {
            RuntimeCall::Ethereum(call) => {
                call.pre_dispatch_self_contained(info, dispatch_info, len)
            }
            _ => None,
        }
    }

    fn apply_self_contained(
        self,
        info: Self::SignedInfo,
    ) -> Option<sp_runtime::DispatchResultWithInfo<PostDispatchInfoOf<Self>>> {
        match self {
            call @ RuntimeCall::Ethereum(pallet_ethereum::Call::transact { .. }) => {
                Some(call.dispatch(RuntimeOrigin::from(
                    pallet_ethereum::RawOrigin::EthereumTransaction(info),
                )))
            }
            _ => None,
        }
    }
}

// Crowdloan
parameter_types! {
    pub const CrowdloanPalletId: PalletId = PalletId(*b"bt/cloan");
    pub const MinimumDeposit: Balance = 10_000_000_000; // 10 TAO
    pub const AbsoluteMinimumContribution: Balance = 100_000_000; // 0.1 TAO
    // 7 days minimum (7 * 24 * 60 * 60 / 12)
    pub const MinimumBlockDuration: BlockNumber = prod_or_fast!(50400, 50);
    // 60 days maximum (60 * 24 * 60 * 60 / 12)
    pub const MaximumBlockDuration: BlockNumber = prod_or_fast!(432000, 20000);
    pub const RefundContributorsLimit: u32 = 50;
    pub const MaxContributors: u32 = 500;
}

impl pallet_crowdloan::Config for Runtime {
    type PalletId = CrowdloanPalletId;
    type RuntimeCall = RuntimeCall;
    type Currency = Balances;
    type WeightInfo = pallet_crowdloan::weights::SubstrateWeight<Runtime>;
    type Preimages = Preimage;
    type MinimumDeposit = MinimumDeposit;
    type AbsoluteMinimumContribution = AbsoluteMinimumContribution;
    type MinimumBlockDuration = MinimumBlockDuration;
    type MaximumBlockDuration = MaximumBlockDuration;
    type RefundContributorsLimit = RefundContributorsLimit;
    type MaxContributors = MaxContributors;
}

fn contracts_schedule<T: pallet_contracts::Config>() -> pallet_contracts::Schedule<T> {
    pallet_contracts::Schedule {
        limits: pallet_contracts::Limits {
            runtime_memory: 1024 * 1024 * 1024,
            validator_runtime_memory: 1024 * 1024 * 1024 * 2,
            ..Default::default()
        },
        ..Default::default()
    }
}

const CONTRACT_STORAGE_KEY_PERCENT: Balance = 15;
const CONTRACT_STORAGE_BYTE_PERCENT: Balance = 6;

/// Contracts deposits charged at 15% of the existential deposit per key, 6% per byte.
pub const fn contract_deposit(items: u32, bytes: u32) -> Balance {
    let key_fee =
        (EXISTENTIAL_DEPOSIT as Balance).saturating_mul(CONTRACT_STORAGE_KEY_PERCENT) / 100;
    let byte_fee =
        (EXISTENTIAL_DEPOSIT as Balance).saturating_mul(CONTRACT_STORAGE_BYTE_PERCENT) / 100;

    (items as Balance)
        .saturating_mul(key_fee)
        .saturating_add((bytes as Balance).saturating_mul(byte_fee))
}

parameter_types! {
    pub const ContractDepositPerItem: Balance = contract_deposit(1, 0);
    pub const ContractDepositPerByte: Balance = contract_deposit(0, 1);
    pub const ContractDefaultDepositLimit: Balance = contract_deposit(1024, 1024 * 1024);
    pub ContractsSchedule: pallet_contracts::Schedule<Runtime> = contracts_schedule::<Runtime>();
    pub const CodeHashLockupDepositPercent: Perbill = Perbill::from_percent(30);
    pub const ContractMaxDelegateDependencies: u32 = 32;
}

pub struct ContractCallFilter;

/// Whitelist dispatchables that are allowed to be called from contracts
impl Contains<RuntimeCall> for ContractCallFilter {
    fn contains(call: &RuntimeCall) -> bool {
        match call {
            RuntimeCall::Proxy(inner) => matches!(inner, pallet_proxy::Call::proxy { .. }),
            _ => false,
        }
    }
}

impl pallet_contracts::Config for Runtime {
    type Time = Timestamp;
    type Randomness = RandomnessCollectiveFlip;
    type Currency = Balances;
    type RuntimeEvent = RuntimeEvent;
    type RuntimeCall = RuntimeCall;
    type CallFilter = ContractCallFilter;
    type DepositPerItem = ContractDepositPerItem;
    type DepositPerByte = ContractDepositPerByte;
    type DefaultDepositLimit = ContractDefaultDepositLimit;
    type CallStack = [pallet_contracts::Frame<Self>; 5];
    type WeightPrice = pallet_transaction_payment::Pallet<Self>;
    type WeightInfo = pallet_contracts::weights::SubstrateWeight<Self>;
    type ChainExtension = subtensor_chain_extensions::SubtensorChainExtension<Self>;
    type Schedule = ContractsSchedule;
    type AddressGenerator = pallet_contracts::DefaultAddressGenerator;
    type MaxCodeLen = ConstU32<{ 128 * 1024 }>;
    type MaxStorageKeyLen = ConstU32<128>;
    type UnsafeUnstableInterface = ConstBool<false>;
    type MaxDebugBufferLen = ConstU32<{ 2 * 1024 * 1024 }>;
    type RuntimeHoldReason = RuntimeHoldReason;
    #[cfg(not(feature = "runtime-benchmarks"))]
    type Migrations = ();
    #[cfg(feature = "runtime-benchmarks")]
    type Migrations = pallet_contracts::migration::codegen::BenchMigrations;
    type MaxDelegateDependencies = ContractMaxDelegateDependencies;
    type CodeHashLockupDepositPercent = CodeHashLockupDepositPercent;
    type Debug = ();
    type Environment = ();
    type Xcm = ();
    type MaxTransientStorageSize = ConstU32<{ 1024 * 1024 }>;
    type UploadOrigin = EnsureSigned<AccountId>;
    type InstantiateOrigin = EnsureSigned<AccountId>;
    type ApiVersion = ();
}

// Create the runtime by composing the FRAME pallets that were previously configured.
construct_runtime!(
    pub struct Runtime
    {
        System: frame_system = 0,
        RandomnessCollectiveFlip: pallet_insecure_randomness_collective_flip = 1,
        Timestamp: pallet_timestamp = 2,
        Aura: pallet_aura = 3,
        Grandpa: pallet_grandpa = 4,
        Balances: pallet_balances = 5,
        TransactionPayment: pallet_transaction_payment = 6,
        SubtensorModule: pallet_subtensor = 7,
        // pallet_collective::<Instance1> (triumvirate) was 8
        // pallet_membership::<Instance1> (triumvirate members) was 9
        // pallet_membership::<Instance2> (senate members) was 10
        Utility: pallet_utility = 11,
        Sudo: pallet_sudo = 12,
        Multisig: pallet_multisig = 13,
        Preimage: pallet_preimage = 14,
        Scheduler: pallet_scheduler = 15,
        Proxy: pallet_proxy = 16,
        Registry: pallet_registry = 17,
        Commitments: pallet_commitments = 18,
        AdminUtils: pallet_admin_utils = 19,
        SafeMode: pallet_safe_mode = 20,

        // Frontier
        Ethereum: pallet_ethereum = 21,
        EVM: pallet_evm = 22,
        EVMChainId: pallet_evm_chain_id = 23,
        // pallet_dynamic_fee was 24
        BaseFee: pallet_base_fee = 25,

        Drand: pallet_drand = 26,
        Crowdloan: pallet_crowdloan = 27,
        Swap: pallet_subtensor_swap = 28,
        Contracts: pallet_contracts = 29,
        MevShield: pallet_shield = 30,
    }
);

// The address format for describing accounts.
pub type Address = sp_runtime::MultiAddress<AccountId, ()>;
// Block header type as expected by this runtime.
pub type Header = generic::Header<BlockNumber, BlakeTwo256>;
// Block type as expected by this runtime.
pub type Block = generic::Block<Header, UncheckedExtrinsic>;
// The extensions to the basic transaction logic.
pub type TransactionExtensions = (
    frame_system::CheckNonZeroSender<Runtime>,
    frame_system::CheckSpecVersion<Runtime>,
    frame_system::CheckTxVersion<Runtime>,
    frame_system::CheckGenesis<Runtime>,
    frame_system::CheckEra<Runtime>,
    check_nonce::CheckNonce<Runtime>,
    frame_system::CheckWeight<Runtime>,
    ChargeTransactionPaymentWrapper<Runtime>,
    pallet_subtensor::transaction_extension::SubtensorTransactionExtension<Runtime>,
    pallet_drand::drand_priority::DrandPriority<Runtime>,
    frame_metadata_hash_extension::CheckMetadataHash<Runtime>,
);

type Migrations = (
    // Leave this migration in the runtime, so every runtime upgrade tiny rounding errors (fractions of fractions
    // of a cent) are cleaned up. These tiny rounding errors occur due to floating point coversion.
    pallet_subtensor::migrations::migrate_init_total_issuance::initialise_total_issuance::Migration<
        Runtime,
    >,
);

// Unchecked extrinsic type as expected by this runtime.
pub type UncheckedExtrinsic =
    fp_self_contained::UncheckedExtrinsic<Address, RuntimeCall, Signature, TransactionExtensions>;

/// Extrinsic type that has already been checked.
pub type CheckedExtrinsic =
    fp_self_contained::CheckedExtrinsic<AccountId, RuntimeCall, TransactionExtensions, H160>;

// The payload being signed in transactions.
pub type SignedPayload = generic::SignedPayload<RuntimeCall, TransactionExtensions>;
// Executive: handles dispatch to the various modules.
pub type Executive = frame_executive::Executive<
    Runtime,
    Block,
    frame_system::ChainContext<Runtime>,
    Runtime,
    AllPalletsWithSystem,
    Migrations,
>;

#[cfg(feature = "runtime-benchmarks")]
#[macro_use]
extern crate frame_benchmarking;

#[cfg(feature = "runtime-benchmarks")]
mod benches {
    define_benchmarks!(
        [frame_benchmarking, BaselineBench::<Runtime>]
        [frame_system, SystemBench::<Runtime>]
        [pallet_balances, Balances]
        [pallet_timestamp, Timestamp]
        [pallet_sudo, Sudo]
        [pallet_registry, Registry]
        [pallet_commitments, Commitments]
        [pallet_admin_utils, AdminUtils]
        [pallet_subtensor, SubtensorModule]
        [pallet_drand, Drand]
        [pallet_crowdloan, Crowdloan]
        [pallet_subtensor_swap, Swap]
        [pallet_shield, MevShield]
    );
}

fn generate_genesis_json() -> Vec<u8> {
    let json_str = r#"{
      "aura": {
        "authorities": [
          "5GrwvaEF5zXb26Fz9rcQpDWS57CtERHpNehXCPcNoHGKutQY"
        ]
      },
      "balances": {
        "balances": [
          [
            "5GrwvaEF5zXb26Fz9rcQpDWS57CtERHpNehXCPcNoHGKutQY",
            1000000000000000
          ],
          [
            "5FHneW46xGXgs5mUiveU4sbTyGBzmstUspZC92UhjJM694ty",
            1000000000000000
          ]
        ]
      },
      "grandpa": {
        "authorities": [
          [
            "5FA9nQDVg267DEd8m1ZypXLBnvN7SFxYwV7ndqSYGiN9TTpu",
            1
          ]
        ]
      },
      "sudo": {
        "key": "5GrwvaEF5zXb26Fz9rcQpDWS57CtERHpNehXCPcNoHGKutQY"
      },
      "subtensorModule": {
        "balancesIssuance": 0,
        "stakes": []
      }
    }"#;

    json_str.as_bytes().to_vec()
}

type EventRecord = frame_system::EventRecord<RuntimeEvent, Hash>;

impl_runtime_apis! {
    impl sp_api::Core<Block> for Runtime {
        fn version() -> RuntimeVersion {
            VERSION
        }

        fn execute_block(block: Block) {
            Executive::execute_block(block);
        }

        fn initialize_block(header: &<Block as BlockT>::Header) -> sp_runtime::ExtrinsicInclusionMode {
            Executive::initialize_block(header)
        }
    }

    impl sp_api::Metadata<Block> for Runtime {
        fn metadata() -> OpaqueMetadata {
            OpaqueMetadata::new(Runtime::metadata().into())
        }

        fn metadata_at_version(version: u32) -> Option<OpaqueMetadata> {
            Runtime::metadata_at_version(version)
        }

        fn metadata_versions() -> sp_std::vec::Vec<u32> {
            Runtime::metadata_versions()
        }
    }

    impl sp_block_builder::BlockBuilder<Block> for Runtime {
        fn apply_extrinsic(extrinsic: <Block as BlockT>::Extrinsic) -> ApplyExtrinsicResult {
            Executive::apply_extrinsic(extrinsic)
        }

        fn finalize_block() -> <Block as BlockT>::Header {
            Executive::finalize_block()
        }

        fn inherent_extrinsics(data: sp_inherents::InherentData) -> Vec<<Block as BlockT>::Extrinsic> {
            data.create_extrinsics()
        }

        fn check_inherents(
            block: Block,
            data: sp_inherents::InherentData,
        ) -> sp_inherents::CheckInherentsResult {
            data.check_extrinsics(&block)
        }
    }

    impl sp_genesis_builder::GenesisBuilder<Block> for Runtime {
        fn build_state(config: Vec<u8>) -> sp_genesis_builder::Result {
            build_state::<RuntimeGenesisConfig>(config)
        }

        fn get_preset(id: &Option<sp_genesis_builder::PresetId>) -> Option<Vec<u8>> {
            get_preset::<RuntimeGenesisConfig>(id, |preset_id| {
                let benchmark_id: sp_genesis_builder::PresetId = "benchmark".into();
                if *preset_id == benchmark_id {
                    Some(generate_genesis_json())
                } else {
                    None
                }
            })
        }

        fn preset_names() -> Vec<sp_genesis_builder::PresetId> {
            vec!["benchmark".into()]
        }
    }

    impl sp_transaction_pool::runtime_api::TaggedTransactionQueue<Block> for Runtime {
        fn validate_transaction(
            source: TransactionSource,
            tx: <Block as BlockT>::Extrinsic,
            block_hash: <Block as BlockT>::Hash,
        ) -> TransactionValidity {
            use codec::DecodeLimit;
            use frame_support::pallet_prelude::{InvalidTransaction, TransactionValidityError};
            use sp_runtime::traits::ExtrinsicCall;
            let encoded = tx.call().encode();
            if RuntimeCall::decode_all_with_depth_limit(8, &mut encoded.as_slice()).is_err() {
                log::warn!("failed to decode with depth limit of 8");
                return Err(TransactionValidityError::Invalid(InvalidTransaction::Call));
            }
            Executive::validate_transaction(source, tx, block_hash)
        }
    }

    impl sp_offchain::OffchainWorkerApi<Block> for Runtime {
        fn offchain_worker(header: &<Block as BlockT>::Header) {
            Executive::offchain_worker(header)
        }
    }

    impl sp_consensus_aura::AuraApi<Block, AuraId> for Runtime {
        fn slot_duration() -> sp_consensus_aura::SlotDuration {
            sp_consensus_aura::SlotDuration::from_millis(Aura::slot_duration())
        }

        fn authorities() -> Vec<AuraId> {
            pallet_aura::Authorities::<Runtime>::get().into_inner()
        }
    }

    impl sp_session::SessionKeys<Block> for Runtime {
        fn generate_session_keys(seed: Option<Vec<u8>>) -> Vec<u8> {
            opaque::SessionKeys::generate(seed)
        }

        fn decode_session_keys(
            encoded: Vec<u8>,
        ) -> Option<Vec<(Vec<u8>, KeyTypeId)>> {
            opaque::SessionKeys::decode_into_raw_public_keys(&encoded)
        }
    }

    impl fg_primitives::GrandpaApi<Block> for Runtime {
        fn grandpa_authorities() -> Vec<(GrandpaId, u64)> {
            Grandpa::grandpa_authorities()
        }

        fn current_set_id() -> fg_primitives::SetId {
            Grandpa::current_set_id()
        }

        fn submit_report_equivocation_unsigned_extrinsic(
            equivocation_proof: fg_primitives::EquivocationProof<
                <Block as BlockT>::Hash,
                sp_runtime::traits::NumberFor<Block>,
            >,
            key_owner_proof: fg_primitives::OpaqueKeyOwnershipProof,
        ) -> Option<()> {
            let key_owner_proof = key_owner_proof.decode()?;

            Grandpa::submit_unsigned_equivocation_report(
                equivocation_proof,
                key_owner_proof,
            )
        }

        fn generate_key_ownership_proof(
            _set_id: fg_primitives::SetId,
            _authority_id: fg_primitives::AuthorityId,
        ) -> Option<fg_primitives::OpaqueKeyOwnershipProof> {
            // NOTE: this is the only implementation possible since we've
            // defined our key owner proof type as a bottom type (i.e. a type
            // with no values).
            None
        }
    }

    impl frame_system_rpc_runtime_api::AccountNonceApi<Block, AccountId, Index> for Runtime {
        fn account_nonce(account: AccountId) -> Index {
            System::account_nonce(account)
        }
    }

    impl pallet_transaction_payment_rpc_runtime_api::TransactionPaymentApi<Block, Balance> for Runtime {
        fn query_info(
            uxt: <Block as BlockT>::Extrinsic,
            len: u32,
        ) -> pallet_transaction_payment_rpc_runtime_api::RuntimeDispatchInfo<Balance> {
            TransactionPayment::query_info(uxt, len)
        }
        fn query_fee_details(
            uxt: <Block as BlockT>::Extrinsic,
            len: u32,
        ) -> pallet_transaction_payment::FeeDetails<Balance> {
            TransactionPayment::query_fee_details(uxt, len)
        }
        fn query_weight_to_fee(weight: Weight) -> Balance {
            TransactionPayment::weight_to_fee(weight)
        }
        fn query_length_to_fee(length: u32) -> Balance {
            TransactionPayment::length_to_fee(length)
        }
    }

    impl pallet_transaction_payment_rpc_runtime_api::TransactionPaymentCallApi<Block, Balance, RuntimeCall>
        for Runtime
    {
        fn query_call_info(
            call: RuntimeCall,
            len: u32,
        ) -> pallet_transaction_payment::RuntimeDispatchInfo<Balance> {
            TransactionPayment::query_call_info(call, len)
        }
        fn query_call_fee_details(
            call: RuntimeCall,
            len: u32,
        ) -> pallet_transaction_payment::FeeDetails<Balance> {
            TransactionPayment::query_call_fee_details(call, len)
        }
        fn query_weight_to_fee(weight: Weight) -> Balance {
            TransactionPayment::weight_to_fee(weight)
        }
        fn query_length_to_fee(length: u32) -> Balance {
            TransactionPayment::length_to_fee(length)
        }
    }

    impl fp_rpc::EthereumRuntimeRPCApi<Block> for Runtime {
        fn chain_id() -> u64 {
            <Runtime as pallet_evm::Config>::ChainId::get()
        }

        fn account_basic(address: H160) -> EVMAccount {
            let (account, _) = pallet_evm::Pallet::<Runtime>::account_basic(&address);
            account
        }

        fn gas_price() -> U256 {
            let (gas_price, _) = <Runtime as pallet_evm::Config>::FeeCalculator::min_gas_price();
            gas_price
        }

        fn account_code_at(address: H160) -> Vec<u8> {
            pallet_evm::AccountCodes::<Runtime>::get(address)
        }

        fn author() -> H160 {
            <pallet_evm::Pallet<Runtime>>::find_author()
        }

        fn storage_at(address: H160, index: U256) -> H256 {
            let index_hash = H256::from_slice(&index.to_big_endian());
            pallet_evm::AccountStorages::<Runtime>::get(address, index_hash)
        }

        fn call(
            from: H160,
            to: H160,
            data: Vec<u8>,
            value: U256,
            gas_limit: U256,
            max_fee_per_gas: Option<U256>,
            max_priority_fee_per_gas: Option<U256>,
            nonce: Option<U256>,
            estimate: bool,
            access_list: Option<Vec<(H160, Vec<H256>)>>,
            authorization_list: Option<AuthorizationList>,
        ) -> Result<pallet_evm::CallInfo, sp_runtime::DispatchError> {
            use pallet_evm::GasWeightMapping as _;

            let config = if estimate {
                let mut config = <Runtime as pallet_evm::Config>::config().clone();
                config.estimate = true;
                Some(config)
            } else {
                None
            };

                    // Estimated encoded transaction size must be based on the heaviest transaction
                    // type (EIP1559Transaction) to be compatible with all transaction types.
                    let mut estimated_transaction_len = data.len() +
                        // pallet ethereum index: 1
                        // transact call index: 1
                        // Transaction enum variant: 1
                        // chain_id 8 bytes
                        // nonce: 32
                        // max_priority_fee_per_gas: 32
                        // max_fee_per_gas: 32
                        // gas_limit: 32
                        // action: 21 (enum varianrt + call address)
                        // value: 32
                        // access_list: 1 (empty vec size)
                        // 65 bytes signature
                        258;

                    if access_list.is_some() {
                        estimated_transaction_len += access_list.encoded_size();
                    }


                    let gas_limit = if gas_limit > U256::from(u64::MAX) {
                        u64::MAX
                    } else {
                        gas_limit.low_u64()
                    };
            let without_base_extrinsic_weight = true;

            let (weight_limit, proof_size_base_cost) =
                match <Runtime as pallet_evm::Config>::GasWeightMapping::gas_to_weight(
                    gas_limit,
                    without_base_extrinsic_weight
                ) {
                    weight_limit if weight_limit.proof_size() > 0 => {
                        (Some(weight_limit), Some(estimated_transaction_len as u64))
                    }
                    _ => (None, None),
                };

            <Runtime as pallet_evm::Config>::Runner::call(
                from,
                to,
                data,
                value,
                gas_limit.unique_saturated_into(),
                max_fee_per_gas,
                max_priority_fee_per_gas,
                nonce,
                access_list.unwrap_or_default(),
                authorization_list.unwrap_or_default(),
                false,
                true,
                weight_limit,
                proof_size_base_cost,
                config.as_ref().unwrap_or(<Runtime as pallet_evm::Config>::config()),
            ).map_err(|err| err.error.into())
        }

        fn create(
            from: H160,
            data: Vec<u8>,
            value: U256,
            gas_limit: U256,
            max_fee_per_gas: Option<U256>,
            max_priority_fee_per_gas: Option<U256>,
            nonce: Option<U256>,
            estimate: bool,
            access_list: Option<Vec<(H160, Vec<H256>)>>,
            authorization_list: Option<AuthorizationList>,
        ) -> Result<pallet_evm::CreateInfo, sp_runtime::DispatchError> {
            use pallet_evm::GasWeightMapping as _;

            let config = if estimate {
                let mut config = <Runtime as pallet_evm::Config>::config().clone();
                config.estimate = true;
                Some(config)
            } else {
                None
            };


            let mut estimated_transaction_len = data.len() +
                // from: 20
                // value: 32
                // gas_limit: 32
                // nonce: 32
                // 1 byte transaction action variant
                // chain id 8 bytes
                // 65 bytes signature
                190;

            if max_fee_per_gas.is_some() {
                estimated_transaction_len += 32;
            }
            if max_priority_fee_per_gas.is_some() {
                estimated_transaction_len += 32;
            }
            if access_list.is_some() {
                estimated_transaction_len += access_list.encoded_size();
            }


            let gas_limit = if gas_limit > U256::from(u64::MAX) {
                u64::MAX
            } else {
                gas_limit.low_u64()
            };
            let without_base_extrinsic_weight = true;

            let (weight_limit, proof_size_base_cost) =
                match <Runtime as pallet_evm::Config>::GasWeightMapping::gas_to_weight(
                    gas_limit,
                    without_base_extrinsic_weight
                ) {
                    weight_limit if weight_limit.proof_size() > 0 => {
                        (Some(weight_limit), Some(estimated_transaction_len as u64))
                    }
                    _ => (None, None),
                };

            let whitelist = pallet_evm::WhitelistedCreators::<Runtime>::get();
            let whitelist_disabled = pallet_evm::DisableWhitelistCheck::<Runtime>::get();
            <Runtime as pallet_evm::Config>::Runner::create(
                from,
                data,
                value,
                gas_limit.unique_saturated_into(),
                max_fee_per_gas,
                max_priority_fee_per_gas,
                nonce,
                access_list.unwrap_or_default(),
                whitelist,
                whitelist_disabled,
                authorization_list.unwrap_or_default(),
                false,
                true,
                weight_limit,
                proof_size_base_cost,
                config.as_ref().unwrap_or(<Runtime as pallet_evm::Config>::config()),
            ).map_err(|err| err.error.into())
        }

        fn current_transaction_statuses() -> Option<Vec<TransactionStatus>> {
            pallet_ethereum::CurrentTransactionStatuses::<Runtime>::get()
        }

        fn current_block() -> Option<pallet_ethereum::Block> {
            pallet_ethereum::CurrentBlock::<Runtime>::get()
        }

        fn current_receipts() -> Option<Vec<pallet_ethereum::Receipt>> {
            pallet_ethereum::CurrentReceipts::<Runtime>::get()
        }

        fn current_all() -> (
            Option<pallet_ethereum::Block>,
            Option<Vec<pallet_ethereum::Receipt>>,
            Option<Vec<TransactionStatus>>
        ) {
            (
                pallet_ethereum::CurrentBlock::<Runtime>::get(),
                pallet_ethereum::CurrentReceipts::<Runtime>::get(),
                pallet_ethereum::CurrentTransactionStatuses::<Runtime>::get()
            )
        }

        fn extrinsic_filter(
            xts: Vec<<Block as BlockT>::Extrinsic>,
        ) -> Vec<EthereumTransaction> {
            xts.into_iter().filter_map(|xt| match xt.0.function {
                RuntimeCall::Ethereum(transact { transaction }) => Some(transaction),
                _ => None
            }).collect::<Vec<EthereumTransaction>>()
        }

        fn elasticity() -> Option<Permill> {
            Some(pallet_base_fee::Elasticity::<Runtime>::get())
        }

        fn gas_limit_multiplier_support() {}

        fn pending_block(
            xts: Vec<<Block as BlockT>::Extrinsic>,
        ) -> (Option<pallet_ethereum::Block>, Option<Vec<TransactionStatus>>) {
            for ext in xts.into_iter() {
                let _ = Executive::apply_extrinsic(ext);
            }

            Ethereum::on_finalize(System::block_number() + 1);

            (
                pallet_ethereum::CurrentBlock::<Runtime>::get(),
                pallet_ethereum::CurrentTransactionStatuses::<Runtime>::get()
            )
        }

        fn initialize_pending_block(header: &<Block as BlockT>::Header) {
            Executive::initialize_block(header);
        }
    }

    impl fp_rpc::ConvertTransactionRuntimeApi<Block> for Runtime {
        fn convert_transaction(transaction: EthereumTransaction) -> <Block as BlockT>::Extrinsic {
            UncheckedExtrinsic::new_bare(
                pallet_ethereum::Call::<Runtime>::transact { transaction }.into(),
            )
        }
    }

    impl pallet_contracts::ContractsApi<Block, AccountId, Balance, BlockNumber, Hash, EventRecord>
        for Runtime
    {
        fn call(
            origin: AccountId,
            dest: AccountId,
            value: Balance,
            gas_limit: Option<Weight>,
            storage_deposit_limit: Option<Balance>,
            input_data: Vec<u8>,
        ) -> pallet_contracts::ContractExecResult<Balance, EventRecord> {
            let gas_limit = gas_limit.unwrap_or(BlockWeights::get().max_block);
            Contracts::bare_call(
                origin,
                dest,
                value,
                gas_limit,
                storage_deposit_limit,
                input_data,
                pallet_contracts::DebugInfo::Skip,
                pallet_contracts::CollectEvents::Skip,
                pallet_contracts::Determinism::Enforced,
            )
        }

        fn instantiate(
            origin: AccountId,
            value: Balance,
            gas_limit: Option<Weight>,
            storage_deposit_limit: Option<Balance>,
            code: pallet_contracts::Code<Hash>,
            data: Vec<u8>,
            salt: Vec<u8>,
        ) -> pallet_contracts::ContractInstantiateResult<AccountId, Balance, EventRecord>
        {
            let gas_limit = gas_limit.unwrap_or(BlockWeights::get().max_block);
            Contracts::bare_instantiate(
                origin,
                value,
                gas_limit,
                storage_deposit_limit,
                code,
                data,
                salt,
                pallet_contracts::DebugInfo::Skip,
                pallet_contracts::CollectEvents::Skip,
            )
        }

        fn upload_code(
            origin: AccountId,
            code: Vec<u8>,
            storage_deposit_limit: Option<Balance>,
            determinism: pallet_contracts::Determinism,
        ) -> pallet_contracts::CodeUploadResult<Hash, Balance> {
            Contracts::bare_upload_code(
                origin,
                code,
                storage_deposit_limit,
                determinism,
            )
        }

        fn get_storage(
            address: AccountId,
            key: Vec<u8>,
        ) -> pallet_contracts::GetStorageResult {
            Contracts::get_storage(address, key)
        }
    }

    #[cfg(feature = "runtime-benchmarks")]
    impl frame_benchmarking::Benchmark<Block> for Runtime {
        fn benchmark_metadata(extra: bool) -> (
            Vec<frame_benchmarking::BenchmarkList>,
            Vec<frame_support::traits::StorageInfo>,
        ) {
            use frame_benchmarking::{baseline, BenchmarkList};
            use frame_support::traits::StorageInfoTrait;
            use frame_system_benchmarking::Pallet as SystemBench;
            use baseline::Pallet as BaselineBench;

            let mut list = Vec::<BenchmarkList>::new();
            list_benchmarks!(list, extra);

            let storage_info = AllPalletsWithSystem::storage_info();

            (list, storage_info)
        }

        fn dispatch_benchmark(
            config: frame_benchmarking::BenchmarkConfig
        ) -> Result<Vec<frame_benchmarking::BenchmarkBatch>, alloc::string::String> {
            use frame_benchmarking::{baseline, BenchmarkBatch};
            use sp_storage::TrackedStorageKey;

            use frame_system_benchmarking::Pallet as SystemBench;
            use baseline::Pallet as BaselineBench;

            #[allow(non_local_definitions)]
            impl frame_system_benchmarking::Config for Runtime {}

            #[allow(non_local_definitions)]
            impl baseline::Config for Runtime {}

            use frame_support::traits::WhitelistedStorageKeys;
            let whitelist: Vec<TrackedStorageKey> = AllPalletsWithSystem::whitelisted_storage_keys();

            let mut batches = Vec::<BenchmarkBatch>::new();
            let params = (&config, &whitelist);
            add_benchmarks!(params, batches);

            Ok(batches)
        }
    }

    #[cfg(feature = "try-runtime")]
    impl frame_try_runtime::TryRuntime<Block> for Runtime {
        #[allow(clippy::unwrap_used)]
        fn on_runtime_upgrade(checks: frame_try_runtime::UpgradeCheckSelect) -> (Weight, Weight) {
            // NOTE: intentional unwrap: we don't want to propagate the error backwards, and want to
            // have a backtrace here. If any of the pre/post migration checks fail, we shall stop
            // right here and right now.
            let weight = Executive::try_runtime_upgrade(checks).unwrap();
            (weight, BlockWeights::get().max_block)
        }

        #[allow(clippy::expect_used)]
        fn execute_block(
            block: Block,
            state_root_check: bool,
            signature_check: bool,
            select: frame_try_runtime::TryStateSelect
        ) -> Weight {
            // NOTE: intentional unwrap: we don't want to propagate the error backwards, and want to
            // have a backtrace here.
            Executive::try_execute_block(block, state_root_check, signature_check, select).expect("execute-block failed")
        }
    }

    impl subtensor_custom_rpc_runtime_api::DelegateInfoRuntimeApi<Block> for Runtime {
        fn get_delegates() -> Vec<DelegateInfo<AccountId32>> {
            SubtensorModule::get_delegates()
        }

        fn get_delegate(delegate_account: AccountId32) -> Option<DelegateInfo<AccountId32>> {
            SubtensorModule::get_delegate(delegate_account)
        }

        fn get_delegated(delegatee_account: AccountId32) -> Vec<(DelegateInfo<AccountId32>, (Compact<NetUid>, Compact<AlphaCurrency>))> {
            SubtensorModule::get_delegated(delegatee_account)
        }
    }

    impl subtensor_custom_rpc_runtime_api::NeuronInfoRuntimeApi<Block> for Runtime {
        fn get_neurons_lite(netuid: NetUid) -> Vec<NeuronInfoLite<AccountId32>> {
            SubtensorModule::get_neurons_lite(netuid)
        }

        fn get_neuron_lite(netuid: NetUid, uid: u16) -> Option<NeuronInfoLite<AccountId32>> {
            SubtensorModule::get_neuron_lite(netuid, uid)
        }

        fn get_neurons(netuid: NetUid) -> Vec<NeuronInfo<AccountId32>> {
            SubtensorModule::get_neurons(netuid)
        }

        fn get_neuron(netuid: NetUid, uid: u16) -> Option<NeuronInfo<AccountId32>> {
            SubtensorModule::get_neuron(netuid, uid)
        }
    }

    impl subtensor_custom_rpc_runtime_api::SubnetInfoRuntimeApi<Block> for Runtime {
        fn get_subnet_info(netuid: NetUid) -> Option<SubnetInfo<AccountId32>> {
            SubtensorModule::get_subnet_info(netuid)
        }

        fn get_subnets_info() -> Vec<Option<SubnetInfo<AccountId32>>> {
            SubtensorModule::get_subnets_info()
        }

        fn get_subnet_info_v2(netuid: NetUid) -> Option<SubnetInfov2<AccountId32>> {
            SubtensorModule::get_subnet_info_v2(netuid)
        }

        fn get_subnets_info_v2() -> Vec<Option<SubnetInfov2<AccountId32>>> {
            SubtensorModule::get_subnets_info_v2()
        }

        fn get_subnet_hyperparams(netuid: NetUid) -> Option<SubnetHyperparams> {
            SubtensorModule::get_subnet_hyperparams(netuid)
        }

        fn get_subnet_hyperparams_v2(netuid: NetUid) -> Option<SubnetHyperparamsV2> {
            SubtensorModule::get_subnet_hyperparams_v2(netuid)
        }

        fn get_dynamic_info(netuid: NetUid) -> Option<DynamicInfo<AccountId32>> {
            SubtensorModule::get_dynamic_info(netuid)
        }

        fn get_metagraph(netuid: NetUid) -> Option<Metagraph<AccountId32>> {
            SubtensorModule::get_metagraph(netuid)
        }

        fn get_mechagraph(netuid: NetUid, mecid: MechId) -> Option<Metagraph<AccountId32>> {
            SubtensorModule::get_mechagraph(netuid, mecid)
        }

        fn get_subnet_state(netuid: NetUid) -> Option<SubnetState<AccountId32>> {
            SubtensorModule::get_subnet_state(netuid)
        }

        fn get_all_metagraphs() -> Vec<Option<Metagraph<AccountId32>>> {
            SubtensorModule::get_all_metagraphs()
        }

        fn get_all_mechagraphs() -> Vec<Option<Metagraph<AccountId32>>> {
            SubtensorModule::get_all_mechagraphs()
        }

        fn get_all_dynamic_info() -> Vec<Option<DynamicInfo<AccountId32>>> {
            SubtensorModule::get_all_dynamic_info()
        }

        fn get_selective_metagraph(netuid: NetUid, metagraph_indexes: Vec<u16>) -> Option<SelectiveMetagraph<AccountId32>> {
            SubtensorModule::get_selective_metagraph(netuid, metagraph_indexes)
        }
        fn get_subnet_to_prune() -> Option<NetUid> {
        pallet_subtensor::Pallet::<Runtime>::get_network_to_prune()
        }

        fn get_coldkey_auto_stake_hotkey(coldkey: AccountId32, netuid: NetUid) -> Option<AccountId32> {
            SubtensorModule::get_coldkey_auto_stake_hotkey(coldkey, netuid)
        }

        fn get_selective_mechagraph(netuid: NetUid, mecid: MechId, metagraph_indexes: Vec<u16>) -> Option<SelectiveMetagraph<AccountId32>> {
            SubtensorModule::get_selective_mechagraph(netuid, mecid, metagraph_indexes)
        }
    }

    impl subtensor_custom_rpc_runtime_api::StakeInfoRuntimeApi<Block> for Runtime {
        fn get_stake_info_for_coldkey( coldkey_account: AccountId32 ) -> Vec<StakeInfo<AccountId32>> {
            SubtensorModule::get_stake_info_for_coldkey( coldkey_account )
        }

        fn get_stake_info_for_coldkeys( coldkey_accounts: Vec<AccountId32> ) -> Vec<(AccountId32, Vec<StakeInfo<AccountId32>>)> {
            SubtensorModule::get_stake_info_for_coldkeys( coldkey_accounts )
        }

        fn get_stake_info_for_hotkey_coldkey_netuid( hotkey_account: AccountId32, coldkey_account: AccountId32, netuid: NetUid ) -> Option<StakeInfo<AccountId32>> {
            SubtensorModule::get_stake_info_for_hotkey_coldkey_netuid( hotkey_account, coldkey_account, netuid )
        }

        fn get_stake_fee( origin: Option<(AccountId32, NetUid)>, origin_coldkey_account: AccountId32, destination: Option<(AccountId32, NetUid)>, destination_coldkey_account: AccountId32, amount: u64 ) -> u64 {
            SubtensorModule::get_stake_fee( origin, origin_coldkey_account, destination, destination_coldkey_account, amount )
        }
    }

    impl subtensor_custom_rpc_runtime_api::SubnetRegistrationRuntimeApi<Block> for Runtime {
        fn get_network_registration_cost() -> TaoCurrency {
            SubtensorModule::get_network_lock_cost()
        }
    }

    impl sp_consensus_babe::BabeApi<Block> for Runtime {
        fn configuration() -> BabeConfiguration {
            let config = BabeEpochConfiguration::default();
            BabeConfiguration {
                slot_duration: Default::default(),
                epoch_length: Default::default(),
                authorities: vec![],
                randomness: Default::default(),
                c: config.c,
                allowed_slots: config.allowed_slots,

            }
        }

        fn current_epoch_start() -> sp_consensus_babe::Slot {
            Default::default()
        }

        fn current_epoch() -> sp_consensus_babe::Epoch {
            sp_consensus_babe::Epoch {
                epoch_index: Default::default(),
                start_slot: Default::default(),
                duration: Default::default(),
                authorities: vec![],
                randomness: Default::default(),
                config: BabeEpochConfiguration::default(),
            }
        }

        fn next_epoch() -> sp_consensus_babe::Epoch {
            sp_consensus_babe::Epoch {
                epoch_index: Default::default(),
                start_slot: Default::default(),
                duration: Default::default(),
                authorities: vec![],
                randomness: Default::default(),
                config: BabeEpochConfiguration::default(),
            }
        }

        fn generate_key_ownership_proof(
            _slot: sp_consensus_babe::Slot,
            _authority_id: sp_consensus_babe::AuthorityId,
        ) -> Option<sp_consensus_babe::OpaqueKeyOwnershipProof> {
            None
        }

        fn submit_report_equivocation_unsigned_extrinsic(
            _equivocation_proof: sp_consensus_babe::EquivocationProof<<Block as BlockT>::Header>,
            _key_owner_proof: sp_consensus_babe::OpaqueKeyOwnershipProof,
        ) -> Option<()> {
            None
        }
    }

    impl pallet_subtensor_swap_runtime_api::SwapRuntimeApi<Block> for Runtime {
        fn current_alpha_price(netuid: NetUid) -> u64 {
            use substrate_fixed::types::U96F32;

            pallet_subtensor_swap::Pallet::<Runtime>::current_price(netuid.into())
                .saturating_mul(U96F32::from_num(1_000_000_000))
                .saturating_to_num()
        }

        fn sim_swap_tao_for_alpha(netuid: NetUid, tao: TaoCurrency) -> SimSwapResult {
            let order = pallet_subtensor::GetAlphaForTao::<Runtime>::with_amount(tao);
            pallet_subtensor_swap::Pallet::<Runtime>::sim_swap(
                netuid.into(),
                order,
            )
            .map_or_else(
                |_| SimSwapResult {
                    tao_amount:   0.into(),
                    alpha_amount: 0.into(),
                    tao_fee:      0.into(),
                    alpha_fee:    0.into(),
                },
                |sr| SimSwapResult {
                    tao_amount:   sr.amount_paid_in.into(),
                    alpha_amount: sr.amount_paid_out.into(),
                    tao_fee:      sr.fee_paid.into(),
                    alpha_fee:    0.into(),
                },
            )
        }

        fn sim_swap_alpha_for_tao(netuid: NetUid, alpha: AlphaCurrency) -> SimSwapResult {
            let order = pallet_subtensor::GetTaoForAlpha::<Runtime>::with_amount(alpha);
            pallet_subtensor_swap::Pallet::<Runtime>::sim_swap(
                netuid.into(),
                order,
            )
            .map_or_else(
                |_| SimSwapResult {
                    tao_amount:   0.into(),
                    alpha_amount: 0.into(),
                    tao_fee:      0.into(),
                    alpha_fee:    0.into(),
                },
                |sr| SimSwapResult {
                    tao_amount:   sr.amount_paid_out.into(),
                    alpha_amount: sr.amount_paid_in.into(),
                    tao_fee:      0.into(),
                    alpha_fee:    sr.fee_paid.into(),
                },
            )
        }
    }
}

#[test]
fn check_whitelist() {
    use crate::*;
    use frame_support::traits::WhitelistedStorageKeys;
    use sp_core::hexdisplay::HexDisplay;
    use std::collections::HashSet;
    let whitelist: HashSet<String> = AllPalletsWithSystem::whitelisted_storage_keys()
        .iter()
        .map(|e| HexDisplay::from(&e.key).to_string())
        .collect();

    // Block Number
    assert!(whitelist.contains("26aa394eea5630e07c48ae0c9558cef702a5c1b19ab7a04f536c519aca4983ac"));
    // Total Issuance
    assert!(whitelist.contains("c2261276cc9d1f8598ea4b6a74b15c2f57c875e4cff74148e4628f264b974c80"));
    // Execution Phase
    assert!(whitelist.contains("26aa394eea5630e07c48ae0c9558cef7ff553b5a9862a516939d82b3d3d8661a"));
    // Event Count
    assert!(whitelist.contains("26aa394eea5630e07c48ae0c9558cef70a98fdbe9ce6c55837576c60c7af3850"));
    // System Events
    assert!(whitelist.contains("26aa394eea5630e07c48ae0c9558cef780d41e5e16056765bc8461851072c9d7"));
}

#[test]
fn test_into_substrate_balance_valid() {
    // Valid conversion within u64 range
    let evm_balance: EvmBalance = 1_000_000_000_000_000_000u128.into(); // 1 TAO in EVM
    let expected_substrate_balance: SubstrateBalance = 1_000_000_000u128.into(); // 1 TAO in Substrate

    let result = SubtensorEvmBalanceConverter::into_substrate_balance(evm_balance);
    assert_eq!(result, Some(expected_substrate_balance));
}

#[test]
fn test_into_substrate_balance_large_value() {
    // Maximum valid balance for u64
    let evm_balance = EvmBalance::new(U256::from(u64::MAX) * U256::from(EVM_TO_SUBSTRATE_DECIMALS)); // Max u64 TAO in EVM
    let expected_substrate_balance = SubstrateBalance::new(U256::from(u64::MAX));

    let result = SubtensorEvmBalanceConverter::into_substrate_balance(evm_balance);
    assert_eq!(result, Some(expected_substrate_balance));
}

#[test]
fn test_into_substrate_balance_exceeds_u64() {
    // EVM balance that exceeds u64 after conversion
    let evm_balance = EvmBalance::new(
        (U256::from(u64::MAX) + U256::from(1)) * U256::from(EVM_TO_SUBSTRATE_DECIMALS),
    );

    let result = SubtensorEvmBalanceConverter::into_substrate_balance(evm_balance);
    assert_eq!(result, None); // Exceeds u64, should return None
}

#[test]
fn test_into_substrate_balance_precision_loss() {
    // EVM balance with precision loss
    let evm_balance = EvmBalance::new(U256::from(1_000_000_000_123_456_789u128)); // 1 TAO + extra precision in EVM
    let expected_substrate_balance = SubstrateBalance::new(U256::from(1_000_000_000u128)); // Truncated to 1 TAO in Substrate

    let result = SubtensorEvmBalanceConverter::into_substrate_balance(evm_balance);
    assert_eq!(result, Some(expected_substrate_balance));
}

#[test]
fn test_into_substrate_balance_zero_value() {
    // Zero balance should convert to zero
    let evm_balance = EvmBalance::new(U256::from(0));
    let expected_substrate_balance = SubstrateBalance::new(U256::from(0));

    let result = SubtensorEvmBalanceConverter::into_substrate_balance(evm_balance);
    assert_eq!(result, Some(expected_substrate_balance));
}

#[test]
fn test_into_evm_balance_valid() {
    // Valid conversion from Substrate to EVM
    let substrate_balance: SubstrateBalance = 1_000_000_000u128.into(); // 1 TAO in Substrate
    let expected_evm_balance = EvmBalance::new(U256::from(1_000_000_000_000_000_000u128)); // 1 TAO in EVM

    let result = SubtensorEvmBalanceConverter::into_evm_balance(substrate_balance);
    assert_eq!(result, Some(expected_evm_balance));
}

#[test]
fn test_into_evm_balance_overflow() {
    // Substrate balance larger than u64::MAX but valid within U256
    let substrate_balance = SubstrateBalance::new(U256::from(u64::MAX) + U256::from(1)); // Large balance
    let expected_evm_balance =
        EvmBalance::new(substrate_balance.into_u256() * U256::from(EVM_TO_SUBSTRATE_DECIMALS));

    let result = SubtensorEvmBalanceConverter::into_evm_balance(substrate_balance);
    assert_eq!(result, Some(expected_evm_balance)); // Should return the scaled value
}<|MERGE_RESOLUTION|>--- conflicted
+++ resolved
@@ -237,11 +237,7 @@
     //   `spec_version`, and `authoring_version` are the same between Wasm and native.
     // This value is set to 100 to notify Polkadot-JS App (https://polkadot.js.org/apps) to use
     //   the compatible custom types.
-<<<<<<< HEAD
-    spec_version: 352,
-=======
-    spec_version: 349,
->>>>>>> fa3ed555
+    spec_version: 353,
     impl_version: 1,
     apis: RUNTIME_API_VERSIONS,
     transaction_version: 1,
