#![cfg_attr(not(feature = "std"), no_std)]
// `construct_runtime!` does a lot of recursion and requires us to increase the limit to 256.
#![recursion_limit = "256"]
// Some arithmetic operations can't use the saturating equivalent, such as the PerThing types
#![allow(clippy::arithmetic_side_effects)]

// Make the WASM binary available.
#[cfg(feature = "std")]
include!(concat!(env!("OUT_DIR"), "/wasm_binary.rs"));

mod bag_thresholds;
pub mod check_nonce;
mod migrations;
pub mod transaction_payment_wrapper;

extern crate alloc;

use crate::transaction_payment_wrapper::ChargeTransactionPaymentWrapper;
use codec::{Compact, Decode, Encode};
<<<<<<< HEAD
use core::num::NonZeroU64;
use frame_election_provider_support::bounds::ElectionBoundsBuilder;
use frame_election_provider_support::{SequentialPhragmen, generate_solution_type, onchain};
use frame_support::pallet_prelude::DispatchClass;
=======
use ethereum::AuthorizationList;
>>>>>>> 4a01966a
use frame_support::{
    PalletId,
    dispatch::DispatchResult,
    genesis_builder_helper::{build_state, get_preset},
    pallet_prelude::Get,
    traits::{Contains, InsideBoth, LinearStoragePrice, fungible::HoldConsideration},
};
use frame_system::{EnsureRoot, EnsureRootWithSuccess};
use pallet_commitments::{CanCommit, OnMetadataCommitment};
use pallet_election_provider_multi_phase::GeometricDepositBase;
use pallet_grandpa::{AuthorityId as GrandpaId, fg_primitives};
use pallet_registry::CanRegisterIdentity;
use pallet_session::historical as session_historical;
use pallet_staking::UseValidatorsMap;
use pallet_subtensor::rpc_info::{
    delegate_info::DelegateInfo,
    dynamic_info::DynamicInfo,
    metagraph::{Metagraph, SelectiveMetagraph},
    neuron_info::{NeuronInfo, NeuronInfoLite},
    show_subnet::SubnetState,
    stake_info::StakeInfo,
    subnet_info::{SubnetHyperparams, SubnetHyperparamsV2, SubnetInfo, SubnetInfov2},
};
use pallet_subtensor::{CommitmentsInterface, ProxyInterface};
use pallet_subtensor_proxy as pallet_proxy;
use pallet_subtensor_swap_runtime_api::SimSwapResult;
use pallet_subtensor_utility as pallet_utility;
use runtime_common::prod_or_fast;
use scale_info::TypeInfo;
use sp_api::impl_runtime_apis;
use sp_consensus_aura::sr25519::AuthorityId as AuraId;
use sp_core::{
    H160, H256, OpaqueMetadata, U256,
    crypto::{ByteArray, KeyTypeId},
};
use sp_runtime::Cow;
use sp_runtime::SaturatedConversion;
use sp_runtime::generic::Era;
use sp_runtime::traits::OpaqueKeys;
use sp_runtime::transaction_validity::TransactionPriority;
use sp_runtime::{
    AccountId32, ApplyExtrinsicResult, ConsensusEngineId, Percent, generic, impl_opaque_keys,
    traits::{
        AccountIdLookup, BlakeTwo256, Block as BlockT, DispatchInfoOf, Dispatchable, One,
        PostDispatchInfoOf, UniqueSaturatedInto, Verify,
    },
    transaction_validity::{TransactionSource, TransactionValidity, TransactionValidityError},
};
use sp_staking::SessionIndex;
use sp_staking::currency_to_vote::SaturatingCurrencyToVote;
use sp_std::cmp::Ordering;
use sp_std::prelude::*;
#[cfg(feature = "std")]
use sp_version::NativeVersion;
use sp_version::RuntimeVersion;
use subtensor_precompiles::Precompiles;
use subtensor_runtime_common::{AlphaCurrency, TaoCurrency, time::*, *};
use subtensor_swap_interface::{Order, SwapHandler};

// A few exports that help ease life for downstream crates.
pub use frame_support::{
    StorageValue, construct_runtime, parameter_types,
    traits::{
        ConstBool, ConstU8, ConstU32, ConstU64, ConstU128, FindAuthor, InstanceFilter,
        KeyOwnerProofSystem, OnFinalize, OnTimestampSet, PrivilegeCmp, Randomness, StorageInfo,
    },
    weights::{
        IdentityFee, Weight, WeightToFeeCoefficient, WeightToFeeCoefficients,
        WeightToFeePolynomial,
        constants::{
            BlockExecutionWeight, ExtrinsicBaseWeight, RocksDbWeight, WEIGHT_REF_TIME_PER_SECOND,
        },
    },
};
pub use frame_system::Call as SystemCall;
pub use pallet_balances::Call as BalancesCall;
use pallet_commitments::GetCommitments;
pub use pallet_timestamp::Call as TimestampCall;
use pallet_transaction_payment::{ConstFeeMultiplier, Multiplier};
#[cfg(any(feature = "std", test))]
pub use sp_runtime::BuildStorage;
pub use sp_runtime::{Perbill, Permill};
use subtensor_transaction_fee::{SubtensorTxFeeHandler, TransactionFeeHandler};

use core::marker::PhantomData;

// Frontier
use fp_rpc::TransactionStatus;
use pallet_ethereum::{Call::transact, PostLogContent, Transaction as EthereumTransaction};
use pallet_evm::{
    Account as EVMAccount, BalanceConverter, EvmBalance, FeeCalculator, Runner, SubstrateBalance,
};

// Drand
impl pallet_drand::Config for Runtime {
    type AuthorityId = pallet_drand::crypto::TestAuthId;
    type Verifier = pallet_drand::verifier::QuicknetVerifier;
    type UnsignedPriority = ConstU64<{ 1 << 20 }>;
    type HttpFetchTimeout = ConstU64<1_000>;
}

impl frame_system::offchain::SigningTypes for Runtime {
    type Public = <Signature as Verify>::Signer;
    type Signature = Signature;
}

impl<C> frame_system::offchain::CreateTransactionBase<C> for Runtime
where
    RuntimeCall: From<C>,
{
    type Extrinsic = UncheckedExtrinsic;
    type RuntimeCall = RuntimeCall;
}

<<<<<<< HEAD
impl<LocalCall> frame_system::offchain::CreateInherent<LocalCall> for Runtime
where
    RuntimeCall: From<LocalCall>,
{
    fn create_inherent(call: RuntimeCall) -> UncheckedExtrinsic {
=======
impl frame_system::offchain::CreateBare<pallet_drand::Call<Runtime>> for Runtime {
    fn create_bare(call: Self::RuntimeCall) -> Self::Extrinsic {
>>>>>>> 4a01966a
        UncheckedExtrinsic::new_bare(call)
    }
}

impl frame_system::offchain::CreateSignedTransaction<pallet_drand::Call<Runtime>> for Runtime {
    fn create_signed_transaction<
        S: frame_system::offchain::AppCrypto<Self::Public, Self::Signature>,
    >(
        call: RuntimeCall,
        public: Self::Public,
        account: Self::AccountId,
        nonce: Self::Nonce,
    ) -> Option<Self::Extrinsic> {
        use sp_runtime::traits::StaticLookup;

        let address = <Runtime as frame_system::Config>::Lookup::unlookup(account.clone());
        let extra: TransactionExtensions = (
            frame_system::CheckNonZeroSender::<Runtime>::new(),
            frame_system::CheckSpecVersion::<Runtime>::new(),
            frame_system::CheckTxVersion::<Runtime>::new(),
            frame_system::CheckGenesis::<Runtime>::new(),
            frame_system::CheckEra::<Runtime>::from(Era::Immortal),
            check_nonce::CheckNonce::<Runtime>::from(nonce).into(),
            frame_system::CheckWeight::<Runtime>::new(),
            ChargeTransactionPaymentWrapper::new(
                pallet_transaction_payment::ChargeTransactionPayment::<Runtime>::from(0),
            ),
            pallet_subtensor::transaction_extension::SubtensorTransactionExtension::<Runtime>::new(
            ),
            pallet_drand::drand_priority::DrandPriority::<Runtime>::new(),
            frame_metadata_hash_extension::CheckMetadataHash::<Runtime>::new(true),
        );

        let raw_payload = SignedPayload::new(call.clone(), extra.clone()).ok()?;
        let signature = raw_payload.using_encoded(|payload| S::sign(payload, public))?;

        Some(UncheckedExtrinsic::new_signed(
            call, address, signature, extra,
        ))
    }
}

// Subtensor module
pub use pallet_scheduler;
pub use pallet_subtensor;

// Method used to calculate the fee of an extrinsic
pub const fn deposit(items: u32, bytes: u32) -> Balance {
    pub const ITEMS_FEE: Balance = 2_000 * 10_000;
    pub const BYTES_FEE: Balance = 100 * 10_000;
    (items as Balance)
        .saturating_mul(ITEMS_FEE)
        .saturating_add((bytes as Balance).saturating_mul(BYTES_FEE))
}

parameter_types! {
    /// A limit for off-chain phragmen unsigned solution submission.
    ///
    /// We want to keep it as high as possible, but can't risk having it reject,
    /// so we always subtract the base block execution weight.
    pub OffchainSolutionWeightLimit: Weight = BlockWeights::get()
        .get(DispatchClass::Normal)
        .max_extrinsic
        .expect("Normal extrinsics have weight limit configured by default; qed")
        .saturating_sub(BlockExecutionWeight::get());

    /// A limit for off-chain phragmen unsigned solution length.
    ///
    /// We allow up to 90% of the block's size to be consumed by the solution.
    pub OffchainSolutionLengthLimit: u32 = Perbill::from_rational(90_u32, 100) *
        *BlockLength::get()
        .max
        .get(DispatchClass::Normal);
}

/// RAO per TAO
pub const UNITS: Balance = 1_000_000_000;

/// Babe epoch duration.
pub const EPOCH_DURATION_IN_SLOTS: BlockNumber = prod_or_fast!(4 * HOURS, MINUTES / 6);

// Opaque types. These are used by the CLI to instantiate machinery that don't need to know
// the specifics of the runtime. They can then be made to be agnostic over specific formats
// of data like extrinsics, allowing for them to continue syncing the network through upgrades
// to even the core data structures.
pub mod opaque {
    use super::*;

    pub use sp_runtime::OpaqueExtrinsic as UncheckedExtrinsic;

    // Opaque block header type.
    pub type Header = generic::Header<BlockNumber, BlakeTwo256>;
    // Opaque block type.
    pub type Block = generic::Block<Header, UncheckedExtrinsic>;
    // Opaque block identifier type.
    pub type BlockId = generic::BlockId<Block>;

    impl_opaque_keys! {
        pub struct SessionKeys {
            pub babe: Babe,
            pub grandpa: Grandpa,
        }
    }
}

// To learn more about runtime versioning, see:
// https://docs.substrate.io/main-docs/build/upgrade#runtime-versioning
#[sp_version::runtime_version]
pub const VERSION: RuntimeVersion = RuntimeVersion {
    spec_name: Cow::Borrowed("node-subtensor"),
    impl_name: Cow::Borrowed("node-subtensor"),
    authoring_version: 1,
    // The version of the runtime specification. A full node will not attempt to use its native
    //   runtime in substitute for the on-chain Wasm runtime unless all of `spec_name`,
    //   `spec_version`, and `authoring_version` are the same between Wasm and native.
    // This value is set to 100 to notify Polkadot-JS App (https://polkadot.js.org/apps) to use
    //   the compatible custom types.
<<<<<<< HEAD
    spec_version: 325,
=======
    spec_version: 330,
>>>>>>> 4a01966a
    impl_version: 1,
    apis: RUNTIME_API_VERSIONS,
    transaction_version: 1,
    system_version: 1,
};

pub const MAXIMUM_BLOCK_WEIGHT: Weight =
    Weight::from_parts(4u64 * WEIGHT_REF_TIME_PER_SECOND, u64::MAX);

// The version information used to identify this runtime when compiled natively.
#[cfg(feature = "std")]
pub fn native_version() -> NativeVersion {
    NativeVersion {
        runtime_version: VERSION,
        can_author_with: Default::default(),
    }
}

const NORMAL_DISPATCH_RATIO: Perbill = Perbill::from_percent(75);

parameter_types! {
    pub const BlockHashCount: BlockNumber = 2400;
    pub const Version: RuntimeVersion = VERSION;
    // We allow for 2 seconds of compute with a 6 second average block time.
    pub BlockWeights: frame_system::limits::BlockWeights =
        frame_system::limits::BlockWeights::with_sensible_defaults(
            MAXIMUM_BLOCK_WEIGHT,
            NORMAL_DISPATCH_RATIO,
        );
    pub BlockLength: frame_system::limits::BlockLength = frame_system::limits::BlockLength
        ::max_with_normal_ratio(10 * 1024 * 1024, NORMAL_DISPATCH_RATIO);
    pub const SS58Prefix: u8 = 42;
}

pub struct NoNestingCallFilter;

impl Contains<RuntimeCall> for NoNestingCallFilter {
    fn contains(call: &RuntimeCall) -> bool {
        match call {
            RuntimeCall::Utility(inner) => {
                let calls = match inner {
                    pallet_utility::Call::force_batch { calls } => calls,
                    pallet_utility::Call::batch { calls } => calls,
                    pallet_utility::Call::batch_all { calls } => calls,
                    _ => &Vec::new(),
                };

                !calls.iter().any(|call| {
					matches!(call, RuntimeCall::Utility(inner) if matches!(inner, pallet_utility::Call::force_batch { .. } | pallet_utility::Call::batch_all { .. } | pallet_utility::Call::batch { .. }))
				})
            }
            _ => true,
        }
    }
}

// Configure FRAME pallets to include in runtime.

impl frame_system::Config for Runtime {
    // The basic call filter to use in dispatchable.
    type BaseCallFilter = InsideBoth<SafeMode, NoNestingCallFilter>;
    // Block & extrinsics weights: base values and limits.
    type BlockWeights = BlockWeights;
    // The maximum length of a block (in bytes).
    type BlockLength = BlockLength;
    // The identifier used to distinguish between accounts.
    type AccountId = AccountId;
    // The aggregated dispatch type that is available for extrinsics.
    type RuntimeCall = RuntimeCall;
    // The aggregated runtime tasks.
    type RuntimeTask = RuntimeTask;
    // The lookup mechanism to get account ID from whatever is passed in dispatchers.
    type Lookup = AccountIdLookup<AccountId, ()>;
    // The type for hashing blocks and tries.
    type Hash = Hash;
    // The hashing algorithm used.
    type Hashing = BlakeTwo256;
    // The ubiquitous event type.
    type RuntimeEvent = RuntimeEvent;
    // The ubiquitous origin type.
    type RuntimeOrigin = RuntimeOrigin;
    // Maximum number of block number to block hash mappings to keep (oldest pruned first).
    type BlockHashCount = BlockHashCount;
    // The weight of database operations that the runtime can invoke.
    type DbWeight = RocksDbWeight;
    // Version of the runtime.
    type Version = Version;
    // Converts a module to the index of the module in `construct_runtime!`.
    //
    // This type is being generated by `construct_runtime!`.
    type PalletInfo = PalletInfo;
    // What to do if a new account is created.
    type OnNewAccount = ();
    // What to do if an account is fully reaped from the system.
    type OnKilledAccount = ();
    // The data to be stored in an account.
    type AccountData = pallet_balances::AccountData<Balance>;
    // Weight information for the extrinsics of this pallet.
    type SystemWeightInfo = ();
    // This is used as an identifier of the chain. 42 is the generic substrate prefix.
    type SS58Prefix = SS58Prefix;
    // The set code logic, just the default since we're not a parachain.
    type OnSetCode = ();
    type MaxConsumers = frame_support::traits::ConstU32<16>;
    type Nonce = Nonce;
    type Block = Block;
    type SingleBlockMigrations = Migrations;
    type MultiBlockMigrator = ();
    type PreInherents = ();
    type PostInherents = ();
    type PostTransactions = ();
    type ExtensionsWeightInfo = ();
}

impl pallet_aura::Config for Runtime {
    type AuthorityId = AuraId;
    type DisabledValidators = ();
    type MaxAuthorities = MaxAuthorities;
    type AllowMultipleBlocksPerSlot = ConstBool<false>;
    type SlotDuration = pallet_aura::MinimumPeriodTimesTwo<Runtime>;
}

impl pallet_grandpa::Config for Runtime {
    type RuntimeEvent = RuntimeEvent;
    type KeyOwnerProof = <Historical as KeyOwnerProofSystem<(KeyTypeId, GrandpaId)>>::Proof;
    type WeightInfo = ();
    type MaxAuthorities = MaxAuthorities;
    type MaxSetIdSessionEntries = MaxSetIdSessionEntries;
    type MaxNominators = MaxNominators;
    type EquivocationReportSystem =
        pallet_grandpa::EquivocationReportSystem<Self, Offences, Historical, ReportLongevity>;
}

parameter_types! {
    pub EpochDuration: u64 = EPOCH_DURATION_IN_SLOTS as u64;
    pub const ExpectedBlockTime: u64 = MILLISECS_PER_BLOCK;
    pub ReportLongevity: u64 =
        BondingDuration::get() as u64 * SessionsPerEra::get() as u64 * EpochDuration::get();
}

impl pallet_babe::Config for Runtime {
    type EpochDuration = EpochDuration;
    type ExpectedBlockTime = ExpectedBlockTime;

    // session module is the trigger
    type EpochChangeTrigger = pallet_babe::ExternalTrigger;

    type DisabledValidators = Session;

    type WeightInfo = ();

    type MaxAuthorities = MaxAuthorities;
    type MaxNominators = MaxNominators;

    type KeyOwnerProof =
        <Historical as KeyOwnerProofSystem<(KeyTypeId, pallet_babe::AuthorityId)>>::Proof;

    type EquivocationReportSystem =
        pallet_babe::EquivocationReportSystem<Self, Offences, Historical, ReportLongevity>;
}

impl pallet_authorship::Config for Runtime {
    type FindAuthor = pallet_session::FindAccountFromAuthorIndex<Self, Babe>;
    type EventHandler = Staking;
}

impl pallet_session::Config for Runtime {
    type RuntimeEvent = RuntimeEvent;
    type ValidatorId = AccountId;
    type ValidatorIdOf = pallet_staking::StashOf<Self>;
    type ShouldEndSession = Babe;
    type NextSessionRotation = Babe;
    type SessionManager = pallet_session::historical::NoteHistoricalRoot<Self, Staking>;
    type SessionHandler = <opaque::SessionKeys as OpaqueKeys>::KeyTypeIdProviders;
    type Keys = opaque::SessionKeys;
    type DisablingStrategy = pallet_session::disabling::UpToLimitWithReEnablingDisablingStrategy;
    type WeightInfo = ();
}

impl pallet_session::historical::Config for Runtime {
    type FullIdentification = pallet_staking::Exposure<AccountId, Balance>;
    type FullIdentificationOf = pallet_staking::ExposureOf<Runtime>;
}

parameter_types! {
    // phase durations. 1/4 of the last session for each.
    // in testing: 1min or half of the session for each
    pub SignedPhase: u32 = prod_or_fast!(
        EPOCH_DURATION_IN_SLOTS / 4,
        MINUTES.min(EpochDuration::get().saturated_into::<u32>() / 2),
        "TAO_SIGNED_PHASE"
    );
    pub UnsignedPhase: u32 = prod_or_fast!(
        EPOCH_DURATION_IN_SLOTS / 4,
        MINUTES.min(EpochDuration::get().saturated_into::<u32>() / 2),
        "TAO_UNSIGNED_PHASE"
    );

    // signed config
    pub const SignedMaxSubmissions: u32 = 16;
    pub const SignedMaxRefunds: u32 = 16 / 4;
    pub const SignedFixedDeposit: Balance = deposit(2, 0);
    pub const SignedDepositIncreaseFactor: Percent = Percent::from_percent(10);
    // 0.01 TAO per KB of solution data.
    pub const SignedDepositByte: Balance = deposit(0, 10) / 1024;
    // Each good submission will get 1 TAO as reward
    pub SignedRewardBase: Balance = UNITS;

    // 4 hour session, 1 hour unsigned phase, 32 offchain executions.
    pub OffchainRepeat: BlockNumber = UnsignedPhase::get() / 32;

    pub const MaxElectingVoters: u32 = 22_500;
    /// We take the top 22500 nominators as electing voters and all of the validators as electable
    /// targets. Whilst this is the case, we cannot and shall not increase the size of the
    /// validator intentions.
    pub ElectionBounds: frame_election_provider_support::bounds::ElectionBounds =
        ElectionBoundsBuilder::default().voters_count(MaxElectingVoters::get().into()).build();
    /// Setup election pallet to support maximum winners upto 1200. This will mean Staking Pallet
    /// cannot have active validators higher than this count.
    pub const MaxActiveValidators: u32 = 1200;
}

generate_solution_type!(
    #[compact]
    pub struct NposCompactSolution16::<
        VoterIndex = u32,
        TargetIndex = u16,
        Accuracy = sp_runtime::PerU16,
        MaxVoters = MaxElectingVoters,
    >(16)
);

pub struct OnChainSeqPhragmen;
impl onchain::Config for OnChainSeqPhragmen {
    type System = Runtime;
    type Solver = SequentialPhragmen<AccountId, runtime_common::elections::OnChainAccuracy>;
    type DataProvider = Staking;
    type WeightInfo = ();
    type MaxWinners = MaxActiveValidators;
    type Bounds = ElectionBounds;
}

impl pallet_election_provider_multi_phase::MinerConfig for Runtime {
    type AccountId = AccountId;
    type MaxLength = OffchainSolutionLengthLimit;
    type MaxWeight = OffchainSolutionWeightLimit;
    type Solution = NposCompactSolution16;
    type MaxVotesPerVoter = <
		<Self as pallet_election_provider_multi_phase::Config>::DataProvider
		as
		frame_election_provider_support::ElectionDataProvider
	>::MaxVotesPerVoter;
    type MaxWinners = MaxActiveValidators;

    // The unsigned submissions have to respect the weight of the submit_unsigned call, thus their
    // weight estimate function is wired to this call's weight.
    fn solution_weight(v: u32, t: u32, a: u32, d: u32) -> Weight {
        <
			<Self as pallet_election_provider_multi_phase::Config>::WeightInfo
			as
			pallet_election_provider_multi_phase::WeightInfo
		>::submit_unsigned(v, t, a, d)
    }
}

impl pallet_election_provider_multi_phase::Config for Runtime {
    type RuntimeEvent = RuntimeEvent;
    type Currency = Balances;
    type EstimateCallFee = TransactionPayment;
    type SignedPhase = SignedPhase;
    type UnsignedPhase = UnsignedPhase;
    type SignedMaxSubmissions = SignedMaxSubmissions;
    type SignedMaxRefunds = SignedMaxRefunds;
    type SignedRewardBase = SignedRewardBase;
    type SignedDepositBase =
        GeometricDepositBase<Balance, SignedFixedDeposit, SignedDepositIncreaseFactor>;
    type SignedDepositByte = SignedDepositByte;
    type SignedDepositWeight = ();
    type SignedMaxWeight =
        <Self::MinerConfig as pallet_election_provider_multi_phase::MinerConfig>::MaxWeight;
    type MinerConfig = Self;
    type SlashHandler = (); // burn slashes
    type RewardHandler = (); // nothing to do upon rewards
    type BetterSignedThreshold = ();
    type OffchainRepeat = OffchainRepeat;
    type MinerTxPriority = NposSolutionPriority;
    type DataProvider = Staking;
    #[cfg(any(feature = "fast-runtime", feature = "runtime-benchmarks"))]
    type Fallback = onchain::OnChainExecution<OnChainSeqPhragmen>;
    #[cfg(not(any(feature = "fast-runtime", feature = "runtime-benchmarks")))]
    type Fallback = frame_election_provider_support::NoElection<(
        AccountId,
        BlockNumber,
        Staking,
        MaxActiveValidators,
    )>;
    type GovernanceFallback = onchain::OnChainExecution<OnChainSeqPhragmen>;
    type Solver = SequentialPhragmen<
        AccountId,
        pallet_election_provider_multi_phase::SolutionAccuracyOf<Self>,
        (),
    >;
    type BenchmarkingConfig = runtime_common::elections::BenchmarkConfig;
    type ForceOrigin = EnsureRoot<Self::AccountId>;
    type WeightInfo = ();
    type MaxWinners = MaxActiveValidators;
    type ElectionBounds = ElectionBounds;
}

parameter_types! {
    pub const BagThresholds: &'static [u64] = &bag_thresholds::THRESHOLDS;
}

pub type VoterBagsListInstance = pallet_bags_list::Instance1;
impl pallet_bags_list::Config<VoterBagsListInstance> for Runtime {
    type RuntimeEvent = RuntimeEvent;
    type ScoreProvider = Staking;
    type WeightInfo = ();
    type BagThresholds = BagThresholds;
    type Score = sp_npos_elections::VoteWeight;
}

parameter_types! {
    // Six sessions in an era (24 hours).
    pub const SessionsPerEra: SessionIndex = prod_or_fast!(6, 2);

    // 28 eras for unbonding (28 days).
    pub BondingDuration: sp_staking::EraIndex = prod_or_fast!(
        28,
        2,
        "BONDING_DURATION"
    );
    pub SlashDeferDuration: sp_staking::EraIndex = prod_or_fast!(
        27,
        1,
        "SLASH_DEFER_DURATION"
    );
    pub const MaxExposurePageSize: u32 = 512;
    // Note: this is not really correct as Max Nominators is (MaxExposurePageSize * page_count) but
    // this is an unbounded number. We just set it to a reasonably high value, 1 full page
    // of nominators.
    pub const MaxNominators: u32 = 512;
    pub const MaxNominations: u32 = <NposCompactSolution16 as frame_election_provider_support::NposSolution>::LIMIT as u32;
}

pub struct EraPayout;
impl pallet_staking::EraPayout<Balance> for EraPayout {
    fn era_payout(
        _total_staked: Balance,
        _total_issuance: Balance,
        _era_duration_millis: u64,
    ) -> (Balance, Balance) {
        let era_emissions = pallet_subtensor::PendingNodeValidatorEmissions::<Runtime>::take();
        (era_emissions.into(), 0u64)
    }
}

/// Restrict accounts allowed to participate in staking to those in the `Invulnerables` storage.
/// This creates a type of "permissioned" NPoS system, where Root controls who is allowed to
/// participate by controlling `Invulnerables`.
///
/// This is a temporary filter slated to be removed in Phase 5 of the NPoS roadmap.
/// See <https://github.com/opentensor/subtensor/issues/1887> for more info.
pub struct StakingBlacklistFilter;
impl Contains<AccountId32> for StakingBlacklistFilter {
    fn contains(account_id: &AccountId32) -> bool {
        let invulnerables = pallet_staking::Invulnerables::<Runtime>::get();
        for a in invulnerables.iter() {
            if account_id == a {
                // Do NOT filter accounts in `Invulnerables` storage.
                return false;
            }
        }
        // Filter out everyone else.
        true
    }
}

impl pallet_staking::Config for Runtime {
    type OldCurrency = Balances;
    type Currency = Balances;
    type CurrencyBalance = Balance;
    type UnixTime = Timestamp;
    type CurrencyToVote = SaturatingCurrencyToVote;
    type RewardRemainder = ();
    type RuntimeEvent = RuntimeEvent;
    type Slash = ();
    type Reward = ();
    type SessionsPerEra = SessionsPerEra;
    type BondingDuration = BondingDuration;
    type SlashDeferDuration = SlashDeferDuration;
    type AdminOrigin = EnsureRoot<Self::AccountId>;
    type SessionInterface = Self;
    type EraPayout = EraPayout;
    type MaxExposurePageSize = MaxExposurePageSize;
    type NextNewSession = Session;
    type ElectionProvider = ElectionProviderMultiPhase;
    type GenesisElectionProvider = onchain::OnChainExecution<OnChainSeqPhragmen>;
    type VoterList = VoterList;
    type TargetList = UseValidatorsMap<Self>;
    type NominationsQuota = pallet_staking::FixedNominationsQuota<{ MaxNominations::get() }>;
    type MaxUnlockingChunks = frame_support::traits::ConstU32<32>;
    type HistoryDepth = frame_support::traits::ConstU32<84>;
    type MaxControllersInDeprecationBatch = ConstU32<5314>;
    type BenchmarkingConfig = runtime_common::StakingBenchmarkingConfig;
    type RuntimeHoldReason = RuntimeHoldReason;
    type EventListeners = ();
    type WeightInfo = ();
    type Filter = StakingBlacklistFilter;
}

impl pallet_fast_unstake::Config for Runtime {
    type RuntimeEvent = RuntimeEvent;
    type Currency = Balances;
    type BatchSize = frame_support::traits::ConstU32<16>;
    type Deposit = frame_support::traits::ConstU64<{ UNITS }>;
    type ControlOrigin = EnsureRoot<AccountId>;
    type Staking = Staking;
    type MaxErasToCheckPerBlock = ConstU32<1>;
    type WeightInfo = ();
}

impl pallet_offences::Config for Runtime {
    type RuntimeEvent = RuntimeEvent;
    type IdentificationTuple = pallet_session::historical::IdentificationTuple<Self>;
    type OnOffenceHandler = Staking;
}

parameter_types! {
    pub const MaxAuthorities: u32 = 2_000;
    pub NposSolutionPriority: TransactionPriority =
        Perbill::from_percent(90) * TransactionPriority::MAX;
}

parameter_types! {
    pub const PoolsPalletId: PalletId = PalletId(*b"py/nopls");
    // Allow pools that got slashed up to 90% to remain operational.
    pub const MaxPointsToBalance: u8 = 10;
}

impl pallet_insecure_randomness_collective_flip::Config for Runtime {}

parameter_types! {
    pub MaxSetIdSessionEntries: u32 = BondingDuration::get() * SessionsPerEra::get();
}

/// 1 in 4 blocks (on average, not counting collisions) will be primary babe blocks.
/// The choice of is done in accordance to the slot duration and expected target
/// block time, for safely resisting network delays of maximum two seconds.
/// <https://research.web3.foundation/en/latest/polkadot/BABE/Babe/#6-practical-results>
///
/// Staging this Babe constant prior to enacting the full Babe upgrade so the node
/// can build itself a `BabeConfiguration` prior to the upgrade taking place.
pub const PRIMARY_PROBABILITY: (u64, u64) = (1, 4);

/// The BABE epoch configuration at genesis.
///
/// Staging this Babe constant prior to enacting the full Babe upgrade so the node
/// can build itself a `BabeConfiguration` prior to the upgrade taking place.
pub const BABE_GENESIS_EPOCH_CONFIG: sp_consensus_babe::BabeEpochConfiguration =
    sp_consensus_babe::BabeEpochConfiguration {
        c: PRIMARY_PROBABILITY,
        allowed_slots: sp_consensus_babe::AllowedSlots::PrimaryAndSecondaryVRFSlots,
    };

impl pallet_timestamp::Config for Runtime {
    // A timestamp: milliseconds since the unix epoch.
    type Moment = u64;
    type OnTimestampSet = Babe;
    type MinimumPeriod = ConstU64<{ SLOT_DURATION / 2 }>;
    type WeightInfo = ();
}

impl pallet_utility::Config for Runtime {
    type RuntimeCall = RuntimeCall;
    type PalletsOrigin = OriginCaller;
    type WeightInfo = pallet_utility::weights::SubstrateWeight<Runtime>;
}

parameter_types! {
    pub const DisallowPermissionlessEnterDuration: BlockNumber = 0;
    pub const DisallowPermissionlessExtendDuration: BlockNumber = 0;

    pub const RootEnterDuration: BlockNumber = 5 * 60 * 24; // 24 hours

    pub const RootExtendDuration: BlockNumber = 5 * 60 * 12; // 12 hours

    pub const DisallowPermissionlessEntering: Option<Balance> = None;
    pub const DisallowPermissionlessExtending: Option<Balance> = None;
    pub const DisallowPermissionlessRelease: Option<BlockNumber> = None;
}

pub struct SafeModeWhitelistedCalls;
impl Contains<RuntimeCall> for SafeModeWhitelistedCalls {
    fn contains(call: &RuntimeCall) -> bool {
        matches!(
            call,
            RuntimeCall::Sudo(_)
                | RuntimeCall::Multisig(_)
                | RuntimeCall::System(_)
                | RuntimeCall::SafeMode(_)
                | RuntimeCall::Timestamp(_)
                | RuntimeCall::SubtensorModule(
                    pallet_subtensor::Call::set_weights { .. }
                        | pallet_subtensor::Call::serve_axon { .. }
                )
                | RuntimeCall::Commitments(pallet_commitments::Call::set_commitment { .. })
        )
    }
}

impl pallet_safe_mode::Config for Runtime {
    type RuntimeEvent = RuntimeEvent;
    type Currency = Balances;
    type RuntimeHoldReason = RuntimeHoldReason;
    type WhitelistedCalls = SafeModeWhitelistedCalls;
    type EnterDuration = DisallowPermissionlessEnterDuration;
    type ExtendDuration = DisallowPermissionlessExtendDuration;
    type EnterDepositAmount = DisallowPermissionlessEntering;
    type ExtendDepositAmount = DisallowPermissionlessExtending;
    type ForceEnterOrigin = EnsureRootWithSuccess<AccountId, RootEnterDuration>;
    type ForceExtendOrigin = EnsureRootWithSuccess<AccountId, RootExtendDuration>;
    type ForceExitOrigin = EnsureRoot<AccountId>;
    type ForceDepositOrigin = EnsureRoot<AccountId>;
    type Notify = ();
    type ReleaseDelay = DisallowPermissionlessRelease;
    type WeightInfo = pallet_safe_mode::weights::SubstrateWeight<Runtime>;
}

// Existential deposit.
pub const EXISTENTIAL_DEPOSIT: u64 = 500;

impl pallet_balances::Config for Runtime {
    type MaxLocks = ConstU32<50>;
    type MaxReserves = ConstU32<50>;
    type ReserveIdentifier = [u8; 8];
    // The type for recording an account's balance.
    type Balance = Balance;
    // The ubiquitous event type.
    type RuntimeEvent = RuntimeEvent;
    type DustRemoval = ();
    type ExistentialDeposit = ConstU64<EXISTENTIAL_DEPOSIT>;
    type AccountStore = System;
    type WeightInfo = pallet_balances::weights::SubstrateWeight<Runtime>;

    type RuntimeHoldReason = RuntimeHoldReason;
    type RuntimeFreezeReason = RuntimeFreezeReason;
    type FreezeIdentifier = RuntimeFreezeReason;
    type MaxFreezes = ConstU32<50>;
    type DoneSlashHandler = ();
}

parameter_types! {
    pub const OperationalFeeMultiplier: u8 = 5;
    pub FeeMultiplier: Multiplier = Multiplier::one();
}

impl pallet_transaction_payment::Config for Runtime {
    type RuntimeEvent = RuntimeEvent;
    type OnChargeTransaction = SubtensorTxFeeHandler<Balances, TransactionFeeHandler<Runtime>>;
    // Convert dispatch weight to a chargeable fee.
    type WeightToFee = subtensor_transaction_fee::LinearWeightToFee;
    type OperationalFeeMultiplier = OperationalFeeMultiplier;
    type LengthToFee = IdentityFee<Balance>;
    type FeeMultiplierUpdate = ConstFeeMultiplier<FeeMultiplier>;
    type WeightInfo = pallet_transaction_payment::weights::SubstrateWeight<Runtime>;
}

impl pallet_sudo::Config for Runtime {
    type RuntimeEvent = RuntimeEvent;
    type RuntimeCall = RuntimeCall;

    type WeightInfo = pallet_sudo::weights::SubstrateWeight<Runtime>;
}

parameter_types! {
    // According to multisig pallet, key and value size be computed as follows:
    // value size is `4 + sizeof((BlockNumber, Balance, AccountId))` bytes
    // key size is `32 + sizeof(AccountId)` bytes.
    // For our case, One storage item; key size is 32+32=64 bytes; value is size 4+4+8+32 bytes = 48 bytes.
    pub const DepositBase: Balance = deposit(1, 112);
    // Additional storage item size of 32 bytes.
    pub const DepositFactor: Balance = deposit(0, 32);
    pub const MaxSignatories: u32 = 100;
}

impl pallet_multisig::Config for Runtime {
    type RuntimeEvent = RuntimeEvent;
    type RuntimeCall = RuntimeCall;
    type Currency = Balances;
    type DepositBase = DepositBase;
    type DepositFactor = DepositFactor;
    type MaxSignatories = MaxSignatories;
    type WeightInfo = pallet_multisig::weights::SubstrateWeight<Runtime>;
    type BlockNumberProvider = System;
}

// Proxy Pallet config
parameter_types! {
    // One storage item; key size sizeof(AccountId) = 32, value sizeof(Balance) = 8; 40 total
    pub const ProxyDepositBase: Balance = deposit(1, 40);
    // Adding 32 bytes + sizeof(ProxyType) = 32 + 1
    pub const ProxyDepositFactor: Balance = deposit(0, 33);
    pub const MaxProxies: u32 = 20; // max num proxies per acct
    pub const MaxPending: u32 = 15 * 5; // max blocks pending ~15min
    // 16 bytes
    pub const AnnouncementDepositBase: Balance =  deposit(1, 16);
    // 68 bytes per announcement
    pub const AnnouncementDepositFactor: Balance = deposit(0, 68);
}

impl InstanceFilter<RuntimeCall> for ProxyType {
    fn filter(&self, c: &RuntimeCall) -> bool {
        match self {
            ProxyType::Any => true,
            ProxyType::NonTransfer => !matches!(
                c,
                RuntimeCall::Balances(..)
                    | RuntimeCall::SubtensorModule(pallet_subtensor::Call::transfer_stake { .. })
                    | RuntimeCall::SubtensorModule(
                        pallet_subtensor::Call::schedule_swap_coldkey { .. }
                    )
                    | RuntimeCall::SubtensorModule(pallet_subtensor::Call::swap_coldkey { .. })
            ),
            ProxyType::NonFungible => !matches!(
                c,
                RuntimeCall::Balances(..)
                    | RuntimeCall::SubtensorModule(pallet_subtensor::Call::add_stake { .. })
                    | RuntimeCall::SubtensorModule(pallet_subtensor::Call::add_stake_limit { .. })
                    | RuntimeCall::SubtensorModule(pallet_subtensor::Call::remove_stake { .. })
                    | RuntimeCall::SubtensorModule(
                        pallet_subtensor::Call::remove_stake_limit { .. }
                    )
                    | RuntimeCall::SubtensorModule(
                        pallet_subtensor::Call::remove_stake_full_limit { .. }
                    )
                    | RuntimeCall::SubtensorModule(pallet_subtensor::Call::unstake_all { .. })
                    | RuntimeCall::SubtensorModule(
                        pallet_subtensor::Call::unstake_all_alpha { .. }
                    )
                    | RuntimeCall::SubtensorModule(pallet_subtensor::Call::swap_stake { .. })
                    | RuntimeCall::SubtensorModule(pallet_subtensor::Call::swap_stake_limit { .. })
                    | RuntimeCall::SubtensorModule(pallet_subtensor::Call::move_stake { .. })
                    | RuntimeCall::SubtensorModule(pallet_subtensor::Call::transfer_stake { .. })
                    | RuntimeCall::SubtensorModule(pallet_subtensor::Call::burned_register { .. })
                    | RuntimeCall::SubtensorModule(pallet_subtensor::Call::root_register { .. })
                    | RuntimeCall::SubtensorModule(
                        pallet_subtensor::Call::schedule_swap_coldkey { .. }
                    )
                    | RuntimeCall::SubtensorModule(pallet_subtensor::Call::swap_coldkey { .. })
                    | RuntimeCall::SubtensorModule(pallet_subtensor::Call::swap_hotkey { .. })
            ),
            ProxyType::Transfer => matches!(
                c,
                RuntimeCall::Balances(pallet_balances::Call::transfer_keep_alive { .. })
                    | RuntimeCall::Balances(pallet_balances::Call::transfer_allow_death { .. })
                    | RuntimeCall::Balances(pallet_balances::Call::transfer_all { .. })
                    | RuntimeCall::SubtensorModule(pallet_subtensor::Call::transfer_stake { .. })
            ),
            ProxyType::SmallTransfer => match c {
                RuntimeCall::Balances(pallet_balances::Call::transfer_keep_alive {
                    value, ..
                }) => *value < SMALL_TRANSFER_LIMIT,
                RuntimeCall::Balances(pallet_balances::Call::transfer_allow_death {
                    value,
                    ..
                }) => *value < SMALL_TRANSFER_LIMIT,
                RuntimeCall::SubtensorModule(pallet_subtensor::Call::transfer_stake {
                    alpha_amount,
                    ..
                }) => *alpha_amount < SMALL_TRANSFER_LIMIT.into(),
                _ => false,
            },
            ProxyType::Owner => {
                matches!(
                    c,
                    RuntimeCall::AdminUtils(..)
                        | RuntimeCall::SubtensorModule(
                            pallet_subtensor::Call::set_subnet_identity { .. }
                        )
                        | RuntimeCall::SubtensorModule(
                            pallet_subtensor::Call::update_symbol { .. }
                        )
                ) && !matches!(
                    c,
                    RuntimeCall::AdminUtils(
                        pallet_admin_utils::Call::sudo_set_sn_owner_hotkey { .. }
                    )
                )
            }
            ProxyType::NonCritical => !matches!(
                c,
                RuntimeCall::SubtensorModule(pallet_subtensor::Call::dissolve_network { .. })
                    | RuntimeCall::SubtensorModule(pallet_subtensor::Call::root_register { .. })
                    | RuntimeCall::SubtensorModule(pallet_subtensor::Call::burned_register { .. })
                    | RuntimeCall::Sudo(..)
            ),
            ProxyType::Triumvirate => false, // deprecated
            ProxyType::Senate => false,      // deprecated
            ProxyType::Governance => false,  // deprecated
            ProxyType::Staking => matches!(
                c,
                RuntimeCall::SubtensorModule(pallet_subtensor::Call::add_stake { .. })
                    | RuntimeCall::SubtensorModule(pallet_subtensor::Call::remove_stake { .. })
                    | RuntimeCall::SubtensorModule(pallet_subtensor::Call::unstake_all { .. })
                    | RuntimeCall::SubtensorModule(
                        pallet_subtensor::Call::unstake_all_alpha { .. }
                    )
                    | RuntimeCall::SubtensorModule(pallet_subtensor::Call::swap_stake { .. })
                    | RuntimeCall::SubtensorModule(pallet_subtensor::Call::swap_stake_limit { .. })
                    | RuntimeCall::SubtensorModule(pallet_subtensor::Call::move_stake { .. })
                    | RuntimeCall::SubtensorModule(pallet_subtensor::Call::add_stake_limit { .. })
                    | RuntimeCall::SubtensorModule(
                        pallet_subtensor::Call::remove_stake_limit { .. }
                    )
                    | RuntimeCall::SubtensorModule(
                        pallet_subtensor::Call::remove_stake_full_limit { .. }
                    )
            ),
            ProxyType::Registration => matches!(
                c,
                RuntimeCall::SubtensorModule(pallet_subtensor::Call::burned_register { .. })
                    | RuntimeCall::SubtensorModule(pallet_subtensor::Call::register { .. })
            ),
            ProxyType::RootWeights => false, // deprecated
            ProxyType::ChildKeys => matches!(
                c,
                RuntimeCall::SubtensorModule(pallet_subtensor::Call::set_children { .. })
                    | RuntimeCall::SubtensorModule(
                        pallet_subtensor::Call::set_childkey_take { .. }
                    )
            ),
            ProxyType::SudoUncheckedSetCode => match c {
                RuntimeCall::Sudo(pallet_sudo::Call::sudo_unchecked_weight { call, weight: _ }) => {
                    let inner_call: RuntimeCall = *call.clone();

                    matches!(
                        inner_call,
                        RuntimeCall::System(frame_system::Call::set_code { .. })
                    )
                }
                _ => false,
            },
            ProxyType::SwapHotkey => matches!(
                c,
                RuntimeCall::SubtensorModule(pallet_subtensor::Call::swap_hotkey { .. })
            ),
            ProxyType::SubnetLeaseBeneficiary => matches!(
                c,
                RuntimeCall::SubtensorModule(pallet_subtensor::Call::start_call { .. })
                    | RuntimeCall::AdminUtils(
                        pallet_admin_utils::Call::sudo_set_serving_rate_limit { .. }
                    )
                    | RuntimeCall::AdminUtils(
                        pallet_admin_utils::Call::sudo_set_min_difficulty { .. }
                    )
                    | RuntimeCall::AdminUtils(
                        pallet_admin_utils::Call::sudo_set_max_difficulty { .. }
                    )
                    | RuntimeCall::AdminUtils(
                        pallet_admin_utils::Call::sudo_set_weights_version_key { .. }
                    )
                    | RuntimeCall::AdminUtils(
                        pallet_admin_utils::Call::sudo_set_adjustment_alpha { .. }
                    )
                    | RuntimeCall::AdminUtils(
                        pallet_admin_utils::Call::sudo_set_immunity_period { .. }
                    )
                    | RuntimeCall::AdminUtils(
                        pallet_admin_utils::Call::sudo_set_min_allowed_weights { .. }
                    )
                    | RuntimeCall::AdminUtils(pallet_admin_utils::Call::sudo_set_kappa { .. })
                    | RuntimeCall::AdminUtils(pallet_admin_utils::Call::sudo_set_rho { .. })
                    | RuntimeCall::AdminUtils(
                        pallet_admin_utils::Call::sudo_set_activity_cutoff { .. }
                    )
                    | RuntimeCall::AdminUtils(
                        pallet_admin_utils::Call::sudo_set_network_registration_allowed { .. }
                    )
                    | RuntimeCall::AdminUtils(
                        pallet_admin_utils::Call::sudo_set_network_pow_registration_allowed { .. }
                    )
                    | RuntimeCall::AdminUtils(pallet_admin_utils::Call::sudo_set_max_burn { .. })
                    | RuntimeCall::AdminUtils(
                        pallet_admin_utils::Call::sudo_set_bonds_moving_average { .. }
                    )
                    | RuntimeCall::AdminUtils(
                        pallet_admin_utils::Call::sudo_set_bonds_penalty { .. }
                    )
                    | RuntimeCall::AdminUtils(
                        pallet_admin_utils::Call::sudo_set_commit_reveal_weights_enabled { .. }
                    )
                    | RuntimeCall::AdminUtils(
                        pallet_admin_utils::Call::sudo_set_liquid_alpha_enabled { .. }
                    )
                    | RuntimeCall::AdminUtils(
                        pallet_admin_utils::Call::sudo_set_alpha_values { .. }
                    )
                    | RuntimeCall::AdminUtils(
                        pallet_admin_utils::Call::sudo_set_commit_reveal_weights_interval { .. }
                    )
                    | RuntimeCall::AdminUtils(
                        pallet_admin_utils::Call::sudo_set_toggle_transfer { .. }
                    )
            ),
        }
    }
    fn is_superset(&self, o: &Self) -> bool {
        match (self, o) {
            (x, y) if x == y => true,
            (ProxyType::Any, _) => true,
            (_, ProxyType::Any) => false,
            (ProxyType::NonTransfer, _) => {
                // NonTransfer is NOT a superset of Transfer or SmallTransfer
                !matches!(o, ProxyType::Transfer | ProxyType::SmallTransfer)
            }
            (ProxyType::Transfer, ProxyType::SmallTransfer) => true,
            _ => false,
        }
    }
}

impl pallet_proxy::Config for Runtime {
    type RuntimeCall = RuntimeCall;
    type Currency = Balances;
    type ProxyType = ProxyType;
    type ProxyDepositBase = ProxyDepositBase;
    type ProxyDepositFactor = ProxyDepositFactor;
    type MaxProxies = MaxProxies;
    type WeightInfo = pallet_proxy::weights::SubstrateWeight<Runtime>;
    type MaxPending = MaxPending;
    type CallHasher = BlakeTwo256;
    type AnnouncementDepositBase = AnnouncementDepositBase;
    type AnnouncementDepositFactor = AnnouncementDepositFactor;
    type BlockNumberProvider = System;
}

pub struct Proxier;
impl ProxyInterface<AccountId> for Proxier {
    fn add_lease_beneficiary_proxy(lease: &AccountId, beneficiary: &AccountId) -> DispatchResult {
        pallet_proxy::Pallet::<Runtime>::add_proxy_delegate(
            lease,
            beneficiary.clone(),
            ProxyType::SubnetLeaseBeneficiary,
            0,
        )
    }

    fn remove_lease_beneficiary_proxy(
        lease: &AccountId,
        beneficiary: &AccountId,
    ) -> DispatchResult {
        pallet_proxy::Pallet::<Runtime>::remove_proxy_delegate(
            lease,
            beneficiary.clone(),
            ProxyType::SubnetLeaseBeneficiary,
            0,
        )
    }
}

pub struct CommitmentsI;
impl CommitmentsInterface for CommitmentsI {
    fn purge_netuid(netuid: NetUid) {
        pallet_commitments::Pallet::<Runtime>::purge_netuid(netuid);
    }
}

parameter_types! {
    pub MaximumSchedulerWeight: Weight = Perbill::from_percent(80) *
        BlockWeights::get().max_block;
    pub const MaxScheduledPerBlock: u32 = 50;
    pub const NoPreimagePostponement: Option<u32> = Some(10);
}

/// Used the compare the privilege of an origin inside the scheduler.
pub struct OriginPrivilegeCmp;

impl PrivilegeCmp<OriginCaller> for OriginPrivilegeCmp {
    fn cmp_privilege(left: &OriginCaller, right: &OriginCaller) -> Option<Ordering> {
        if left == right {
            return Some(Ordering::Equal);
        }

        match (left, right) {
            // Root is greater than anything.
            (OriginCaller::system(frame_system::RawOrigin::Root), _) => Some(Ordering::Greater),
            // For every other origin we don't care, as they are not used for `ScheduleOrigin`.
            _ => None,
        }
    }
}

impl pallet_scheduler::Config for Runtime {
    type RuntimeOrigin = RuntimeOrigin;
    type RuntimeEvent = RuntimeEvent;
    type PalletsOrigin = OriginCaller;
    type RuntimeCall = RuntimeCall;
    type MaximumWeight = MaximumSchedulerWeight;
    type ScheduleOrigin = EnsureRoot<AccountId>;
    type MaxScheduledPerBlock = MaxScheduledPerBlock;
    type WeightInfo = pallet_scheduler::weights::SubstrateWeight<Runtime>;
    type OriginPrivilegeCmp = OriginPrivilegeCmp;
    type Preimages = Preimage;
    type BlockNumberProvider = System;
}

parameter_types! {
    pub const PreimageMaxSize: u32 = 4096 * 1024;
    pub const PreimageBaseDeposit: Balance = deposit(2, 64);
    pub const PreimageByteDeposit: Balance = deposit(0, 1);
    pub const PreimageHoldReason: RuntimeHoldReason =
        RuntimeHoldReason::Preimage(pallet_preimage::HoldReason::Preimage);
}

impl pallet_preimage::Config for Runtime {
    type WeightInfo = pallet_preimage::weights::SubstrateWeight<Runtime>;
    type RuntimeEvent = RuntimeEvent;
    type Currency = Balances;
    type ManagerOrigin = EnsureRoot<AccountId>;
    type Consideration = HoldConsideration<
        AccountId,
        Balances,
        PreimageHoldReason,
        LinearStoragePrice<PreimageBaseDeposit, PreimageByteDeposit, Balance>,
    >;
}

pub struct AllowIdentityReg;

impl CanRegisterIdentity<AccountId> for AllowIdentityReg {
    #[cfg(not(feature = "runtime-benchmarks"))]
    fn can_register(address: &AccountId, identified: &AccountId) -> bool {
        if address != identified {
            SubtensorModule::coldkey_owns_hotkey(address, identified)
                && SubtensorModule::is_hotkey_registered_on_network(NetUid::ROOT, identified)
        } else {
            SubtensorModule::is_subnet_owner(address)
        }
    }

    #[cfg(feature = "runtime-benchmarks")]
    fn can_register(_: &AccountId, _: &AccountId) -> bool {
        true
    }
}

// Configure registry pallet.
parameter_types! {
    pub const MaxAdditionalFields: u32 = 1;
    pub const InitialDeposit: Balance = 100_000_000; // 0.1 TAO
    pub const FieldDeposit: Balance = 100_000_000; // 0.1 TAO
}

impl pallet_registry::Config for Runtime {
    type RuntimeHoldReason = RuntimeHoldReason;
    type Currency = Balances;
    type CanRegister = AllowIdentityReg;
    type WeightInfo = pallet_registry::weights::SubstrateWeight<Runtime>;

    type MaxAdditionalFields = MaxAdditionalFields;
    type InitialDeposit = InitialDeposit;
    type FieldDeposit = FieldDeposit;
}

parameter_types! {
    pub const MaxCommitFieldsInner: u32 = 3;
    pub const CommitmentInitialDeposit: Balance = 0; // Free
    pub const CommitmentFieldDeposit: Balance = 0; // Free
}

#[subtensor_macros::freeze_struct("7c76bd954afbb54e")]
#[derive(Clone, Eq, PartialEq, Encode, Decode, TypeInfo)]
pub struct MaxCommitFields;
impl Get<u32> for MaxCommitFields {
    fn get() -> u32 {
        MaxCommitFieldsInner::get()
    }
}

#[subtensor_macros::freeze_struct("c39297f5eb97ee82")]
pub struct AllowCommitments;
impl CanCommit<AccountId> for AllowCommitments {
    #[cfg(not(feature = "runtime-benchmarks"))]
    fn can_commit(netuid: NetUid, address: &AccountId) -> bool {
        SubtensorModule::is_hotkey_registered_on_network(netuid, address)
    }

    #[cfg(feature = "runtime-benchmarks")]
    fn can_commit(_: NetUid, _: &AccountId) -> bool {
        true
    }
}

pub struct ResetBondsOnCommit;
impl OnMetadataCommitment<AccountId> for ResetBondsOnCommit {
    #[cfg(not(feature = "runtime-benchmarks"))]
    fn on_metadata_commitment(netuid: NetUid, address: &AccountId) {
        // Reset bonds for each mechanism of this subnet
        let mechanism_count = SubtensorModule::get_current_mechanism_count(netuid);
        for mecid in 0..u8::from(mechanism_count) {
            let netuid_index = SubtensorModule::get_mechanism_storage_index(netuid, mecid.into());
            let _ = SubtensorModule::do_reset_bonds(netuid_index, address);
        }
    }

    #[cfg(feature = "runtime-benchmarks")]
    fn on_metadata_commitment(_: NetUid, _: &AccountId) {}
}

pub struct GetCommitmentsStruct;
impl GetCommitments<AccountId> for GetCommitmentsStruct {
    fn get_commitments(netuid: NetUid) -> Vec<(AccountId, Vec<u8>)> {
        pallet_commitments::Pallet::<Runtime>::get_commitments(netuid)
    }
}

impl pallet_commitments::Config for Runtime {
    type Currency = Balances;
    type WeightInfo = pallet_commitments::weights::SubstrateWeight<Runtime>;

    type CanCommit = AllowCommitments;
    type OnMetadataCommitment = ResetBondsOnCommit;

    type MaxFields = MaxCommitFields;
    type InitialDeposit = CommitmentInitialDeposit;
    type FieldDeposit = CommitmentFieldDeposit;
    type TempoInterface = TempoInterface;
}

pub struct TempoInterface;
impl pallet_commitments::GetTempoInterface for TempoInterface {
    fn get_epoch_index(netuid: NetUid, cur_block: u64) -> u64 {
        SubtensorModule::get_epoch_index(netuid, cur_block)
    }
}

impl pallet_commitments::GetTempoInterface for Runtime {
    fn get_epoch_index(netuid: NetUid, cur_block: u64) -> u64 {
        SubtensorModule::get_epoch_index(netuid, cur_block)
    }
}

pub const INITIAL_SUBNET_TEMPO: u16 = prod_or_fast!(360, 10);

// 30 days at 12 seconds per block = 216000
pub const INITIAL_CHILDKEY_TAKE_RATELIMIT: u64 = prod_or_fast!(216000, 5);

pub const EVM_KEY_ASSOCIATE_RATELIMIT: u64 = prod_or_fast!(7200, 1); // 24 * 60 * 60 / 12; // 1 day

// Configure the pallet subtensor.
parameter_types! {
    pub const SubtensorInitialRho: u16 = 10;
    pub const SubtensorInitialAlphaSigmoidSteepness: i16 = 1000;
    pub const SubtensorInitialKappa: u16 = 32_767; // 0.5 = 65535/2
    pub const SubtensorInitialMaxAllowedUids: u16 = 4096;
    pub const SubtensorInitialIssuance: u64 = 0;
    pub const SubtensorInitialMinAllowedWeights: u16 = 1024;
    pub const SubtensorInitialEmissionValue: u16 = 0;
    pub const SubtensorInitialValidatorPruneLen: u64 = 1;
    pub const SubtensorInitialScalingLawPower: u16 = 50; // 0.5
    pub const SubtensorInitialMaxAllowedValidators: u16 = 128;
    pub const SubtensorInitialTempo: u16 = INITIAL_SUBNET_TEMPO;
    pub const SubtensorInitialDifficulty: u64 = 10_000_000;
    pub const SubtensorInitialAdjustmentInterval: u16 = 100;
    pub const SubtensorInitialAdjustmentAlpha: u64 = 0; // no weight to previous value.
    pub const SubtensorInitialTargetRegistrationsPerInterval: u16 = 2;
    pub const SubtensorInitialImmunityPeriod: u16 = 4096;
    pub const SubtensorInitialActivityCutoff: u16 = 5000;
    pub const SubtensorInitialMaxRegistrationsPerBlock: u16 = 1;
    pub const SubtensorInitialPruningScore : u16 = u16::MAX;
    pub const SubtensorInitialBondsMovingAverage: u64 = 900_000;
    pub const SubtensorInitialBondsPenalty: u16 = u16::MAX;
    pub const SubtensorInitialBondsResetOn: bool = false;
    pub const SubtensorInitialDefaultTake: u16 = 11_796; // 18% honest number.
    pub const SubtensorInitialMinDelegateTake: u16 = 0; // Allow 0% delegate take
    pub const SubtensorInitialDefaultChildKeyTake: u16 = 0; // Allow 0% childkey take
    pub const SubtensorInitialMinChildKeyTake: u16 = 0; // 0 %
    pub const SubtensorInitialMaxChildKeyTake: u16 = 11_796; // 18 %
    pub const SubtensorInitialWeightsVersionKey: u64 = 0;
    pub const SubtensorInitialMinDifficulty: u64 = 10_000_000;
    pub const SubtensorInitialMaxDifficulty: u64 = u64::MAX / 4;
    pub const SubtensorInitialServingRateLimit: u64 = 50;
    pub const SubtensorInitialBurn: u64 = 100_000_000; // 0.1 tao
    pub const SubtensorInitialMinBurn: u64 = 500_000; // 500k RAO
    pub const SubtensorInitialMaxBurn: u64 = 100_000_000_000; // 100 tao
    pub const MinBurnUpperBound: TaoCurrency = TaoCurrency::new(1_000_000_000); // 1 TAO
    pub const MaxBurnLowerBound: TaoCurrency = TaoCurrency::new(100_000_000); // 0.1 TAO
    pub const SubtensorInitialTxRateLimit: u64 = 1000;
    pub const SubtensorInitialTxDelegateTakeRateLimit: u64 = 216000; // 30 days at 12 seconds per block
    pub const SubtensorInitialTxChildKeyTakeRateLimit: u64 = INITIAL_CHILDKEY_TAKE_RATELIMIT;
    pub const SubtensorInitialRAORecycledForRegistration: u64 = 0; // 0 rao
    pub const SubtensorInitialRequiredStakePercentage: u64 = 1; // 1 percent of total stake
    pub const SubtensorInitialNetworkImmunity: u64 = 1_296_000;
    pub const SubtensorInitialMinAllowedUids: u16 = 64;
    pub const SubtensorInitialMinLockCost: u64 = 1_000_000_000_000; // 1000 TAO
    pub const SubtensorInitialSubnetOwnerCut: u16 = 11_796; // 18 percent
    // pub const SubtensorInitialSubnetLimit: u16 = 12; // (DEPRECATED)
    pub const SubtensorInitialNetworkLockReductionInterval: u64 = 14 * 7200;
    pub const SubtensorInitialNetworkRateLimit: u64 = 7200;
    pub const SubtensorInitialKeySwapCost: u64 = 100_000_000; // 0.1 TAO
    pub const InitialAlphaHigh: u16 = 58982; // Represents 0.9 as per the production default
    pub const InitialAlphaLow: u16 = 45875; // Represents 0.7 as per the production default
    pub const InitialLiquidAlphaOn: bool = false; // Default value for LiquidAlphaOn
    pub const InitialYuma3On: bool = false; // Default value for Yuma3On
    // pub const SubtensorInitialNetworkMaxStake: u64 = u64::MAX; // (DEPRECATED)
    pub const InitialColdkeySwapScheduleDuration: BlockNumber = 5 * 24 * 60 * 60 / 12; // 5 days
    pub const InitialColdkeySwapRescheduleDuration: BlockNumber = 24 * 60 * 60 / 12; // 1 day
    pub const InitialDissolveNetworkScheduleDuration: BlockNumber = 5 * 24 * 60 * 60 / 12; // 5 days
    pub const SubtensorInitialTaoWeight: u64 = 971_718_665_099_567_868; // 0.05267697438728329% tao weight.
    pub const InitialEmaPriceHalvingPeriod: u64 = 201_600_u64; // 4 weeks
    // 7 * 24 * 60 * 60 / 12 = 7 days
    pub const DurationOfStartCall: u64 = prod_or_fast!(7 * 24 * 60 * 60 / 12, 10);
    pub const SubtensorInitialKeySwapOnSubnetCost: u64 = 1_000_000; // 0.001 TAO
    pub const HotkeySwapOnSubnetInterval : BlockNumber = 5 * 24 * 60 * 60 / 12; // 5 days
    pub const LeaseDividendsDistributionInterval: BlockNumber = 100; // 100 blocks
    pub const MaxImmuneUidsPercentage: Percent = Percent::from_percent(80);
    pub const EvmKeyAssociateRateLimit: u64 = EVM_KEY_ASSOCIATE_RATELIMIT;
}

impl pallet_subtensor::Config for Runtime {
    type RuntimeCall = RuntimeCall;
    type SudoRuntimeCall = RuntimeCall;
    type Currency = Balances;
    type Scheduler = Scheduler;
    type InitialRho = SubtensorInitialRho;
    type InitialAlphaSigmoidSteepness = SubtensorInitialAlphaSigmoidSteepness;
    type InitialKappa = SubtensorInitialKappa;
    type InitialMinAllowedUids = SubtensorInitialMinAllowedUids;
    type InitialMaxAllowedUids = SubtensorInitialMaxAllowedUids;
    type InitialBondsMovingAverage = SubtensorInitialBondsMovingAverage;
    type InitialBondsPenalty = SubtensorInitialBondsPenalty;
    type InitialBondsResetOn = SubtensorInitialBondsResetOn;
    type InitialIssuance = SubtensorInitialIssuance;
    type InitialMinAllowedWeights = SubtensorInitialMinAllowedWeights;
    type InitialEmissionValue = SubtensorInitialEmissionValue;
    type InitialValidatorPruneLen = SubtensorInitialValidatorPruneLen;
    type InitialScalingLawPower = SubtensorInitialScalingLawPower;
    type InitialTempo = SubtensorInitialTempo;
    type InitialDifficulty = SubtensorInitialDifficulty;
    type InitialAdjustmentInterval = SubtensorInitialAdjustmentInterval;
    type InitialAdjustmentAlpha = SubtensorInitialAdjustmentAlpha;
    type InitialTargetRegistrationsPerInterval = SubtensorInitialTargetRegistrationsPerInterval;
    type InitialImmunityPeriod = SubtensorInitialImmunityPeriod;
    type InitialActivityCutoff = SubtensorInitialActivityCutoff;
    type InitialMaxRegistrationsPerBlock = SubtensorInitialMaxRegistrationsPerBlock;
    type InitialPruningScore = SubtensorInitialPruningScore;
    type InitialMaxAllowedValidators = SubtensorInitialMaxAllowedValidators;
    type InitialDefaultDelegateTake = SubtensorInitialDefaultTake;
    type InitialDefaultChildKeyTake = SubtensorInitialDefaultChildKeyTake;
    type InitialMinDelegateTake = SubtensorInitialMinDelegateTake;
    type InitialMinChildKeyTake = SubtensorInitialMinChildKeyTake;
    type InitialWeightsVersionKey = SubtensorInitialWeightsVersionKey;
    type InitialMaxDifficulty = SubtensorInitialMaxDifficulty;
    type InitialMinDifficulty = SubtensorInitialMinDifficulty;
    type InitialServingRateLimit = SubtensorInitialServingRateLimit;
    type InitialBurn = SubtensorInitialBurn;
    type InitialMaxBurn = SubtensorInitialMaxBurn;
    type InitialMinBurn = SubtensorInitialMinBurn;
    type MinBurnUpperBound = MinBurnUpperBound;
    type MaxBurnLowerBound = MaxBurnLowerBound;
    type InitialTxRateLimit = SubtensorInitialTxRateLimit;
    type InitialTxDelegateTakeRateLimit = SubtensorInitialTxDelegateTakeRateLimit;
    type InitialTxChildKeyTakeRateLimit = SubtensorInitialTxChildKeyTakeRateLimit;
    type InitialMaxChildKeyTake = SubtensorInitialMaxChildKeyTake;
    type InitialRAORecycledForRegistration = SubtensorInitialRAORecycledForRegistration;
    type InitialNetworkImmunityPeriod = SubtensorInitialNetworkImmunity;
    type InitialNetworkMinLockCost = SubtensorInitialMinLockCost;
    type InitialNetworkLockReductionInterval = SubtensorInitialNetworkLockReductionInterval;
    type InitialSubnetOwnerCut = SubtensorInitialSubnetOwnerCut;
    type InitialNetworkRateLimit = SubtensorInitialNetworkRateLimit;
    type KeySwapCost = SubtensorInitialKeySwapCost;
    type AlphaHigh = InitialAlphaHigh;
    type AlphaLow = InitialAlphaLow;
    type LiquidAlphaOn = InitialLiquidAlphaOn;
    type Yuma3On = InitialYuma3On;
    type InitialTaoWeight = SubtensorInitialTaoWeight;
    type Preimages = Preimage;
    type InitialColdkeySwapScheduleDuration = InitialColdkeySwapScheduleDuration;
    type InitialColdkeySwapRescheduleDuration = InitialColdkeySwapRescheduleDuration;
    type InitialDissolveNetworkScheduleDuration = InitialDissolveNetworkScheduleDuration;
    type InitialEmaPriceHalvingPeriod = InitialEmaPriceHalvingPeriod;
    type DurationOfStartCall = DurationOfStartCall;
    type SwapInterface = Swap;
    type KeySwapOnSubnetCost = SubtensorInitialKeySwapOnSubnetCost;
    type HotkeySwapOnSubnetInterval = HotkeySwapOnSubnetInterval;
    type ProxyInterface = Proxier;
    type LeaseDividendsDistributionInterval = LeaseDividendsDistributionInterval;
    type GetCommitments = GetCommitmentsStruct;
    type MaxImmuneUidsPercentage = MaxImmuneUidsPercentage;
    type CommitmentsInterface = CommitmentsI;
    type EvmKeyAssociateRateLimit = EvmKeyAssociateRateLimit;
}

parameter_types! {
    pub const SwapProtocolId: PalletId = PalletId(*b"ten/swap");
    pub const SwapMaxFeeRate: u16 = 10000; // 15.26%
    pub const SwapMaxPositions: u32 = 100;
    pub const SwapMinimumLiquidity: u64 = 1_000;
    pub const SwapMinimumReserve: NonZeroU64 = unsafe { NonZeroU64::new_unchecked(1_000_000) };
}

impl pallet_subtensor_swap::Config for Runtime {
    type SubnetInfo = SubtensorModule;
    type BalanceOps = SubtensorModule;
    type ProtocolId = SwapProtocolId;
    type TaoReserve = pallet_subtensor::TaoCurrencyReserve<Self>;
    type AlphaReserve = pallet_subtensor::AlphaCurrencyReserve<Self>;
    type MaxFeeRate = SwapMaxFeeRate;
    type MaxPositions = SwapMaxPositions;
    type MinimumLiquidity = SwapMinimumLiquidity;
    type MinimumReserve = SwapMinimumReserve;
    // TODO: set measured weights when the pallet been benchmarked and the type is generated
    type WeightInfo = pallet_subtensor_swap::weights::DefaultWeight<Runtime>;
}

impl pallet_admin_utils::Config for Runtime {
<<<<<<< HEAD
    type RuntimeEvent = RuntimeEvent;
=======
    type AuthorityId = AuraId;
    type MaxAuthorities = ConstU32<32>;
    type Aura = AuraPalletIntrf;
    type Grandpa = GrandpaInterfaceImpl;
>>>>>>> 4a01966a
    type Balance = Balance;
}

/// Define the ChainId
/// EVM Chain ID will be set by sudo transaction for each chain
///     Mainnet Finney: 0x03C4 - Unicode for lowercase tau
///     TestNet Finney: 0x03B1 - Unicode for lowercase alpha
impl pallet_evm_chain_id::Config for Runtime {}

pub struct ConfigurableChainId;

impl Get<u64> for ConfigurableChainId {
    fn get() -> u64 {
        pallet_evm_chain_id::ChainId::<Runtime>::get()
    }
}

pub struct FindAuthorTruncated<F>(PhantomData<F>);
impl<F: FindAuthor<u32>> FindAuthor<H160> for FindAuthorTruncated<F> {
    fn find_author<'a, I>(digests: I) -> Option<H160>
    where
        I: 'a + IntoIterator<Item = (ConsensusEngineId, &'a [u8])>,
    {
        if let Some(author_index) = F::find_author(digests) {
            pallet_babe::Authorities::<Runtime>::get()
                .get(author_index as usize)
                .and_then(|authority_id| {
                    let raw_vec = authority_id.0.to_raw_vec();
                    raw_vec.get(4..24).map(H160::from_slice)
                })
        } else {
            None
        }
    }
}

const BLOCK_GAS_LIMIT: u64 = 75_000_000;

/// `WeightPerGas` is an approximate ratio of the amount of Weight per Gas.
///
fn weight_per_gas() -> Weight {
    (NORMAL_DISPATCH_RATIO * MAXIMUM_BLOCK_WEIGHT)
        .checked_div(BLOCK_GAS_LIMIT)
        .unwrap_or_default()
}

parameter_types! {
    pub BlockGasLimit: U256 = U256::from(BLOCK_GAS_LIMIT);
    pub const GasLimitPovSizeRatio: u64 = 0;
    pub PrecompilesValue: Precompiles<Runtime> = Precompiles::<_>::new();
    pub WeightPerGas: Weight = weight_per_gas();
}

/// The difference between EVM decimals and Substrate decimals.
/// Substrate balances has 9 decimals, while EVM has 18, so the
/// difference factor is 9 decimals, or 10^9
const EVM_TO_SUBSTRATE_DECIMALS: u64 = 1_000_000_000_u64;

pub struct SubtensorEvmBalanceConverter;

impl BalanceConverter for SubtensorEvmBalanceConverter {
    /// Convert from Substrate balance (u64) to EVM balance (U256)
    fn into_evm_balance(value: SubstrateBalance) -> Option<EvmBalance> {
        let value = value.into_u256();
        if let Some(evm_value) = value.checked_mul(U256::from(EVM_TO_SUBSTRATE_DECIMALS)) {
            // Ensure the result fits within the maximum U256 value
            if evm_value <= U256::MAX {
                Some(EvmBalance::new(evm_value))
            } else {
                // Log value too large
                log::debug!(
                    "SubtensorEvmBalanceConverter::into_evm_balance( {value:?} ) larger than U256::MAX"
                );
                None
            }
        } else {
            // Log overflow
            log::debug!("SubtensorEvmBalanceConverter::into_evm_balance( {value:?} ) overflow");
            None
        }
    }

    /// Convert from EVM balance (U256) to Substrate balance (u64)
    fn into_substrate_balance(value: EvmBalance) -> Option<SubstrateBalance> {
        let value = value.into_u256();
        if let Some(substrate_value) = value.checked_div(U256::from(EVM_TO_SUBSTRATE_DECIMALS)) {
            // Ensure the result fits within the TAO balance type (u64)
            if substrate_value <= U256::from(u64::MAX) {
                Some(SubstrateBalance::new(substrate_value))
            } else {
                // Log value too large
                log::debug!(
                    "SubtensorEvmBalanceConverter::into_substrate_balance( {value:?} ) larger than u64::MAX"
                );
                None
            }
        } else {
            // Log overflow
            log::debug!(
                "SubtensorEvmBalanceConverter::into_substrate_balance( {value:?} ) overflow"
            );
            None
        }
    }
}

impl pallet_evm::Config for Runtime {
    type FeeCalculator = BaseFee;
    type GasWeightMapping = pallet_evm::FixedGasWeightMapping<Self>;
    type WeightPerGas = WeightPerGas;
    type BlockHashMapping = pallet_ethereum::EthereumBlockHashMapping<Self>;
    type CallOrigin = pallet_evm::EnsureAddressTruncated;
    type WithdrawOrigin = pallet_evm::EnsureAddressTruncated;
    type AddressMapping = pallet_evm::HashedAddressMapping<BlakeTwo256>;
    type Currency = Balances;
    type PrecompilesType = Precompiles<Self>;
    type PrecompilesValue = PrecompilesValue;
    type ChainId = ConfigurableChainId;
    type BlockGasLimit = BlockGasLimit;
    type Runner = pallet_evm::runner::stack::Runner<Self>;
    type OnChargeTransaction = ();
    type OnCreate = ();
    type FindAuthor = FindAuthorTruncated<Babe>;
    type GasLimitPovSizeRatio = GasLimitPovSizeRatio;
    type Timestamp = Timestamp;
    type WeightInfo = pallet_evm::weights::SubstrateWeight<Self>;
    type BalanceConverter = SubtensorEvmBalanceConverter;
    type AccountProvider = pallet_evm::FrameSystemAccountProvider<Self>;
    type GasLimitStorageGrowthRatio = ();
    type CreateOriginFilter = ();
    type CreateInnerOriginFilter = ();
}

parameter_types! {
    pub const PostBlockAndTxnHashes: PostLogContent = PostLogContent::BlockAndTxnHashes;
}

// Required for the IntermediateStateRoot
impl sp_core::Get<sp_version::RuntimeVersion> for Runtime {
    fn get() -> sp_version::RuntimeVersion {
        VERSION
    }
}

impl pallet_ethereum::Config for Runtime {
    type StateRoot = pallet_ethereum::IntermediateStateRoot<Self>;
    type PostLogContent = PostBlockAndTxnHashes;
    type ExtraDataLength = ConstU32<30>;
}

parameter_types! {
    pub BoundDivision: U256 = U256::from(1024);
}

parameter_types! {
    pub DefaultBaseFeePerGas: U256 = U256::from(20_000_000_000_u128);
    pub DefaultElasticity: Permill = Permill::from_parts(125_000);
}
pub struct BaseFeeThreshold;
impl pallet_base_fee::BaseFeeThreshold for BaseFeeThreshold {
    fn lower() -> Permill {
        Permill::zero()
    }
    fn ideal() -> Permill {
        Permill::from_parts(500_000)
    }
    fn upper() -> Permill {
        Permill::from_parts(1_000_000)
    }
}
impl pallet_base_fee::Config for Runtime {
    type Threshold = BaseFeeThreshold;
    type DefaultBaseFeePerGas = DefaultBaseFeePerGas;
    type DefaultElasticity = DefaultElasticity;
}

#[derive(Clone)]
pub struct TransactionConverter<B>(PhantomData<B>);

impl<B> Default for TransactionConverter<B> {
    fn default() -> Self {
        Self(PhantomData)
    }
}

#[allow(clippy::expect_used)]
impl<B: BlockT> fp_rpc::ConvertTransaction<<B as BlockT>::Extrinsic> for TransactionConverter<B> {
    fn convert_transaction(
        &self,
        transaction: pallet_ethereum::Transaction,
    ) -> <B as BlockT>::Extrinsic {
        let extrinsic = UncheckedExtrinsic::new_bare(
            pallet_ethereum::Call::<Runtime>::transact { transaction }.into(),
        );
        let encoded = extrinsic.encode();
        <B as BlockT>::Extrinsic::decode(&mut &encoded[..])
            .expect("Encoded extrinsic is always valid")
    }
}

impl fp_self_contained::SelfContainedCall for RuntimeCall {
    type SignedInfo = H160;

    fn is_self_contained(&self) -> bool {
        match self {
            RuntimeCall::Ethereum(call) => call.is_self_contained(),
            _ => false,
        }
    }

    fn check_self_contained(&self) -> Option<Result<Self::SignedInfo, TransactionValidityError>> {
        match self {
            RuntimeCall::Ethereum(call) => call.check_self_contained(),
            _ => None,
        }
    }

    fn validate_self_contained(
        &self,
        info: &Self::SignedInfo,
        dispatch_info: &DispatchInfoOf<RuntimeCall>,
        len: usize,
    ) -> Option<TransactionValidity> {
        match self {
            RuntimeCall::Ethereum(call) => call.validate_self_contained(info, dispatch_info, len),
            _ => None,
        }
    }

    fn pre_dispatch_self_contained(
        &self,
        info: &Self::SignedInfo,
        dispatch_info: &DispatchInfoOf<RuntimeCall>,
        len: usize,
    ) -> Option<Result<(), TransactionValidityError>> {
        match self {
            RuntimeCall::Ethereum(call) => {
                call.pre_dispatch_self_contained(info, dispatch_info, len)
            }
            _ => None,
        }
    }

    fn apply_self_contained(
        self,
        info: Self::SignedInfo,
    ) -> Option<sp_runtime::DispatchResultWithInfo<PostDispatchInfoOf<Self>>> {
        match self {
            call @ RuntimeCall::Ethereum(pallet_ethereum::Call::transact { .. }) => {
                Some(call.dispatch(RuntimeOrigin::from(
                    pallet_ethereum::RawOrigin::EthereumTransaction(info),
                )))
            }
            _ => None,
        }
    }
}

// Crowdloan
parameter_types! {
    pub const CrowdloanPalletId: PalletId = PalletId(*b"bt/cloan");
    pub const MinimumDeposit: Balance = 10_000_000_000; // 10 TAO
    pub const AbsoluteMinimumContribution: Balance = 100_000_000; // 0.1 TAO
    // 7 days minimum (7 * 24 * 60 * 60 / 12)
    pub const MinimumBlockDuration: BlockNumber = prod_or_fast!(50400, 50);
    // 60 days maximum (60 * 24 * 60 * 60 / 12)
    pub const MaximumBlockDuration: BlockNumber = prod_or_fast!(432000, 20000);
    pub const RefundContributorsLimit: u32 = 50;
    pub const MaxContributors: u32 = 500;
}

impl pallet_crowdloan::Config for Runtime {
    type PalletId = CrowdloanPalletId;
    type RuntimeCall = RuntimeCall;
    type Currency = Balances;
    type WeightInfo = pallet_crowdloan::weights::SubstrateWeight<Runtime>;
    type Preimages = Preimage;
    type MinimumDeposit = MinimumDeposit;
    type AbsoluteMinimumContribution = AbsoluteMinimumContribution;
    type MinimumBlockDuration = MinimumBlockDuration;
    type MaximumBlockDuration = MaximumBlockDuration;
    type RefundContributorsLimit = RefundContributorsLimit;
    type MaxContributors = MaxContributors;
}

// Create the runtime by composing the FRAME pallets that were previously configured.
construct_runtime!(
    pub struct Runtime
    {
        System: frame_system = 0,
        RandomnessCollectiveFlip: pallet_insecure_randomness_collective_flip = 1,
        Timestamp: pallet_timestamp = 2,
        Aura: pallet_aura = 3,
        Grandpa: pallet_grandpa = 4,
        Balances: pallet_balances = 5,
        TransactionPayment: pallet_transaction_payment = 6,
        SubtensorModule: pallet_subtensor = 7,
        // pallet_collective::<Instance1> (triumvirate) was 8
        // pallet_membership::<Instance1> (triumvirate members) was 9
        // pallet_membership::<Instance2> (senate members) was 10
        Utility: pallet_utility = 11,
        Sudo: pallet_sudo = 12,
        Multisig: pallet_multisig = 13,
        Preimage: pallet_preimage = 14,
        Scheduler: pallet_scheduler = 15,
        Proxy: pallet_proxy = 16,
        Registry: pallet_registry = 17,
        Commitments: pallet_commitments = 18,
        AdminUtils: pallet_admin_utils = 19,
        SafeMode: pallet_safe_mode = 20,

        // Frontier
        Ethereum: pallet_ethereum = 21,
        EVM: pallet_evm = 22,
        EVMChainId: pallet_evm_chain_id = 23,
        // pallet_dynamic_fee was 24
        BaseFee: pallet_base_fee = 25,

        Drand: pallet_drand = 26,
        Crowdloan: pallet_crowdloan = 27,
        Swap: pallet_subtensor_swap = 28,

        // NPoS Consensus.
        // Authorship must be before session in order to note author in the correct session and era
        // for staking.
        Authorship: pallet_authorship = 30,
        Staking: pallet_staking = 31,
        Offences: pallet_offences = 32,
        Historical: session_historical = 33,
        Session: pallet_session = 34,
        Babe: pallet_babe = 36,
        ElectionProviderMultiPhase: pallet_election_provider_multi_phase = 37,
        VoterList: pallet_bags_list::<Instance1> = 38,
        FastUnstake: pallet_fast_unstake = 39,
    }
);

// The address format for describing accounts.
pub type Address = sp_runtime::MultiAddress<AccountId, ()>;
// Block header type as expected by this runtime.
pub type Header = generic::Header<BlockNumber, BlakeTwo256>;
// Block type as expected by this runtime.
pub type Block = generic::Block<Header, UncheckedExtrinsic>;
// The extensions to the basic transaction logic.
pub type TransactionExtensions = (
    frame_system::CheckNonZeroSender<Runtime>,
    frame_system::CheckSpecVersion<Runtime>,
    frame_system::CheckTxVersion<Runtime>,
    frame_system::CheckGenesis<Runtime>,
    frame_system::CheckEra<Runtime>,
    check_nonce::CheckNonce<Runtime>,
    frame_system::CheckWeight<Runtime>,
    ChargeTransactionPaymentWrapper<Runtime>,
    pallet_subtensor::transaction_extension::SubtensorTransactionExtension<Runtime>,
    pallet_drand::drand_priority::DrandPriority<Runtime>,
    frame_metadata_hash_extension::CheckMetadataHash<Runtime>,
);

parameter_types! {
    pub const TriumviratePalletStr: &'static str = "Triumvirate";
    pub const TriumvirateMembersPalletStr: &'static str = "TriumvirateMembers";
    pub const SenateMembersPalletStr: &'static str = "SenateMembers";
}

type Migrations = (
    // Leave this migration in the runtime, so every runtime upgrade tiny rounding errors (fractions of fractions
    // of a cent) are cleaned up. These tiny rounding errors occur due to floating point coversion.
    pallet_subtensor::migrations::migrate_init_total_issuance::initialise_total_issuance::Migration<
        Runtime,
    >,
<<<<<<< HEAD
    crate::migrations::babe_npos::Migration<Runtime>,
=======
    // Remove storage from removed governance pallets
    frame_support::migrations::RemovePallet<TriumviratePalletStr, RocksDbWeight>,
    frame_support::migrations::RemovePallet<TriumvirateMembersPalletStr, RocksDbWeight>,
    frame_support::migrations::RemovePallet<SenateMembersPalletStr, RocksDbWeight>,
>>>>>>> 4a01966a
);

// Unchecked extrinsic type as expected by this runtime.
pub type UncheckedExtrinsic =
    fp_self_contained::UncheckedExtrinsic<Address, RuntimeCall, Signature, TransactionExtensions>;

/// Extrinsic type that has already been checked.
pub type CheckedExtrinsic =
    fp_self_contained::CheckedExtrinsic<AccountId, RuntimeCall, TransactionExtensions, H160>;

// The payload being signed in transactions.
pub type SignedPayload = generic::SignedPayload<RuntimeCall, TransactionExtensions>;
// Executive: handles dispatch to the various modules.
pub type Executive = frame_executive::Executive<
    Runtime,
    Block,
    frame_system::ChainContext<Runtime>,
    Runtime,
    AllPalletsWithSystem,
    Migrations,
>;

#[cfg(feature = "runtime-benchmarks")]
#[macro_use]
extern crate frame_benchmarking;

#[cfg(feature = "runtime-benchmarks")]
mod benches {
    define_benchmarks!(
        [frame_benchmarking, BaselineBench::<Runtime>]
        [frame_system, SystemBench::<Runtime>]
        [pallet_balances, Balances]
        [pallet_timestamp, Timestamp]
        [pallet_sudo, Sudo]
        [pallet_registry, Registry]
        [pallet_commitments, Commitments]
        [pallet_admin_utils, AdminUtils]
        [pallet_subtensor, SubtensorModule]
        [pallet_drand, Drand]
        [pallet_crowdloan, Crowdloan]
        [pallet_subtensor_swap, Swap]
    );
}

fn generate_genesis_json() -> Vec<u8> {
    let json_str = r#"{
      "balances": {
        "balances": [
          [
            "5GrwvaEF5zXb26Fz9rcQpDWS57CtERHpNehXCPcNoHGKutQY",
            1000000000000000
          ],
          [
            "5FHneW46xGXgs5mUiveU4sbTyGBzmstUspZC92UhjJM694ty",
            1000000000000000
          ]
        ]
      },
      "grandpa": {
        "authorities": [
          [
            "5FA9nQDVg267DEd8m1ZypXLBnvN7SFxYwV7ndqSYGiN9TTpu",
            1
          ]
        ]
      },
      "sudo": {
        "key": "5GrwvaEF5zXb26Fz9rcQpDWS57CtERHpNehXCPcNoHGKutQY"
      },
      "subtensorModule": {
        "balancesIssuance": 0,
        "stakes": []
      }
    }"#;

    json_str.as_bytes().to_vec()
}

impl_runtime_apis! {
    impl sp_api::Core<Block> for Runtime {
        fn version() -> RuntimeVersion {
            VERSION
        }

        fn execute_block(block: Block) {
            Executive::execute_block(block);
        }

        fn initialize_block(header: &<Block as BlockT>::Header) -> sp_runtime::ExtrinsicInclusionMode {
            Executive::initialize_block(header)
        }
    }

    impl sp_api::Metadata<Block> for Runtime {
        fn metadata() -> OpaqueMetadata {
            OpaqueMetadata::new(Runtime::metadata().into())
        }

        fn metadata_at_version(version: u32) -> Option<OpaqueMetadata> {
            Runtime::metadata_at_version(version)
        }

        fn metadata_versions() -> sp_std::vec::Vec<u32> {
            Runtime::metadata_versions()
        }
    }

    impl sp_block_builder::BlockBuilder<Block> for Runtime {
        fn apply_extrinsic(extrinsic: <Block as BlockT>::Extrinsic) -> ApplyExtrinsicResult {
            Executive::apply_extrinsic(extrinsic)
        }

        fn finalize_block() -> <Block as BlockT>::Header {
            Executive::finalize_block()
        }

        fn inherent_extrinsics(data: sp_inherents::InherentData) -> Vec<<Block as BlockT>::Extrinsic> {
            data.create_extrinsics()
        }

        fn check_inherents(
            block: Block,
            data: sp_inherents::InherentData,
        ) -> sp_inherents::CheckInherentsResult {
            data.check_extrinsics(&block)
        }
    }

    impl sp_genesis_builder::GenesisBuilder<Block> for Runtime {
        fn build_state(config: Vec<u8>) -> sp_genesis_builder::Result {
            build_state::<RuntimeGenesisConfig>(config)
        }

        fn get_preset(id: &Option<sp_genesis_builder::PresetId>) -> Option<Vec<u8>> {
            get_preset::<RuntimeGenesisConfig>(id, |preset_id| {
                let benchmark_id: sp_genesis_builder::PresetId = "benchmark".into();
                if *preset_id == benchmark_id {
                    Some(generate_genesis_json())
                } else {
                    None
                }
            })
        }

        fn preset_names() -> Vec<sp_genesis_builder::PresetId> {
            vec!["benchmark".into()]
        }
    }

    impl sp_transaction_pool::runtime_api::TaggedTransactionQueue<Block> for Runtime {
        fn validate_transaction(
            source: TransactionSource,
            tx: <Block as BlockT>::Extrinsic,
            block_hash: <Block as BlockT>::Hash,
        ) -> TransactionValidity {
            use codec::DecodeLimit;
            use frame_support::pallet_prelude::{InvalidTransaction, TransactionValidityError};
            use sp_runtime::traits::ExtrinsicCall;
            let encoded = tx.call().encode();
            if RuntimeCall::decode_all_with_depth_limit(8, &mut encoded.as_slice()).is_err() {
                log::warn!("failed to decode with depth limit of 8");
                return Err(TransactionValidityError::Invalid(InvalidTransaction::Call));
            }
            Executive::validate_transaction(source, tx, block_hash)
        }
    }

    impl sp_offchain::OffchainWorkerApi<Block> for Runtime {
        fn offchain_worker(header: &<Block as BlockT>::Header) {
            Executive::offchain_worker(header)
        }
    }

    impl sp_consensus_aura::AuraApi<Block, AuraId> for Runtime {
        fn slot_duration() -> sp_consensus_aura::SlotDuration {
            sp_consensus_aura::SlotDuration::from_millis(Aura::slot_duration())
        }

        fn authorities() -> Vec<AuraId> {
            pallet_aura::Authorities::<Runtime>::get().into_inner()
        }
    }

    impl sp_session::SessionKeys<Block> for Runtime {
        fn generate_session_keys(seed: Option<Vec<u8>>) -> Vec<u8> {
            opaque::SessionKeys::generate(seed)
        }

        fn decode_session_keys(
            encoded: Vec<u8>,
        ) -> Option<Vec<(Vec<u8>, KeyTypeId)>> {
            opaque::SessionKeys::decode_into_raw_public_keys(&encoded)
        }
    }

    impl fg_primitives::GrandpaApi<Block> for Runtime {
        fn grandpa_authorities() -> Vec<(GrandpaId, u64)> {
            Grandpa::grandpa_authorities()
        }

        fn current_set_id() -> fg_primitives::SetId {
            Grandpa::current_set_id()
        }

        fn submit_report_equivocation_unsigned_extrinsic(
            equivocation_proof: fg_primitives::EquivocationProof<
                <Block as BlockT>::Hash,
                sp_runtime::traits::NumberFor<Block>,
            >,
            key_owner_proof: fg_primitives::OpaqueKeyOwnershipProof,
        ) -> Option<()> {
            let key_owner_proof = key_owner_proof.decode()?;

            Grandpa::submit_unsigned_equivocation_report(
                equivocation_proof,
                key_owner_proof,
            )
        }

        fn generate_key_ownership_proof(
            _set_id: fg_primitives::SetId,
            _authority_id: fg_primitives::AuthorityId,
        ) -> Option<fg_primitives::OpaqueKeyOwnershipProof> {
            // NOTE: this is the only implementation possible since we've
            // defined our key owner proof type as a bottom type (i.e. a type
            // with no values).
            None
        }
    }

    impl frame_system_rpc_runtime_api::AccountNonceApi<Block, AccountId, Index> for Runtime {
        fn account_nonce(account: AccountId) -> Index {
            System::account_nonce(account)
        }
    }

    impl pallet_transaction_payment_rpc_runtime_api::TransactionPaymentApi<Block, Balance> for Runtime {
        fn query_info(
            uxt: <Block as BlockT>::Extrinsic,
            len: u32,
        ) -> pallet_transaction_payment_rpc_runtime_api::RuntimeDispatchInfo<Balance> {
            TransactionPayment::query_info(uxt, len)
        }
        fn query_fee_details(
            uxt: <Block as BlockT>::Extrinsic,
            len: u32,
        ) -> pallet_transaction_payment::FeeDetails<Balance> {
            TransactionPayment::query_fee_details(uxt, len)
        }
        fn query_weight_to_fee(weight: Weight) -> Balance {
            TransactionPayment::weight_to_fee(weight)
        }
        fn query_length_to_fee(length: u32) -> Balance {
            TransactionPayment::length_to_fee(length)
        }
    }

    impl pallet_transaction_payment_rpc_runtime_api::TransactionPaymentCallApi<Block, Balance, RuntimeCall>
        for Runtime
    {
        fn query_call_info(
            call: RuntimeCall,
            len: u32,
        ) -> pallet_transaction_payment::RuntimeDispatchInfo<Balance> {
            TransactionPayment::query_call_info(call, len)
        }
        fn query_call_fee_details(
            call: RuntimeCall,
            len: u32,
        ) -> pallet_transaction_payment::FeeDetails<Balance> {
            TransactionPayment::query_call_fee_details(call, len)
        }
        fn query_weight_to_fee(weight: Weight) -> Balance {
            TransactionPayment::weight_to_fee(weight)
        }
        fn query_length_to_fee(length: u32) -> Balance {
            TransactionPayment::length_to_fee(length)
        }
    }

    impl fp_rpc::EthereumRuntimeRPCApi<Block> for Runtime {
        fn chain_id() -> u64 {
            <Runtime as pallet_evm::Config>::ChainId::get()
        }

        fn account_basic(address: H160) -> EVMAccount {
            let (account, _) = pallet_evm::Pallet::<Runtime>::account_basic(&address);
            account
        }

        fn gas_price() -> U256 {
            let (gas_price, _) = <Runtime as pallet_evm::Config>::FeeCalculator::min_gas_price();
            gas_price
        }

        fn account_code_at(address: H160) -> Vec<u8> {
            pallet_evm::AccountCodes::<Runtime>::get(address)
        }

        fn author() -> H160 {
            <pallet_evm::Pallet<Runtime>>::find_author()
        }

        fn storage_at(address: H160, index: U256) -> H256 {
            let index_hash = H256::from_slice(&index.to_big_endian());
            pallet_evm::AccountStorages::<Runtime>::get(address, index_hash)
        }

        fn call(
            from: H160,
            to: H160,
            data: Vec<u8>,
            value: U256,
            gas_limit: U256,
            max_fee_per_gas: Option<U256>,
            max_priority_fee_per_gas: Option<U256>,
            nonce: Option<U256>,
            estimate: bool,
            access_list: Option<Vec<(H160, Vec<H256>)>>,
            authorization_list: Option<AuthorizationList>,
        ) -> Result<pallet_evm::CallInfo, sp_runtime::DispatchError> {
            use pallet_evm::GasWeightMapping as _;

            let config = if estimate {
                let mut config = <Runtime as pallet_evm::Config>::config().clone();
                config.estimate = true;
                Some(config)
            } else {
                None
            };

                    // Estimated encoded transaction size must be based on the heaviest transaction
                    // type (EIP1559Transaction) to be compatible with all transaction types.
                    let mut estimated_transaction_len = data.len() +
                        // pallet ethereum index: 1
                        // transact call index: 1
                        // Transaction enum variant: 1
                        // chain_id 8 bytes
                        // nonce: 32
                        // max_priority_fee_per_gas: 32
                        // max_fee_per_gas: 32
                        // gas_limit: 32
                        // action: 21 (enum varianrt + call address)
                        // value: 32
                        // access_list: 1 (empty vec size)
                        // 65 bytes signature
                        258;

                    if access_list.is_some() {
                        estimated_transaction_len += access_list.encoded_size();
                    }


                    let gas_limit = if gas_limit > U256::from(u64::MAX) {
                        u64::MAX
                    } else {
                        gas_limit.low_u64()
                    };
            let without_base_extrinsic_weight = true;

            let (weight_limit, proof_size_base_cost) =
                match <Runtime as pallet_evm::Config>::GasWeightMapping::gas_to_weight(
                    gas_limit,
                    without_base_extrinsic_weight
                ) {
                    weight_limit if weight_limit.proof_size() > 0 => {
                        (Some(weight_limit), Some(estimated_transaction_len as u64))
                    }
                    _ => (None, None),
                };

            <Runtime as pallet_evm::Config>::Runner::call(
                from,
                to,
                data,
                value,
                gas_limit.unique_saturated_into(),
                max_fee_per_gas,
                max_priority_fee_per_gas,
                nonce,
                access_list.unwrap_or_default(),
                authorization_list.unwrap_or_default(),
                false,
                true,
                weight_limit,
                proof_size_base_cost,
                config.as_ref().unwrap_or(<Runtime as pallet_evm::Config>::config()),
            ).map_err(|err| err.error.into())
        }

        fn create(
            from: H160,
            data: Vec<u8>,
            value: U256,
            gas_limit: U256,
            max_fee_per_gas: Option<U256>,
            max_priority_fee_per_gas: Option<U256>,
            nonce: Option<U256>,
            estimate: bool,
            access_list: Option<Vec<(H160, Vec<H256>)>>,
            authorization_list: Option<AuthorizationList>,
        ) -> Result<pallet_evm::CreateInfo, sp_runtime::DispatchError> {
            use pallet_evm::GasWeightMapping as _;

            let config = if estimate {
                let mut config = <Runtime as pallet_evm::Config>::config().clone();
                config.estimate = true;
                Some(config)
            } else {
                None
            };


            let mut estimated_transaction_len = data.len() +
                // from: 20
                // value: 32
                // gas_limit: 32
                // nonce: 32
                // 1 byte transaction action variant
                // chain id 8 bytes
                // 65 bytes signature
                190;

            if max_fee_per_gas.is_some() {
                estimated_transaction_len += 32;
            }
            if max_priority_fee_per_gas.is_some() {
                estimated_transaction_len += 32;
            }
            if access_list.is_some() {
                estimated_transaction_len += access_list.encoded_size();
            }


            let gas_limit = if gas_limit > U256::from(u64::MAX) {
                u64::MAX
            } else {
                gas_limit.low_u64()
            };
            let without_base_extrinsic_weight = true;

            let (weight_limit, proof_size_base_cost) =
                match <Runtime as pallet_evm::Config>::GasWeightMapping::gas_to_weight(
                    gas_limit,
                    without_base_extrinsic_weight
                ) {
                    weight_limit if weight_limit.proof_size() > 0 => {
                        (Some(weight_limit), Some(estimated_transaction_len as u64))
                    }
                    _ => (None, None),
                };

            let whitelist = pallet_evm::WhitelistedCreators::<Runtime>::get();
            let whitelist_disabled = pallet_evm::DisableWhitelistCheck::<Runtime>::get();
            <Runtime as pallet_evm::Config>::Runner::create(
                from,
                data,
                value,
                gas_limit.unique_saturated_into(),
                max_fee_per_gas,
                max_priority_fee_per_gas,
                nonce,
                access_list.unwrap_or_default(),
                whitelist,
                whitelist_disabled,
                authorization_list.unwrap_or_default(),
                false,
                true,
                weight_limit,
                proof_size_base_cost,
                config.as_ref().unwrap_or(<Runtime as pallet_evm::Config>::config()),
            ).map_err(|err| err.error.into())
        }

        fn current_transaction_statuses() -> Option<Vec<TransactionStatus>> {
            pallet_ethereum::CurrentTransactionStatuses::<Runtime>::get()
        }

        fn current_block() -> Option<pallet_ethereum::Block> {
            pallet_ethereum::CurrentBlock::<Runtime>::get()
        }

        fn current_receipts() -> Option<Vec<pallet_ethereum::Receipt>> {
            pallet_ethereum::CurrentReceipts::<Runtime>::get()
        }

        fn current_all() -> (
            Option<pallet_ethereum::Block>,
            Option<Vec<pallet_ethereum::Receipt>>,
            Option<Vec<TransactionStatus>>
        ) {
            (
                pallet_ethereum::CurrentBlock::<Runtime>::get(),
                pallet_ethereum::CurrentReceipts::<Runtime>::get(),
                pallet_ethereum::CurrentTransactionStatuses::<Runtime>::get()
            )
        }

        fn extrinsic_filter(
            xts: Vec<<Block as BlockT>::Extrinsic>,
        ) -> Vec<EthereumTransaction> {
            xts.into_iter().filter_map(|xt| match xt.0.function {
                RuntimeCall::Ethereum(transact { transaction }) => Some(transaction),
                _ => None
            }).collect::<Vec<EthereumTransaction>>()
        }

        fn elasticity() -> Option<Permill> {
            Some(pallet_base_fee::Elasticity::<Runtime>::get())
        }

        fn gas_limit_multiplier_support() {}

        fn pending_block(
            xts: Vec<<Block as BlockT>::Extrinsic>,
        ) -> (Option<pallet_ethereum::Block>, Option<Vec<TransactionStatus>>) {
            for ext in xts.into_iter() {
                let _ = Executive::apply_extrinsic(ext);
            }

            Ethereum::on_finalize(System::block_number() + 1);

            (
                pallet_ethereum::CurrentBlock::<Runtime>::get(),
                pallet_ethereum::CurrentTransactionStatuses::<Runtime>::get()
            )
        }

        fn initialize_pending_block(header: &<Block as BlockT>::Header) {
            Executive::initialize_block(header);
        }
    }

    impl fp_rpc::ConvertTransactionRuntimeApi<Block> for Runtime {
        fn convert_transaction(transaction: EthereumTransaction) -> <Block as BlockT>::Extrinsic {
            UncheckedExtrinsic::new_bare(
                pallet_ethereum::Call::<Runtime>::transact { transaction }.into(),
            )
        }
    }

    #[cfg(feature = "runtime-benchmarks")]
    impl frame_benchmarking::Benchmark<Block> for Runtime {
        fn benchmark_metadata(extra: bool) -> (
            Vec<frame_benchmarking::BenchmarkList>,
            Vec<frame_support::traits::StorageInfo>,
        ) {
            use frame_benchmarking::{baseline, BenchmarkList};
            use frame_support::traits::StorageInfoTrait;
            use frame_system_benchmarking::Pallet as SystemBench;
            use baseline::Pallet as BaselineBench;

            let mut list = Vec::<BenchmarkList>::new();
            list_benchmarks!(list, extra);

            let storage_info = AllPalletsWithSystem::storage_info();

            (list, storage_info)
        }

        fn dispatch_benchmark(
            config: frame_benchmarking::BenchmarkConfig
        ) -> Result<Vec<frame_benchmarking::BenchmarkBatch>, alloc::string::String> {
            use frame_benchmarking::{baseline, BenchmarkBatch};
            use sp_storage::TrackedStorageKey;

            use frame_system_benchmarking::Pallet as SystemBench;
            use baseline::Pallet as BaselineBench;

            #[allow(non_local_definitions)]
            impl frame_system_benchmarking::Config for Runtime {}

            #[allow(non_local_definitions)]
            impl baseline::Config for Runtime {}

            use frame_support::traits::WhitelistedStorageKeys;
            let whitelist: Vec<TrackedStorageKey> = AllPalletsWithSystem::whitelisted_storage_keys();

            let mut batches = Vec::<BenchmarkBatch>::new();
            let params = (&config, &whitelist);
            add_benchmarks!(params, batches);

            Ok(batches)
        }
    }

    #[cfg(feature = "try-runtime")]
    impl frame_try_runtime::TryRuntime<Block> for Runtime {
        #[allow(clippy::unwrap_used)]
        fn on_runtime_upgrade(checks: frame_try_runtime::UpgradeCheckSelect) -> (Weight, Weight) {
            // NOTE: intentional unwrap: we don't want to propagate the error backwards, and want to
            // have a backtrace here. If any of the pre/post migration checks fail, we shall stop
            // right here and right now.
            let weight = Executive::try_runtime_upgrade(checks).unwrap();
            (weight, BlockWeights::get().max_block)
        }

        #[allow(clippy::expect_used)]
        fn execute_block(
            block: Block,
            state_root_check: bool,
            signature_check: bool,
            select: frame_try_runtime::TryStateSelect
        ) -> Weight {
            // NOTE: intentional unwrap: we don't want to propagate the error backwards, and want to
            // have a backtrace here.
            Executive::try_execute_block(block, state_root_check, signature_check, select).expect("execute-block failed")
        }
    }

    impl subtensor_custom_rpc_runtime_api::DelegateInfoRuntimeApi<Block> for Runtime {
        fn get_delegates() -> Vec<DelegateInfo<AccountId32>> {
            SubtensorModule::get_delegates()
        }

        fn get_delegate(delegate_account: AccountId32) -> Option<DelegateInfo<AccountId32>> {
            SubtensorModule::get_delegate(delegate_account)
        }

        fn get_delegated(delegatee_account: AccountId32) -> Vec<(DelegateInfo<AccountId32>, (Compact<NetUid>, Compact<AlphaCurrency>))> {
            SubtensorModule::get_delegated(delegatee_account)
        }
    }

    impl subtensor_custom_rpc_runtime_api::NeuronInfoRuntimeApi<Block> for Runtime {
        fn get_neurons_lite(netuid: NetUid) -> Vec<NeuronInfoLite<AccountId32>> {
            SubtensorModule::get_neurons_lite(netuid)
        }

        fn get_neuron_lite(netuid: NetUid, uid: u16) -> Option<NeuronInfoLite<AccountId32>> {
            SubtensorModule::get_neuron_lite(netuid, uid)
        }

        fn get_neurons(netuid: NetUid) -> Vec<NeuronInfo<AccountId32>> {
            SubtensorModule::get_neurons(netuid)
        }

        fn get_neuron(netuid: NetUid, uid: u16) -> Option<NeuronInfo<AccountId32>> {
            SubtensorModule::get_neuron(netuid, uid)
        }
    }

    impl subtensor_custom_rpc_runtime_api::SubnetInfoRuntimeApi<Block> for Runtime {
        fn get_subnet_info(netuid: NetUid) -> Option<SubnetInfo<AccountId32>> {
            SubtensorModule::get_subnet_info(netuid)
        }

        fn get_subnets_info() -> Vec<Option<SubnetInfo<AccountId32>>> {
            SubtensorModule::get_subnets_info()
        }

        fn get_subnet_info_v2(netuid: NetUid) -> Option<SubnetInfov2<AccountId32>> {
            SubtensorModule::get_subnet_info_v2(netuid)
        }

        fn get_subnets_info_v2() -> Vec<Option<SubnetInfov2<AccountId32>>> {
            SubtensorModule::get_subnets_info_v2()
        }

        fn get_subnet_hyperparams(netuid: NetUid) -> Option<SubnetHyperparams> {
            SubtensorModule::get_subnet_hyperparams(netuid)
        }

        fn get_subnet_hyperparams_v2(netuid: NetUid) -> Option<SubnetHyperparamsV2> {
            SubtensorModule::get_subnet_hyperparams_v2(netuid)
        }

        fn get_dynamic_info(netuid: NetUid) -> Option<DynamicInfo<AccountId32>> {
            SubtensorModule::get_dynamic_info(netuid)
        }

        fn get_metagraph(netuid: NetUid) -> Option<Metagraph<AccountId32>> {
            SubtensorModule::get_metagraph(netuid)
        }

        fn get_mechagraph(netuid: NetUid, mecid: MechId) -> Option<Metagraph<AccountId32>> {
            SubtensorModule::get_mechagraph(netuid, mecid)
        }

        fn get_subnet_state(netuid: NetUid) -> Option<SubnetState<AccountId32>> {
            SubtensorModule::get_subnet_state(netuid)
        }

        fn get_all_metagraphs() -> Vec<Option<Metagraph<AccountId32>>> {
            SubtensorModule::get_all_metagraphs()
        }

        fn get_all_mechagraphs() -> Vec<Option<Metagraph<AccountId32>>> {
            SubtensorModule::get_all_mechagraphs()
        }

        fn get_all_dynamic_info() -> Vec<Option<DynamicInfo<AccountId32>>> {
            SubtensorModule::get_all_dynamic_info()
        }

        fn get_selective_metagraph(netuid: NetUid, metagraph_indexes: Vec<u16>) -> Option<SelectiveMetagraph<AccountId32>> {
            SubtensorModule::get_selective_metagraph(netuid, metagraph_indexes)
        }
        fn get_subnet_to_prune() -> Option<NetUid> {
        pallet_subtensor::Pallet::<Runtime>::get_network_to_prune()
        }

        fn get_coldkey_auto_stake_hotkey(coldkey: AccountId32, netuid: NetUid) -> Option<AccountId32> {
            SubtensorModule::get_coldkey_auto_stake_hotkey(coldkey, netuid)
        }

        fn get_selective_mechagraph(netuid: NetUid, mecid: MechId, metagraph_indexes: Vec<u16>) -> Option<SelectiveMetagraph<AccountId32>> {
            SubtensorModule::get_selective_mechagraph(netuid, mecid, metagraph_indexes)
        }
    }

    impl subtensor_custom_rpc_runtime_api::StakeInfoRuntimeApi<Block> for Runtime {
        fn get_stake_info_for_coldkey( coldkey_account: AccountId32 ) -> Vec<StakeInfo<AccountId32>> {
            SubtensorModule::get_stake_info_for_coldkey( coldkey_account )
        }

        fn get_stake_info_for_coldkeys( coldkey_accounts: Vec<AccountId32> ) -> Vec<(AccountId32, Vec<StakeInfo<AccountId32>>)> {
            SubtensorModule::get_stake_info_for_coldkeys( coldkey_accounts )
        }

        fn get_stake_info_for_hotkey_coldkey_netuid( hotkey_account: AccountId32, coldkey_account: AccountId32, netuid: NetUid ) -> Option<StakeInfo<AccountId32>> {
            SubtensorModule::get_stake_info_for_hotkey_coldkey_netuid( hotkey_account, coldkey_account, netuid )
        }

        fn get_stake_fee( origin: Option<(AccountId32, NetUid)>, origin_coldkey_account: AccountId32, destination: Option<(AccountId32, NetUid)>, destination_coldkey_account: AccountId32, amount: u64 ) -> u64 {
            SubtensorModule::get_stake_fee( origin, origin_coldkey_account, destination, destination_coldkey_account, amount )
        }
    }

    impl subtensor_custom_rpc_runtime_api::SubnetRegistrationRuntimeApi<Block> for Runtime {
        fn get_network_registration_cost() -> TaoCurrency {
            SubtensorModule::get_network_lock_cost()
        }
    }

    impl sp_consensus_babe::BabeApi<Block> for Runtime {
        fn configuration() -> sp_consensus_babe::BabeConfiguration {
            let epoch_config = Babe::epoch_config().unwrap_or(BABE_GENESIS_EPOCH_CONFIG);
            sp_consensus_babe::BabeConfiguration {
                slot_duration: Babe::slot_duration(),
                epoch_length: EpochDuration::get(),
                c: epoch_config.c,
                authorities: Babe::authorities().to_vec(),
                randomness: Babe::randomness(),
                allowed_slots: epoch_config.allowed_slots,
            }
        }

        fn current_epoch_start() -> sp_consensus_babe::Slot {
            Babe::current_epoch_start()
        }

        fn current_epoch() -> sp_consensus_babe::Epoch {
            Babe::current_epoch()
        }

        fn next_epoch() -> sp_consensus_babe::Epoch {
            Babe::next_epoch()
        }

        fn generate_key_ownership_proof(
            _slot: sp_consensus_babe::Slot,
            authority_id: sp_consensus_babe::AuthorityId,
        ) -> Option<sp_consensus_babe::OpaqueKeyOwnershipProof> {
            use codec::Encode;

            Historical::prove((sp_consensus_babe::KEY_TYPE, authority_id))
                .map(|p| p.encode())
                .map(sp_consensus_babe::OpaqueKeyOwnershipProof::new)
        }

        fn submit_report_equivocation_unsigned_extrinsic(
            equivocation_proof: sp_consensus_babe::EquivocationProof<<Block as BlockT>::Header>,
            key_owner_proof: sp_consensus_babe::OpaqueKeyOwnershipProof,
        ) -> Option<()> {
            let key_owner_proof = key_owner_proof.decode()?;

            Babe::submit_unsigned_equivocation_report(
                equivocation_proof,
                key_owner_proof,
            )
        }
    }

    impl pallet_staking_runtime_api::StakingApi<Block, Balance, AccountId> for Runtime {
        fn nominations_quota(balance: Balance) -> u32 {
            Staking::api_nominations_quota(balance)
        }

        fn eras_stakers_page_count(era: sp_staking::EraIndex, account: AccountId) -> sp_staking::Page {
            Staking::api_eras_stakers_page_count(era, account)
        }

        fn pending_rewards(era: sp_staking::EraIndex, account: AccountId) -> bool {
            Staking::api_pending_rewards(era, account)
        }
    }

    impl pallet_subtensor_swap_runtime_api::SwapRuntimeApi<Block> for Runtime {
        fn current_alpha_price(netuid: NetUid) -> u64 {
            use substrate_fixed::types::U96F32;

            pallet_subtensor_swap::Pallet::<Runtime>::current_price(netuid.into())
                .saturating_mul(U96F32::from_num(1_000_000_000))
                .saturating_to_num()
        }

        fn sim_swap_tao_for_alpha(netuid: NetUid, tao: TaoCurrency) -> SimSwapResult {
            let order = pallet_subtensor::GetAlphaForTao::<Runtime>::with_amount(tao);
            pallet_subtensor_swap::Pallet::<Runtime>::sim_swap(
                netuid.into(),
                order,
            )
            .map_or_else(
                |_| SimSwapResult {
                    tao_amount:   0.into(),
                    alpha_amount: 0.into(),
                    tao_fee:      0.into(),
                    alpha_fee:    0.into(),
                },
                |sr| SimSwapResult {
                    tao_amount:   sr.amount_paid_in.into(),
                    alpha_amount: sr.amount_paid_out.into(),
                    tao_fee:      sr.fee_paid.into(),
                    alpha_fee:    0.into(),
                },
            )
        }

        fn sim_swap_alpha_for_tao(netuid: NetUid, alpha: AlphaCurrency) -> SimSwapResult {
            let order = pallet_subtensor::GetTaoForAlpha::<Runtime>::with_amount(alpha);
            pallet_subtensor_swap::Pallet::<Runtime>::sim_swap(
                netuid.into(),
                order,
            )
            .map_or_else(
                |_| SimSwapResult {
                    tao_amount:   0.into(),
                    alpha_amount: 0.into(),
                    tao_fee:      0.into(),
                    alpha_fee:    0.into(),
                },
                |sr| SimSwapResult {
                    tao_amount:   sr.amount_paid_out.into(),
                    alpha_amount: sr.amount_paid_in.into(),
                    tao_fee:      0.into(),
                    alpha_fee:    sr.fee_paid.into(),
                },
            )
        }
    }
}

#[test]
fn check_whitelist() {
    use crate::*;
    use frame_support::traits::WhitelistedStorageKeys;
    use sp_core::hexdisplay::HexDisplay;
    use std::collections::HashSet;
    let whitelist: HashSet<String> = AllPalletsWithSystem::whitelisted_storage_keys()
        .iter()
        .map(|e| HexDisplay::from(&e.key).to_string())
        .collect();

    // Block Number
    assert!(whitelist.contains("26aa394eea5630e07c48ae0c9558cef702a5c1b19ab7a04f536c519aca4983ac"));
    // Total Issuance
    assert!(whitelist.contains("c2261276cc9d1f8598ea4b6a74b15c2f57c875e4cff74148e4628f264b974c80"));
    // Execution Phase
    assert!(whitelist.contains("26aa394eea5630e07c48ae0c9558cef7ff553b5a9862a516939d82b3d3d8661a"));
    // Event Count
    assert!(whitelist.contains("26aa394eea5630e07c48ae0c9558cef70a98fdbe9ce6c55837576c60c7af3850"));
    // System Events
    assert!(whitelist.contains("26aa394eea5630e07c48ae0c9558cef780d41e5e16056765bc8461851072c9d7"));
}

#[test]
fn test_into_substrate_balance_valid() {
    // Valid conversion within u64 range
    let evm_balance: EvmBalance = 1_000_000_000_000_000_000u128.into(); // 1 TAO in EVM
    let expected_substrate_balance: SubstrateBalance = 1_000_000_000u128.into(); // 1 TAO in Substrate

    let result = SubtensorEvmBalanceConverter::into_substrate_balance(evm_balance);
    assert_eq!(result, Some(expected_substrate_balance));
}

#[test]
fn test_into_substrate_balance_large_value() {
    // Maximum valid balance for u64
    let evm_balance = EvmBalance::new(U256::from(u64::MAX) * U256::from(EVM_TO_SUBSTRATE_DECIMALS)); // Max u64 TAO in EVM
    let expected_substrate_balance = SubstrateBalance::new(U256::from(u64::MAX));

    let result = SubtensorEvmBalanceConverter::into_substrate_balance(evm_balance);
    assert_eq!(result, Some(expected_substrate_balance));
}

#[test]
fn test_into_substrate_balance_exceeds_u64() {
    // EVM balance that exceeds u64 after conversion
    let evm_balance = EvmBalance::new(
        (U256::from(u64::MAX) + U256::from(1)) * U256::from(EVM_TO_SUBSTRATE_DECIMALS),
    );

    let result = SubtensorEvmBalanceConverter::into_substrate_balance(evm_balance);
    assert_eq!(result, None); // Exceeds u64, should return None
}

#[test]
fn test_into_substrate_balance_precision_loss() {
    // EVM balance with precision loss
    let evm_balance = EvmBalance::new(U256::from(1_000_000_000_123_456_789u128)); // 1 TAO + extra precision in EVM
    let expected_substrate_balance = SubstrateBalance::new(U256::from(1_000_000_000u128)); // Truncated to 1 TAO in Substrate

    let result = SubtensorEvmBalanceConverter::into_substrate_balance(evm_balance);
    assert_eq!(result, Some(expected_substrate_balance));
}

#[test]
fn test_into_substrate_balance_zero_value() {
    // Zero balance should convert to zero
    let evm_balance = EvmBalance::new(U256::from(0));
    let expected_substrate_balance = SubstrateBalance::new(U256::from(0));

    let result = SubtensorEvmBalanceConverter::into_substrate_balance(evm_balance);
    assert_eq!(result, Some(expected_substrate_balance));
}

#[test]
fn test_into_evm_balance_valid() {
    // Valid conversion from Substrate to EVM
    let substrate_balance: SubstrateBalance = 1_000_000_000u128.into(); // 1 TAO in Substrate
    let expected_evm_balance = EvmBalance::new(U256::from(1_000_000_000_000_000_000u128)); // 1 TAO in EVM

    let result = SubtensorEvmBalanceConverter::into_evm_balance(substrate_balance);
    assert_eq!(result, Some(expected_evm_balance));
}

#[test]
fn test_into_evm_balance_overflow() {
    // Substrate balance larger than u64::MAX but valid within U256
    let substrate_balance = SubstrateBalance::new(U256::from(u64::MAX) + U256::from(1)); // Large balance
    let expected_evm_balance =
        EvmBalance::new(substrate_balance.into_u256() * U256::from(EVM_TO_SUBSTRATE_DECIMALS));

    let result = SubtensorEvmBalanceConverter::into_evm_balance(substrate_balance);
    assert_eq!(result, Some(expected_evm_balance)); // Should return the scaled value
}<|MERGE_RESOLUTION|>--- conflicted
+++ resolved
@@ -10,21 +10,20 @@
 
 mod bag_thresholds;
 pub mod check_nonce;
+pub mod currency_to_vote;
 mod migrations;
 pub mod transaction_payment_wrapper;
 
 extern crate alloc;
 
+use crate::opaque::SessionKeys;
 use crate::transaction_payment_wrapper::ChargeTransactionPaymentWrapper;
 use codec::{Compact, Decode, Encode};
-<<<<<<< HEAD
 use core::num::NonZeroU64;
+use ethereum::AuthorizationList;
 use frame_election_provider_support::bounds::ElectionBoundsBuilder;
 use frame_election_provider_support::{SequentialPhragmen, generate_solution_type, onchain};
 use frame_support::pallet_prelude::DispatchClass;
-=======
-use ethereum::AuthorizationList;
->>>>>>> 4a01966a
 use frame_support::{
     PalletId,
     dispatch::DispatchResult,
@@ -63,7 +62,7 @@
 use sp_runtime::Cow;
 use sp_runtime::SaturatedConversion;
 use sp_runtime::generic::Era;
-use sp_runtime::traits::OpaqueKeys;
+use sp_runtime::traits::{ConvertInto, OpaqueKeys};
 use sp_runtime::transaction_validity::TransactionPriority;
 use sp_runtime::{
     AccountId32, ApplyExtrinsicResult, ConsensusEngineId, Percent, generic, impl_opaque_keys,
@@ -74,7 +73,6 @@
     transaction_validity::{TransactionSource, TransactionValidity, TransactionValidityError},
 };
 use sp_staking::SessionIndex;
-use sp_staking::currency_to_vote::SaturatingCurrencyToVote;
 use sp_std::cmp::Ordering;
 use sp_std::prelude::*;
 #[cfg(feature = "std")]
@@ -139,19 +137,24 @@
     type RuntimeCall = RuntimeCall;
 }
 
-<<<<<<< HEAD
 impl<LocalCall> frame_system::offchain::CreateInherent<LocalCall> for Runtime
 where
     RuntimeCall: From<LocalCall>,
 {
     fn create_inherent(call: RuntimeCall) -> UncheckedExtrinsic {
-=======
-impl frame_system::offchain::CreateBare<pallet_drand::Call<Runtime>> for Runtime {
+        UncheckedExtrinsic::new_bare(call)
+    }
+
     fn create_bare(call: Self::RuntimeCall) -> Self::Extrinsic {
->>>>>>> 4a01966a
         UncheckedExtrinsic::new_bare(call)
     }
 }
+
+// impl frame_system::offchain::CreateBare<pallet_drand::Call<Runtime>> for Runtime {
+//     fn create_bare(call: Self::RuntimeCall) -> Self::Extrinsic {
+//         UncheckedExtrinsic::new_bare(call)
+//     }
+// }
 
 impl frame_system::offchain::CreateSignedTransaction<pallet_drand::Call<Runtime>> for Runtime {
     fn create_signed_transaction<
@@ -266,11 +269,7 @@
     //   `spec_version`, and `authoring_version` are the same between Wasm and native.
     // This value is set to 100 to notify Polkadot-JS App (https://polkadot.js.org/apps) to use
     //   the compatible custom types.
-<<<<<<< HEAD
-    spec_version: 325,
-=======
     spec_version: 330,
->>>>>>> 4a01966a
     impl_version: 1,
     apis: RUNTIME_API_VERSIONS,
     transaction_version: 1,
@@ -440,19 +439,20 @@
 impl pallet_session::Config for Runtime {
     type RuntimeEvent = RuntimeEvent;
     type ValidatorId = AccountId;
-    type ValidatorIdOf = pallet_staking::StashOf<Self>;
+    type ValidatorIdOf = ConvertInto;
     type ShouldEndSession = Babe;
     type NextSessionRotation = Babe;
-    type SessionManager = pallet_session::historical::NoteHistoricalRoot<Self, Staking>;
-    type SessionHandler = <opaque::SessionKeys as OpaqueKeys>::KeyTypeIdProviders;
-    type Keys = opaque::SessionKeys;
+    type SessionManager = Staking;
+    type SessionHandler = <SessionKeys as OpaqueKeys>::KeyTypeIdProviders;
+    type Keys = SessionKeys;
+    type WeightInfo = ();
     type DisablingStrategy = pallet_session::disabling::UpToLimitWithReEnablingDisablingStrategy;
-    type WeightInfo = ();
 }
 
 impl pallet_session::historical::Config for Runtime {
+    type RuntimeEvent = RuntimeEvent;
     type FullIdentification = pallet_staking::Exposure<AccountId, Balance>;
-    type FullIdentificationOf = pallet_staking::ExposureOf<Runtime>;
+    type FullIdentificationOf = pallet_staking::DefaultExposureOf<Runtime>;
 }
 
 parameter_types! {
@@ -491,6 +491,10 @@
     /// Setup election pallet to support maximum winners upto 1200. This will mean Staking Pallet
     /// cannot have active validators higher than this count.
     pub const MaxActiveValidators: u32 = 1200;
+    // One page only, fill the whole page with the `MaxActiveValidators`.
+    pub const MaxWinnersPerPage: u32 = MaxActiveValidators::get();
+    // Unbounded, thus the max backers per winner maps to the max electing voters limit.
+    pub const MaxBackersPerWinner: u32 = MaxElectingVoters::get();
 }
 
 generate_solution_type!(
@@ -505,12 +509,14 @@
 
 pub struct OnChainSeqPhragmen;
 impl onchain::Config for OnChainSeqPhragmen {
+    type Sort = ConstBool<true>;
     type System = Runtime;
     type Solver = SequentialPhragmen<AccountId, runtime_common::elections::OnChainAccuracy>;
     type DataProvider = Staking;
     type WeightInfo = ();
-    type MaxWinners = MaxActiveValidators;
     type Bounds = ElectionBounds;
+    type MaxBackersPerWinner = MaxBackersPerWinner;
+    type MaxWinnersPerPage = MaxWinnersPerPage;
 }
 
 impl pallet_election_provider_multi_phase::MinerConfig for Runtime {
@@ -518,12 +524,13 @@
     type MaxLength = OffchainSolutionLengthLimit;
     type MaxWeight = OffchainSolutionWeightLimit;
     type Solution = NposCompactSolution16;
+    type MaxBackersPerWinner = MaxBackersPerWinner;
+    type MaxWinners = MaxWinnersPerPage;
     type MaxVotesPerVoter = <
 		<Self as pallet_election_provider_multi_phase::Config>::DataProvider
 		as
 		frame_election_provider_support::ElectionDataProvider
 	>::MaxVotesPerVoter;
-    type MaxWinners = MaxActiveValidators;
 
     // The unsigned submissions have to respect the weight of the submit_unsigned call, thus their
     // weight estimate function is wired to this call's weight.
@@ -557,6 +564,8 @@
     type BetterSignedThreshold = ();
     type OffchainRepeat = OffchainRepeat;
     type MinerTxPriority = NposSolutionPriority;
+    type MaxWinners = MaxWinnersPerPage;
+    type MaxBackersPerWinner = MaxBackersPerWinner;
     type DataProvider = Staking;
     #[cfg(any(feature = "fast-runtime", feature = "runtime-benchmarks"))]
     type Fallback = onchain::OnChainExecution<OnChainSeqPhragmen>;
@@ -565,7 +574,8 @@
         AccountId,
         BlockNumber,
         Staking,
-        MaxActiveValidators,
+        MaxWinnersPerPage,
+        MaxBackersPerWinner,
     )>;
     type GovernanceFallback = onchain::OnChainExecution<OnChainSeqPhragmen>;
     type Solver = SequentialPhragmen<
@@ -576,7 +586,6 @@
     type BenchmarkingConfig = runtime_common::elections::BenchmarkConfig;
     type ForceOrigin = EnsureRoot<Self::AccountId>;
     type WeightInfo = ();
-    type MaxWinners = MaxActiveValidators;
     type ElectionBounds = ElectionBounds;
 }
 
@@ -653,8 +662,9 @@
     type OldCurrency = Balances;
     type Currency = Balances;
     type CurrencyBalance = Balance;
+    type RuntimeHoldReason = RuntimeHoldReason;
     type UnixTime = Timestamp;
-    type CurrencyToVote = SaturatingCurrencyToVote;
+    type CurrencyToVote = currency_to_vote::SubtensorCurrencyToVote;
     type RewardRemainder = ();
     type RuntimeEvent = RuntimeEvent;
     type Slash = ();
@@ -671,12 +681,12 @@
     type GenesisElectionProvider = onchain::OnChainExecution<OnChainSeqPhragmen>;
     type VoterList = VoterList;
     type TargetList = UseValidatorsMap<Self>;
+    type MaxValidatorSet = MaxActiveValidators;
     type NominationsQuota = pallet_staking::FixedNominationsQuota<{ MaxNominations::get() }>;
-    type MaxUnlockingChunks = frame_support::traits::ConstU32<32>;
-    type HistoryDepth = frame_support::traits::ConstU32<84>;
+    type MaxUnlockingChunks = ConstU32<32>;
+    type HistoryDepth = ConstU32<84>;
     type MaxControllersInDeprecationBatch = ConstU32<5314>;
     type BenchmarkingConfig = runtime_common::StakingBenchmarkingConfig;
-    type RuntimeHoldReason = RuntimeHoldReason;
     type EventListeners = ();
     type WeightInfo = ();
     type Filter = StakingBlacklistFilter;
@@ -1488,14 +1498,6 @@
 }
 
 impl pallet_admin_utils::Config for Runtime {
-<<<<<<< HEAD
-    type RuntimeEvent = RuntimeEvent;
-=======
-    type AuthorityId = AuraId;
-    type MaxAuthorities = ConstU32<32>;
-    type Aura = AuraPalletIntrf;
-    type Grandpa = GrandpaInterfaceImpl;
->>>>>>> 4a01966a
     type Balance = Balance;
 }
 
@@ -1866,14 +1868,11 @@
     pallet_subtensor::migrations::migrate_init_total_issuance::initialise_total_issuance::Migration<
         Runtime,
     >,
-<<<<<<< HEAD
     crate::migrations::babe_npos::Migration<Runtime>,
-=======
     // Remove storage from removed governance pallets
     frame_support::migrations::RemovePallet<TriumviratePalletStr, RocksDbWeight>,
     frame_support::migrations::RemovePallet<TriumvirateMembersPalletStr, RocksDbWeight>,
     frame_support::migrations::RemovePallet<SenateMembersPalletStr, RocksDbWeight>,
->>>>>>> 4a01966a
 );
 
 // Unchecked extrinsic type as expected by this runtime.
