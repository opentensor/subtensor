--- conflicted
+++ resolved
@@ -17,31 +17,27 @@
 use codec::{Compact, Decode, Encode};
 use core::num::NonZeroU64;
 use frame_election_provider_support::bounds::ElectionBoundsBuilder;
-use frame_election_provider_support::{SequentialPhragmen, generate_solution_type, onchain};
+use frame_election_provider_support::{generate_solution_type, onchain, SequentialPhragmen};
 use frame_support::dispatch::DispatchResult;
 use frame_support::pallet_prelude::DispatchClass;
 use frame_support::traits::{Imbalance, InsideBoth};
 use frame_support::{
-    PalletId,
     dispatch::DispatchResultWithPostInfo,
     genesis_builder_helper::{build_state, get_preset},
     pallet_prelude::Get,
     traits::{
-        Contains, LinearStoragePrice, OnUnbalanced,
         fungible::{
             DecreaseIssuance, HoldConsideration, Imbalance as FungibleImbalance, IncreaseIssuance,
         },
+        Contains, LinearStoragePrice, OnUnbalanced,
     },
+    PalletId,
 };
 use frame_system::{EnsureNever, EnsureRoot, EnsureRootWithSuccess, RawOrigin};
 use pallet_commitments::{CanCommit, OnMetadataCommitment};
-<<<<<<< HEAD
 use pallet_election_provider_multi_phase::GeometricDepositBase;
-use pallet_grandpa::{AuthorityId as GrandpaId, fg_primitives};
+use pallet_grandpa::{fg_primitives, AuthorityId as GrandpaId};
 use pallet_proxy_opentensor as pallet_proxy;
-=======
-use pallet_grandpa::{AuthorityId as GrandpaId, fg_primitives};
->>>>>>> 5fd36bbf
 use pallet_registry::CanRegisterIdentity;
 use pallet_session::historical as session_historical;
 use pallet_staking::UseValidatorsMap;
@@ -62,47 +58,49 @@
 use sp_api::impl_runtime_apis;
 use sp_consensus_aura::sr25519::AuthorityId as AuraId;
 use sp_core::{
-    H160, H256, OpaqueMetadata, U256,
     crypto::{ByteArray, KeyTypeId},
+    OpaqueMetadata, H160, H256, U256,
 };
+use sp_runtime::generic::Era;
+use sp_runtime::traits::OpaqueKeys;
+use sp_runtime::transaction_validity::TransactionPriority;
 use sp_runtime::Cow;
 use sp_runtime::Percent;
 use sp_runtime::SaturatedConversion;
-use sp_runtime::generic::Era;
-use sp_runtime::traits::OpaqueKeys;
-use sp_runtime::transaction_validity::TransactionPriority;
 use sp_runtime::{
-    AccountId32, ApplyExtrinsicResult, ConsensusEngineId, generic, impl_opaque_keys,
+    generic, impl_opaque_keys,
     traits::{
         AccountIdLookup, BlakeTwo256, Block as BlockT, DispatchInfoOf, Dispatchable, One,
         PostDispatchInfoOf, UniqueSaturatedInto, Verify,
     },
     transaction_validity::{TransactionSource, TransactionValidity, TransactionValidityError},
+    AccountId32, ApplyExtrinsicResult, ConsensusEngineId,
 };
+use sp_staking::currency_to_vote::SaturatingCurrencyToVote;
 use sp_staking::SessionIndex;
-use sp_staking::currency_to_vote::SaturatingCurrencyToVote;
 use sp_std::cmp::Ordering;
 use sp_std::prelude::*;
 #[cfg(feature = "std")]
 use sp_version::NativeVersion;
 use sp_version::RuntimeVersion;
 use subtensor_precompiles::Precompiles;
-use subtensor_runtime_common::{AlphaCurrency, time::*, *};
+use subtensor_runtime_common::{time::*, AlphaCurrency, *};
 
 // A few exports that help ease life for downstream crates.
 pub use frame_support::{
-    StorageValue, construct_runtime, parameter_types,
+    construct_runtime, parameter_types,
     traits::{
-        ConstBool, ConstU8, ConstU32, ConstU64, ConstU128, FindAuthor, InstanceFilter,
+        ConstBool, ConstU128, ConstU32, ConstU64, ConstU8, FindAuthor, InstanceFilter,
         KeyOwnerProofSystem, OnFinalize, OnTimestampSet, PrivilegeCmp, Randomness, StorageInfo,
     },
     weights::{
-        IdentityFee, Weight, WeightToFeeCoefficient, WeightToFeeCoefficients,
-        WeightToFeePolynomial,
         constants::{
             BlockExecutionWeight, ExtrinsicBaseWeight, RocksDbWeight, WEIGHT_REF_TIME_PER_SECOND,
         },
+        IdentityFee, Weight, WeightToFeeCoefficient, WeightToFeeCoefficients,
+        WeightToFeePolynomial,
     },
+    StorageValue,
 };
 pub use frame_system::Call as SystemCall;
 pub use pallet_balances::Call as BalancesCall;
@@ -2249,11 +2247,7 @@
 
         fn generate_key_ownership_proof(
             _set_id: fg_primitives::SetId,
-<<<<<<< HEAD
             authority_id: fg_primitives::AuthorityId,
-=======
-            _authority_id: fg_primitives::AuthorityId,
->>>>>>> 5fd36bbf
         ) -> Option<fg_primitives::OpaqueKeyOwnershipProof> {
             use codec::Encode;
 
@@ -2745,7 +2739,6 @@
         }
     }
 
-<<<<<<< HEAD
     impl pallet_staking_runtime_api::StakingApi<Block, Balance, AccountId> for Runtime {
         fn nominations_quota(balance: Balance) -> u32 {
             Staking::api_nominations_quota(balance)
@@ -2783,28 +2776,10 @@
 
         fn next_epoch() -> sp_consensus_babe::Epoch {
             Babe::next_epoch()
-=======
-    impl sp_consensus_babe::BabeApi<Block> for Runtime {
-        fn configuration() -> sp_consensus_babe::BabeConfiguration {
-            unimplemented!();
-        }
-
-        fn current_epoch_start() -> sp_consensus_babe::Slot {
-            unimplemented!();
-        }
-
-        fn current_epoch() -> sp_consensus_babe::Epoch {
-            unimplemented!();
-        }
-
-        fn next_epoch() -> sp_consensus_babe::Epoch {
-            unimplemented!();
->>>>>>> 5fd36bbf
         }
 
         fn generate_key_ownership_proof(
             _slot: sp_consensus_babe::Slot,
-<<<<<<< HEAD
             authority_id: sp_consensus_babe::AuthorityId,
         ) -> Option<sp_consensus_babe::OpaqueKeyOwnershipProof> {
             use codec::Encode;
@@ -2824,18 +2799,6 @@
                 equivocation_proof,
                 key_owner_proof,
             )
-=======
-            _authority_id: sp_consensus_babe::AuthorityId,
-        ) -> Option<sp_consensus_babe::OpaqueKeyOwnershipProof> {
-            unimplemented!();
-        }
-
-        fn submit_report_equivocation_unsigned_extrinsic(
-            _equivocation_proof: sp_consensus_babe::EquivocationProof<<Block as BlockT>::Header>,
-            _key_owner_proof: sp_consensus_babe::OpaqueKeyOwnershipProof,
-        ) -> Option<()> {
-            unimplemented!();
->>>>>>> 5fd36bbf
         }
     }
 
