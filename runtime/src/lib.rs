#![cfg_attr(not(feature = "std"), no_std)]
// `construct_runtime!` does a lot of recursion and requires us to increase the limit to 256.
#![recursion_limit = "256"]
// Some arithmetic operations can't use the saturating equivalent, such as the PerThing types
#![allow(clippy::arithmetic_side_effects)]

// Make the WASM binary available.
#[cfg(feature = "std")]
include!(concat!(env!("OUT_DIR"), "/wasm_binary.rs"));

mod bag_thresholds;
pub mod check_nonce;
mod migrations;

extern crate alloc;

use crate::time::*;
use codec::{Compact, Decode, Encode};
<<<<<<< HEAD
use core::num::NonZeroU64;
use frame_election_provider_support::bounds::ElectionBoundsBuilder;
use frame_election_provider_support::{SequentialPhragmen, generate_solution_type, onchain};
use frame_support::pallet_prelude::DispatchClass;
=======
use frame_support::dispatch::DispatchResult;
>>>>>>> 506cc945
use frame_support::traits::{Imbalance, InsideBoth};
use frame_support::{
    PalletId,
    dispatch::DispatchResultWithPostInfo,
    genesis_builder_helper::{build_state, get_preset},
    pallet_prelude::Get,
    traits::{
        Contains, LinearStoragePrice, OnUnbalanced,
        fungible::{
            DecreaseIssuance, HoldConsideration, Imbalance as FungibleImbalance, IncreaseIssuance,
        },
    },
};
use frame_system::{EnsureNever, EnsureRoot, EnsureRootWithSuccess, RawOrigin};
use pallet_commitments::{CanCommit, OnMetadataCommitment};
use pallet_election_provider_multi_phase::GeometricDepositBase;
use pallet_grandpa::{AuthorityId as GrandpaId, fg_primitives};
use pallet_proxy_opentensor as pallet_proxy;
use pallet_registry::CanRegisterIdentity;
use pallet_session::historical as session_historical;
use pallet_staking::UseValidatorsMap;
use pallet_subtensor::rpc_info::{
    delegate_info::DelegateInfo,
    dynamic_info::DynamicInfo,
    metagraph::{Metagraph, SelectiveMetagraph},
    neuron_info::{NeuronInfo, NeuronInfoLite},
    show_subnet::SubnetState,
    stake_info::StakeInfo,
    subnet_info::{SubnetHyperparams, SubnetHyperparamsV2, SubnetInfo, SubnetInfov2},
};
use pallet_utility_opentensor as pallet_utility;
use polkadot_core_primitives::Moment;
use runtime_common::prod_or_fast;
use scale_info::TypeInfo;
use smallvec::smallvec;
use sp_api::impl_runtime_apis;
use sp_consensus_aura::sr25519::AuthorityId as AuraId;
use sp_core::{
    H160, H256, OpaqueMetadata, U256,
    crypto::{ByteArray, KeyTypeId},
};
use sp_runtime::Cow;
use sp_runtime::Percent;
use sp_runtime::SaturatedConversion;
use sp_runtime::generic::Era;
use sp_runtime::traits::OpaqueKeys;
use sp_runtime::transaction_validity::TransactionPriority;
use sp_runtime::{
    AccountId32, ApplyExtrinsicResult, ConsensusEngineId, generic, impl_opaque_keys,
    traits::{
        AccountIdLookup, BlakeTwo256, Block as BlockT, DispatchInfoOf, Dispatchable, One,
        PostDispatchInfoOf, UniqueSaturatedInto, Verify,
    },
    transaction_validity::{TransactionSource, TransactionValidity, TransactionValidityError},
};
use sp_staking::SessionIndex;
use sp_staking::currency_to_vote::SaturatingCurrencyToVote;
use sp_std::cmp::Ordering;
use sp_std::prelude::*;
#[cfg(feature = "std")]
use sp_version::NativeVersion;
use sp_version::RuntimeVersion;
use subtensor_precompiles::Precompiles;
use subtensor_runtime_common::*;

// A few exports that help ease life for downstream crates.
pub use frame_support::{
    StorageValue, construct_runtime, parameter_types,
    traits::{
        ConstBool, ConstU8, ConstU32, ConstU64, ConstU128, FindAuthor, InstanceFilter,
        KeyOwnerProofSystem, OnFinalize, OnTimestampSet, PrivilegeCmp, Randomness, StorageInfo,
    },
    weights::{
        IdentityFee, Weight, WeightToFeeCoefficient, WeightToFeeCoefficients,
        WeightToFeePolynomial,
        constants::{
            BlockExecutionWeight, ExtrinsicBaseWeight, RocksDbWeight, WEIGHT_REF_TIME_PER_SECOND,
        },
    },
};
pub use frame_system::Call as SystemCall;
pub use pallet_balances::Call as BalancesCall;
pub use pallet_timestamp::Call as TimestampCall;
use pallet_transaction_payment::{ConstFeeMultiplier, FungibleAdapter, Multiplier};
#[cfg(any(feature = "std", test))]
pub use sp_runtime::BuildStorage;
pub use sp_runtime::{Perbill, Permill};

use core::marker::PhantomData;

// Frontier
use fp_rpc::TransactionStatus;
use pallet_ethereum::{Call::transact, PostLogContent, Transaction as EthereumTransaction};
use pallet_evm::{
    Account as EVMAccount, BalanceConverter, EvmBalance, FeeCalculator, Runner, SubstrateBalance,
};

// Drand
impl pallet_drand::Config for Runtime {
    type RuntimeEvent = RuntimeEvent;
    type AuthorityId = pallet_drand::crypto::TestAuthId;
    type Verifier = pallet_drand::verifier::QuicknetVerifier;
    type UnsignedPriority = ConstU64<{ 1 << 20 }>;
    type HttpFetchTimeout = ConstU64<1_000>;
}

impl frame_system::offchain::SigningTypes for Runtime {
    type Public = <Signature as Verify>::Signer;
    type Signature = Signature;
}

impl<C> frame_system::offchain::CreateTransactionBase<C> for Runtime
where
    RuntimeCall: From<C>,
{
    type Extrinsic = UncheckedExtrinsic;
    type RuntimeCall = RuntimeCall;
}

impl<LocalCall> frame_system::offchain::CreateInherent<LocalCall> for Runtime
where
    RuntimeCall: From<LocalCall>,
{
    fn create_inherent(call: RuntimeCall) -> UncheckedExtrinsic {
        UncheckedExtrinsic::new_bare(call)
    }
}

impl frame_system::offchain::CreateSignedTransaction<pallet_drand::Call<Runtime>> for Runtime {
    fn create_signed_transaction<
        S: frame_system::offchain::AppCrypto<Self::Public, Self::Signature>,
    >(
        call: RuntimeCall,
        public: Self::Public,
        account: Self::AccountId,
        nonce: Self::Nonce,
    ) -> Option<Self::Extrinsic> {
        use sp_runtime::traits::StaticLookup;

        let address = <Runtime as frame_system::Config>::Lookup::unlookup(account.clone());
        let extra: TransactionExtensions = (
            frame_system::CheckNonZeroSender::<Runtime>::new(),
            frame_system::CheckSpecVersion::<Runtime>::new(),
            frame_system::CheckTxVersion::<Runtime>::new(),
            frame_system::CheckGenesis::<Runtime>::new(),
            frame_system::CheckEra::<Runtime>::from(Era::Immortal),
            check_nonce::CheckNonce::<Runtime>::from(nonce).into(),
            frame_system::CheckWeight::<Runtime>::new(),
            pallet_transaction_payment::ChargeTransactionPayment::<Runtime>::from(0),
            pallet_subtensor::SubtensorTransactionExtension::<Runtime>::new(),
            frame_metadata_hash_extension::CheckMetadataHash::<Runtime>::new(true),
        );

        let raw_payload = SignedPayload::new(call.clone(), extra.clone()).ok()?;
        let signature = raw_payload.using_encoded(|payload| S::sign(payload, public))?;

        Some(UncheckedExtrinsic::new_signed(
            call, address, signature, extra,
        ))
    }
}

// Subtensor module
pub use pallet_scheduler;
pub use pallet_subtensor;

// Member type for membership
type MemberCount = u32;

// Method used to calculate the fee of an extrinsic
pub const fn deposit(items: u32, bytes: u32) -> Balance {
    pub const ITEMS_FEE: Balance = 2_000 * 10_000;
    pub const BYTES_FEE: Balance = 100 * 10_000;
    (items as Balance)
        .saturating_mul(ITEMS_FEE)
        .saturating_add((bytes as Balance).saturating_mul(BYTES_FEE))
}

parameter_types! {
    /// A limit for off-chain phragmen unsigned solution submission.
    ///
    /// We want to keep it as high as possible, but can't risk having it reject,
    /// so we always subtract the base block execution weight.
    pub OffchainSolutionWeightLimit: Weight = BlockWeights::get()
        .get(DispatchClass::Normal)
        .max_extrinsic
        .expect("Normal extrinsics have weight limit configured by default; qed")
        .saturating_sub(BlockExecutionWeight::get());

    /// A limit for off-chain phragmen unsigned solution length.
    ///
    /// We allow up to 90% of the block's size to be consumed by the solution.
    pub OffchainSolutionLengthLimit: u32 = Perbill::from_rational(90_u32, 100) *
        *BlockLength::get()
        .max
        .get(DispatchClass::Normal);
}

/// RAO per TAO
pub const UNITS: Balance = 1_000_000_000;

/// TODO: Check this
pub const EPOCH_DURATION_IN_SLOTS: BlockNumber = prod_or_fast!(4 * HOURS, MINUTES / 6);

// Opaque types. These are used by the CLI to instantiate machinery that don't need to know
// the specifics of the runtime. They can then be made to be agnostic over specific formats
// of data like extrinsics, allowing for them to continue syncing the network through upgrades
// to even the core data structures.
pub mod opaque {
    use super::*;

    pub use sp_runtime::OpaqueExtrinsic as UncheckedExtrinsic;

    // Opaque block header type.
    pub type Header = generic::Header<BlockNumber, BlakeTwo256>;
    // Opaque block type.
    pub type Block = generic::Block<Header, UncheckedExtrinsic>;
    // Opaque block identifier type.
    pub type BlockId = generic::BlockId<Block>;

    impl_opaque_keys! {
        pub struct SessionKeys {
            pub babe: Babe,
            pub grandpa: Grandpa,
        }
    }
}

// To learn more about runtime versioning, see:
// https://docs.substrate.io/main-docs/build/upgrade#runtime-versioning
#[sp_version::runtime_version]
pub const VERSION: RuntimeVersion = RuntimeVersion {
    spec_name: Cow::Borrowed("node-subtensor"),
    impl_name: Cow::Borrowed("node-subtensor"),
    authoring_version: 1,
    // The version of the runtime specification. A full node will not attempt to use its native
    //   runtime in substitute for the on-chain Wasm runtime unless all of `spec_name`,
    //   `spec_version`, and `authoring_version` are the same between Wasm and native.
    // This value is set to 100 to notify Polkadot-JS App (https://polkadot.js.org/apps) to use
    //   the compatible custom types.
<<<<<<< HEAD
    spec_version: 300,
=======
    spec_version: 285,
>>>>>>> 506cc945
    impl_version: 1,
    apis: RUNTIME_API_VERSIONS,
    transaction_version: 1,
    system_version: 1,
};

pub const MAXIMUM_BLOCK_WEIGHT: Weight =
    Weight::from_parts(4u64 * WEIGHT_REF_TIME_PER_SECOND, u64::MAX);

// The version information used to identify this runtime when compiled natively.
#[cfg(feature = "std")]
pub fn native_version() -> NativeVersion {
    NativeVersion {
        runtime_version: VERSION,
        can_author_with: Default::default(),
    }
}

const NORMAL_DISPATCH_RATIO: Perbill = Perbill::from_percent(75);

parameter_types! {
    pub const BlockHashCount: BlockNumber = 2400;
    pub const Version: RuntimeVersion = VERSION;
    // We allow for 2 seconds of compute with a 6 second average block time.
    pub BlockWeights: frame_system::limits::BlockWeights =
        frame_system::limits::BlockWeights::with_sensible_defaults(
            MAXIMUM_BLOCK_WEIGHT,
            NORMAL_DISPATCH_RATIO,
        );
    pub BlockLength: frame_system::limits::BlockLength = frame_system::limits::BlockLength
        ::max_with_normal_ratio(10 * 1024 * 1024, NORMAL_DISPATCH_RATIO);
    pub const SS58Prefix: u8 = 42;
}

pub struct NoNestingCallFilter;

impl Contains<RuntimeCall> for NoNestingCallFilter {
    fn contains(call: &RuntimeCall) -> bool {
        match call {
            RuntimeCall::Utility(inner) => {
                let calls = match inner {
                    pallet_utility::Call::force_batch { calls } => calls,
                    pallet_utility::Call::batch { calls } => calls,
                    pallet_utility::Call::batch_all { calls } => calls,
                    _ => &Vec::new(),
                };

                !calls.iter().any(|call| {
					matches!(call, RuntimeCall::Utility(inner) if matches!(inner, pallet_utility::Call::force_batch { .. } | pallet_utility::Call::batch_all { .. } | pallet_utility::Call::batch { .. }))
				})
            }
            _ => true,
        }
    }
}

// Configure FRAME pallets to include in runtime.

impl frame_system::Config for Runtime {
    // The basic call filter to use in dispatchable.
    type BaseCallFilter = InsideBoth<SafeMode, NoNestingCallFilter>;
    // Block & extrinsics weights: base values and limits.
    type BlockWeights = BlockWeights;
    // The maximum length of a block (in bytes).
    type BlockLength = BlockLength;
    // The identifier used to distinguish between accounts.
    type AccountId = AccountId;
    // The aggregated dispatch type that is available for extrinsics.
    type RuntimeCall = RuntimeCall;
    // The aggregated runtime tasks.
    type RuntimeTask = RuntimeTask;
    // The lookup mechanism to get account ID from whatever is passed in dispatchers.
    type Lookup = AccountIdLookup<AccountId, ()>;
    // The type for hashing blocks and tries.
    type Hash = Hash;
    // The hashing algorithm used.
    type Hashing = BlakeTwo256;
    // The ubiquitous event type.
    type RuntimeEvent = RuntimeEvent;
    // The ubiquitous origin type.
    type RuntimeOrigin = RuntimeOrigin;
    // Maximum number of block number to block hash mappings to keep (oldest pruned first).
    type BlockHashCount = BlockHashCount;
    // The weight of database operations that the runtime can invoke.
    type DbWeight = RocksDbWeight;
    // Version of the runtime.
    type Version = Version;
    // Converts a module to the index of the module in `construct_runtime!`.
    //
    // This type is being generated by `construct_runtime!`.
    type PalletInfo = PalletInfo;
    // What to do if a new account is created.
    type OnNewAccount = ();
    // What to do if an account is fully reaped from the system.
    type OnKilledAccount = ();
    // The data to be stored in an account.
    type AccountData = pallet_balances::AccountData<Balance>;
    // Weight information for the extrinsics of this pallet.
    type SystemWeightInfo = ();
    // This is used as an identifier of the chain. 42 is the generic substrate prefix.
    type SS58Prefix = SS58Prefix;
    // The set code logic, just the default since we're not a parachain.
    type OnSetCode = ();
    type MaxConsumers = frame_support::traits::ConstU32<16>;
    type Nonce = Nonce;
    type Block = Block;
    type SingleBlockMigrations = Migrations;
    type MultiBlockMigrator = ();
    type PreInherents = ();
    type PostInherents = ();
    type PostTransactions = ();
    type ExtensionsWeightInfo = ();
}

impl pallet_aura::Config for Runtime {
    type AuthorityId = AuraId;
    type DisabledValidators = ();
    type MaxAuthorities = ConstU32<32>;
    type AllowMultipleBlocksPerSlot = ConstBool<false>;
    type SlotDuration = pallet_aura::MinimumPeriodTimesTwo<Runtime>;
}

impl pallet_grandpa::Config for Runtime {
    type RuntimeEvent = RuntimeEvent;
    type KeyOwnerProof = <Historical as KeyOwnerProofSystem<(KeyTypeId, GrandpaId)>>::Proof;
    type WeightInfo = ();
    type MaxAuthorities = MaxAuthorities;
    type MaxSetIdSessionEntries = MaxSetIdSessionEntries;
    type MaxNominators = MaxNominators;
    type EquivocationReportSystem =
        pallet_grandpa::EquivocationReportSystem<Self, Offences, Historical, ReportLongevity>;
}

parameter_types! {
    pub EpochDuration: u64 = prod_or_fast!(
        EPOCH_DURATION_IN_SLOTS as u64,
        MINUTES as u64 / 4u64,
        "TAO_EPOCH_DURATION"
    );
    pub const ExpectedBlockTime: Moment = MILLISECS_PER_BLOCK;
    pub ReportLongevity: u64 =
        BondingDuration::get() as u64 * SessionsPerEra::get() as u64 * EpochDuration::get();
}

/// 1 in 4 blocks (on average, not counting collisions) will be primary babe blocks.
/// The choice of is done in accordance to the slot duration and expected target
/// block time, for safely resisting network delays of maximum two seconds.
/// <https://research.web3.foundation/en/latest/polkadot/BABE/Babe/#6-practical-results>
pub const PRIMARY_PROBABILITY: (u64, u64) = (1, 4);

/// The BABE epoch configuration at genesis.
pub const BABE_GENESIS_EPOCH_CONFIG: babe_primitives::BabeEpochConfiguration =
    babe_primitives::BabeEpochConfiguration {
        c: PRIMARY_PROBABILITY,
        allowed_slots: babe_primitives::AllowedSlots::PrimaryAndSecondaryVRFSlots,
    };

impl pallet_babe::Config for Runtime {
    type EpochDuration = EpochDuration;
    type ExpectedBlockTime = ExpectedBlockTime;

    // session module is the trigger
    type EpochChangeTrigger = pallet_babe::ExternalTrigger;

    type DisabledValidators = Session;

    type WeightInfo = ();

    type MaxAuthorities = MaxAuthorities;
    type MaxNominators = MaxNominators;

    type KeyOwnerProof =
        <Historical as KeyOwnerProofSystem<(KeyTypeId, pallet_babe::AuthorityId)>>::Proof;

    type EquivocationReportSystem =
        pallet_babe::EquivocationReportSystem<Self, Offences, Historical, ReportLongevity>;
}

impl pallet_authorship::Config for Runtime {
    type FindAuthor = pallet_session::FindAccountFromAuthorIndex<Self, Babe>;
    type EventHandler = Staking;
}

impl pallet_session::Config for Runtime {
    type RuntimeEvent = RuntimeEvent;
    type ValidatorId = AccountId;
    type ValidatorIdOf = pallet_staking::StashOf<Self>;
    type ShouldEndSession = Babe;
    type NextSessionRotation = Babe;
    type SessionManager = pallet_session::historical::NoteHistoricalRoot<Self, Staking>;
    type SessionHandler = <opaque::SessionKeys as OpaqueKeys>::KeyTypeIdProviders;
    type Keys = opaque::SessionKeys;
    type WeightInfo = ();
}

impl pallet_session::historical::Config for Runtime {
    type FullIdentification = pallet_staking::Exposure<AccountId, Balance>;
    type FullIdentificationOf = pallet_staking::ExposureOf<Runtime>;
}

parameter_types! {
    // phase durations. 1/4 of the last session for each.
    // in testing: 1min or half of the session for each
    pub SignedPhase: u32 = prod_or_fast!(
        EPOCH_DURATION_IN_SLOTS / 4,
        (1 * MINUTES).min(EpochDuration::get().saturated_into::<u32>() / 2),
        "TAO_SIGNED_PHASE"
    );
    pub UnsignedPhase: u32 = prod_or_fast!(
        EPOCH_DURATION_IN_SLOTS / 4,
        (1 * MINUTES).min(EpochDuration::get().saturated_into::<u32>() / 2),
        "TAO_UNSIGNED_PHASE"
    );

    // signed config
    pub const SignedMaxSubmissions: u32 = 16;
    pub const SignedMaxRefunds: u32 = 16 / 4;
    pub const SignedFixedDeposit: Balance = deposit(2, 0);
    pub const SignedDepositIncreaseFactor: Percent = Percent::from_percent(10);
    // 0.01 TAO per KB of solution data.
    pub const SignedDepositByte: Balance = deposit(0, 10) / 1024;
    // Each good submission will get 1 TAO as reward
    pub SignedRewardBase: Balance = 1 * UNITS;

    // 4 hour session, 1 hour unsigned phase, 32 offchain executions.
    pub OffchainRepeat: BlockNumber = UnsignedPhase::get() / 32;

    pub const MaxElectingVoters: u32 = 22_500;
    /// We take the top 22500 nominators as electing voters and all of the validators as electable
    /// targets. Whilst this is the case, we cannot and shall not increase the size of the
    /// validator intentions.
    pub ElectionBounds: frame_election_provider_support::bounds::ElectionBounds =
        ElectionBoundsBuilder::default().voters_count(MaxElectingVoters::get().into()).build();
    /// Setup election pallet to support maximum winners upto 1200. This will mean Staking Pallet
    /// cannot have active validators higher than this count.
    pub const MaxActiveValidators: u32 = 1200;
}

generate_solution_type!(
    #[compact]
    pub struct NposCompactSolution16::<
        VoterIndex = u32,
        TargetIndex = u16,
        Accuracy = sp_runtime::PerU16,
        MaxVoters = MaxElectingVoters,
    >(16)
);

pub struct OnChainSeqPhragmen;
impl onchain::Config for OnChainSeqPhragmen {
    type System = Runtime;
    type Solver = SequentialPhragmen<AccountId, runtime_common::elections::OnChainAccuracy>;
    type DataProvider = Staking;
    type WeightInfo = ();
    type MaxWinners = MaxActiveValidators;
    type Bounds = ElectionBounds;
}

impl pallet_election_provider_multi_phase::MinerConfig for Runtime {
    type AccountId = AccountId;
    type MaxLength = OffchainSolutionLengthLimit;
    type MaxWeight = OffchainSolutionWeightLimit;
    type Solution = NposCompactSolution16;
    type MaxVotesPerVoter = <
		<Self as pallet_election_provider_multi_phase::Config>::DataProvider
		as
		frame_election_provider_support::ElectionDataProvider
	>::MaxVotesPerVoter;
    type MaxWinners = MaxActiveValidators;

    // The unsigned submissions have to respect the weight of the submit_unsigned call, thus their
    // weight estimate function is wired to this call's weight.
    fn solution_weight(v: u32, t: u32, a: u32, d: u32) -> Weight {
        <
			<Self as pallet_election_provider_multi_phase::Config>::WeightInfo
			as
			pallet_election_provider_multi_phase::WeightInfo
		>::submit_unsigned(v, t, a, d)
    }
}

impl pallet_election_provider_multi_phase::Config for Runtime {
    type RuntimeEvent = RuntimeEvent;
    type Currency = Balances;
    type EstimateCallFee = TransactionPayment;
    type SignedPhase = SignedPhase;
    type UnsignedPhase = UnsignedPhase;
    type SignedMaxSubmissions = SignedMaxSubmissions;
    type SignedMaxRefunds = SignedMaxRefunds;
    type SignedRewardBase = SignedRewardBase;
    type SignedDepositBase =
        GeometricDepositBase<Balance, SignedFixedDeposit, SignedDepositIncreaseFactor>;
    type SignedDepositByte = SignedDepositByte;
    type SignedDepositWeight = ();
    type SignedMaxWeight =
        <Self::MinerConfig as pallet_election_provider_multi_phase::MinerConfig>::MaxWeight;
    type MinerConfig = Self;
    type SlashHandler = (); // burn slashes
    type RewardHandler = (); // nothing to do upon rewards
    type BetterSignedThreshold = ();
    type OffchainRepeat = OffchainRepeat;
    type MinerTxPriority = NposSolutionPriority;
    type DataProvider = Staking;
    #[cfg(any(feature = "fast-runtime", feature = "runtime-benchmarks"))]
    type Fallback = onchain::OnChainExecution<OnChainSeqPhragmen>;
    #[cfg(not(any(feature = "fast-runtime", feature = "runtime-benchmarks")))]
    type Fallback = frame_election_provider_support::NoElection<(
        AccountId,
        BlockNumber,
        Staking,
        MaxActiveValidators,
    )>;
    type GovernanceFallback = onchain::OnChainExecution<OnChainSeqPhragmen>;
    type Solver = SequentialPhragmen<
        AccountId,
        pallet_election_provider_multi_phase::SolutionAccuracyOf<Self>,
        (),
    >;
    type BenchmarkingConfig = runtime_common::elections::BenchmarkConfig;
    type ForceOrigin = EnsureRoot<Self::AccountId>;
    type WeightInfo = ();
    type MaxWinners = MaxActiveValidators;
    type ElectionBounds = ElectionBounds;
}

parameter_types! {
    pub const BagThresholds: &'static [u64] = &bag_thresholds::THRESHOLDS;
}

type VoterBagsListInstance = pallet_bags_list::Instance1;
impl pallet_bags_list::Config<VoterBagsListInstance> for Runtime {
    type RuntimeEvent = RuntimeEvent;
    type ScoreProvider = Staking;
    type WeightInfo = ();
    type BagThresholds = BagThresholds;
    type Score = sp_npos_elections::VoteWeight;
}

parameter_types! {
    // Six sessions in an era (24 hours).
    pub const SessionsPerEra: SessionIndex = prod_or_fast!(6, 1);

    // 28 eras for unbonding (28 days).
    pub BondingDuration: sp_staking::EraIndex = prod_or_fast!(
        28,
        1,
        "BONDING_DURATION"
    );
    pub SlashDeferDuration: sp_staking::EraIndex = prod_or_fast!(
        27,
        1,
        "SLASH_DEFER_DURATION"
    );
    pub const MaxExposurePageSize: u32 = 512;
    // Note: this is not really correct as Max Nominators is (MaxExposurePageSize * page_count) but
    // this is an unbounded number. We just set it to a reasonably high value, 1 full page
    // of nominators.
    pub const MaxNominators: u32 = 512;
    // pub const OffendingValidatorsThreshold: Perbill = Perbill::from_percent(17);
    // 16
    pub const MaxNominations: u32 = <NposCompactSolution16 as frame_election_provider_support::NposSolution>::LIMIT as u32;
}

pub struct EraPayout;
impl pallet_staking::EraPayout<Balance> for EraPayout {
    fn era_payout(
        _total_staked: Balance,
        _total_issuance: Balance,
        _era_duration_millis: u64,
    ) -> (Balance, Balance) {
        let era_emissions = pallet_subtensor::PendingNodeValidatorEmissions::<Runtime>::take();
        (era_emissions, 0u64)
    }
}

impl pallet_staking::Config for Runtime {
    type Currency = Balances;
    type CurrencyBalance = Balance;
    type UnixTime = Timestamp;
    type CurrencyToVote = SaturatingCurrencyToVote;
    type RewardRemainder = ();
    // type RewardRemainder = Treasury;
    type RuntimeEvent = RuntimeEvent;
    type Slash = ();
    // type Slash = Treasury;
    type Reward = ();
    type SessionsPerEra = SessionsPerEra;
    type BondingDuration = BondingDuration;
    type SlashDeferDuration = SlashDeferDuration;
    type AdminOrigin = EnsureRoot<Self::AccountId>;
    type SessionInterface = Self;
    type EraPayout = EraPayout;
    type MaxExposurePageSize = MaxExposurePageSize;
    type NextNewSession = Session;
    type ElectionProvider = ElectionProviderMultiPhase;
    type GenesisElectionProvider = onchain::OnChainExecution<OnChainSeqPhragmen>;
    type VoterList = VoterList;
    type TargetList = UseValidatorsMap<Self>;
    type NominationsQuota = pallet_staking::FixedNominationsQuota<{ MaxNominations::get() }>;
    type MaxUnlockingChunks = frame_support::traits::ConstU32<32>;
    type HistoryDepth = frame_support::traits::ConstU32<84>;
    type MaxControllersInDeprecationBatch = ConstU32<5314>;
    type BenchmarkingConfig = runtime_common::StakingBenchmarkingConfig;
    type DisablingStrategy = pallet_staking::UpToLimitDisablingStrategy;
    // type EventListeners = NominationPools;
    type EventListeners = ();
    type WeightInfo = ();
}

impl pallet_fast_unstake::Config for Runtime {
    type RuntimeEvent = RuntimeEvent;
    type Currency = Balances;
    type BatchSize = frame_support::traits::ConstU32<16>;
    type Deposit = frame_support::traits::ConstU64<{ UNITS }>;
    type ControlOrigin = EnsureRoot<AccountId>;
    type Staking = Staking;
    type MaxErasToCheckPerBlock = ConstU32<1>;
    type WeightInfo = ();
}

impl pallet_offences::Config for Runtime {
    type RuntimeEvent = RuntimeEvent;
    type IdentificationTuple = pallet_session::historical::IdentificationTuple<Self>;
    type OnOffenceHandler = Staking;
}

parameter_types! {
    // TODO: Polkadot default 👇
    // pub const MaxAuthorities: u32 = 100_000;
    pub const MaxAuthorities: u32 = 32;
    pub NposSolutionPriority: TransactionPriority =
        Perbill::from_percent(90) * TransactionPriority::max_value();
}

parameter_types! {
    pub const PoolsPalletId: PalletId = PalletId(*b"py/nopls");
    // Allow pools that got slashed up to 90% to remain operational.
    pub const MaxPointsToBalance: u8 = 10;
}

impl pallet_insecure_randomness_collective_flip::Config for Runtime {}

parameter_types! {
    pub MaxSetIdSessionEntries: u32 = BondingDuration::get() * SessionsPerEra::get();
}

impl pallet_timestamp::Config for Runtime {
    // A timestamp: milliseconds since the unix epoch.
    type Moment = u64;
    type OnTimestampSet = Babe;
    type MinimumPeriod = ConstU64<{ SLOT_DURATION / 2 }>;
    type WeightInfo = ();
}

impl pallet_utility::Config for Runtime {
    type RuntimeEvent = RuntimeEvent;
    type RuntimeCall = RuntimeCall;
    type PalletsOrigin = OriginCaller;
    type WeightInfo = pallet_utility::weights::SubstrateWeight<Runtime>;
}

parameter_types! {
    pub const DisallowPermissionlessEnterDuration: BlockNumber = 0;
    pub const DisallowPermissionlessExtendDuration: BlockNumber = 0;

    pub const RootEnterDuration: BlockNumber = 5 * 60 * 24; // 24 hours

    pub const RootExtendDuration: BlockNumber = 5 * 60 * 12; // 12 hours

    pub const DisallowPermissionlessEntering: Option<Balance> = None;
    pub const DisallowPermissionlessExtending: Option<Balance> = None;
    pub const DisallowPermissionlessRelease: Option<BlockNumber> = None;
}

pub struct SafeModeWhitelistedCalls;
impl Contains<RuntimeCall> for SafeModeWhitelistedCalls {
    fn contains(call: &RuntimeCall) -> bool {
        matches!(
            call,
            RuntimeCall::Sudo(_)
                | RuntimeCall::Multisig(_)
                | RuntimeCall::System(_)
                | RuntimeCall::SafeMode(_)
                | RuntimeCall::Timestamp(_)
                | RuntimeCall::SubtensorModule(
                    pallet_subtensor::Call::set_weights { .. }
                        | pallet_subtensor::Call::set_tao_weights { .. }
                        | pallet_subtensor::Call::serve_axon { .. }
                )
                | RuntimeCall::Commitments(pallet_commitments::Call::set_commitment { .. })
        )
    }
}

impl pallet_safe_mode::Config for Runtime {
    type RuntimeEvent = RuntimeEvent;
    type Currency = Balances;
    type RuntimeHoldReason = RuntimeHoldReason;
    type WhitelistedCalls = SafeModeWhitelistedCalls;
    type EnterDuration = DisallowPermissionlessEnterDuration;
    type ExtendDuration = DisallowPermissionlessExtendDuration;
    type EnterDepositAmount = DisallowPermissionlessEntering;
    type ExtendDepositAmount = DisallowPermissionlessExtending;
    type ForceEnterOrigin = EnsureRootWithSuccess<AccountId, RootEnterDuration>;
    type ForceExtendOrigin = EnsureRootWithSuccess<AccountId, RootExtendDuration>;
    type ForceExitOrigin = EnsureRoot<AccountId>;
    type ForceDepositOrigin = EnsureRoot<AccountId>;
    type Notify = ();
    type ReleaseDelay = DisallowPermissionlessRelease;
    type WeightInfo = pallet_safe_mode::weights::SubstrateWeight<Runtime>;
}

// Existential deposit.
pub const EXISTENTIAL_DEPOSIT: u64 = 500;

impl pallet_balances::Config for Runtime {
    type MaxLocks = ConstU32<50>;
    type MaxReserves = ConstU32<50>;
    type ReserveIdentifier = [u8; 8];
    // The type for recording an account's balance.
    type Balance = Balance;
    // The ubiquitous event type.
    type RuntimeEvent = RuntimeEvent;
    type DustRemoval = ();
    type ExistentialDeposit = ConstU64<EXISTENTIAL_DEPOSIT>;
    type AccountStore = System;
    type WeightInfo = pallet_balances::weights::SubstrateWeight<Runtime>;

    type RuntimeHoldReason = RuntimeHoldReason;
    type RuntimeFreezeReason = RuntimeFreezeReason;
    type FreezeIdentifier = RuntimeFreezeReason;
    type MaxFreezes = ConstU32<50>;
    type DoneSlashHandler = ();
}

pub struct LinearWeightToFee;

impl WeightToFeePolynomial for LinearWeightToFee {
    type Balance = Balance;

    fn polynomial() -> WeightToFeeCoefficients<Self::Balance> {
        let coefficient = WeightToFeeCoefficient {
            coeff_integer: 0,
            coeff_frac: Perbill::from_parts(500_000),
            negative: false,
            degree: 1,
        };

        smallvec!(coefficient)
    }
}

parameter_types! {
    pub const OperationalFeeMultiplier: u8 = 5;
    pub FeeMultiplier: Multiplier = Multiplier::one();
}

/// Deduct the transaction fee from the Subtensor Pallet TotalIssuance when dropping the transaction
/// fee.
pub struct TransactionFeeHandler;
impl
    OnUnbalanced<
        FungibleImbalance<
            u64,
            DecreaseIssuance<AccountId32, pallet_balances::Pallet<Runtime>>,
            IncreaseIssuance<AccountId32, pallet_balances::Pallet<Runtime>>,
        >,
    > for TransactionFeeHandler
{
    fn on_nonzero_unbalanced(
        credit: FungibleImbalance<
            u64,
            DecreaseIssuance<AccountId32, pallet_balances::Pallet<Runtime>>,
            IncreaseIssuance<AccountId32, pallet_balances::Pallet<Runtime>>,
        >,
    ) {
        let ti_before = pallet_subtensor::TotalIssuance::<Runtime>::get();
        pallet_subtensor::TotalIssuance::<Runtime>::put(ti_before.saturating_sub(credit.peek()));
        drop(credit);
    }
}

impl pallet_transaction_payment::Config for Runtime {
    type RuntimeEvent = RuntimeEvent;
    type OnChargeTransaction = FungibleAdapter<Balances, TransactionFeeHandler>;
    // Convert dispatch weight to a chargeable fee.
    type WeightToFee = LinearWeightToFee;
    type OperationalFeeMultiplier = OperationalFeeMultiplier;
    type LengthToFee = IdentityFee<Balance>;
    type FeeMultiplierUpdate = ConstFeeMultiplier<FeeMultiplier>;
    type WeightInfo = pallet_transaction_payment::weights::SubstrateWeight<Runtime>;
}

// Configure collective pallet for council
parameter_types! {
    pub const CouncilMotionDuration: BlockNumber = 12 * HOURS;
    pub const CouncilMaxProposals: u32 = 10;
    pub const CouncilMaxMembers: u32 = 3;
}

// Configure collective pallet for Senate
parameter_types! {
    pub const SenateMaxMembers: u32 = 12;
}

use pallet_collective::{CanPropose, CanVote, GetVotingMembers};
pub struct CanProposeToTriumvirate;
impl CanPropose<AccountId> for CanProposeToTriumvirate {
    fn can_propose(account: &AccountId) -> bool {
        Triumvirate::is_member(account)
    }
}

pub struct CanVoteToTriumvirate;
impl CanVote<AccountId> for CanVoteToTriumvirate {
    fn can_vote(_: &AccountId) -> bool {
        //Senate::is_member(account)
        false // Disable voting from pallet_collective::vote
    }
}

use pallet_subtensor::{CollectiveInterface, MemberManagement, ProxyInterface};
pub struct ManageSenateMembers;
impl MemberManagement<AccountId> for ManageSenateMembers {
    fn add_member(account: &AccountId) -> DispatchResultWithPostInfo {
        let who = Address::Id(account.clone());
        SenateMembers::add_member(RawOrigin::Root.into(), who)
    }

    fn remove_member(account: &AccountId) -> DispatchResultWithPostInfo {
        let who = Address::Id(account.clone());
        SenateMembers::remove_member(RawOrigin::Root.into(), who)
    }

    fn swap_member(rm: &AccountId, add: &AccountId) -> DispatchResultWithPostInfo {
        let remove = Address::Id(rm.clone());
        let add = Address::Id(add.clone());

        Triumvirate::remove_votes(rm)?;
        SenateMembers::swap_member(RawOrigin::Root.into(), remove, add)
    }

    fn is_member(account: &AccountId) -> bool {
        SenateMembers::members().contains(account)
    }

    fn members() -> Vec<AccountId> {
        SenateMembers::members().into()
    }

    fn max_members() -> u32 {
        SenateMaxMembers::get()
    }
}

pub struct GetSenateMemberCount;
impl GetVotingMembers<MemberCount> for GetSenateMemberCount {
    fn get_count() -> MemberCount {
        SenateMembers::members().len() as u32
    }
}
impl Get<MemberCount> for GetSenateMemberCount {
    fn get() -> MemberCount {
        SenateMaxMembers::get()
    }
}

pub struct TriumvirateVotes;
impl CollectiveInterface<AccountId, Hash, u32> for TriumvirateVotes {
    fn remove_votes(hotkey: &AccountId) -> Result<bool, sp_runtime::DispatchError> {
        Triumvirate::remove_votes(hotkey)
    }

    fn add_vote(
        hotkey: &AccountId,
        proposal: Hash,
        index: u32,
        approve: bool,
    ) -> Result<bool, sp_runtime::DispatchError> {
        Triumvirate::do_vote(hotkey.clone(), proposal, index, approve)
    }
}

type EnsureMajoritySenate =
    pallet_collective::EnsureProportionMoreThan<AccountId, TriumvirateCollective, 1, 2>;

// We call pallet_collective TriumvirateCollective
type TriumvirateCollective = pallet_collective::Instance1;
impl pallet_collective::Config<TriumvirateCollective> for Runtime {
    type RuntimeOrigin = RuntimeOrigin;
    type Proposal = RuntimeCall;
    type RuntimeEvent = RuntimeEvent;
    type MotionDuration = CouncilMotionDuration;
    type MaxProposals = CouncilMaxProposals;
    type MaxMembers = GetSenateMemberCount;
    type DefaultVote = pallet_collective::PrimeDefaultVote;
    type WeightInfo = pallet_collective::weights::SubstrateWeight<Runtime>;
    type SetMembersOrigin = EnsureNever<AccountId>;
    type CanPropose = CanProposeToTriumvirate;
    type CanVote = CanVoteToTriumvirate;
    type GetVotingMembers = GetSenateMemberCount;
}

// We call council members Triumvirate
#[allow(dead_code)]
type TriumvirateMembership = pallet_membership::Instance1;
impl pallet_membership::Config<TriumvirateMembership> for Runtime {
    type RuntimeEvent = RuntimeEvent;
    type AddOrigin = EnsureRoot<AccountId>;
    type RemoveOrigin = EnsureRoot<AccountId>;
    type SwapOrigin = EnsureRoot<AccountId>;
    type ResetOrigin = EnsureRoot<AccountId>;
    type PrimeOrigin = EnsureRoot<AccountId>;
    type MembershipInitialized = Triumvirate;
    type MembershipChanged = Triumvirate;
    type MaxMembers = CouncilMaxMembers;
    type WeightInfo = pallet_membership::weights::SubstrateWeight<Runtime>;
}

// We call our top K delegates membership Senate
#[allow(dead_code)]
type SenateMembership = pallet_membership::Instance2;
impl pallet_membership::Config<SenateMembership> for Runtime {
    type RuntimeEvent = RuntimeEvent;
    type AddOrigin = EnsureRoot<AccountId>;
    type RemoveOrigin = EnsureRoot<AccountId>;
    type SwapOrigin = EnsureRoot<AccountId>;
    type ResetOrigin = EnsureRoot<AccountId>;
    type PrimeOrigin = EnsureRoot<AccountId>;
    type MembershipInitialized = ();
    type MembershipChanged = ();
    type MaxMembers = SenateMaxMembers;
    type WeightInfo = pallet_membership::weights::SubstrateWeight<Runtime>;
}

impl pallet_sudo::Config for Runtime {
    type RuntimeEvent = RuntimeEvent;
    type RuntimeCall = RuntimeCall;

    type WeightInfo = pallet_sudo::weights::SubstrateWeight<Runtime>;
}

parameter_types! {
    // According to multisig pallet, key and value size be computed as follows:
    // value size is `4 + sizeof((BlockNumber, Balance, AccountId))` bytes
    // key size is `32 + sizeof(AccountId)` bytes.
    // For our case, One storage item; key size is 32+32=64 bytes; value is size 4+4+8+32 bytes = 48 bytes.
    pub const DepositBase: Balance = deposit(1, 112);
    // Additional storage item size of 32 bytes.
    pub const DepositFactor: Balance = deposit(0, 32);
    pub const MaxSignatories: u32 = 100;
}

impl pallet_multisig::Config for Runtime {
    type RuntimeEvent = RuntimeEvent;
    type RuntimeCall = RuntimeCall;
    type Currency = Balances;
    type DepositBase = DepositBase;
    type DepositFactor = DepositFactor;
    type MaxSignatories = MaxSignatories;
    type WeightInfo = pallet_multisig::weights::SubstrateWeight<Runtime>;
}

// Proxy Pallet config
parameter_types! {
    // One storage item; key size sizeof(AccountId) = 32, value sizeof(Balance) = 8; 40 total
    pub const ProxyDepositBase: Balance = deposit(1, 40);
    // Adding 32 bytes + sizeof(ProxyType) = 32 + 1
    pub const ProxyDepositFactor: Balance = deposit(0, 33);
    pub const MaxProxies: u32 = 20; // max num proxies per acct
    pub const MaxPending: u32 = 15 * 5; // max blocks pending ~15min
    // 16 bytes
    pub const AnnouncementDepositBase: Balance =  deposit(1, 16);
    // 68 bytes per announcement
    pub const AnnouncementDepositFactor: Balance = deposit(0, 68);
}

impl InstanceFilter<RuntimeCall> for ProxyType {
    fn filter(&self, c: &RuntimeCall) -> bool {
        match self {
            ProxyType::Any => true,
            ProxyType::NonTransfer => !matches!(
                c,
                RuntimeCall::Balances(..)
                    | RuntimeCall::SubtensorModule(pallet_subtensor::Call::transfer_stake { .. })
                    | RuntimeCall::SubtensorModule(
                        pallet_subtensor::Call::schedule_swap_coldkey { .. }
                    )
                    | RuntimeCall::SubtensorModule(pallet_subtensor::Call::swap_coldkey { .. })
            ),
            ProxyType::NonFungibile => !matches!(
                c,
                RuntimeCall::Balances(..)
                    | RuntimeCall::SubtensorModule(pallet_subtensor::Call::add_stake { .. })
                    | RuntimeCall::SubtensorModule(pallet_subtensor::Call::add_stake_limit { .. })
                    | RuntimeCall::SubtensorModule(pallet_subtensor::Call::remove_stake { .. })
                    | RuntimeCall::SubtensorModule(
                        pallet_subtensor::Call::remove_stake_limit { .. }
                    )
                    | RuntimeCall::SubtensorModule(
                        pallet_subtensor::Call::remove_stake_full_limit { .. }
                    )
                    | RuntimeCall::SubtensorModule(pallet_subtensor::Call::unstake_all { .. })
                    | RuntimeCall::SubtensorModule(
                        pallet_subtensor::Call::unstake_all_alpha { .. }
                    )
                    | RuntimeCall::SubtensorModule(pallet_subtensor::Call::swap_stake { .. })
                    | RuntimeCall::SubtensorModule(pallet_subtensor::Call::swap_stake_limit { .. })
                    | RuntimeCall::SubtensorModule(pallet_subtensor::Call::move_stake { .. })
                    | RuntimeCall::SubtensorModule(pallet_subtensor::Call::transfer_stake { .. })
                    | RuntimeCall::SubtensorModule(pallet_subtensor::Call::burned_register { .. })
                    | RuntimeCall::SubtensorModule(pallet_subtensor::Call::root_register { .. })
                    | RuntimeCall::SubtensorModule(
                        pallet_subtensor::Call::schedule_swap_coldkey { .. }
                    )
                    | RuntimeCall::SubtensorModule(pallet_subtensor::Call::swap_coldkey { .. })
                    | RuntimeCall::SubtensorModule(pallet_subtensor::Call::swap_hotkey { .. })
            ),
            ProxyType::Transfer => matches!(
                c,
                RuntimeCall::Balances(pallet_balances::Call::transfer_keep_alive { .. })
                    | RuntimeCall::Balances(pallet_balances::Call::transfer_allow_death { .. })
                    | RuntimeCall::Balances(pallet_balances::Call::transfer_all { .. })
                    | RuntimeCall::SubtensorModule(pallet_subtensor::Call::transfer_stake { .. })
            ),
            ProxyType::SmallTransfer => match c {
                RuntimeCall::Balances(pallet_balances::Call::transfer_keep_alive {
                    value, ..
                }) => *value < SMALL_TRANSFER_LIMIT,
                RuntimeCall::Balances(pallet_balances::Call::transfer_allow_death {
                    value,
                    ..
                }) => *value < SMALL_TRANSFER_LIMIT,
                RuntimeCall::SubtensorModule(pallet_subtensor::Call::transfer_stake {
                    alpha_amount,
                    ..
                }) => *alpha_amount < SMALL_TRANSFER_LIMIT,
                _ => false,
            },
            ProxyType::Owner => {
                matches!(c, RuntimeCall::AdminUtils(..))
                    && !matches!(
                        c,
                        RuntimeCall::AdminUtils(
                            pallet_admin_utils::Call::sudo_set_sn_owner_hotkey { .. }
                        )
                    )
            }
            ProxyType::NonCritical => !matches!(
                c,
                RuntimeCall::SubtensorModule(pallet_subtensor::Call::dissolve_network { .. })
                    | RuntimeCall::SubtensorModule(pallet_subtensor::Call::root_register { .. })
                    | RuntimeCall::SubtensorModule(pallet_subtensor::Call::burned_register { .. })
                    | RuntimeCall::Triumvirate(..)
                    | RuntimeCall::SubtensorModule(pallet_subtensor::Call::set_tao_weights { .. })
                    | RuntimeCall::Sudo(..)
            ),
            ProxyType::Triumvirate => matches!(
                c,
                RuntimeCall::Triumvirate(..) | RuntimeCall::TriumvirateMembers(..)
            ),
            ProxyType::Senate => matches!(c, RuntimeCall::SenateMembers(..)),
            ProxyType::Governance => matches!(
                c,
                RuntimeCall::SenateMembers(..)
                    | RuntimeCall::Triumvirate(..)
                    | RuntimeCall::TriumvirateMembers(..)
            ),
            ProxyType::Staking => matches!(
                c,
                RuntimeCall::SubtensorModule(pallet_subtensor::Call::add_stake { .. })
                    | RuntimeCall::SubtensorModule(pallet_subtensor::Call::remove_stake { .. })
                    | RuntimeCall::SubtensorModule(pallet_subtensor::Call::unstake_all { .. })
                    | RuntimeCall::SubtensorModule(
                        pallet_subtensor::Call::unstake_all_alpha { .. }
                    )
                    | RuntimeCall::SubtensorModule(pallet_subtensor::Call::swap_stake { .. })
                    | RuntimeCall::SubtensorModule(pallet_subtensor::Call::swap_stake_limit { .. })
                    | RuntimeCall::SubtensorModule(pallet_subtensor::Call::move_stake { .. })
                    | RuntimeCall::SubtensorModule(pallet_subtensor::Call::add_stake_limit { .. })
                    | RuntimeCall::SubtensorModule(
                        pallet_subtensor::Call::remove_stake_limit { .. }
                    )
                    | RuntimeCall::SubtensorModule(
                        pallet_subtensor::Call::remove_stake_full_limit { .. }
                    )
            ),
            ProxyType::Registration => matches!(
                c,
                RuntimeCall::SubtensorModule(pallet_subtensor::Call::burned_register { .. })
                    | RuntimeCall::SubtensorModule(pallet_subtensor::Call::register { .. })
            ),
            ProxyType::RootWeights => matches!(
                c,
                RuntimeCall::SubtensorModule(pallet_subtensor::Call::set_tao_weights { .. })
            ),
            ProxyType::ChildKeys => matches!(
                c,
                RuntimeCall::SubtensorModule(pallet_subtensor::Call::set_children { .. })
                    | RuntimeCall::SubtensorModule(
                        pallet_subtensor::Call::set_childkey_take { .. }
                    )
            ),
            ProxyType::SudoUncheckedSetCode => match c {
                RuntimeCall::Sudo(pallet_sudo::Call::sudo_unchecked_weight { call, weight: _ }) => {
                    let inner_call: RuntimeCall = *call.clone();

                    matches!(
                        inner_call,
                        RuntimeCall::System(frame_system::Call::set_code { .. })
                    )
                }
                _ => false,
            },
            ProxyType::SwapHotkey => matches!(
                c,
                RuntimeCall::SubtensorModule(pallet_subtensor::Call::swap_hotkey { .. })
            ),
            ProxyType::SubnetLeaseBeneficiary => matches!(
                c,
                RuntimeCall::SubtensorModule(pallet_subtensor::Call::start_call { .. })
                    | RuntimeCall::AdminUtils(
                        pallet_admin_utils::Call::sudo_set_serving_rate_limit { .. }
                    )
                    | RuntimeCall::AdminUtils(
                        pallet_admin_utils::Call::sudo_set_min_difficulty { .. }
                    )
                    | RuntimeCall::AdminUtils(
                        pallet_admin_utils::Call::sudo_set_max_difficulty { .. }
                    )
                    | RuntimeCall::AdminUtils(
                        pallet_admin_utils::Call::sudo_set_weights_version_key { .. }
                    )
                    | RuntimeCall::AdminUtils(
                        pallet_admin_utils::Call::sudo_set_adjustment_alpha { .. }
                    )
                    | RuntimeCall::AdminUtils(
                        pallet_admin_utils::Call::sudo_set_max_weight_limit { .. }
                    )
                    | RuntimeCall::AdminUtils(
                        pallet_admin_utils::Call::sudo_set_immunity_period { .. }
                    )
                    | RuntimeCall::AdminUtils(
                        pallet_admin_utils::Call::sudo_set_min_allowed_weights { .. }
                    )
                    | RuntimeCall::AdminUtils(pallet_admin_utils::Call::sudo_set_kappa { .. })
                    | RuntimeCall::AdminUtils(pallet_admin_utils::Call::sudo_set_rho { .. })
                    | RuntimeCall::AdminUtils(
                        pallet_admin_utils::Call::sudo_set_activity_cutoff { .. }
                    )
                    | RuntimeCall::AdminUtils(
                        pallet_admin_utils::Call::sudo_set_network_registration_allowed { .. }
                    )
                    | RuntimeCall::AdminUtils(
                        pallet_admin_utils::Call::sudo_set_network_pow_registration_allowed { .. }
                    )
                    | RuntimeCall::AdminUtils(pallet_admin_utils::Call::sudo_set_max_burn { .. })
                    | RuntimeCall::AdminUtils(
                        pallet_admin_utils::Call::sudo_set_bonds_moving_average { .. }
                    )
                    | RuntimeCall::AdminUtils(
                        pallet_admin_utils::Call::sudo_set_bonds_penalty { .. }
                    )
                    | RuntimeCall::AdminUtils(
                        pallet_admin_utils::Call::sudo_set_commit_reveal_weights_enabled { .. }
                    )
                    | RuntimeCall::AdminUtils(
                        pallet_admin_utils::Call::sudo_set_liquid_alpha_enabled { .. }
                    )
                    | RuntimeCall::AdminUtils(
                        pallet_admin_utils::Call::sudo_set_alpha_values { .. }
                    )
                    | RuntimeCall::AdminUtils(
                        pallet_admin_utils::Call::sudo_set_commit_reveal_weights_interval { .. }
                    )
                    | RuntimeCall::AdminUtils(
                        pallet_admin_utils::Call::sudo_set_toggle_transfer { .. }
                    )
            ),
        }
    }
    fn is_superset(&self, o: &Self) -> bool {
        match (self, o) {
            (x, y) if x == y => true,
            (ProxyType::Any, _) => true,
            (_, ProxyType::Any) => false,
            (ProxyType::NonTransfer, _) => {
                // NonTransfer is NOT a superset of Transfer or SmallTransfer
                !matches!(o, ProxyType::Transfer | ProxyType::SmallTransfer)
            }
            (ProxyType::Governance, ProxyType::Triumvirate | ProxyType::Senate) => true,
            (ProxyType::Transfer, ProxyType::SmallTransfer) => true,
            _ => false,
        }
    }
}

impl pallet_proxy::Config for Runtime {
    type RuntimeEvent = RuntimeEvent;
    type RuntimeCall = RuntimeCall;
    type Currency = Balances;
    type ProxyType = ProxyType;
    type ProxyDepositBase = ProxyDepositBase;
    type ProxyDepositFactor = ProxyDepositFactor;
    type MaxProxies = MaxProxies;
    type WeightInfo = pallet_proxy::weights::SubstrateWeight<Runtime>;
    type MaxPending = MaxPending;
    type CallHasher = BlakeTwo256;
    type AnnouncementDepositBase = AnnouncementDepositBase;
    type AnnouncementDepositFactor = AnnouncementDepositFactor;
}

pub struct Proxier;
impl ProxyInterface<AccountId> for Proxier {
    fn add_lease_beneficiary_proxy(lease: &AccountId, beneficiary: &AccountId) -> DispatchResult {
        pallet_proxy::Pallet::<Runtime>::add_proxy_delegate(
            lease,
            beneficiary.clone(),
            ProxyType::SubnetLeaseBeneficiary,
            0,
        )
    }

    fn remove_lease_beneficiary_proxy(
        lease: &AccountId,
        beneficiary: &AccountId,
    ) -> DispatchResult {
        pallet_proxy::Pallet::<Runtime>::remove_proxy_delegate(
            lease,
            beneficiary.clone(),
            ProxyType::SubnetLeaseBeneficiary,
            0,
        )
    }
}

parameter_types! {
    pub MaximumSchedulerWeight: Weight = Perbill::from_percent(80) *
        BlockWeights::get().max_block;
    pub const MaxScheduledPerBlock: u32 = 50;
    pub const NoPreimagePostponement: Option<u32> = Some(10);
}

/// Used the compare the privilege of an origin inside the scheduler.
pub struct OriginPrivilegeCmp;

impl PrivilegeCmp<OriginCaller> for OriginPrivilegeCmp {
    fn cmp_privilege(left: &OriginCaller, right: &OriginCaller) -> Option<Ordering> {
        if left == right {
            return Some(Ordering::Equal);
        }

        match (left, right) {
            // Root is greater than anything.
            (OriginCaller::system(frame_system::RawOrigin::Root), _) => Some(Ordering::Greater),
            // Check which one has more yes votes.
            (
                OriginCaller::Triumvirate(pallet_collective::RawOrigin::Members(
                    l_yes_votes,
                    l_count,
                )),
                OriginCaller::Triumvirate(pallet_collective::RawOrigin::Members(
                    r_yes_votes,
                    r_count,
                )), // Equivalent to (l_yes_votes / l_count).cmp(&(r_yes_votes / r_count))
            ) => Some(
                l_yes_votes
                    .saturating_mul(*r_count)
                    .cmp(&r_yes_votes.saturating_mul(*l_count)),
            ),
            // For every other origin we don't care, as they are not used for `ScheduleOrigin`.
            _ => None,
        }
    }
}

impl pallet_scheduler::Config for Runtime {
    type RuntimeOrigin = RuntimeOrigin;
    type RuntimeEvent = RuntimeEvent;
    type PalletsOrigin = OriginCaller;
    type RuntimeCall = RuntimeCall;
    type MaximumWeight = MaximumSchedulerWeight;
    type ScheduleOrigin = EnsureRoot<AccountId>;
    type MaxScheduledPerBlock = MaxScheduledPerBlock;
    type WeightInfo = pallet_scheduler::weights::SubstrateWeight<Runtime>;
    type OriginPrivilegeCmp = OriginPrivilegeCmp;
    type Preimages = Preimage;
}

parameter_types! {
    pub const PreimageMaxSize: u32 = 4096 * 1024;
    pub const PreimageBaseDeposit: Balance = deposit(2, 64);
    pub const PreimageByteDeposit: Balance = deposit(0, 1);
    pub const PreimageHoldReason: RuntimeHoldReason =
        RuntimeHoldReason::Preimage(pallet_preimage::HoldReason::Preimage);
}

impl pallet_preimage::Config for Runtime {
    type WeightInfo = pallet_preimage::weights::SubstrateWeight<Runtime>;
    type RuntimeEvent = RuntimeEvent;
    type Currency = Balances;
    type ManagerOrigin = EnsureRoot<AccountId>;
    type Consideration = HoldConsideration<
        AccountId,
        Balances,
        PreimageHoldReason,
        LinearStoragePrice<PreimageBaseDeposit, PreimageByteDeposit, Balance>,
    >;
}

pub struct AllowIdentityReg;

impl CanRegisterIdentity<AccountId> for AllowIdentityReg {
    #[cfg(not(feature = "runtime-benchmarks"))]
    fn can_register(address: &AccountId, identified: &AccountId) -> bool {
        if address != identified {
            SubtensorModule::coldkey_owns_hotkey(address, identified)
                && SubtensorModule::is_hotkey_registered_on_network(NetUid::ROOT, identified)
        } else {
            SubtensorModule::is_subnet_owner(address)
        }
    }

    #[cfg(feature = "runtime-benchmarks")]
    fn can_register(_: &AccountId, _: &AccountId) -> bool {
        true
    }
}

// Configure registry pallet.
parameter_types! {
    pub const MaxAdditionalFields: u32 = 1;
    pub const InitialDeposit: Balance = 100_000_000; // 0.1 TAO
    pub const FieldDeposit: Balance = 100_000_000; // 0.1 TAO
}

impl pallet_registry::Config for Runtime {
    type RuntimeEvent = RuntimeEvent;
    type RuntimeHoldReason = RuntimeHoldReason;
    type Currency = Balances;
    type CanRegister = AllowIdentityReg;
    type WeightInfo = pallet_registry::weights::SubstrateWeight<Runtime>;

    type MaxAdditionalFields = MaxAdditionalFields;
    type InitialDeposit = InitialDeposit;
    type FieldDeposit = FieldDeposit;
}

parameter_types! {
    pub const MaxCommitFieldsInner: u32 = 3;
    pub const CommitmentInitialDeposit: Balance = 0; // Free
    pub const CommitmentFieldDeposit: Balance = 0; // Free
}

#[subtensor_macros::freeze_struct("7c76bd954afbb54e")]
#[derive(Clone, Eq, PartialEq, Encode, Decode, TypeInfo)]
pub struct MaxCommitFields;
impl Get<u32> for MaxCommitFields {
    fn get() -> u32 {
        MaxCommitFieldsInner::get()
    }
}

#[subtensor_macros::freeze_struct("c39297f5eb97ee82")]
pub struct AllowCommitments;
impl CanCommit<AccountId> for AllowCommitments {
    #[cfg(not(feature = "runtime-benchmarks"))]
    fn can_commit(netuid: NetUid, address: &AccountId) -> bool {
        SubtensorModule::is_hotkey_registered_on_network(netuid, address)
    }

    #[cfg(feature = "runtime-benchmarks")]
    fn can_commit(_: NetUid, _: &AccountId) -> bool {
        true
    }
}

pub struct ResetBondsOnCommit;
impl OnMetadataCommitment<AccountId> for ResetBondsOnCommit {
    #[cfg(not(feature = "runtime-benchmarks"))]
    fn on_metadata_commitment(netuid: NetUid, address: &AccountId) {
        let _ = SubtensorModule::do_reset_bonds(netuid, address);
    }

    #[cfg(feature = "runtime-benchmarks")]
    fn on_metadata_commitment(_: NetUid, _: &AccountId) {}
}

impl pallet_commitments::Config for Runtime {
    type RuntimeEvent = RuntimeEvent;
    type Currency = Balances;
    type WeightInfo = pallet_commitments::weights::SubstrateWeight<Runtime>;

    type CanCommit = AllowCommitments;
    type OnMetadataCommitment = ResetBondsOnCommit;

    type MaxFields = MaxCommitFields;
    type InitialDeposit = CommitmentInitialDeposit;
    type FieldDeposit = CommitmentFieldDeposit;
    type TempoInterface = TempoInterface;
}

pub struct TempoInterface;
impl pallet_commitments::GetTempoInterface for TempoInterface {
    fn get_epoch_index(netuid: NetUid, cur_block: u64) -> u64 {
        SubtensorModule::get_epoch_index(netuid, cur_block)
    }
}

impl pallet_commitments::GetTempoInterface for Runtime {
    fn get_epoch_index(netuid: NetUid, cur_block: u64) -> u64 {
        SubtensorModule::get_epoch_index(netuid, cur_block)
    }
}

pub const INITIAL_SUBNET_TEMPO: u16 = prod_or_fast!(360, 10);

pub const INITIAL_CHILDKEY_TAKE_RATELIMIT: u64 = prod_or_fast!(216000, 5); // 30 days at 12 seconds per block

// Configure the pallet subtensor.
parameter_types! {
    pub const SubtensorInitialRho: u16 = 10;
    pub const SubtensorInitialAlphaSigmoidSteepness: i16 = 1000;
    pub const SubtensorInitialKappa: u16 = 32_767; // 0.5 = 65535/2
    pub const SubtensorInitialMaxAllowedUids: u16 = 4096;
    pub const SubtensorInitialIssuance: u64 = 0;
    pub const SubtensorInitialMinAllowedWeights: u16 = 1024;
    pub const SubtensorInitialEmissionValue: u16 = 0;
    pub const SubtensorInitialMaxWeightsLimit: u16 = 1000; // 1000/2^16 = 0.015
    pub const SubtensorInitialValidatorPruneLen: u64 = 1;
    pub const SubtensorInitialScalingLawPower: u16 = 50; // 0.5
    pub const SubtensorInitialMaxAllowedValidators: u16 = 128;
    pub const SubtensorInitialTempo: u16 = INITIAL_SUBNET_TEMPO;
    pub const SubtensorInitialDifficulty: u64 = 10_000_000;
    pub const SubtensorInitialAdjustmentInterval: u16 = 100;
    pub const SubtensorInitialAdjustmentAlpha: u64 = 0; // no weight to previous value.
    pub const SubtensorInitialTargetRegistrationsPerInterval: u16 = 2;
    pub const SubtensorInitialImmunityPeriod: u16 = 4096;
    pub const SubtensorInitialActivityCutoff: u16 = 5000;
    pub const SubtensorInitialMaxRegistrationsPerBlock: u16 = 1;
    pub const SubtensorInitialPruningScore : u16 = u16::MAX;
    pub const SubtensorInitialBondsMovingAverage: u64 = 900_000;
    pub const SubtensorInitialBondsPenalty: u16 = u16::MAX;
    pub const SubtensorInitialBondsResetOn: bool = false;
    pub const SubtensorInitialDefaultTake: u16 = 11_796; // 18% honest number.
    pub const SubtensorInitialMinDelegateTake: u16 = 0; // Allow 0% delegate take
    pub const SubtensorInitialDefaultChildKeyTake: u16 = 0; // Allow 0% childkey take
    pub const SubtensorInitialMinChildKeyTake: u16 = 0; // 0 %
    pub const SubtensorInitialMaxChildKeyTake: u16 = 11_796; // 18 %
    pub const SubtensorInitialWeightsVersionKey: u64 = 0;
    pub const SubtensorInitialMinDifficulty: u64 = 10_000_000;
    pub const SubtensorInitialMaxDifficulty: u64 = u64::MAX / 4;
    pub const SubtensorInitialServingRateLimit: u64 = 50;
    pub const SubtensorInitialBurn: u64 = 100_000_000; // 0.1 tao
    pub const SubtensorInitialMinBurn: u64 = 500_000; // 500k RAO
    pub const SubtensorInitialMaxBurn: u64 = 100_000_000_000; // 100 tao
    pub const SubtensorInitialTxRateLimit: u64 = 1000;
    pub const SubtensorInitialTxDelegateTakeRateLimit: u64 = 216000; // 30 days at 12 seconds per block
    pub const SubtensorInitialTxChildKeyTakeRateLimit: u64 = INITIAL_CHILDKEY_TAKE_RATELIMIT;
    pub const SubtensorInitialRAORecycledForRegistration: u64 = 0; // 0 rao
    pub const SubtensorInitialSenateRequiredStakePercentage: u64 = 1; // 1 percent of total stake
    pub const SubtensorInitialNetworkImmunity: u64 = 7 * 7200;
    pub const SubtensorInitialMinAllowedUids: u16 = 128;
    pub const SubtensorInitialMinLockCost: u64 = 1_000_000_000_000; // 1000 TAO
    pub const SubtensorInitialSubnetOwnerCut: u16 = 11_796; // 18 percent
    // pub const SubtensorInitialSubnetLimit: u16 = 12; // (DEPRECATED)
    pub const SubtensorInitialNetworkLockReductionInterval: u64 = 14 * 7200;
    pub const SubtensorInitialNetworkRateLimit: u64 = 7200;
    pub const SubtensorInitialKeySwapCost: u64 = 100_000_000; // 0.1 TAO
    pub const InitialAlphaHigh: u16 = 58982; // Represents 0.9 as per the production default
    pub const InitialAlphaLow: u16 = 45875; // Represents 0.7 as per the production default
    pub const InitialLiquidAlphaOn: bool = false; // Default value for LiquidAlphaOn
    pub const InitialYuma3On: bool = false; // Default value for Yuma3On
    // pub const SubtensorInitialNetworkMaxStake: u64 = u64::MAX; // (DEPRECATED)
    pub const InitialColdkeySwapScheduleDuration: BlockNumber = 5 * 24 * 60 * 60 / 12; // 5 days
    pub const InitialColdkeySwapRescheduleDuration: BlockNumber = 24 * 60 * 60 / 12; // 1 day
    pub const InitialDissolveNetworkScheduleDuration: BlockNumber = 5 * 24 * 60 * 60 / 12; // 5 days
    pub const SubtensorInitialTaoWeight: u64 = 971_718_665_099_567_868; // 0.05267697438728329% tao weight.
    pub const InitialEmaPriceHalvingPeriod: u64 = 201_600_u64; // 4 weeks
    pub const DurationOfStartCall: u64 = prod_or_fast!(7 * 24 * 60 * 60 / 12, 10); // 7 days or 10 blocks
    pub const SubtensorInitialKeySwapOnSubnetCost: u64 = 1_000_000; // 0.001 TAO
    pub const HotkeySwapOnSubnetInterval : BlockNumber = 5 * 24 * 60 * 60 / 12; // 5 days
    pub const LeaseDividendsDistributionInterval: BlockNumber = 100; // 100 blocks
}

impl pallet_subtensor::Config for Runtime {
    type RuntimeEvent = RuntimeEvent;
    type RuntimeCall = RuntimeCall;
    type SudoRuntimeCall = RuntimeCall;
    type Currency = Balances;
    type CouncilOrigin = EnsureMajoritySenate;
    type SenateMembers = ManageSenateMembers;
    type TriumvirateInterface = TriumvirateVotes;
    type Scheduler = Scheduler;
    type InitialRho = SubtensorInitialRho;
    type InitialAlphaSigmoidSteepness = SubtensorInitialAlphaSigmoidSteepness;
    type InitialKappa = SubtensorInitialKappa;
    type InitialMaxAllowedUids = SubtensorInitialMaxAllowedUids;
    type InitialBondsMovingAverage = SubtensorInitialBondsMovingAverage;
    type InitialBondsPenalty = SubtensorInitialBondsPenalty;
    type InitialBondsResetOn = SubtensorInitialBondsResetOn;
    type InitialIssuance = SubtensorInitialIssuance;
    type InitialMinAllowedWeights = SubtensorInitialMinAllowedWeights;
    type InitialEmissionValue = SubtensorInitialEmissionValue;
    type InitialMaxWeightsLimit = SubtensorInitialMaxWeightsLimit;
    type InitialValidatorPruneLen = SubtensorInitialValidatorPruneLen;
    type InitialScalingLawPower = SubtensorInitialScalingLawPower;
    type InitialTempo = SubtensorInitialTempo;
    type InitialDifficulty = SubtensorInitialDifficulty;
    type InitialAdjustmentInterval = SubtensorInitialAdjustmentInterval;
    type InitialAdjustmentAlpha = SubtensorInitialAdjustmentAlpha;
    type InitialTargetRegistrationsPerInterval = SubtensorInitialTargetRegistrationsPerInterval;
    type InitialImmunityPeriod = SubtensorInitialImmunityPeriod;
    type InitialActivityCutoff = SubtensorInitialActivityCutoff;
    type InitialMaxRegistrationsPerBlock = SubtensorInitialMaxRegistrationsPerBlock;
    type InitialPruningScore = SubtensorInitialPruningScore;
    type InitialMaxAllowedValidators = SubtensorInitialMaxAllowedValidators;
    type InitialDefaultDelegateTake = SubtensorInitialDefaultTake;
    type InitialDefaultChildKeyTake = SubtensorInitialDefaultChildKeyTake;
    type InitialMinDelegateTake = SubtensorInitialMinDelegateTake;
    type InitialMinChildKeyTake = SubtensorInitialMinChildKeyTake;
    type InitialWeightsVersionKey = SubtensorInitialWeightsVersionKey;
    type InitialMaxDifficulty = SubtensorInitialMaxDifficulty;
    type InitialMinDifficulty = SubtensorInitialMinDifficulty;
    type InitialServingRateLimit = SubtensorInitialServingRateLimit;
    type InitialBurn = SubtensorInitialBurn;
    type InitialMaxBurn = SubtensorInitialMaxBurn;
    type InitialMinBurn = SubtensorInitialMinBurn;
    type InitialTxRateLimit = SubtensorInitialTxRateLimit;
    type InitialTxDelegateTakeRateLimit = SubtensorInitialTxDelegateTakeRateLimit;
    type InitialTxChildKeyTakeRateLimit = SubtensorInitialTxChildKeyTakeRateLimit;
    type InitialMaxChildKeyTake = SubtensorInitialMaxChildKeyTake;
    type InitialRAORecycledForRegistration = SubtensorInitialRAORecycledForRegistration;
    type InitialSenateRequiredStakePercentage = SubtensorInitialSenateRequiredStakePercentage;
    type InitialNetworkImmunityPeriod = SubtensorInitialNetworkImmunity;
    type InitialNetworkMinAllowedUids = SubtensorInitialMinAllowedUids;
    type InitialNetworkMinLockCost = SubtensorInitialMinLockCost;
    type InitialNetworkLockReductionInterval = SubtensorInitialNetworkLockReductionInterval;
    type InitialSubnetOwnerCut = SubtensorInitialSubnetOwnerCut;
    type InitialNetworkRateLimit = SubtensorInitialNetworkRateLimit;
    type KeySwapCost = SubtensorInitialKeySwapCost;
    type AlphaHigh = InitialAlphaHigh;
    type AlphaLow = InitialAlphaLow;
    type LiquidAlphaOn = InitialLiquidAlphaOn;
    type Yuma3On = InitialYuma3On;
    type InitialTaoWeight = SubtensorInitialTaoWeight;
    type Preimages = Preimage;
    type InitialColdkeySwapScheduleDuration = InitialColdkeySwapScheduleDuration;
    type InitialColdkeySwapRescheduleDuration = InitialColdkeySwapRescheduleDuration;
    type InitialDissolveNetworkScheduleDuration = InitialDissolveNetworkScheduleDuration;
    type InitialEmaPriceHalvingPeriod = InitialEmaPriceHalvingPeriod;
    type DurationOfStartCall = DurationOfStartCall;
    type SwapInterface = Swap;
    type KeySwapOnSubnetCost = SubtensorInitialKeySwapOnSubnetCost;
    type HotkeySwapOnSubnetInterval = HotkeySwapOnSubnetInterval;
    type ProxyInterface = Proxier;
    type LeaseDividendsDistributionInterval = LeaseDividendsDistributionInterval;
}

parameter_types! {
    pub const SwapProtocolId: PalletId = PalletId(*b"ten/swap");
    pub const SwapMaxFeeRate: u16 = 10000; // 15.26%
    pub const SwapMaxPositions: u32 = 100;
    pub const SwapMinimumLiquidity: u64 = 1_000;
    pub const SwapMinimumReserve: NonZeroU64 = NonZeroU64::new(1_000_000)
        .expect("1_000_000 fits NonZeroU64");
}

impl pallet_subtensor_swap::Config for Runtime {
    type RuntimeEvent = RuntimeEvent;
    type SubnetInfo = SubtensorModule;
    type BalanceOps = SubtensorModule;
    type ProtocolId = SwapProtocolId;
    type MaxFeeRate = SwapMaxFeeRate;
    type MaxPositions = SwapMaxPositions;
    type MinimumLiquidity = SwapMinimumLiquidity;
    type MinimumReserve = SwapMinimumReserve;
    // TODO: set measured weights when the pallet been benchmarked and the type is generated
    type WeightInfo = pallet_subtensor_swap::weights::DefaultWeight<Runtime>;
}

impl pallet_admin_utils::Config for Runtime {
    type RuntimeEvent = RuntimeEvent;
    type Balance = Balance;
}

/// Define the ChainId
/// EVM Chain ID will be set by sudo transaction for each chain
///     Mainnet Finney: 0x03C4 - Unicode for lowercase tau
///     TestNet Finney: 0x03B1 - Unicode for lowercase alpha
impl pallet_evm_chain_id::Config for Runtime {}

pub struct ConfigurableChainId;

impl Get<u64> for ConfigurableChainId {
    fn get() -> u64 {
        pallet_evm_chain_id::ChainId::<Runtime>::get()
    }
}

pub struct FindAuthorTruncated<F>(PhantomData<F>);
impl<F: FindAuthor<u32>> FindAuthor<H160> for FindAuthorTruncated<F> {
    fn find_author<'a, I>(digests: I) -> Option<H160>
    where
        I: 'a + IntoIterator<Item = (ConsensusEngineId, &'a [u8])>,
    {
        if let Some(author_index) = F::find_author(digests) {
            pallet_babe::Authorities::<Runtime>::get()
                .get(author_index as usize)
                .and_then(|authority_id| {
                    let raw_vec = authority_id.0.to_raw_vec();
                    raw_vec.get(4..24).map(H160::from_slice)
                })
        } else {
            None
        }
    }
}

const BLOCK_GAS_LIMIT: u64 = 75_000_000;

/// `WeightPerGas` is an approximate ratio of the amount of Weight per Gas.
///
fn weight_per_gas() -> Weight {
    (NORMAL_DISPATCH_RATIO * MAXIMUM_BLOCK_WEIGHT)
        .checked_div(BLOCK_GAS_LIMIT)
        .unwrap_or_default()
}

parameter_types! {
    pub BlockGasLimit: U256 = U256::from(BLOCK_GAS_LIMIT);
    pub const GasLimitPovSizeRatio: u64 = 0;
    pub PrecompilesValue: Precompiles<Runtime> = Precompiles::<_>::new();
    pub WeightPerGas: Weight = weight_per_gas();
}

/// The difference between EVM decimals and Substrate decimals.
/// Substrate balances has 9 decimals, while EVM has 18, so the
/// difference factor is 9 decimals, or 10^9
const EVM_TO_SUBSTRATE_DECIMALS: u64 = 1_000_000_000_u64;

pub struct SubtensorEvmBalanceConverter;

impl BalanceConverter for SubtensorEvmBalanceConverter {
    /// Convert from Substrate balance (u64) to EVM balance (U256)
    fn into_evm_balance(value: SubstrateBalance) -> Option<EvmBalance> {
        let value = value.into_u256();
        if let Some(evm_value) = value.checked_mul(U256::from(EVM_TO_SUBSTRATE_DECIMALS)) {
            // Ensure the result fits within the maximum U256 value
            if evm_value <= U256::MAX {
                Some(EvmBalance::new(evm_value))
            } else {
                // Log value too large
                log::debug!(
                    "SubtensorEvmBalanceConverter::into_evm_balance( {:?} ) larger than U256::MAX",
                    value
                );
                None
            }
        } else {
            // Log overflow
            log::debug!(
                "SubtensorEvmBalanceConverter::into_evm_balance( {:?} ) overflow",
                value
            );
            None
        }
    }

    /// Convert from EVM balance (U256) to Substrate balance (u64)
    fn into_substrate_balance(value: EvmBalance) -> Option<SubstrateBalance> {
        let value = value.into_u256();
        if let Some(substrate_value) = value.checked_div(U256::from(EVM_TO_SUBSTRATE_DECIMALS)) {
            // Ensure the result fits within the TAO balance type (u64)
            if substrate_value <= U256::from(u64::MAX) {
                Some(SubstrateBalance::new(substrate_value))
            } else {
                // Log value too large
                log::debug!(
                    "SubtensorEvmBalanceConverter::into_substrate_balance( {:?} ) larger than u64::MAX",
                    value
                );
                None
            }
        } else {
            // Log overflow
            log::debug!(
                "SubtensorEvmBalanceConverter::into_substrate_balance( {:?} ) overflow",
                value
            );
            None
        }
    }
}

impl pallet_evm::Config for Runtime {
    type FeeCalculator = BaseFee;
    type GasWeightMapping = pallet_evm::FixedGasWeightMapping<Self>;
    type WeightPerGas = WeightPerGas;
    type BlockHashMapping = pallet_ethereum::EthereumBlockHashMapping<Self>;
    type CallOrigin = pallet_evm::EnsureAddressTruncated;
    type WithdrawOrigin = pallet_evm::EnsureAddressTruncated;
    type AddressMapping = pallet_evm::HashedAddressMapping<BlakeTwo256>;
    type Currency = Balances;
    type RuntimeEvent = RuntimeEvent;
    type PrecompilesType = Precompiles<Self>;
    type PrecompilesValue = PrecompilesValue;
    type ChainId = ConfigurableChainId;
    type BlockGasLimit = BlockGasLimit;
    type Runner = pallet_evm::runner::stack::Runner<Self>;
    type OnChargeTransaction = ();
    type OnCreate = ();
    type FindAuthor = FindAuthorTruncated<Babe>;
    // type FindAuthor = FindAuthorTruncated<Aura>;
    type GasLimitPovSizeRatio = GasLimitPovSizeRatio;
    type Timestamp = Timestamp;
    type WeightInfo = pallet_evm::weights::SubstrateWeight<Self>;
    type BalanceConverter = SubtensorEvmBalanceConverter;
    type AccountProvider = pallet_evm::FrameSystemAccountProvider<Self>;
    type GasLimitStorageGrowthRatio = ();
}

parameter_types! {
    pub const PostBlockAndTxnHashes: PostLogContent = PostLogContent::BlockAndTxnHashes;
}

// Required for the IntermediateStateRoot
impl sp_core::Get<sp_version::RuntimeVersion> for Runtime {
    fn get() -> sp_version::RuntimeVersion {
        VERSION
    }
}

impl pallet_ethereum::Config for Runtime {
    type RuntimeEvent = RuntimeEvent;
    type StateRoot = pallet_ethereum::IntermediateStateRoot<Self>;
    type PostLogContent = PostBlockAndTxnHashes;
    type ExtraDataLength = ConstU32<30>;
}

parameter_types! {
    pub BoundDivision: U256 = U256::from(1024);
}

parameter_types! {
    pub DefaultBaseFeePerGas: U256 = U256::from(20_000_000_000_u128);
    pub DefaultElasticity: Permill = Permill::from_parts(125_000);
}
pub struct BaseFeeThreshold;
impl pallet_base_fee::BaseFeeThreshold for BaseFeeThreshold {
    fn lower() -> Permill {
        Permill::zero()
    }
    fn ideal() -> Permill {
        Permill::from_parts(500_000)
    }
    fn upper() -> Permill {
        Permill::from_parts(1_000_000)
    }
}
impl pallet_base_fee::Config for Runtime {
    type RuntimeEvent = RuntimeEvent;
    type Threshold = BaseFeeThreshold;
    type DefaultBaseFeePerGas = DefaultBaseFeePerGas;
    type DefaultElasticity = DefaultElasticity;
}

#[derive(Clone)]
pub struct TransactionConverter<B>(PhantomData<B>);

impl<B> Default for TransactionConverter<B> {
    fn default() -> Self {
        Self(PhantomData)
    }
}

impl<B: BlockT> fp_rpc::ConvertTransaction<<B as BlockT>::Extrinsic> for TransactionConverter<B> {
    fn convert_transaction(
        &self,
        transaction: pallet_ethereum::Transaction,
    ) -> <B as BlockT>::Extrinsic {
        let extrinsic = UncheckedExtrinsic::new_bare(
            pallet_ethereum::Call::<Runtime>::transact { transaction }.into(),
        );
        let encoded = extrinsic.encode();
        <B as BlockT>::Extrinsic::decode(&mut &encoded[..])
            .expect("Encoded extrinsic is always valid")
    }
}

impl fp_self_contained::SelfContainedCall for RuntimeCall {
    type SignedInfo = H160;

    fn is_self_contained(&self) -> bool {
        match self {
            RuntimeCall::Ethereum(call) => call.is_self_contained(),
            _ => false,
        }
    }

    fn check_self_contained(&self) -> Option<Result<Self::SignedInfo, TransactionValidityError>> {
        match self {
            RuntimeCall::Ethereum(call) => call.check_self_contained(),
            _ => None,
        }
    }

    fn validate_self_contained(
        &self,
        info: &Self::SignedInfo,
        dispatch_info: &DispatchInfoOf<RuntimeCall>,
        len: usize,
    ) -> Option<TransactionValidity> {
        match self {
            RuntimeCall::Ethereum(call) => call.validate_self_contained(info, dispatch_info, len),
            _ => None,
        }
    }

    fn pre_dispatch_self_contained(
        &self,
        info: &Self::SignedInfo,
        dispatch_info: &DispatchInfoOf<RuntimeCall>,
        len: usize,
    ) -> Option<Result<(), TransactionValidityError>> {
        match self {
            RuntimeCall::Ethereum(call) => {
                call.pre_dispatch_self_contained(info, dispatch_info, len)
            }
            _ => None,
        }
    }

    fn apply_self_contained(
        self,
        info: Self::SignedInfo,
    ) -> Option<sp_runtime::DispatchResultWithInfo<PostDispatchInfoOf<Self>>> {
        match self {
            call @ RuntimeCall::Ethereum(pallet_ethereum::Call::transact { .. }) => {
                Some(call.dispatch(RuntimeOrigin::from(
                    pallet_ethereum::RawOrigin::EthereumTransaction(info),
                )))
            }
            _ => None,
        }
    }
}

// Crowdloan
parameter_types! {
    pub const CrowdloanPalletId: PalletId = PalletId(*b"bt/cloan");
    pub const MinimumDeposit: Balance = 10_000_000_000; // 10 TAO
    pub const AbsoluteMinimumContribution: Balance = 100_000_000; // 0.1 TAO
    pub const MinimumBlockDuration: BlockNumber = prod_or_fast!(50400, 50); // 7 days minimum (7 * 24 * 60 * 60 / 12)
    pub const MaximumBlockDuration: BlockNumber = prod_or_fast!(432000, 20000); // 60 days maximum (60 * 24 * 60 * 60 / 12)
    pub const RefundContributorsLimit: u32 = 50;
    pub const MaxContributors: u32 = 500;
}

impl pallet_crowdloan::Config for Runtime {
    type PalletId = CrowdloanPalletId;
    type RuntimeEvent = RuntimeEvent;
    type RuntimeCall = RuntimeCall;
    type Currency = Balances;
    type WeightInfo = pallet_crowdloan::weights::SubstrateWeight<Runtime>;
    type Preimages = Preimage;
    type MinimumDeposit = MinimumDeposit;
    type AbsoluteMinimumContribution = AbsoluteMinimumContribution;
    type MinimumBlockDuration = MinimumBlockDuration;
    type MaximumBlockDuration = MaximumBlockDuration;
    type RefundContributorsLimit = RefundContributorsLimit;
    type MaxContributors = MaxContributors;
}

// Create the runtime by composing the FRAME pallets that were previously configured.
construct_runtime!(
    pub struct Runtime
    {
        System: frame_system = 0,
        RandomnessCollectiveFlip: pallet_insecure_randomness_collective_flip = 1,
        Timestamp: pallet_timestamp = 2,
        Aura: pallet_aura = 3,
        Grandpa: pallet_grandpa = 4,
        Balances: pallet_balances = 5,
        TransactionPayment: pallet_transaction_payment = 6,
        SubtensorModule: pallet_subtensor = 7,
        Triumvirate: pallet_collective::<Instance1>::{Pallet, Call, Storage, Origin<T>, Event<T>, Config<T>} = 8,
        TriumvirateMembers: pallet_membership::<Instance1>::{Pallet, Call, Storage, Event<T>, Config<T>} = 9,
        SenateMembers: pallet_membership::<Instance2>::{Pallet, Call, Storage, Event<T>, Config<T>} = 10,
        Utility: pallet_utility = 11,
        Sudo: pallet_sudo = 12,
        Multisig: pallet_multisig = 13,
        Preimage: pallet_preimage = 14,
        Scheduler: pallet_scheduler = 15,
        Proxy: pallet_proxy = 16,
        Registry: pallet_registry = 17,
        Commitments: pallet_commitments = 18,
        AdminUtils: pallet_admin_utils = 19,
        SafeMode: pallet_safe_mode = 20,

        // Frontier
        Ethereum: pallet_ethereum = 21,
        EVM: pallet_evm = 22,
        EVMChainId: pallet_evm_chain_id = 23,
        // pallet_dynamic_fee was 24
        BaseFee: pallet_base_fee = 25,

        Drand: pallet_drand = 26,
        Crowdloan: pallet_crowdloan = 27,
        Swap: pallet_subtensor_swap = 28,

        // PoS Consensus.
        // Authorship must be before session in order to note author in the correct session and era
        // for staking.
        Authorship: pallet_authorship = 30,
        Staking: pallet_staking = 31,
        Offences: pallet_offences = 32,
        Historical: session_historical = 33,
        Session: pallet_session = 34,
        Babe: pallet_babe = 36,
        ElectionProviderMultiPhase: pallet_election_provider_multi_phase = 37,
        VoterList: pallet_bags_list::<Instance1> = 38,
        FastUnstake: pallet_fast_unstake = 39,
    }
);

// The address format for describing accounts.
pub type Address = sp_runtime::MultiAddress<AccountId, ()>;
// Block header type as expected by this runtime.
pub type Header = generic::Header<BlockNumber, BlakeTwo256>;
// Block type as expected by this runtime.
pub type Block = generic::Block<Header, UncheckedExtrinsic>;
// The extensions to the basic transaction logic.
pub type TransactionExtensions = (
    frame_system::CheckNonZeroSender<Runtime>,
    frame_system::CheckSpecVersion<Runtime>,
    frame_system::CheckTxVersion<Runtime>,
    frame_system::CheckGenesis<Runtime>,
    frame_system::CheckEra<Runtime>,
    check_nonce::CheckNonce<Runtime>,
    frame_system::CheckWeight<Runtime>,
    pallet_transaction_payment::ChargeTransactionPayment<Runtime>,
    pallet_subtensor::SubtensorTransactionExtension<Runtime>,
    frame_metadata_hash_extension::CheckMetadataHash<Runtime>,
);

type Migrations = (
    // Leave this migration in the runtime, so every runtime upgrade tiny rounding errors (fractions of fractions
    // of a cent) are cleaned up. These tiny rounding errors occur due to floating point coversion.
    pallet_subtensor::migrations::migrate_init_total_issuance::initialise_total_issuance::Migration<
        Runtime,
    >,
    crate::migrations::pos::Migration, // pallet_subtensor::migrations::migrate_aura_to_babe::aura_to_babe::Migration<Runtime>,
);

// Unchecked extrinsic type as expected by this runtime.
pub type UncheckedExtrinsic =
    fp_self_contained::UncheckedExtrinsic<Address, RuntimeCall, Signature, TransactionExtensions>;

/// Extrinsic type that has already been checked.
pub type CheckedExtrinsic =
    fp_self_contained::CheckedExtrinsic<AccountId, RuntimeCall, TransactionExtensions, H160>;

// The payload being signed in transactions.
pub type SignedPayload = generic::SignedPayload<RuntimeCall, TransactionExtensions>;
// Executive: handles dispatch to the various modules.
pub type Executive = frame_executive::Executive<
    Runtime,
    Block,
    frame_system::ChainContext<Runtime>,
    Runtime,
    AllPalletsWithSystem,
    Migrations,
>;

#[cfg(feature = "runtime-benchmarks")]
#[macro_use]
extern crate frame_benchmarking;

#[cfg(feature = "runtime-benchmarks")]
mod benches {
    define_benchmarks!(
        [frame_benchmarking, BaselineBench::<Runtime>]
        [frame_system, SystemBench::<Runtime>]
        [pallet_balances, Balances]
        [pallet_timestamp, Timestamp]
        [pallet_sudo, Sudo]
        [pallet_registry, Registry]
        [pallet_commitments, Commitments]
        [pallet_admin_utils, AdminUtils]
        [pallet_subtensor, SubtensorModule]
        [pallet_drand, Drand]
        [pallet_crowdloan, Crowdloan]
    );
}

fn generate_genesis_json() -> Vec<u8> {
    let json_str = r#"{
      "balances": {
        "balances": [
          [
            "5GrwvaEF5zXb26Fz9rcQpDWS57CtERHpNehXCPcNoHGKutQY",
            1000000000000000
          ],
          [
            "5FHneW46xGXgs5mUiveU4sbTyGBzmstUspZC92UhjJM694ty",
            1000000000000000
          ]
        ]
      },
      "grandpa": {
        "authorities": [
          [
            "5FA9nQDVg267DEd8m1ZypXLBnvN7SFxYwV7ndqSYGiN9TTpu",
            1
          ]
        ]
      },
      "sudo": {
        "key": "5GrwvaEF5zXb26Fz9rcQpDWS57CtERHpNehXCPcNoHGKutQY"
      },
      "subtensorModule": {
        "balancesIssuance": 0,
        "stakes": []
      }
    }"#;

    json_str.as_bytes().to_vec()
}

impl_runtime_apis! {
    impl sp_api::Core<Block> for Runtime {
        fn version() -> RuntimeVersion {
            VERSION
        }

        fn execute_block(block: Block) {
            Executive::execute_block(block);
        }

        fn initialize_block(header: &<Block as BlockT>::Header) -> sp_runtime::ExtrinsicInclusionMode {
            Executive::initialize_block(header)
        }
    }

    impl sp_api::Metadata<Block> for Runtime {
        fn metadata() -> OpaqueMetadata {
            OpaqueMetadata::new(Runtime::metadata().into())
        }

        fn metadata_at_version(version: u32) -> Option<OpaqueMetadata> {
            Runtime::metadata_at_version(version)
        }

        fn metadata_versions() -> sp_std::vec::Vec<u32> {
            Runtime::metadata_versions()
        }
    }

    impl sp_block_builder::BlockBuilder<Block> for Runtime {
        fn apply_extrinsic(extrinsic: <Block as BlockT>::Extrinsic) -> ApplyExtrinsicResult {
            Executive::apply_extrinsic(extrinsic)
        }

        fn finalize_block() -> <Block as BlockT>::Header {
            Executive::finalize_block()
        }

        fn inherent_extrinsics(data: sp_inherents::InherentData) -> Vec<<Block as BlockT>::Extrinsic> {
            data.create_extrinsics()
        }

        fn check_inherents(
            block: Block,
            data: sp_inherents::InherentData,
        ) -> sp_inherents::CheckInherentsResult {
            data.check_extrinsics(&block)
        }
    }

    impl sp_genesis_builder::GenesisBuilder<Block> for Runtime {
        fn build_state(config: Vec<u8>) -> sp_genesis_builder::Result {
            build_state::<RuntimeGenesisConfig>(config)
        }

        fn get_preset(id: &Option<sp_genesis_builder::PresetId>) -> Option<Vec<u8>> {
            get_preset::<RuntimeGenesisConfig>(id, |preset_id| {
                let benchmark_id: sp_genesis_builder::PresetId = "benchmark".into();
                if *preset_id == benchmark_id {
                    // None
                    Some(generate_genesis_json())
                } else {
                    None
                }
            })
        }

        fn preset_names() -> Vec<sp_genesis_builder::PresetId> {
            vec!["benchmark".into()]
        }
    }

    impl sp_transaction_pool::runtime_api::TaggedTransactionQueue<Block> for Runtime {
        fn validate_transaction(
            source: TransactionSource,
            tx: <Block as BlockT>::Extrinsic,
            block_hash: <Block as BlockT>::Hash,
        ) -> TransactionValidity {
            use codec::DecodeLimit;
            use frame_support::pallet_prelude::{InvalidTransaction, TransactionValidityError};
            use frame_support::traits::ExtrinsicCall;
            let encoded = tx.call().encode();
            if RuntimeCall::decode_all_with_depth_limit(8, &mut encoded.as_slice()).is_err() {
                log::warn!("failed to decode with depth limit of 8");
                return Err(TransactionValidityError::Invalid(InvalidTransaction::Call));
            }
            Executive::validate_transaction(source, tx, block_hash)
        }
    }

    impl sp_offchain::OffchainWorkerApi<Block> for Runtime {
        fn offchain_worker(header: &<Block as BlockT>::Header) {
            Executive::offchain_worker(header)
        }
    }

    impl sp_consensus_aura::AuraApi<Block, AuraId> for Runtime {
        fn slot_duration() -> sp_consensus_aura::SlotDuration {
            sp_consensus_aura::SlotDuration::from_millis(Aura::slot_duration())
        }

        fn authorities() -> Vec<AuraId> {
            pallet_aura::Authorities::<Runtime>::get().into_inner()
        }
    }

    impl sp_session::SessionKeys<Block> for Runtime {
        fn generate_session_keys(seed: Option<Vec<u8>>) -> Vec<u8> {
            opaque::SessionKeys::generate(seed)
        }

        fn decode_session_keys(
            encoded: Vec<u8>,
        ) -> Option<Vec<(Vec<u8>, KeyTypeId)>> {
            opaque::SessionKeys::decode_into_raw_public_keys(&encoded)
        }
    }

    impl fg_primitives::GrandpaApi<Block> for Runtime {
        fn grandpa_authorities() -> Vec<(GrandpaId, u64)> {
            Grandpa::grandpa_authorities()
        }

        fn current_set_id() -> fg_primitives::SetId {
            Grandpa::current_set_id()
        }

        fn submit_report_equivocation_unsigned_extrinsic(
            equivocation_proof: fg_primitives::EquivocationProof<
                <Block as BlockT>::Hash,
                sp_runtime::traits::NumberFor<Block>,
            >,
            key_owner_proof: fg_primitives::OpaqueKeyOwnershipProof,
        ) -> Option<()> {
            let key_owner_proof = key_owner_proof.decode()?;

            Grandpa::submit_unsigned_equivocation_report(
                equivocation_proof,
                key_owner_proof,
            )
        }

        fn generate_key_ownership_proof(
            _set_id: fg_primitives::SetId,
            authority_id: fg_primitives::AuthorityId,
        ) -> Option<fg_primitives::OpaqueKeyOwnershipProof> {
            use codec::Encode;

            Historical::prove((fg_primitives::KEY_TYPE, authority_id))
                .map(|p| p.encode())
                .map(fg_primitives::OpaqueKeyOwnershipProof::new)
        }
    }

    impl frame_system_rpc_runtime_api::AccountNonceApi<Block, AccountId, Index> for Runtime {
        fn account_nonce(account: AccountId) -> Index {
            System::account_nonce(account)
        }
    }

    impl pallet_transaction_payment_rpc_runtime_api::TransactionPaymentApi<Block, Balance> for Runtime {
        fn query_info(
            uxt: <Block as BlockT>::Extrinsic,
            len: u32,
        ) -> pallet_transaction_payment_rpc_runtime_api::RuntimeDispatchInfo<Balance> {
            TransactionPayment::query_info(uxt, len)
        }
        fn query_fee_details(
            uxt: <Block as BlockT>::Extrinsic,
            len: u32,
        ) -> pallet_transaction_payment::FeeDetails<Balance> {
            TransactionPayment::query_fee_details(uxt, len)
        }
        fn query_weight_to_fee(weight: Weight) -> Balance {
            TransactionPayment::weight_to_fee(weight)
        }
        fn query_length_to_fee(length: u32) -> Balance {
            TransactionPayment::length_to_fee(length)
        }
    }

    impl pallet_transaction_payment_rpc_runtime_api::TransactionPaymentCallApi<Block, Balance, RuntimeCall>
        for Runtime
    {
        fn query_call_info(
            call: RuntimeCall,
            len: u32,
        ) -> pallet_transaction_payment::RuntimeDispatchInfo<Balance> {
            TransactionPayment::query_call_info(call, len)
        }
        fn query_call_fee_details(
            call: RuntimeCall,
            len: u32,
        ) -> pallet_transaction_payment::FeeDetails<Balance> {
            TransactionPayment::query_call_fee_details(call, len)
        }
        fn query_weight_to_fee(weight: Weight) -> Balance {
            TransactionPayment::weight_to_fee(weight)
        }
        fn query_length_to_fee(length: u32) -> Balance {
            TransactionPayment::length_to_fee(length)
        }
    }

    impl fp_rpc::EthereumRuntimeRPCApi<Block> for Runtime {
        fn chain_id() -> u64 {
            <Runtime as pallet_evm::Config>::ChainId::get()
        }

        fn account_basic(address: H160) -> EVMAccount {
            let (account, _) = pallet_evm::Pallet::<Runtime>::account_basic(&address);
            account
        }

        fn gas_price() -> U256 {
            let (gas_price, _) = <Runtime as pallet_evm::Config>::FeeCalculator::min_gas_price();
            gas_price
        }

        fn account_code_at(address: H160) -> Vec<u8> {
            pallet_evm::AccountCodes::<Runtime>::get(address)
        }

        fn author() -> H160 {
            <pallet_evm::Pallet<Runtime>>::find_author()
        }

        fn storage_at(address: H160, index: U256) -> H256 {
            let index_hash = H256::from_slice(&index.to_big_endian());
            pallet_evm::AccountStorages::<Runtime>::get(address, index_hash)
        }

        fn call(
            from: H160,
            to: H160,
            data: Vec<u8>,
            value: U256,
            gas_limit: U256,
            max_fee_per_gas: Option<U256>,
            max_priority_fee_per_gas: Option<U256>,
            nonce: Option<U256>,
            estimate: bool,
            access_list: Option<Vec<(H160, Vec<H256>)>>,
        ) -> Result<pallet_evm::CallInfo, sp_runtime::DispatchError> {
            use pallet_evm::GasWeightMapping as _;

            let config = if estimate {
                let mut config = <Runtime as pallet_evm::Config>::config().clone();
                config.estimate = true;
                Some(config)
            } else {
                None
            };

                    // Estimated encoded transaction size must be based on the heaviest transaction
                    // type (EIP1559Transaction) to be compatible with all transaction types.
                    let mut estimated_transaction_len = data.len() +
                        // pallet ethereum index: 1
                        // transact call index: 1
                        // Transaction enum variant: 1
                        // chain_id 8 bytes
                        // nonce: 32
                        // max_priority_fee_per_gas: 32
                        // max_fee_per_gas: 32
                        // gas_limit: 32
                        // action: 21 (enum varianrt + call address)
                        // value: 32
                        // access_list: 1 (empty vec size)
                        // 65 bytes signature
                        258;

                    if access_list.is_some() {
                        estimated_transaction_len += access_list.encoded_size();
                    }


                    let gas_limit = if gas_limit > U256::from(u64::MAX) {
                        u64::MAX
                    } else {
                        gas_limit.low_u64()
                    };
            let without_base_extrinsic_weight = true;

            let (weight_limit, proof_size_base_cost) =
                match <Runtime as pallet_evm::Config>::GasWeightMapping::gas_to_weight(
                    gas_limit,
                    without_base_extrinsic_weight
                ) {
                    weight_limit if weight_limit.proof_size() > 0 => {
                        (Some(weight_limit), Some(estimated_transaction_len as u64))
                    }
                    _ => (None, None),
                };

            <Runtime as pallet_evm::Config>::Runner::call(
                from,
                to,
                data,
                value,
                gas_limit.unique_saturated_into(),
                max_fee_per_gas,
                max_priority_fee_per_gas,
                nonce,
                access_list.unwrap_or_default(),
                false,
                true,
                weight_limit,
                proof_size_base_cost,
                config.as_ref().unwrap_or(<Runtime as pallet_evm::Config>::config()),
            ).map_err(|err| err.error.into())
        }

        fn create(
            from: H160,
            data: Vec<u8>,
            value: U256,
            gas_limit: U256,
            max_fee_per_gas: Option<U256>,
            max_priority_fee_per_gas: Option<U256>,
            nonce: Option<U256>,
            estimate: bool,
            access_list: Option<Vec<(H160, Vec<H256>)>>,
        ) -> Result<pallet_evm::CreateInfo, sp_runtime::DispatchError> {
            use pallet_evm::GasWeightMapping as _;

            let config = if estimate {
                let mut config = <Runtime as pallet_evm::Config>::config().clone();
                config.estimate = true;
                Some(config)
            } else {
                None
            };


            let mut estimated_transaction_len = data.len() +
                // from: 20
                // value: 32
                // gas_limit: 32
                // nonce: 32
                // 1 byte transaction action variant
                // chain id 8 bytes
                // 65 bytes signature
                190;

            if max_fee_per_gas.is_some() {
                estimated_transaction_len += 32;
            }
            if max_priority_fee_per_gas.is_some() {
                estimated_transaction_len += 32;
            }
            if access_list.is_some() {
                estimated_transaction_len += access_list.encoded_size();
            }


            let gas_limit = if gas_limit > U256::from(u64::MAX) {
                u64::MAX
            } else {
                gas_limit.low_u64()
            };
            let without_base_extrinsic_weight = true;

            let (weight_limit, proof_size_base_cost) =
                match <Runtime as pallet_evm::Config>::GasWeightMapping::gas_to_weight(
                    gas_limit,
                    without_base_extrinsic_weight
                ) {
                    weight_limit if weight_limit.proof_size() > 0 => {
                        (Some(weight_limit), Some(estimated_transaction_len as u64))
                    }
                    _ => (None, None),
                };

            let whitelist = pallet_evm::WhitelistedCreators::<Runtime>::get();
            let whitelist_disabled = pallet_evm::DisableWhitelistCheck::<Runtime>::get();
            <Runtime as pallet_evm::Config>::Runner::create(
                from,
                data,
                value,
                gas_limit.unique_saturated_into(),
                max_fee_per_gas,
                max_priority_fee_per_gas,
                nonce,
                access_list.unwrap_or_default(),
                whitelist,
                whitelist_disabled,
                false,
                true,
                weight_limit,
                proof_size_base_cost,
                config.as_ref().unwrap_or(<Runtime as pallet_evm::Config>::config()),
            ).map_err(|err| err.error.into())
        }

        fn current_transaction_statuses() -> Option<Vec<TransactionStatus>> {
            pallet_ethereum::CurrentTransactionStatuses::<Runtime>::get()
        }

        fn current_block() -> Option<pallet_ethereum::Block> {
            pallet_ethereum::CurrentBlock::<Runtime>::get()
        }

        fn current_receipts() -> Option<Vec<pallet_ethereum::Receipt>> {
            pallet_ethereum::CurrentReceipts::<Runtime>::get()
        }

        fn current_all() -> (
            Option<pallet_ethereum::Block>,
            Option<Vec<pallet_ethereum::Receipt>>,
            Option<Vec<TransactionStatus>>
        ) {
            (
                pallet_ethereum::CurrentBlock::<Runtime>::get(),
                pallet_ethereum::CurrentReceipts::<Runtime>::get(),
                pallet_ethereum::CurrentTransactionStatuses::<Runtime>::get()
            )
        }

        fn extrinsic_filter(
            xts: Vec<<Block as BlockT>::Extrinsic>,
        ) -> Vec<EthereumTransaction> {
            xts.into_iter().filter_map(|xt| match xt.0.function {
                RuntimeCall::Ethereum(transact { transaction }) => Some(transaction),
                _ => None
            }).collect::<Vec<EthereumTransaction>>()
        }

        fn elasticity() -> Option<Permill> {
            Some(pallet_base_fee::Elasticity::<Runtime>::get())
        }

        fn gas_limit_multiplier_support() {}

        fn pending_block(
            xts: Vec<<Block as BlockT>::Extrinsic>,
        ) -> (Option<pallet_ethereum::Block>, Option<Vec<TransactionStatus>>) {
            for ext in xts.into_iter() {
                let _ = Executive::apply_extrinsic(ext);
            }

            Ethereum::on_finalize(System::block_number() + 1);

            (
                pallet_ethereum::CurrentBlock::<Runtime>::get(),
                pallet_ethereum::CurrentTransactionStatuses::<Runtime>::get()
            )
        }

        fn initialize_pending_block(header: &<Block as BlockT>::Header) {
            Executive::initialize_block(header);
        }
    }

    impl fp_rpc::ConvertTransactionRuntimeApi<Block> for Runtime {
        fn convert_transaction(transaction: EthereumTransaction) -> <Block as BlockT>::Extrinsic {
            UncheckedExtrinsic::new_bare(
                pallet_ethereum::Call::<Runtime>::transact { transaction }.into(),
            )
        }
    }

    #[cfg(feature = "runtime-benchmarks")]
    impl frame_benchmarking::Benchmark<Block> for Runtime {
        fn benchmark_metadata(extra: bool) -> (
            Vec<frame_benchmarking::BenchmarkList>,
            Vec<frame_support::traits::StorageInfo>,
        ) {
            use frame_benchmarking::{baseline, Benchmarking, BenchmarkList};
            use frame_support::traits::StorageInfoTrait;
            use frame_system_benchmarking::Pallet as SystemBench;
            use baseline::Pallet as BaselineBench;

            let mut list = Vec::<BenchmarkList>::new();
            list_benchmarks!(list, extra);

            let storage_info = AllPalletsWithSystem::storage_info();

            (list, storage_info)
        }

        fn dispatch_benchmark(
            config: frame_benchmarking::BenchmarkConfig
        ) -> Result<Vec<frame_benchmarking::BenchmarkBatch>, alloc::string::String> {
            use frame_benchmarking::{baseline, Benchmarking, BenchmarkBatch};
            use sp_storage::TrackedStorageKey;

            use frame_system_benchmarking::Pallet as SystemBench;
            use baseline::Pallet as BaselineBench;

            #[allow(non_local_definitions)]
            impl frame_system_benchmarking::Config for Runtime {}

            #[allow(non_local_definitions)]
            impl baseline::Config for Runtime {}

            use frame_support::traits::WhitelistedStorageKeys;
            let whitelist: Vec<TrackedStorageKey> = AllPalletsWithSystem::whitelisted_storage_keys();

            let mut batches = Vec::<BenchmarkBatch>::new();
            let params = (&config, &whitelist);
            add_benchmarks!(params, batches);

            Ok(batches)
        }
    }

    #[cfg(feature = "try-runtime")]
    impl frame_try_runtime::TryRuntime<Block> for Runtime {
        #[allow(clippy::unwrap_used)]
        fn on_runtime_upgrade(checks: frame_try_runtime::UpgradeCheckSelect) -> (Weight, Weight) {
            // NOTE: intentional unwrap: we don't want to propagate the error backwards, and want to
            // have a backtrace here. If any of the pre/post migration checks fail, we shall stop
            // right here and right now.
            let weight = Executive::try_runtime_upgrade(checks).unwrap();
            (weight, BlockWeights::get().max_block)
        }

        fn execute_block(
            block: Block,
            state_root_check: bool,
            signature_check: bool,
            select: frame_try_runtime::TryStateSelect
        ) -> Weight {
            // NOTE: intentional unwrap: we don't want to propagate the error backwards, and want to
            // have a backtrace here.
            Executive::try_execute_block(block, state_root_check, signature_check, select).expect("execute-block failed")
        }
    }

    impl subtensor_custom_rpc_runtime_api::DelegateInfoRuntimeApi<Block> for Runtime {
        fn get_delegates() -> Vec<DelegateInfo<AccountId32>> {
            SubtensorModule::get_delegates()
        }

        fn get_delegate(delegate_account: AccountId32) -> Option<DelegateInfo<AccountId32>> {
            SubtensorModule::get_delegate(delegate_account)
        }

        fn get_delegated(delegatee_account: AccountId32) -> Vec<(DelegateInfo<AccountId32>, (Compact<NetUid>, Compact<u64>))> {
            SubtensorModule::get_delegated(delegatee_account)
        }
    }

    impl subtensor_custom_rpc_runtime_api::NeuronInfoRuntimeApi<Block> for Runtime {
        fn get_neurons_lite(netuid: NetUid) -> Vec<NeuronInfoLite<AccountId32>> {
            SubtensorModule::get_neurons_lite(netuid)
        }

        fn get_neuron_lite(netuid: NetUid, uid: u16) -> Option<NeuronInfoLite<AccountId32>> {
            SubtensorModule::get_neuron_lite(netuid, uid)
        }

        fn get_neurons(netuid: NetUid) -> Vec<NeuronInfo<AccountId32>> {
            SubtensorModule::get_neurons(netuid)
        }

        fn get_neuron(netuid: NetUid, uid: u16) -> Option<NeuronInfo<AccountId32>> {
            SubtensorModule::get_neuron(netuid, uid)
        }
    }

    impl subtensor_custom_rpc_runtime_api::SubnetInfoRuntimeApi<Block> for Runtime {
        fn get_subnet_info(netuid: NetUid) -> Option<SubnetInfo<AccountId32>> {
            SubtensorModule::get_subnet_info(netuid)
        }

        fn get_subnets_info() -> Vec<Option<SubnetInfo<AccountId32>>> {
            SubtensorModule::get_subnets_info()
        }

        fn get_subnet_info_v2(netuid: NetUid) -> Option<SubnetInfov2<AccountId32>> {
            SubtensorModule::get_subnet_info_v2(netuid)
        }

        fn get_subnets_info_v2() -> Vec<Option<SubnetInfov2<AccountId32>>> {
            SubtensorModule::get_subnets_info_v2()
        }

        fn get_subnet_hyperparams(netuid: NetUid) -> Option<SubnetHyperparams> {
            SubtensorModule::get_subnet_hyperparams(netuid)
        }

        fn get_subnet_hyperparams_v2(netuid: NetUid) -> Option<SubnetHyperparamsV2> {
            SubtensorModule::get_subnet_hyperparams_v2(netuid)
        }

        fn get_dynamic_info(netuid: NetUid) -> Option<DynamicInfo<AccountId32>> {
            SubtensorModule::get_dynamic_info(netuid)
        }

        fn get_metagraph(netuid: NetUid) -> Option<Metagraph<AccountId32>> {
            SubtensorModule::get_metagraph(netuid)
        }

        fn get_subnet_state(netuid: NetUid) -> Option<SubnetState<AccountId32>> {
            SubtensorModule::get_subnet_state(netuid)
        }

        fn get_all_metagraphs() -> Vec<Option<Metagraph<AccountId32>>> {
            SubtensorModule::get_all_metagraphs()
        }

        fn get_all_dynamic_info() -> Vec<Option<DynamicInfo<AccountId32>>> {
            SubtensorModule::get_all_dynamic_info()
        }

        fn get_selective_metagraph(netuid: NetUid, metagraph_indexes: Vec<u16>) -> Option<SelectiveMetagraph<AccountId32>> {
            SubtensorModule::get_selective_metagraph(netuid, metagraph_indexes)
        }

    }

    impl subtensor_custom_rpc_runtime_api::StakeInfoRuntimeApi<Block> for Runtime {
        fn get_stake_info_for_coldkey( coldkey_account: AccountId32 ) -> Vec<StakeInfo<AccountId32>> {
            SubtensorModule::get_stake_info_for_coldkey( coldkey_account )
        }

        fn get_stake_info_for_coldkeys( coldkey_accounts: Vec<AccountId32> ) -> Vec<(AccountId32, Vec<StakeInfo<AccountId32>>)> {
            SubtensorModule::get_stake_info_for_coldkeys( coldkey_accounts )
        }

        fn get_stake_info_for_hotkey_coldkey_netuid( hotkey_account: AccountId32, coldkey_account: AccountId32, netuid: NetUid ) -> Option<StakeInfo<AccountId32>> {
            SubtensorModule::get_stake_info_for_hotkey_coldkey_netuid( hotkey_account, coldkey_account, netuid )
        }

        fn get_stake_fee( origin: Option<(AccountId32, NetUid)>, origin_coldkey_account: AccountId32, destination: Option<(AccountId32, NetUid)>, destination_coldkey_account: AccountId32, amount: u64 ) -> u64 {
            SubtensorModule::get_stake_fee( origin, origin_coldkey_account, destination, destination_coldkey_account, amount )
        }
    }

    impl subtensor_custom_rpc_runtime_api::SubnetRegistrationRuntimeApi<Block> for Runtime {
        fn get_network_registration_cost() -> u64 {
            SubtensorModule::get_network_lock_cost()
        }
    }

    impl pallet_staking_runtime_api::StakingApi<Block, Balance, AccountId> for Runtime {
        fn nominations_quota(balance: Balance) -> u32 {
            Staking::api_nominations_quota(balance)
        }

        fn eras_stakers_page_count(era: sp_staking::EraIndex, account: AccountId) -> sp_staking::Page {
            Staking::api_eras_stakers_page_count(era, account)
        }

        fn pending_rewards(era: sp_staking::EraIndex, account: AccountId) -> bool {
            Staking::api_pending_rewards(era, account)
        }
    }

    impl babe_primitives::BabeApi<Block> for Runtime {
        fn configuration() -> babe_primitives::BabeConfiguration {
            let epoch_config = Babe::epoch_config().unwrap_or(BABE_GENESIS_EPOCH_CONFIG);
            babe_primitives::BabeConfiguration {
                slot_duration: Babe::slot_duration(),
                epoch_length: EpochDuration::get(),
                c: epoch_config.c,
                authorities: Babe::authorities().to_vec(),
                randomness: Babe::randomness(),
                allowed_slots: epoch_config.allowed_slots,
            }
        }

        fn current_epoch_start() -> babe_primitives::Slot {
            Babe::current_epoch_start()
        }

        fn current_epoch() -> babe_primitives::Epoch {
            Babe::current_epoch()
        }

        fn next_epoch() -> babe_primitives::Epoch {
            Babe::next_epoch()
        }

        fn generate_key_ownership_proof(
            _slot: babe_primitives::Slot,
            authority_id: babe_primitives::AuthorityId,
        ) -> Option<babe_primitives::OpaqueKeyOwnershipProof> {
            use codec::Encode;

            Historical::prove((babe_primitives::KEY_TYPE, authority_id))
                .map(|p| p.encode())
                .map(babe_primitives::OpaqueKeyOwnershipProof::new)
        }

        fn submit_report_equivocation_unsigned_extrinsic(
            equivocation_proof: babe_primitives::EquivocationProof<<Block as BlockT>::Header>,
            key_owner_proof: babe_primitives::OpaqueKeyOwnershipProof,
        ) -> Option<()> {
            let key_owner_proof = key_owner_proof.decode()?;

            Babe::submit_unsigned_equivocation_report(
                equivocation_proof,
                key_owner_proof,
            )
        }
    }

    impl pallet_subtensor_swap_runtime_api::SwapRuntimeApi<Block> for Runtime {
        fn current_alpha_price(netuid: u16) -> u64 {
            use substrate_fixed::types::U96F32;

            pallet_subtensor_swap::Pallet::<Runtime>::current_price(netuid.into())
                .saturating_mul(U96F32::from_num(1_000_000_000))
                .saturating_to_num()
        }
    }
}

#[test]
fn check_whitelist() {
    use crate::*;
    use frame_support::traits::WhitelistedStorageKeys;
    use sp_core::hexdisplay::HexDisplay;
    use std::collections::HashSet;
    let whitelist: HashSet<String> = AllPalletsWithSystem::whitelisted_storage_keys()
        .iter()
        .map(|e| HexDisplay::from(&e.key).to_string())
        .collect();

    // Block Number
    assert!(whitelist.contains("26aa394eea5630e07c48ae0c9558cef702a5c1b19ab7a04f536c519aca4983ac"));
    // Total Issuance
    assert!(whitelist.contains("c2261276cc9d1f8598ea4b6a74b15c2f57c875e4cff74148e4628f264b974c80"));
    // Execution Phase
    assert!(whitelist.contains("26aa394eea5630e07c48ae0c9558cef7ff553b5a9862a516939d82b3d3d8661a"));
    // Event Count
    assert!(whitelist.contains("26aa394eea5630e07c48ae0c9558cef70a98fdbe9ce6c55837576c60c7af3850"));
    // System Events
    assert!(whitelist.contains("26aa394eea5630e07c48ae0c9558cef780d41e5e16056765bc8461851072c9d7"));
}

#[test]
fn test_into_substrate_balance_valid() {
    // Valid conversion within u64 range
    let evm_balance: EvmBalance = 1_000_000_000_000_000_000u128.into(); // 1 TAO in EVM
    let expected_substrate_balance: SubstrateBalance = 1_000_000_000u128.into(); // 1 TAO in Substrate

    let result = SubtensorEvmBalanceConverter::into_substrate_balance(evm_balance);
    assert_eq!(result, Some(expected_substrate_balance));
}

#[test]
fn test_into_substrate_balance_large_value() {
    // Maximum valid balance for u64
    let evm_balance = EvmBalance::new(U256::from(u64::MAX) * U256::from(EVM_TO_SUBSTRATE_DECIMALS)); // Max u64 TAO in EVM
    let expected_substrate_balance = SubstrateBalance::new(U256::from(u64::MAX));

    let result = SubtensorEvmBalanceConverter::into_substrate_balance(evm_balance);
    assert_eq!(result, Some(expected_substrate_balance));
}

#[test]
fn test_into_substrate_balance_exceeds_u64() {
    // EVM balance that exceeds u64 after conversion
    let evm_balance = EvmBalance::new(
        (U256::from(u64::MAX) + U256::from(1)) * U256::from(EVM_TO_SUBSTRATE_DECIMALS),
    );

    let result = SubtensorEvmBalanceConverter::into_substrate_balance(evm_balance);
    assert_eq!(result, None); // Exceeds u64, should return None
}

#[test]
fn test_into_substrate_balance_precision_loss() {
    // EVM balance with precision loss
    let evm_balance = EvmBalance::new(U256::from(1_000_000_000_123_456_789u128)); // 1 TAO + extra precision in EVM
    let expected_substrate_balance = SubstrateBalance::new(U256::from(1_000_000_000u128)); // Truncated to 1 TAO in Substrate

    let result = SubtensorEvmBalanceConverter::into_substrate_balance(evm_balance);
    assert_eq!(result, Some(expected_substrate_balance));
}

#[test]
fn test_into_substrate_balance_zero_value() {
    // Zero balance should convert to zero
    let evm_balance = EvmBalance::new(U256::from(0));
    let expected_substrate_balance = SubstrateBalance::new(U256::from(0));

    let result = SubtensorEvmBalanceConverter::into_substrate_balance(evm_balance);
    assert_eq!(result, Some(expected_substrate_balance));
}

#[test]
fn test_into_evm_balance_valid() {
    // Valid conversion from Substrate to EVM
    let substrate_balance: SubstrateBalance = 1_000_000_000u128.into(); // 1 TAO in Substrate
    let expected_evm_balance = EvmBalance::new(U256::from(1_000_000_000_000_000_000u128)); // 1 TAO in EVM

    let result = SubtensorEvmBalanceConverter::into_evm_balance(substrate_balance);
    assert_eq!(result, Some(expected_evm_balance));
}

#[test]
fn test_into_evm_balance_overflow() {
    // Substrate balance larger than u64::MAX but valid within U256
    let substrate_balance = SubstrateBalance::new(U256::from(u64::MAX) + U256::from(1)); // Large balance
    let expected_evm_balance =
        EvmBalance::new(substrate_balance.into_u256() * U256::from(EVM_TO_SUBSTRATE_DECIMALS));

    let result = SubtensorEvmBalanceConverter::into_evm_balance(substrate_balance);
    assert_eq!(result, Some(expected_evm_balance)); // Should return the scaled value
}<|MERGE_RESOLUTION|>--- conflicted
+++ resolved
@@ -16,14 +16,11 @@
 
 use crate::time::*;
 use codec::{Compact, Decode, Encode};
-<<<<<<< HEAD
 use core::num::NonZeroU64;
 use frame_election_provider_support::bounds::ElectionBoundsBuilder;
 use frame_election_provider_support::{SequentialPhragmen, generate_solution_type, onchain};
 use frame_support::pallet_prelude::DispatchClass;
-=======
 use frame_support::dispatch::DispatchResult;
->>>>>>> 506cc945
 use frame_support::traits::{Imbalance, InsideBoth};
 use frame_support::{
     PalletId,
@@ -264,11 +261,7 @@
     //   `spec_version`, and `authoring_version` are the same between Wasm and native.
     // This value is set to 100 to notify Polkadot-JS App (https://polkadot.js.org/apps) to use
     //   the compatible custom types.
-<<<<<<< HEAD
     spec_version: 300,
-=======
-    spec_version: 285,
->>>>>>> 506cc945
     impl_version: 1,
     apis: RUNTIME_API_VERSIONS,
     transaction_version: 1,
