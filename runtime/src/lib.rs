#![cfg_attr(not(feature = "std"), no_std)]
// `construct_runtime!` does a lot of recursion and requires us to increase the limit to 256.
#![recursion_limit = "256"]

// Make the WASM binary available.
#[cfg(feature = "std")]
include!(concat!(env!("OUT_DIR"), "/wasm_binary.rs"));

use codec::Encode;

use pallet_commitments::CanCommit;
use pallet_grandpa::{
    fg_primitives, AuthorityId as GrandpaId, AuthorityList as GrandpaAuthorityList,
};

use frame_support::pallet_prelude::{DispatchResult, DispatchError, Get};
use frame_system::{EnsureNever, EnsureRoot, RawOrigin};

use pallet_registry::CanRegisterIdentity;
use smallvec::smallvec;
use sp_api::impl_runtime_apis;
use sp_consensus_aura::sr25519::AuthorityId as AuraId;
use sp_core::{crypto::KeyTypeId, OpaqueMetadata};
use sp_runtime::{
    create_runtime_str, generic, impl_opaque_keys,
    traits::{
        AccountIdLookup, BlakeTwo256, Block as BlockT, IdentifyAccount, NumberFor, One, Verify,
    },
    transaction_validity::{TransactionSource, TransactionValidity},
    ApplyExtrinsicResult, MultiSignature,
};

use sp_std::cmp::Ordering;
use sp_std::prelude::*;
#[cfg(feature = "std")]
use sp_version::NativeVersion;
use sp_version::RuntimeVersion;

// A few exports that help ease life for downstream crates.
pub use frame_support::{
    construct_runtime, parameter_types,
    traits::{
        ConstU128, ConstU32, ConstU64, ConstU8, KeyOwnerProofSystem, PrivilegeCmp, Randomness,
        StorageInfo,
    },
    weights::{
        constants::{
            BlockExecutionWeight, ExtrinsicBaseWeight, RocksDbWeight, WEIGHT_REF_TIME_PER_SECOND,
        },
        IdentityFee, Weight, WeightToFeeCoefficient, WeightToFeeCoefficients,
        WeightToFeePolynomial,
    },
    StorageValue,
};
pub use frame_system::Call as SystemCall;
pub use pallet_balances::Call as BalancesCall;
pub use pallet_timestamp::Call as TimestampCall;
use pallet_transaction_payment::{CurrencyAdapter, Multiplier};
#[cfg(any(feature = "std", test))]
pub use sp_runtime::BuildStorage;
pub use sp_runtime::{Perbill, Permill};

// Subtensor module
pub use pallet_subtensor;

// An index to a block.
pub type BlockNumber = u32;

// Alias to 512-bit hash when used in the context of a transaction signature on the chain.
pub type Signature = MultiSignature;

// Some way of identifying an account on the chain. We intentionally make it equivalent
// to the public key of our transaction signing scheme.
pub type AccountId = <<Signature as Verify>::Signer as IdentifyAccount>::AccountId;

// Balance of an account.
pub type Balance = u64;

// Index of a transaction in the chain.
pub type Index = u32;

// A hash of some data used by the chain.
pub type Hash = sp_core::H256;

// Member type for membership
type MemberCount = u32;

// Opaque types. These are used by the CLI to instantiate machinery that don't need to know
// the specifics of the runtime. They can then be made to be agnostic over specific formats
// of data like extrinsics, allowing for them to continue syncing the network through upgrades
// to even the core data structures.
pub mod opaque {
    use super::*;

    pub use sp_runtime::OpaqueExtrinsic as UncheckedExtrinsic;

    // Opaque block header type.
    pub type Header = generic::Header<BlockNumber, BlakeTwo256>;
    // Opaque block type.
    pub type Block = generic::Block<Header, UncheckedExtrinsic>;
    // Opaque block identifier type.
    pub type BlockId = generic::BlockId<Block>;

    impl_opaque_keys! {
        pub struct SessionKeys {
            pub aura: Aura,
            pub grandpa: Grandpa,
        }
    }
}

// To learn more about runtime versioning, see:
// https://docs.substrate.io/main-docs/build/upgrade#runtime-versioning
#[sp_version::runtime_version]
pub const VERSION: RuntimeVersion = RuntimeVersion {
    spec_name: create_runtime_str!("node-subtensor"),
    impl_name: create_runtime_str!("node-subtensor"),
    authoring_version: 1,
    // The version of the runtime specification. A full node will not attempt to use its native
    //   runtime in substitute for the on-chain Wasm runtime unless all of `spec_name`,
    //   `spec_version`, and `authoring_version` are the same between Wasm and native.
    // This value is set to 100 to notify Polkadot-JS App (https://polkadot.js.org/apps) to use
    //   the compatible custom types.
    spec_version: 139,
    impl_version: 1,
    apis: RUNTIME_API_VERSIONS,
    transaction_version: 1,
    state_version: 1,
};

/// This determines the average expected block time that we are targeting.
/// Blocks will be produced at a minimum duration defined by `SLOT_DURATION`.
/// `SLOT_DURATION` is picked up by `pallet_timestamp` which is in turn picked
/// up by `pallet_aura` to implement `fn slot_duration()`.
///
/// Change this to adjust the block time.
pub const MILLISECS_PER_BLOCK: u64 = 12000;

// NOTE: Currently it is not possible to change the slot duration after the chain has started.
//       Attempting to do so will brick block production.
pub const SLOT_DURATION: u64 = MILLISECS_PER_BLOCK;

// Time is measured by number of blocks.
pub const MINUTES: BlockNumber = 60_000 / (MILLISECS_PER_BLOCK as BlockNumber);
pub const HOURS: BlockNumber = MINUTES * 60;
pub const DAYS: BlockNumber = HOURS * 24;

// The version information used to identify this runtime when compiled natively.
#[cfg(feature = "std")]
pub fn native_version() -> NativeVersion {
    NativeVersion {
        runtime_version: VERSION,
        can_author_with: Default::default(),
    }
}

const NORMAL_DISPATCH_RATIO: Perbill = Perbill::from_percent(75);

parameter_types! {
    pub const BlockHashCount: BlockNumber = 2400;
    pub const Version: RuntimeVersion = VERSION;
    // We allow for 2 seconds of compute with a 6 second average block time.
    pub BlockWeights: frame_system::limits::BlockWeights =
        frame_system::limits::BlockWeights::with_sensible_defaults(
            Weight::from_parts(4u64 * WEIGHT_REF_TIME_PER_SECOND, u64::MAX),
            NORMAL_DISPATCH_RATIO,
        );
    pub BlockLength: frame_system::limits::BlockLength = frame_system::limits::BlockLength
        ::max_with_normal_ratio(10 * 1024 * 1024, NORMAL_DISPATCH_RATIO);
    pub const SS58Prefix: u8 = 42;
}

// Configure FRAME pallets to include in runtime.

impl frame_system::Config for Runtime {
    // The basic call filter to use in dispatchable.
    type BaseCallFilter = frame_support::traits::Everything;
    // Block & extrinsics weights: base values and limits.
    type BlockWeights = BlockWeights;
    // The maximum length of a block (in bytes).
    type BlockLength = BlockLength;
    // The identifier used to distinguish between accounts.
    type AccountId = AccountId;
    // The aggregated dispatch type that is available for extrinsics.
    type RuntimeCall = RuntimeCall;
    // The lookup mechanism to get account ID from whatever is passed in dispatchers.
    type Lookup = AccountIdLookup<AccountId, ()>;
    // The index type for storing how many extrinsics an account has signed.
    type Index = Index;
    // The index type for blocks.
    type BlockNumber = BlockNumber;
    // The type for hashing blocks and tries.
    type Hash = Hash;
    // The hashing algorithm used.
    type Hashing = BlakeTwo256;
    // The header type.
    type Header = generic::Header<BlockNumber, BlakeTwo256>;
    // The ubiquitous event type.
    type RuntimeEvent = RuntimeEvent;
    // The ubiquitous origin type.
    type RuntimeOrigin = RuntimeOrigin;
    // Maximum number of block number to block hash mappings to keep (oldest pruned first).
    type BlockHashCount = BlockHashCount;
    // The weight of database operations that the runtime can invoke.
    type DbWeight = RocksDbWeight;
    // Version of the runtime.
    type Version = Version;
    // Converts a module to the index of the module in `construct_runtime!`.
    //
    // This type is being generated by `construct_runtime!`.
    type PalletInfo = PalletInfo;
    // What to do if a new account is created.
    type OnNewAccount = ();
    // What to do if an account is fully reaped from the system.
    type OnKilledAccount = ();
    // The data to be stored in an account.
    type AccountData = pallet_balances::AccountData<Balance>;
    // Weight information for the extrinsics of this pallet.
    type SystemWeightInfo = ();
    // This is used as an identifier of the chain. 42 is the generic substrate prefix.
    type SS58Prefix = SS58Prefix;
    // The set code logic, just the default since we're not a parachain.
    type OnSetCode = ();
    type MaxConsumers = frame_support::traits::ConstU32<16>;
}

impl pallet_insecure_randomness_collective_flip::Config for Runtime {}

impl pallet_aura::Config for Runtime {
    type AuthorityId = AuraId;
    type DisabledValidators = ();
    type MaxAuthorities = ConstU32<32>;
}

impl pallet_grandpa::Config for Runtime {
    type RuntimeEvent = RuntimeEvent;

    type KeyOwnerProofSystem = ();

    type KeyOwnerProof =
        <Self::KeyOwnerProofSystem as KeyOwnerProofSystem<(KeyTypeId, GrandpaId)>>::Proof;

    type KeyOwnerIdentification = <Self::KeyOwnerProofSystem as KeyOwnerProofSystem<(
        KeyTypeId,
        GrandpaId,
    )>>::IdentificationTuple;

    type HandleEquivocation = ();

    type WeightInfo = ();
    type MaxAuthorities = ConstU32<32>;
    type MaxSetIdSessionEntries = ConstU64<0>;
}

impl pallet_timestamp::Config for Runtime {
    // A timestamp: milliseconds since the unix epoch.
    type Moment = u64;
    type OnTimestampSet = Aura;
    type MinimumPeriod = ConstU64<{ SLOT_DURATION / 2 }>;
    type WeightInfo = ();
}

impl pallet_utility::Config for Runtime {
    type RuntimeEvent = RuntimeEvent;
    type RuntimeCall = RuntimeCall;
    type PalletsOrigin = OriginCaller;
    type WeightInfo = pallet_utility::weights::SubstrateWeight<Runtime>;
}

// Existential deposit.
pub const EXISTENTIAL_DEPOSIT: u64 = 500;

impl pallet_balances::Config for Runtime {
    type MaxLocks = ConstU32<50>;
    type MaxReserves = ();
    type ReserveIdentifier = [u8; 8];
    // The type for recording an account's balance.
    type Balance = Balance;
    // The ubiquitous event type.
    type RuntimeEvent = RuntimeEvent;
    type DustRemoval = ();
    type ExistentialDeposit = ConstU64<EXISTENTIAL_DEPOSIT>;
    type AccountStore = System;
    type WeightInfo = pallet_balances::weights::SubstrateWeight<Runtime>;
}

pub struct LinearWeightToFee<C>(sp_std::marker::PhantomData<C>);

impl<C> WeightToFeePolynomial for LinearWeightToFee<C>
where
    C: Get<Balance>,
{
    type Balance = Balance;

    fn polynomial() -> WeightToFeeCoefficients<Self::Balance> {
        let coefficient = WeightToFeeCoefficient {
            coeff_integer: 0,
            coeff_frac: Perbill::from_parts(1),
            negative: false,
            degree: 1,
        };

        smallvec!(coefficient)
    }
}

parameter_types! {
    // Used with LinearWeightToFee conversion.
    pub const FeeWeightRatio: u64 = 1;
    pub const TransactionByteFee: u128 = 1;
    pub FeeMultiplier: Multiplier = Multiplier::one();
}

impl pallet_transaction_payment::Config for Runtime {
    type RuntimeEvent = RuntimeEvent;

    type OnChargeTransaction = CurrencyAdapter<Balances, ()>;
    //type TransactionByteFee = TransactionByteFee;

    // Convert dispatch weight to a chargeable fee.
    type WeightToFee = LinearWeightToFee<FeeWeightRatio>;

    type FeeMultiplierUpdate = ();

    type OperationalFeeMultiplier = ConstU8<1>;

    type LengthToFee = IdentityFee<Balance>;
    //type FeeMultiplierUpdate = ConstFeeMultiplier<FeeMultiplier>;
}

// Configure collective pallet for council
parameter_types! {
    pub const CouncilMotionDuration: BlockNumber = 12 * HOURS;
    pub const CouncilMaxProposals: u32 = 10;
    pub const CouncilMaxMembers: u32 = 3;
}

// Configure collective pallet for Senate
parameter_types! {
    pub const SenateMaxMembers: u32 = 12;
}

use pallet_collective::{CanPropose, CanVote, GetVotingMembers};
pub struct CanProposeToTriumvirate;
impl CanPropose<AccountId> for CanProposeToTriumvirate {
    fn can_propose(account: &AccountId) -> bool {
        Triumvirate::is_member(account)
    }
}

pub struct CanVoteToTriumvirate;
impl CanVote<AccountId> for CanVoteToTriumvirate {
    fn can_vote(_: &AccountId) -> bool {
        //Senate::is_member(account)
        false // Disable voting from pallet_collective::vote
    }
}

use pallet_subtensor::{CollectiveInterface, MemberManagement};
pub struct ManageSenateMembers;
impl MemberManagement<AccountId> for ManageSenateMembers {
    fn add_member(account: &AccountId) -> DispatchResult {
        let who = Address::Id(account.clone());
        SenateMembers::add_member(RawOrigin::Root.into(), who)
    }

    fn remove_member(account: &AccountId) -> DispatchResult {
        let who = Address::Id(account.clone());
        SenateMembers::remove_member(RawOrigin::Root.into(), who)
    }

    fn swap_member(rm: &AccountId, add: &AccountId) -> DispatchResult {
        let remove = Address::Id(rm.clone());
        let add = Address::Id(add.clone());

        Triumvirate::remove_votes(rm)?;
        SenateMembers::swap_member(RawOrigin::Root.into(), remove, add)
    }

    fn is_member(account: &AccountId) -> bool {
        SenateMembers::members().contains(account)
    }

    fn members() -> Vec<AccountId> {
        SenateMembers::members().into()
    }

    fn max_members() -> u32 {
        SenateMaxMembers::get()
    }
}

pub struct GetSenateMemberCount;
impl GetVotingMembers<MemberCount> for GetSenateMemberCount {
    fn get_count() -> MemberCount {
        SenateMembers::members().len() as u32
    }
}
impl Get<MemberCount> for GetSenateMemberCount {
    fn get() -> MemberCount {
        SenateMaxMembers::get()
    }
}

pub struct TriumvirateVotes;
impl CollectiveInterface<AccountId, Hash, u32> for TriumvirateVotes {
    fn remove_votes(hotkey: &AccountId) -> Result<bool, sp_runtime::DispatchError> {
        Triumvirate::remove_votes(hotkey)
    }

    fn add_vote(
        hotkey: &AccountId,
        proposal: Hash,
        index: u32,
        approve: bool,
    ) -> Result<bool, sp_runtime::DispatchError> {
        Triumvirate::do_vote(hotkey.clone(), proposal, index, approve)
    }
}

type EnsureMajoritySenate =
    pallet_collective::EnsureProportionMoreThan<AccountId, TriumvirateCollective, 1, 2>;

// We call pallet_collective TriumvirateCollective
type TriumvirateCollective = pallet_collective::Instance1;
impl pallet_collective::Config<TriumvirateCollective> for Runtime {
    type RuntimeOrigin = RuntimeOrigin;
    type Proposal = RuntimeCall;
    type RuntimeEvent = RuntimeEvent;
    type MotionDuration = CouncilMotionDuration;
    type MaxProposals = CouncilMaxProposals;
    type MaxMembers = GetSenateMemberCount;
    type DefaultVote = pallet_collective::PrimeDefaultVote;
    type WeightInfo = pallet_collective::weights::SubstrateWeight<Runtime>;
    type SetMembersOrigin = EnsureNever<AccountId>;
    type CanPropose = CanProposeToTriumvirate;
    type CanVote = CanVoteToTriumvirate;
    type GetVotingMembers = GetSenateMemberCount;
}

// We call council members Triumvirate
type TriumvirateMembership = pallet_membership::Instance1;
impl pallet_membership::Config<TriumvirateMembership> for Runtime {
    type RuntimeEvent = RuntimeEvent;
    type AddOrigin = EnsureRoot<AccountId>;
    type RemoveOrigin = EnsureRoot<AccountId>;
    type SwapOrigin = EnsureRoot<AccountId>;
    type ResetOrigin = EnsureRoot<AccountId>;
    type PrimeOrigin = EnsureRoot<AccountId>;
    type MembershipInitialized = Triumvirate;
    type MembershipChanged = Triumvirate;
    type MaxMembers = CouncilMaxMembers;
    type WeightInfo = pallet_membership::weights::SubstrateWeight<Runtime>;
}

// We call our top K delegates membership Senate
type SenateMembership = pallet_membership::Instance2;
impl pallet_membership::Config<SenateMembership> for Runtime {
    type RuntimeEvent = RuntimeEvent;
    type AddOrigin = EnsureRoot<AccountId>;
    type RemoveOrigin = EnsureRoot<AccountId>;
    type SwapOrigin = EnsureRoot<AccountId>;
    type ResetOrigin = EnsureRoot<AccountId>;
    type PrimeOrigin = EnsureRoot<AccountId>;
    type MembershipInitialized = ();
    type MembershipChanged = ();
    type MaxMembers = SenateMaxMembers;
    type WeightInfo = pallet_membership::weights::SubstrateWeight<Runtime>;
}

impl pallet_sudo::Config for Runtime {
    type RuntimeEvent = RuntimeEvent;
    type RuntimeCall = RuntimeCall;
}

parameter_types! {
    // One storage item; key size is 32; value is size 4+4+16+32 bytes = 56 bytes.
    pub const DepositBase: Balance = (1) as Balance * 2_000 * 10_000 + (88 as Balance) * 100 * 10_000;
    // Additional storage item size of 32 bytes.
    pub const DepositFactor: Balance = (0) as Balance * 2_000 * 10_000 + (32 as Balance) * 100 * 10_000;
    pub const MaxSignatories: u32 = 100;
}

impl pallet_multisig::Config for Runtime {
    type RuntimeEvent = RuntimeEvent;
    type RuntimeCall = RuntimeCall;
    type Currency = Balances;
    type DepositBase = DepositBase;
    type DepositFactor = DepositFactor;
    type MaxSignatories = MaxSignatories;
    type WeightInfo = pallet_multisig::weights::SubstrateWeight<Runtime>;
}

parameter_types! {
    pub MaximumSchedulerWeight: Weight = Perbill::from_percent(80) *
        BlockWeights::get().max_block;
    pub const MaxScheduledPerBlock: u32 = 50;
    pub const NoPreimagePostponement: Option<u32> = Some(10);
}

/// Used the compare the privilege of an origin inside the scheduler.
pub struct OriginPrivilegeCmp;

impl PrivilegeCmp<OriginCaller> for OriginPrivilegeCmp {
    fn cmp_privilege(left: &OriginCaller, right: &OriginCaller) -> Option<Ordering> {
        if left == right {
            return Some(Ordering::Equal);
        }

        match (left, right) {
            // Root is greater than anything.
            (OriginCaller::system(frame_system::RawOrigin::Root), _) => Some(Ordering::Greater),
            // Check which one has more yes votes.
            (
                OriginCaller::Triumvirate(pallet_collective::RawOrigin::Members(
                    l_yes_votes,
                    l_count,
                )),
                OriginCaller::Triumvirate(pallet_collective::RawOrigin::Members(
                    r_yes_votes,
                    r_count,
                )), // Equivalent to (l_yes_votes / l_count).cmp(&(r_yes_votes / r_count))
            ) => Some((l_yes_votes * r_count).cmp(&(r_yes_votes * l_count))),
            // For every other origin we don't care, as they are not used for `ScheduleOrigin`.
            _ => None,
        }
    }
}

impl pallet_scheduler::Config for Runtime {
    type RuntimeOrigin = RuntimeOrigin;
    type RuntimeEvent = RuntimeEvent;
    type PalletsOrigin = OriginCaller;
    type RuntimeCall = RuntimeCall;
    type MaximumWeight = MaximumSchedulerWeight;
    type ScheduleOrigin = EnsureRoot<AccountId>;
    type MaxScheduledPerBlock = MaxScheduledPerBlock;
    type WeightInfo = pallet_scheduler::weights::SubstrateWeight<Runtime>;
    type OriginPrivilegeCmp = OriginPrivilegeCmp;
    type Preimages = Preimage;
}

parameter_types! {
    pub const PreimageMaxSize: u32 = 4096 * 1024;
    pub const PreimageBaseDeposit: Balance = (2) as Balance * 2_000 * 10_000_000 + (64 as Balance) * 100 * 1_000_000;
    pub const PreimageByteDeposit: Balance = (0) as Balance * 2_000 * 10_000_000 + (1 as Balance) * 100 * 1_000_000;
}

impl pallet_preimage::Config for Runtime {
    type WeightInfo = pallet_preimage::weights::SubstrateWeight<Runtime>;
    type RuntimeEvent = RuntimeEvent;
    type Currency = Balances;
    type ManagerOrigin = EnsureRoot<AccountId>;
    type BaseDeposit = PreimageBaseDeposit;
    type ByteDeposit = PreimageByteDeposit;
}

pub struct AllowIdentityReg;

impl CanRegisterIdentity<AccountId> for AllowIdentityReg {
    #[cfg(not(feature = "runtime-benchmarks"))]
    fn can_register(address: &AccountId, identified: &AccountId) -> bool {
        if address != identified {
            return SubtensorModule::coldkey_owns_hotkey(address, identified) && SubtensorModule::is_hotkey_registered_on_network(0, identified);
        } else {
            return SubtensorModule::is_subnet_owner(address);
        }
    }

    #[cfg(feature = "runtime-benchmarks")]
    fn can_register(_: &AccountId, _: &AccountId) -> bool {
        true
    }
}

// Configure registry pallet.
parameter_types! {
    pub const MaxAdditionalFields: u32 = 1;
    pub const InitialDeposit: Balance = 100_000_000; // 0.1 TAO
    pub const FieldDeposit: Balance = 100_000_000; // 0.1 TAO
}

impl pallet_registry::Config for Runtime {
    type RuntimeEvent = RuntimeEvent;
    type Currency = Balances;
    type CanRegister = AllowIdentityReg;
    type WeightInfo = pallet_registry::weights::SubstrateWeight<Runtime>;

    type MaxAdditionalFields = MaxAdditionalFields;
    type InitialDeposit = InitialDeposit;
    type FieldDeposit = FieldDeposit;
}

parameter_types! {
    pub const MaxCommitFields: u32 = 1;
    pub const CommitmentInitialDeposit: Balance = 0; // Free
    pub const CommitmentFieldDeposit: Balance = 0; // Free
    pub const CommitmentRateLimit: BlockNumber = 100; // Allow commitment every 100 blocks
}

pub struct AllowCommitments;
impl CanCommit<AccountId> for AllowCommitments {
    #[cfg(not(feature = "runtime-benchmarks"))]
    fn can_commit(netuid: u16, address: &AccountId) -> bool {
        SubtensorModule::is_hotkey_registered_on_network(netuid, address)
    }

    #[cfg(feature = "runtime-benchmarks")]
    fn can_commit(_: u16, _: &AccountId) -> bool {
        true
    }
}

impl pallet_commitments::Config for Runtime {
    type RuntimeEvent = RuntimeEvent;
    type Currency = Balances;
    type WeightInfo = pallet_commitments::weights::SubstrateWeight<Runtime>;

    type CanCommit = AllowCommitments;

    type MaxFields = MaxCommitFields;
    type InitialDeposit = CommitmentInitialDeposit;
    type FieldDeposit = CommitmentFieldDeposit;
    type RateLimit = CommitmentRateLimit;
}

// Configure the pallet subtensor.
parameter_types! {
    pub const SubtensorInitialRho: u16 = 10;
    pub const SubtensorInitialKappa: u16 = 32_767; // 0.5 = 65535/2
    pub const SubtensorInitialMaxAllowedUids: u16 = 4096;
    pub const SubtensorInitialIssuance: u64 = 0;
    pub const SubtensorInitialMinAllowedWeights: u16 = 1024;
    pub const SubtensorInitialEmissionValue: u16 = 0;
    pub const SubtensorInitialMaxWeightsLimit: u16 = 1000; // 1000/2^16 = 0.015
    pub const SubtensorInitialValidatorPruneLen: u64 = 1;
    pub const SubtensorInitialScalingLawPower: u16 = 50; // 0.5
    pub const SubtensorInitialMaxAllowedValidators: u16 = 128;
    pub const SubtensorInitialTempo: u16 = 99;
    pub const SubtensorInitialDifficulty: u64 = 10_000_000;
    pub const SubtensorInitialAdjustmentInterval: u16 = 100;
    pub const SubtensorInitialAdjustmentAlpha: u64 = 0; // no weight to previous value.
    pub const SubtensorInitialTargetRegistrationsPerInterval: u16 = 2;
    pub const SubtensorInitialImmunityPeriod: u16 = 4096;
    pub const SubtensorInitialActivityCutoff: u16 = 5000;
    pub const SubtensorInitialMaxRegistrationsPerBlock: u16 = 1;
    pub const SubtensorInitialPruningScore : u16 = u16::MAX;
    pub const SubtensorInitialBondsMovingAverage: u64 = 900_000;
    pub const SubtensorInitialDefaultTake: u16 = 11_796; // 18% honest number.
    pub const SubtensorInitialWeightsVersionKey: u64 = 0;
    pub const SubtensorInitialMinDifficulty: u64 = 10_000_000;
    pub const SubtensorInitialMaxDifficulty: u64 = u64::MAX / 4;
    pub const SubtensorInitialServingRateLimit: u64 = 50;
    pub const SubtensorInitialBurn: u64 = 1_000_000_000; // 1 tao
    pub const SubtensorInitialMinBurn: u64 = 1_000_000_000; // 1 tao
    pub const SubtensorInitialMaxBurn: u64 = 100_000_000_000; // 100 tao
    pub const SubtensorInitialTxRateLimit: u64 = 1000;
    pub const SubtensorInitialRAORecycledForRegistration: u64 = 0; // 0 rao
    pub const SubtensorInitialSenateRequiredStakePercentage: u64 = 1; // 1 percent of total stake
    pub const SubtensorInitialNetworkImmunity: u64 = 7 * 7200;
    pub const SubtensorInitialMinAllowedUids: u16 = 128;
    pub const SubtensorInitialMinLockCost: u64 = 1_000_000_000_000; // 1000 TAO
    pub const SubtensorInitialSubnetOwnerCut: u16 = 11_796; // 18 percent
    pub const SubtensorInitialSubnetLimit: u16 = 12;
    pub const SubtensorInitialNetworkLockReductionInterval: u64 = 14 * 7200;
    pub const SubtensorInitialNetworkRateLimit: u64 = 1 * 7200;
}

impl pallet_subtensor::Config for Runtime {
    type RuntimeEvent = RuntimeEvent;
    type SudoRuntimeCall = RuntimeCall;
    type Currency = Balances;
    type CouncilOrigin = EnsureMajoritySenate;
    type SenateMembers = ManageSenateMembers;
    type TriumvirateInterface = TriumvirateVotes;

    type InitialRho = SubtensorInitialRho;
    type InitialKappa = SubtensorInitialKappa;
    type InitialMaxAllowedUids = SubtensorInitialMaxAllowedUids;
    type InitialBondsMovingAverage = SubtensorInitialBondsMovingAverage;
    type InitialIssuance = SubtensorInitialIssuance;
    type InitialMinAllowedWeights = SubtensorInitialMinAllowedWeights;
    type InitialEmissionValue = SubtensorInitialEmissionValue;
    type InitialMaxWeightsLimit = SubtensorInitialMaxWeightsLimit;
    type InitialValidatorPruneLen = SubtensorInitialValidatorPruneLen;
    type InitialScalingLawPower = SubtensorInitialScalingLawPower;
    type InitialTempo = SubtensorInitialTempo;
    type InitialDifficulty = SubtensorInitialDifficulty;
    type InitialAdjustmentInterval = SubtensorInitialAdjustmentInterval;
    type InitialAdjustmentAlpha = SubtensorInitialAdjustmentAlpha;
    type InitialTargetRegistrationsPerInterval = SubtensorInitialTargetRegistrationsPerInterval;
    type InitialImmunityPeriod = SubtensorInitialImmunityPeriod;
    type InitialActivityCutoff = SubtensorInitialActivityCutoff;
    type InitialMaxRegistrationsPerBlock = SubtensorInitialMaxRegistrationsPerBlock;
    type InitialPruningScore = SubtensorInitialPruningScore;
    type InitialMaxAllowedValidators = SubtensorInitialMaxAllowedValidators;
    type InitialDefaultTake = SubtensorInitialDefaultTake;
    type InitialWeightsVersionKey = SubtensorInitialWeightsVersionKey;
    type InitialMaxDifficulty = SubtensorInitialMaxDifficulty;
    type InitialMinDifficulty = SubtensorInitialMinDifficulty;
    type InitialServingRateLimit = SubtensorInitialServingRateLimit;
    type InitialBurn = SubtensorInitialBurn;
    type InitialMaxBurn = SubtensorInitialMaxBurn;
    type InitialMinBurn = SubtensorInitialMinBurn;
    type InitialTxRateLimit = SubtensorInitialTxRateLimit;
    type InitialRAORecycledForRegistration = SubtensorInitialRAORecycledForRegistration;
    type InitialSenateRequiredStakePercentage = SubtensorInitialSenateRequiredStakePercentage;
    type InitialNetworkImmunityPeriod = SubtensorInitialNetworkImmunity;
    type InitialNetworkMinAllowedUids = SubtensorInitialMinAllowedUids;
    type InitialNetworkMinLockCost = SubtensorInitialMinLockCost;
    type InitialNetworkLockReductionInterval = SubtensorInitialNetworkLockReductionInterval;
    type InitialSubnetOwnerCut = SubtensorInitialSubnetOwnerCut;
    type InitialSubnetLimit = SubtensorInitialSubnetLimit;
    type InitialNetworkRateLimit = SubtensorInitialNetworkRateLimit;
}

use sp_runtime::BoundedVec;

pub struct AuraPalletIntrf;
impl pallet_admin_utils::AuraInterface<AuraId, ConstU32<32>> for AuraPalletIntrf {
    fn change_authorities(new: BoundedVec<AuraId, ConstU32<32>>) {
        Aura::change_authorities(new);
    }
}

pub struct SubtensorInterface;

impl pallet_admin_utils::SubtensorInterface<AccountId, <pallet_balances::Pallet<Runtime> as frame_support::traits::Currency<AccountId>>::Balance, RuntimeOrigin> for SubtensorInterface
{
    fn set_default_take(default_take: u16)
    {
        SubtensorModule::set_default_take(default_take);
    }

	fn set_tx_rate_limit(rate_limit: u64)
    {
        SubtensorModule::set_tx_rate_limit(rate_limit);
    }

	fn set_serving_rate_limit(netuid: u16, rate_limit: u64)
    {
        SubtensorModule::set_serving_rate_limit(netuid, rate_limit);
    }

	fn set_max_burn(netuid: u16, max_burn: u64)
    {
        SubtensorModule::set_max_burn(netuid, max_burn);
    }

	fn set_min_burn(netuid: u16, min_burn: u64)
    {
        SubtensorModule::set_min_burn(netuid, min_burn);
    }

	fn set_burn(netuid: u16, burn: u64)
    {
        SubtensorModule::set_burn(netuid, burn);
    }

	fn set_max_difficulty(netuid: u16, max_diff: u64)
    {
        SubtensorModule::set_max_difficulty(netuid, max_diff);
    }

	fn set_min_difficulty(netuid: u16, min_diff: u64)
    {
        SubtensorModule::set_min_difficulty(netuid, min_diff);
    }

	fn set_difficulty(netuid: u16, diff: u64)
    {
        SubtensorModule::set_difficulty(netuid, diff);
    }

	fn set_weights_rate_limit(netuid: u16, rate_limit: u64)
    {
        SubtensorModule::set_weights_set_rate_limit(netuid, rate_limit);
    }

	fn set_weights_version_key(netuid: u16, version: u64)
    {
        SubtensorModule::set_weights_version_key(netuid, version);
    }

	fn set_bonds_moving_average(netuid: u16, moving_average: u64)
    {
        SubtensorModule::set_bonds_moving_average(netuid, moving_average);
    }

	fn set_max_allowed_validators(netuid: u16, max_validators: u16)
    {
        SubtensorModule::set_max_allowed_validators(netuid, max_validators);
    }

	fn get_root_netuid() -> u16
    {
        return SubtensorModule::get_root_netuid();
    }

	fn if_subnet_exist(netuid: u16) -> bool
    {
        return SubtensorModule::if_subnet_exist(netuid);
    }

	fn create_account_if_non_existent(coldkey: &AccountId, hotkey: &AccountId)
    {
        return SubtensorModule::create_account_if_non_existent(coldkey, hotkey);
    }

	fn coldkey_owns_hotkey(coldkey: &AccountId, hotkey: &AccountId) -> bool
    {
        return SubtensorModule::coldkey_owns_hotkey(coldkey, hotkey);
    }

	fn increase_stake_on_coldkey_hotkey_account(coldkey: &AccountId, hotkey: &AccountId, increment: u64)
    {
        SubtensorModule::increase_stake_on_coldkey_hotkey_account(coldkey, hotkey, increment);
    }

	fn u64_to_balance(input: u64) -> Option<Balance>
    {
        return SubtensorModule::u64_to_balance(input);
    }

	fn add_balance_to_coldkey_account(coldkey: &AccountId, amount: Balance)
    {
        SubtensorModule::add_balance_to_coldkey_account(coldkey, amount);
    }

	fn get_current_block_as_u64() -> u64
    {
        return SubtensorModule::get_current_block_as_u64();
    }

	fn get_subnetwork_n(netuid: u16) -> u16
    {
        return SubtensorModule::get_subnetwork_n(netuid);
    }

	fn get_max_allowed_uids(netuid: u16) -> u16
    {
        return SubtensorModule::get_max_allowed_uids(netuid);
    }

	fn append_neuron(netuid: u16, new_hotkey: &AccountId, block_number: u64)
    {
        return SubtensorModule::append_neuron(netuid, new_hotkey, block_number);
    }

	fn get_neuron_to_prune(netuid: u16) -> u16
    {
        return SubtensorModule::get_neuron_to_prune(netuid);
    }

	fn replace_neuron(netuid: u16, uid_to_replace: u16, new_hotkey: &AccountId, block_number: u64)
    {
        SubtensorModule::replace_neuron(netuid, uid_to_replace, new_hotkey, block_number);
    }

	fn set_total_issuance(total_issuance: u64)
    {
        SubtensorModule::set_total_issuance(total_issuance);
    }

	fn set_network_immunity_period(net_immunity_period: u64)
    {
        SubtensorModule::set_network_immunity_period(net_immunity_period);
    }

	fn set_network_min_lock(net_min_lock: u64)
    {
        SubtensorModule::set_network_min_lock(net_min_lock);
    }

    fn set_subnet_limit(limit: u16)
    {
        SubtensorModule::set_max_subnets(limit);
    }

    fn set_lock_reduction_interval(interval: u64)
    {
        SubtensorModule::set_lock_reduction_interval(interval);
    }

    fn set_tempo(netuid: u16, tempo: u16)
    {
        SubtensorModule::set_tempo(netuid, tempo);
    }

    fn set_subnet_owner_cut(subnet_owner_cut: u16)
    {
        SubtensorModule::set_subnet_owner_cut(subnet_owner_cut);
    }

    fn set_network_rate_limit(limit: u64)
    {
        SubtensorModule::set_network_rate_limit(limit);
    }

    fn set_max_registrations_per_block(netuid: u16, max_registrations_per_block: u16)
    {
        SubtensorModule::set_max_registrations_per_block(netuid, max_registrations_per_block);
    }

    fn set_adjustment_alpha(netuid: u16, adjustment_alpha: u64)
    {
        SubtensorModule::set_adjustment_alpha(netuid, adjustment_alpha);
    }

    fn set_target_registrations_per_interval(netuid: u16, target_registrations_per_interval: u16)
    {
        SubtensorModule::set_target_registrations_per_interval(netuid, target_registrations_per_interval);
    }

    fn set_network_pow_registration_allowed(netuid: u16, registration_allowed: bool)
    {
        SubtensorModule::set_network_pow_registration_allowed(netuid, registration_allowed);
    }

    fn set_network_registration_allowed(netuid: u16, registration_allowed: bool)
    {
        SubtensorModule::set_network_pow_registration_allowed(netuid, registration_allowed);
    }

    fn set_activity_cutoff(netuid: u16, activity_cutoff: u16)
    {
        SubtensorModule::set_activity_cutoff(netuid, activity_cutoff);
    }

    fn ensure_subnet_owner_or_root(o: RuntimeOrigin, netuid: u16) -> Result<(), DispatchError>
    {
        return SubtensorModule::ensure_subnet_owner_or_root(o, netuid);
    }

    fn set_rho(netuid: u16, rho: u16)
    {
        SubtensorModule::set_rho(netuid, rho);
    }

    fn set_kappa(netuid: u16, kappa: u16)
    {
        SubtensorModule::set_kappa(netuid, kappa);
    }

    fn set_max_allowed_uids(netuid: u16, max_allowed: u16)
    {
        SubtensorModule::set_max_allowed_uids(netuid, max_allowed);
    }

    fn set_min_allowed_weights(netuid: u16, min_allowed_weights: u16)
    {
        SubtensorModule::set_min_allowed_weights(netuid, min_allowed_weights);
    }

    fn set_immunity_period(netuid: u16, immunity_period: u16)
    {
        SubtensorModule::set_immunity_period(netuid, immunity_period);
    }

    fn set_max_weight_limit(netuid: u16, max_weight_limit: u16)
    {
        SubtensorModule::set_max_weight_limit(netuid, max_weight_limit);
    }

    fn set_scaling_law_power(netuid: u16, scaling_law_power: u16)
    {
        SubtensorModule::set_scaling_law_power(netuid, scaling_law_power);
    }

    fn set_validator_prune_len(netuid: u16, validator_prune_len: u64)
    {
        SubtensorModule::set_validator_prune_len(netuid, validator_prune_len);
    }

    fn set_adjustment_interval(netuid: u16, adjustment_interval: u16)
    {
        SubtensorModule::set_adjustment_interval(netuid, adjustment_interval);
    }

    fn set_weights_set_rate_limit(netuid: u16, weights_set_rate_limit: u64)
    {
        SubtensorModule::set_weights_set_rate_limit(netuid, weights_set_rate_limit);
    }

    fn set_rao_recycled(netuid: u16, rao_recycled: u64)
    {
        SubtensorModule::set_rao_recycled(netuid, rao_recycled);
    }

    fn is_hotkey_registered_on_network(netuid: u16, hotkey: &AccountId) -> bool
    {
        return SubtensorModule::is_hotkey_registered_on_network(netuid, hotkey);
    }

    fn init_new_network(netuid: u16, tempo: u16)
    {
        SubtensorModule::init_new_network(netuid, tempo);
    }
}

impl pallet_admin_utils::Config for Runtime {
    type RuntimeEvent = RuntimeEvent;
    type AuthorityId = AuraId;
    type MaxAuthorities = ConstU32<32>;
    type Aura = AuraPalletIntrf;
    type Balance = Balance;
    type Subtensor = SubtensorInterface;
    type WeightInfo = pallet_admin_utils::weights::SubstrateWeight<Runtime>;
    
}

// Create the runtime by composing the FRAME pallets that were previously configured.
construct_runtime!(
    pub struct Runtime
    where
        Block = Block,
        NodeBlock = opaque::Block,
        UncheckedExtrinsic = UncheckedExtrinsic,
    {
        System: frame_system,
        RandomnessCollectiveFlip: pallet_insecure_randomness_collective_flip,
        Timestamp: pallet_timestamp,
        Aura: pallet_aura,
        Grandpa: pallet_grandpa,
        Balances: pallet_balances,
        TransactionPayment: pallet_transaction_payment,
        SubtensorModule: pallet_subtensor,
        Triumvirate: pallet_collective::<Instance1>::{Pallet, Call, Storage, Origin<T>, Event<T>, Config<T>},
        TriumvirateMembers: pallet_membership::<Instance1>::{Pallet, Call, Storage, Event<T>, Config<T>},
        SenateMembers: pallet_membership::<Instance2>::{Pallet, Call, Storage, Event<T>, Config<T>},
        Utility: pallet_utility,
        Sudo: pallet_sudo,
        Multisig: pallet_multisig,
        Preimage: pallet_preimage,
        Scheduler: pallet_scheduler,
        Registry: pallet_registry,
<<<<<<< HEAD
        Commitments: pallet_commitments
=======
        AdminUtils: pallet_admin_utils
>>>>>>> 2765fa98
    }
);

// The address format for describing accounts.
pub type Address = sp_runtime::MultiAddress<AccountId, ()>;
// Block header type as expected by this runtime.
pub type Header = generic::Header<BlockNumber, BlakeTwo256>;
// Block type as expected by this runtime.
pub type Block = generic::Block<Header, UncheckedExtrinsic>;
// The SignedExtension to the basic transaction logic.
pub type SignedExtra = (
    frame_system::CheckNonZeroSender<Runtime>,
    frame_system::CheckSpecVersion<Runtime>,
    frame_system::CheckTxVersion<Runtime>,
    frame_system::CheckGenesis<Runtime>,
    frame_system::CheckEra<Runtime>,
    frame_system::CheckNonce<Runtime>,
    frame_system::CheckWeight<Runtime>,
    pallet_transaction_payment::ChargeTransactionPayment<Runtime>,
    pallet_subtensor::SubtensorSignedExtension<Runtime>,
);

// Unchecked extrinsic type as expected by this runtime.
pub type UncheckedExtrinsic =
    generic::UncheckedExtrinsic<Address, RuntimeCall, Signature, SignedExtra>;
// The payload being signed in transactions.
pub type SignedPayload = generic::SignedPayload<RuntimeCall, SignedExtra>;
// Executive: handles dispatch to the various modules.
pub type Executive = frame_executive::Executive<
    Runtime,
    Block,
    frame_system::ChainContext<Runtime>,
    Runtime,
    AllPalletsWithSystem,
>;

#[cfg(feature = "runtime-benchmarks")]
#[macro_use]
extern crate frame_benchmarking;

#[cfg(feature = "runtime-benchmarks")]
mod benches {
    define_benchmarks!(
        [frame_benchmarking, BaselineBench::<Runtime>]
        [frame_system, SystemBench::<Runtime>]
        [pallet_balances, Balances]
        [pallet_subtensor, SubtensorModule]
        [pallet_timestamp, Timestamp]
        [pallet_registry, Registry]
<<<<<<< HEAD
        [pallet_commitments, Commitments]
=======
        [pallet_admin_utils, AdminUtils]
>>>>>>> 2765fa98
    );
}

impl_runtime_apis! {
    impl sp_api::Core<Block> for Runtime {
        fn version() -> RuntimeVersion {
            VERSION
        }

        fn execute_block(block: Block) {
            Executive::execute_block(block);
        }

        fn initialize_block(header: &<Block as BlockT>::Header) {
            Executive::initialize_block(header)
        }
    }

    impl sp_api::Metadata<Block> for Runtime {
        fn metadata() -> OpaqueMetadata {
            OpaqueMetadata::new(Runtime::metadata().into())
        }
    }

    impl sp_block_builder::BlockBuilder<Block> for Runtime {
        fn apply_extrinsic(extrinsic: <Block as BlockT>::Extrinsic) -> ApplyExtrinsicResult {
            Executive::apply_extrinsic(extrinsic)
        }

        fn finalize_block() -> <Block as BlockT>::Header {
            Executive::finalize_block()
        }

        fn inherent_extrinsics(data: sp_inherents::InherentData) -> Vec<<Block as BlockT>::Extrinsic> {
            data.create_extrinsics()
        }

        fn check_inherents(
            block: Block,
            data: sp_inherents::InherentData,
        ) -> sp_inherents::CheckInherentsResult {
            data.check_extrinsics(&block)
        }
    }

    impl sp_transaction_pool::runtime_api::TaggedTransactionQueue<Block> for Runtime {
        fn validate_transaction(
            source: TransactionSource,
            tx: <Block as BlockT>::Extrinsic,
            block_hash: <Block as BlockT>::Hash,
        ) -> TransactionValidity {
            Executive::validate_transaction(source, tx, block_hash)
        }
    }

    impl sp_offchain::OffchainWorkerApi<Block> for Runtime {
        fn offchain_worker(header: &<Block as BlockT>::Header) {
            Executive::offchain_worker(header)
        }
    }

    impl sp_consensus_aura::AuraApi<Block, AuraId> for Runtime {
        fn slot_duration() -> sp_consensus_aura::SlotDuration {
            sp_consensus_aura::SlotDuration::from_millis(Aura::slot_duration())
        }

        fn authorities() -> Vec<AuraId> {
            Aura::authorities().into_inner()
        }
    }

    impl sp_session::SessionKeys<Block> for Runtime {
        fn generate_session_keys(seed: Option<Vec<u8>>) -> Vec<u8> {
            opaque::SessionKeys::generate(seed)
        }

        fn decode_session_keys(
            encoded: Vec<u8>,
        ) -> Option<Vec<(Vec<u8>, KeyTypeId)>> {
            opaque::SessionKeys::decode_into_raw_public_keys(&encoded)
        }
    }

    impl fg_primitives::GrandpaApi<Block> for Runtime {
        fn grandpa_authorities() -> GrandpaAuthorityList {
            Grandpa::grandpa_authorities()
        }

        fn current_set_id() -> fg_primitives::SetId {
            Grandpa::current_set_id()
        }

        fn submit_report_equivocation_unsigned_extrinsic(
            _equivocation_proof: fg_primitives::EquivocationProof<
                <Block as BlockT>::Hash,
                NumberFor<Block>,
            >,
            _key_owner_proof: fg_primitives::OpaqueKeyOwnershipProof,
        ) -> Option<()> {
            None
        }

        fn generate_key_ownership_proof(
            _set_id: fg_primitives::SetId,
            _authority_id: GrandpaId,
        ) -> Option<fg_primitives::OpaqueKeyOwnershipProof> {
            // NOTE: this is the only implementation possible since we've
            // defined our key owner proof type as a bottom type (i.e. a type
            // with no values).
            None
        }
    }

    impl frame_system_rpc_runtime_api::AccountNonceApi<Block, AccountId, Index> for Runtime {
        fn account_nonce(account: AccountId) -> Index {
            System::account_nonce(account)
        }
    }

    impl pallet_transaction_payment_rpc_runtime_api::TransactionPaymentApi<Block, Balance> for Runtime {
        fn query_info(
            uxt: <Block as BlockT>::Extrinsic,
            len: u32,
        ) -> pallet_transaction_payment_rpc_runtime_api::RuntimeDispatchInfo<Balance> {
            TransactionPayment::query_info(uxt, len)
        }
        fn query_fee_details(
            uxt: <Block as BlockT>::Extrinsic,
            len: u32,
        ) -> pallet_transaction_payment::FeeDetails<Balance> {
            TransactionPayment::query_fee_details(uxt, len)
        }
        fn query_weight_to_fee(weight: Weight) -> Balance {
            TransactionPayment::weight_to_fee(weight)
        }
        fn query_length_to_fee(length: u32) -> Balance {
            TransactionPayment::length_to_fee(length)
        }
    }

    impl pallet_transaction_payment_rpc_runtime_api::TransactionPaymentCallApi<Block, Balance, RuntimeCall>
        for Runtime
    {
        fn query_call_info(
            call: RuntimeCall,
            len: u32,
        ) -> pallet_transaction_payment::RuntimeDispatchInfo<Balance> {
            TransactionPayment::query_call_info(call, len)
        }
        fn query_call_fee_details(
            call: RuntimeCall,
            len: u32,
        ) -> pallet_transaction_payment::FeeDetails<Balance> {
            TransactionPayment::query_call_fee_details(call, len)
        }
        fn query_weight_to_fee(weight: Weight) -> Balance {
            TransactionPayment::weight_to_fee(weight)
        }
        fn query_length_to_fee(length: u32) -> Balance {
            TransactionPayment::length_to_fee(length)
        }
    }

    #[cfg(feature = "runtime-benchmarks")]
    impl frame_benchmarking::Benchmark<Block> for Runtime {
        fn benchmark_metadata(extra: bool) -> (
            Vec<frame_benchmarking::BenchmarkList>,
            Vec<frame_support::traits::StorageInfo>,
        ) {
            use frame_benchmarking::{baseline, Benchmarking, BenchmarkList};
            use frame_support::traits::StorageInfoTrait;
            use frame_system_benchmarking::Pallet as SystemBench;
            use baseline::Pallet as BaselineBench;

            let mut list = Vec::<BenchmarkList>::new();
            list_benchmarks!(list, extra);

            let storage_info = AllPalletsWithSystem::storage_info();

            (list, storage_info)
        }

        fn dispatch_benchmark(
            config: frame_benchmarking::BenchmarkConfig
        ) -> Result<Vec<frame_benchmarking::BenchmarkBatch>, sp_runtime::RuntimeString> {
            use frame_benchmarking::{baseline, Benchmarking, BenchmarkBatch, TrackedStorageKey};

            use frame_system_benchmarking::Pallet as SystemBench;
            use baseline::Pallet as BaselineBench;

            impl frame_system_benchmarking::Config for Runtime {}
            impl baseline::Config for Runtime {}

            use frame_support::traits::WhitelistedStorageKeys;
            let whitelist: Vec<TrackedStorageKey> = AllPalletsWithSystem::whitelisted_storage_keys();

            let mut batches = Vec::<BenchmarkBatch>::new();
            let params = (&config, &whitelist);
            add_benchmarks!(params, batches);

            Ok(batches)
        }
    }

    #[cfg(feature = "try-runtime")]
    impl frame_try_runtime::TryRuntime<Block> for Runtime {
        fn on_runtime_upgrade(checks: frame_try_runtime::UpgradeCheckSelect) -> (Weight, Weight) {
            // NOTE: intentional unwrap: we don't want to propagate the error backwards, and want to
            // have a backtrace here. If any of the pre/post migration checks fail, we shall stop
            // right here and right now.
            let weight = Executive::try_runtime_upgrade(checks).unwrap();
            (weight, BlockWeights::get().max_block)
        }

        fn execute_block(
            block: Block,
            state_root_check: bool,
            signature_check: bool,
            select: frame_try_runtime::TryStateSelect
        ) -> Weight {
            // NOTE: intentional unwrap: we don't want to propagate the error backwards, and want to
            // have a backtrace here.
            Executive::try_execute_block(block, state_root_check, signature_check, select).expect("execute-block failed")
        }
    }

    impl subtensor_custom_rpc_runtime_api::DelegateInfoRuntimeApi<Block> for Runtime {
        fn get_delegates() -> Vec<u8> {
            let result = SubtensorModule::get_delegates();
            result.encode()
        }

        fn get_delegate(delegate_account_vec: Vec<u8>) -> Vec<u8> {
            let _result = SubtensorModule::get_delegate(delegate_account_vec);
            if _result.is_some() {
                let result = _result.expect("Could not get DelegateInfo");
                result.encode()
            } else {
                vec![]
            }
        }

        fn get_delegated(delegatee_account_vec: Vec<u8>) -> Vec<u8> {
            let result = SubtensorModule::get_delegated(delegatee_account_vec);
            result.encode()
        }
    }

    impl subtensor_custom_rpc_runtime_api::NeuronInfoRuntimeApi<Block> for Runtime {
        fn get_neurons_lite(netuid: u16) -> Vec<u8> {
            let result = SubtensorModule::get_neurons_lite(netuid);
            result.encode()
        }

        fn get_neuron_lite(netuid: u16, uid: u16) -> Vec<u8> {
            let _result = SubtensorModule::get_neuron_lite(netuid, uid);
            if _result.is_some() {
                let result = _result.expect("Could not get NeuronInfoLite");
                result.encode()
            } else {
                vec![]
            }
        }

        fn get_neurons(netuid: u16) -> Vec<u8> {
            let result = SubtensorModule::get_neurons(netuid);
            result.encode()
        }

        fn get_neuron(netuid: u16, uid: u16) -> Vec<u8> {
            let _result = SubtensorModule::get_neuron(netuid, uid);
            if _result.is_some() {
                let result = _result.expect("Could not get NeuronInfo");
                result.encode()
            } else {
                vec![]
            }
        }
    }

    impl subtensor_custom_rpc_runtime_api::SubnetInfoRuntimeApi<Block> for Runtime {
        fn get_subnet_info(netuid: u16) -> Vec<u8> {
            let _result = SubtensorModule::get_subnet_info(netuid);
            if _result.is_some() {
                let result = _result.expect("Could not get SubnetInfo");
                result.encode()
            } else {
                vec![]
            }
        }

        fn get_subnets_info() -> Vec<u8> {
            let result = SubtensorModule::get_subnets_info();
            result.encode()
        }

        fn get_subnet_hyperparams(netuid: u16) -> Vec<u8> {
            let _result = SubtensorModule::get_subnet_hyperparams(netuid);
            if _result.is_some() {
                let result = _result.expect("Could not get SubnetHyperparams");
                result.encode()
            } else {
                vec![]
            }
        }
    }

    impl subtensor_custom_rpc_runtime_api::StakeInfoRuntimeApi<Block> for Runtime {
        fn get_stake_info_for_coldkey( coldkey_account_vec: Vec<u8> ) -> Vec<u8> {
            let result = SubtensorModule::get_stake_info_for_coldkey( coldkey_account_vec );
            result.encode()
        }

        fn get_stake_info_for_coldkeys( coldkey_account_vecs: Vec<Vec<u8>> ) -> Vec<u8> {
            let result = SubtensorModule::get_stake_info_for_coldkeys( coldkey_account_vecs );
            result.encode()
        }
    }

    impl subtensor_custom_rpc_runtime_api::SubnetRegistrationRuntimeApi<Block> for Runtime {
        fn get_network_registration_cost() -> u64 {
            SubtensorModule::get_network_lock_cost()
        }
    }
}

#[cfg(test)]
mod tests {
    use super::*;
    use frame_support::traits::WhitelistedStorageKeys;
    use sp_core::hexdisplay::HexDisplay;
    use std::collections::HashSet;

    #[test]
    fn check_whitelist() {
        let whitelist: HashSet<String> = AllPalletsWithSystem::whitelisted_storage_keys()
            .iter()
            .map(|e| HexDisplay::from(&e.key).to_string())
            .collect();

        // Block Number
        assert!(
            whitelist.contains("26aa394eea5630e07c48ae0c9558cef702a5c1b19ab7a04f536c519aca4983ac")
        );
        // Total Issuance
        assert!(
            whitelist.contains("c2261276cc9d1f8598ea4b6a74b15c2f57c875e4cff74148e4628f264b974c80")
        );
        // Execution Phase
        assert!(
            whitelist.contains("26aa394eea5630e07c48ae0c9558cef7ff553b5a9862a516939d82b3d3d8661a")
        );
        // Event Count
        assert!(
            whitelist.contains("26aa394eea5630e07c48ae0c9558cef70a98fdbe9ce6c55837576c60c7af3850")
        );
        // System Events
        assert!(
            whitelist.contains("26aa394eea5630e07c48ae0c9558cef780d41e5e16056765bc8461851072c9d7")
        );
    }
}<|MERGE_RESOLUTION|>--- conflicted
+++ resolved
@@ -1034,11 +1034,8 @@
         Preimage: pallet_preimage,
         Scheduler: pallet_scheduler,
         Registry: pallet_registry,
-<<<<<<< HEAD
-        Commitments: pallet_commitments
-=======
+        Commitments: pallet_commitments,
         AdminUtils: pallet_admin_utils
->>>>>>> 2765fa98
     }
 );
 
@@ -1088,11 +1085,8 @@
         [pallet_subtensor, SubtensorModule]
         [pallet_timestamp, Timestamp]
         [pallet_registry, Registry]
-<<<<<<< HEAD
         [pallet_commitments, Commitments]
-=======
         [pallet_admin_utils, AdminUtils]
->>>>>>> 2765fa98
     );
 }
 
