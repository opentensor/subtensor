--- conflicted
+++ resolved
@@ -17,11 +17,6 @@
     traits::{fungible::HoldConsideration, LinearStoragePrice},
 };
 use frame_system::{EnsureNever, EnsureRoot, RawOrigin};
-<<<<<<< HEAD
-use migrations::{account_data_migration, init_storage_versions};
-
-=======
->>>>>>> c56a418e
 use pallet_commitments::CanCommit;
 use pallet_grandpa::{
     fg_primitives, AuthorityId as GrandpaId, AuthorityList as GrandpaAuthorityList,
@@ -155,14 +150,7 @@
 /// up by `pallet_aura` to implement `fn slot_duration()`.
 ///
 /// Change this to adjust the block time.
-<<<<<<< HEAD
-#[cfg(feature = "pow-faucet")]
-pub const MILLISECS_PER_BLOCK: u64 = 1000;
-
-#[cfg(not(feature = "pow-faucet"))]
-=======
 #[cfg(not(feature = "fast-blocks"))]
->>>>>>> c56a418e
 pub const MILLISECS_PER_BLOCK: u64 = 12000;
 
 /// Fast blocks for development
