#![cfg_attr(not(feature = "std"), no_std)]
// `construct_runtime!` does a lot of recursion and requires us to increase the limit to 256.
#![recursion_limit = "256"]
// Some arithmetic operations can't use the saturating equivalent, such as the PerThing types
#![allow(clippy::arithmetic_side_effects)]

// Make the WASM binary available.
#[cfg(feature = "std")]
include!(concat!(env!("OUT_DIR"), "/wasm_binary.rs"));

use core::num::NonZeroU64;

pub mod check_nonce;
mod migrations;
pub mod transaction_payment_wrapper;

extern crate alloc;

use codec::{Compact, Decode, Encode};
use frame_support::{
    PalletId,
    dispatch::{DispatchResult, DispatchResultWithPostInfo},
    genesis_builder_helper::{build_state, get_preset},
    pallet_prelude::Get,
    traits::{Contains, InsideBoth, LinearStoragePrice, fungible::HoldConsideration},
};
use frame_system::{EnsureNever, EnsureRoot, EnsureRootWithSuccess, RawOrigin};
use pallet_commitments::{CanCommit, OnMetadataCommitment};
use pallet_grandpa::{AuthorityId as GrandpaId, fg_primitives};
use pallet_registry::CanRegisterIdentity;
use pallet_subtensor::rpc_info::{
    delegate_info::DelegateInfo,
    dynamic_info::DynamicInfo,
    metagraph::{Metagraph, SelectiveMetagraph},
    neuron_info::{NeuronInfo, NeuronInfoLite},
    show_subnet::SubnetState,
    stake_info::StakeInfo,
    subnet_info::{SubnetHyperparams, SubnetHyperparamsV2, SubnetInfo, SubnetInfov2},
};
use pallet_subtensor_swap_runtime_api::SimSwapResult;
use runtime_common::prod_or_fast;
use sp_api::impl_runtime_apis;
use sp_consensus_aura::sr25519::AuthorityId as AuraId;
use sp_consensus_babe::BabeConfiguration;
use sp_consensus_babe::BabeEpochConfiguration;
use sp_core::{
    H160, H256, OpaqueMetadata, U256,
    crypto::{ByteArray, KeyTypeId},
};
use sp_runtime::Cow;
use sp_runtime::generic::Era;
use sp_runtime::{
    AccountId32, ApplyExtrinsicResult, ConsensusEngineId, generic, impl_opaque_keys,
    traits::{
        AccountIdLookup, BlakeTwo256, Block as BlockT, DispatchInfoOf, Dispatchable, One,
        PostDispatchInfoOf, UniqueSaturatedInto, Verify,
    },
    transaction_validity::{TransactionSource, TransactionValidity, TransactionValidityError},
};
use sp_std::cmp::Ordering;
use sp_std::prelude::*;
#[cfg(feature = "std")]
use sp_version::NativeVersion;
use sp_version::RuntimeVersion;
use subtensor_precompiles::Precompiles;
use subtensor_runtime_common::{AlphaCurrency, TaoCurrency, time::*, *};
use subtensor_swap_interface::{OrderType, SwapHandler};

// A few exports that help ease life for downstream crates.
pub use frame_support::{
    StorageValue, construct_runtime, parameter_types,
    traits::{
        ConstBool, ConstU8, ConstU32, ConstU64, ConstU128, FindAuthor, InstanceFilter,
        KeyOwnerProofSystem, OnFinalize, OnTimestampSet, PrivilegeCmp, Randomness, StorageInfo,
    },
    weights::{
        IdentityFee, Weight, WeightToFeeCoefficient, WeightToFeeCoefficients,
        WeightToFeePolynomial,
        constants::{
            BlockExecutionWeight, ExtrinsicBaseWeight, RocksDbWeight, WEIGHT_REF_TIME_PER_SECOND,
        },
    },
};
pub use frame_system::Call as SystemCall;
pub use pallet_balances::Call as BalancesCall;
use pallet_commitments::GetCommitments;
pub use pallet_timestamp::Call as TimestampCall;
use pallet_transaction_payment::{ConstFeeMultiplier, Multiplier};
#[cfg(any(feature = "std", test))]
pub use sp_runtime::BuildStorage;
pub use sp_runtime::{Perbill, Permill};
use subtensor_transaction_fee::{SubtensorTxFeeHandler, TransactionFeeHandler};

use core::marker::PhantomData;

use scale_info::TypeInfo;

// Frontier
use fp_rpc::TransactionStatus;
use pallet_ethereum::{Call::transact, PostLogContent, Transaction as EthereumTransaction};
use pallet_evm::{
    Account as EVMAccount, BalanceConverter, EvmBalance, FeeCalculator, Runner, SubstrateBalance,
};

// Drand
impl pallet_drand::Config for Runtime {
    type RuntimeEvent = RuntimeEvent;
    type AuthorityId = pallet_drand::crypto::TestAuthId;
    type Verifier = pallet_drand::verifier::QuicknetVerifier;
    type UnsignedPriority = ConstU64<{ 1 << 20 }>;
    type HttpFetchTimeout = ConstU64<1_000>;
}

impl frame_system::offchain::SigningTypes for Runtime {
    type Public = <Signature as Verify>::Signer;
    type Signature = Signature;
}

impl<C> frame_system::offchain::CreateTransactionBase<C> for Runtime
where
    RuntimeCall: From<C>,
{
    type Extrinsic = UncheckedExtrinsic;
    type RuntimeCall = RuntimeCall;
}

impl frame_system::offchain::CreateInherent<pallet_drand::Call<Runtime>> for Runtime {
    fn create_inherent(call: Self::RuntimeCall) -> Self::Extrinsic {
        UncheckedExtrinsic::new_bare(call)
    }
}

impl frame_system::offchain::CreateSignedTransaction<pallet_drand::Call<Runtime>> for Runtime {
    fn create_signed_transaction<
        S: frame_system::offchain::AppCrypto<Self::Public, Self::Signature>,
    >(
        call: RuntimeCall,
        public: Self::Public,
        account: Self::AccountId,
        nonce: Self::Nonce,
    ) -> Option<Self::Extrinsic> {
        use sp_runtime::traits::StaticLookup;

        let address = <Runtime as frame_system::Config>::Lookup::unlookup(account.clone());
        let extra: TransactionExtensions = (
            frame_system::CheckNonZeroSender::<Runtime>::new(),
            frame_system::CheckSpecVersion::<Runtime>::new(),
            frame_system::CheckTxVersion::<Runtime>::new(),
            frame_system::CheckGenesis::<Runtime>::new(),
            frame_system::CheckEra::<Runtime>::from(Era::Immortal),
            check_nonce::CheckNonce::<Runtime>::from(nonce).into(),
            frame_system::CheckWeight::<Runtime>::new(),
            ChargeTransactionPaymentWrapper::new(
                pallet_transaction_payment::ChargeTransactionPayment::<Runtime>::from(0),
            ),
            pallet_subtensor::transaction_extension::SubtensorTransactionExtension::<Runtime>::new(
            ),
            pallet_drand::drand_priority::DrandPriority::<Runtime>::new(),
            frame_metadata_hash_extension::CheckMetadataHash::<Runtime>::new(true),
        );

        let raw_payload = SignedPayload::new(call.clone(), extra.clone()).ok()?;
        let signature = raw_payload.using_encoded(|payload| S::sign(payload, public))?;

        Some(UncheckedExtrinsic::new_signed(
            call, address, signature, extra,
        ))
    }
}

// Subtensor module
pub use pallet_scheduler;
pub use pallet_subtensor;

// Member type for membership
type MemberCount = u32;

// Method used to calculate the fee of an extrinsic
pub const fn deposit(items: u32, bytes: u32) -> Balance {
    pub const ITEMS_FEE: Balance = 2_000 * 10_000;
    pub const BYTES_FEE: Balance = 100 * 10_000;
    (items as Balance)
        .saturating_mul(ITEMS_FEE)
        .saturating_add((bytes as Balance).saturating_mul(BYTES_FEE))
}

// Opaque types. These are used by the CLI to instantiate machinery that don't need to know
// the specifics of the runtime. They can then be made to be agnostic over specific formats
// of data like extrinsics, allowing for them to continue syncing the network through upgrades
// to even the core data structures.
pub mod opaque {
    use super::*;

    pub use sp_runtime::OpaqueExtrinsic as UncheckedExtrinsic;

    // Opaque block header type.
    pub type Header = generic::Header<BlockNumber, BlakeTwo256>;
    // Opaque block type.
    pub type Block = generic::Block<Header, UncheckedExtrinsic>;
    // Opaque block identifier type.
    pub type BlockId = generic::BlockId<Block>;

    impl_opaque_keys! {
        pub struct SessionKeys {
            pub aura: Aura,
            pub grandpa: Grandpa,
        }
    }
}

// To learn more about runtime versioning, see:
// https://docs.substrate.io/main-docs/build/upgrade#runtime-versioning
#[sp_version::runtime_version]
pub const VERSION: RuntimeVersion = RuntimeVersion {
    spec_name: Cow::Borrowed("node-subtensor"),
    impl_name: Cow::Borrowed("node-subtensor"),
    authoring_version: 1,
    // The version of the runtime specification. A full node will not attempt to use its native
    //   runtime in substitute for the on-chain Wasm runtime unless all of `spec_name`,
    //   `spec_version`, and `authoring_version` are the same between Wasm and native.
    // This value is set to 100 to notify Polkadot-JS App (https://polkadot.js.org/apps) to use
    //   the compatible custom types.
    spec_version: 316,
    impl_version: 1,
    apis: RUNTIME_API_VERSIONS,
    transaction_version: 1,
    system_version: 1,
};

pub const MAXIMUM_BLOCK_WEIGHT: Weight =
    Weight::from_parts(4u64 * WEIGHT_REF_TIME_PER_SECOND, u64::MAX);

// The version information used to identify this runtime when compiled natively.
#[cfg(feature = "std")]
pub fn native_version() -> NativeVersion {
    NativeVersion {
        runtime_version: VERSION,
        can_author_with: Default::default(),
    }
}

const NORMAL_DISPATCH_RATIO: Perbill = Perbill::from_percent(75);

parameter_types! {
    pub const BlockHashCount: BlockNumber = 2400;
    pub const Version: RuntimeVersion = VERSION;
    // We allow for 2 seconds of compute with a 6 second average block time.
    pub BlockWeights: frame_system::limits::BlockWeights =
        frame_system::limits::BlockWeights::with_sensible_defaults(
            MAXIMUM_BLOCK_WEIGHT,
            NORMAL_DISPATCH_RATIO,
        );
    pub BlockLength: frame_system::limits::BlockLength = frame_system::limits::BlockLength
        ::max_with_normal_ratio(10 * 1024 * 1024, NORMAL_DISPATCH_RATIO);
    pub const SS58Prefix: u8 = 42;
}

pub struct NoNestingCallFilter;

impl Contains<RuntimeCall> for NoNestingCallFilter {
    fn contains(call: &RuntimeCall) -> bool {
        match call {
            RuntimeCall::Utility(inner) => {
                let calls = match inner {
                    pallet_utility::Call::force_batch { calls } => calls,
                    pallet_utility::Call::batch { calls } => calls,
                    pallet_utility::Call::batch_all { calls } => calls,
                    _ => &Vec::new(),
                };

                !calls.iter().any(|call| {
					matches!(call, RuntimeCall::Utility(inner) if matches!(inner, pallet_utility::Call::force_batch { .. } | pallet_utility::Call::batch_all { .. } | pallet_utility::Call::batch { .. }))
				})
            }
            _ => true,
        }
    }
}

// Configure FRAME pallets to include in runtime.

impl frame_system::Config for Runtime {
    // The basic call filter to use in dispatchable.
    type BaseCallFilter = InsideBoth<SafeMode, NoNestingCallFilter>;
    // Block & extrinsics weights: base values and limits.
    type BlockWeights = BlockWeights;
    // The maximum length of a block (in bytes).
    type BlockLength = BlockLength;
    // The identifier used to distinguish between accounts.
    type AccountId = AccountId;
    // The aggregated dispatch type that is available for extrinsics.
    type RuntimeCall = RuntimeCall;
    // The aggregated runtime tasks.
    type RuntimeTask = RuntimeTask;
    // The lookup mechanism to get account ID from whatever is passed in dispatchers.
    type Lookup = AccountIdLookup<AccountId, ()>;
    // The type for hashing blocks and tries.
    type Hash = Hash;
    // The hashing algorithm used.
    type Hashing = BlakeTwo256;
    // The ubiquitous event type.
    type RuntimeEvent = RuntimeEvent;
    // The ubiquitous origin type.
    type RuntimeOrigin = RuntimeOrigin;
    // Maximum number of block number to block hash mappings to keep (oldest pruned first).
    type BlockHashCount = BlockHashCount;
    // The weight of database operations that the runtime can invoke.
    type DbWeight = RocksDbWeight;
    // Version of the runtime.
    type Version = Version;
    // Converts a module to the index of the module in `construct_runtime!`.
    //
    // This type is being generated by `construct_runtime!`.
    type PalletInfo = PalletInfo;
    // What to do if a new account is created.
    type OnNewAccount = ();
    // What to do if an account is fully reaped from the system.
    type OnKilledAccount = ();
    // The data to be stored in an account.
    type AccountData = pallet_balances::AccountData<Balance>;
    // Weight information for the extrinsics of this pallet.
    type SystemWeightInfo = ();
    // This is used as an identifier of the chain. 42 is the generic substrate prefix.
    type SS58Prefix = SS58Prefix;
    // The set code logic, just the default since we're not a parachain.
    type OnSetCode = ();
    type MaxConsumers = frame_support::traits::ConstU32<16>;
    type Nonce = Nonce;
    type Block = Block;
    type SingleBlockMigrations = Migrations;
    type MultiBlockMigrator = ();
    type PreInherents = ();
    type PostInherents = ();
    type PostTransactions = ();
    type ExtensionsWeightInfo = ();
}

impl pallet_insecure_randomness_collective_flip::Config for Runtime {}

impl pallet_aura::Config for Runtime {
    type AuthorityId = AuraId;
    type DisabledValidators = ();
    type MaxAuthorities = ConstU32<32>;
    type AllowMultipleBlocksPerSlot = ConstBool<false>;
    type SlotDuration = pallet_aura::MinimumPeriodTimesTwo<Runtime>;
}

impl pallet_grandpa::Config for Runtime {
    type RuntimeEvent = RuntimeEvent;

    type KeyOwnerProof = sp_core::Void;

    type WeightInfo = ();
    type MaxAuthorities = ConstU32<32>;
    type MaxSetIdSessionEntries = ConstU64<0>;
    type MaxNominators = ConstU32<20>;

    type EquivocationReportSystem = ();
}

impl pallet_timestamp::Config for Runtime {
    // A timestamp: milliseconds since the unix epoch.
    type Moment = u64;
    type OnTimestampSet = Aura;
    type MinimumPeriod = ConstU64<{ SLOT_DURATION / 2 }>;
    type WeightInfo = ();
}

impl pallet_utility::Config for Runtime {
    type RuntimeEvent = RuntimeEvent;
    type RuntimeCall = RuntimeCall;
    type PalletsOrigin = OriginCaller;
    type WeightInfo = pallet_utility::weights::SubstrateWeight<Runtime>;
}

parameter_types! {
    pub const DisallowPermissionlessEnterDuration: BlockNumber = 0;
    pub const DisallowPermissionlessExtendDuration: BlockNumber = 0;

    pub const RootEnterDuration: BlockNumber = 5 * 60 * 24; // 24 hours

    pub const RootExtendDuration: BlockNumber = 5 * 60 * 12; // 12 hours

    pub const DisallowPermissionlessEntering: Option<Balance> = None;
    pub const DisallowPermissionlessExtending: Option<Balance> = None;
    pub const DisallowPermissionlessRelease: Option<BlockNumber> = None;
}

pub struct SafeModeWhitelistedCalls;
impl Contains<RuntimeCall> for SafeModeWhitelistedCalls {
    fn contains(call: &RuntimeCall) -> bool {
        matches!(
            call,
            RuntimeCall::Sudo(_)
                | RuntimeCall::Multisig(_)
                | RuntimeCall::System(_)
                | RuntimeCall::SafeMode(_)
                | RuntimeCall::Timestamp(_)
                | RuntimeCall::SubtensorModule(
                    pallet_subtensor::Call::set_weights { .. }
                        | pallet_subtensor::Call::serve_axon { .. }
                )
                | RuntimeCall::Commitments(pallet_commitments::Call::set_commitment { .. })
        )
    }
}

impl pallet_safe_mode::Config for Runtime {
    type RuntimeEvent = RuntimeEvent;
    type Currency = Balances;
    type RuntimeHoldReason = RuntimeHoldReason;
    type WhitelistedCalls = SafeModeWhitelistedCalls;
    type EnterDuration = DisallowPermissionlessEnterDuration;
    type ExtendDuration = DisallowPermissionlessExtendDuration;
    type EnterDepositAmount = DisallowPermissionlessEntering;
    type ExtendDepositAmount = DisallowPermissionlessExtending;
    type ForceEnterOrigin = EnsureRootWithSuccess<AccountId, RootEnterDuration>;
    type ForceExtendOrigin = EnsureRootWithSuccess<AccountId, RootExtendDuration>;
    type ForceExitOrigin = EnsureRoot<AccountId>;
    type ForceDepositOrigin = EnsureRoot<AccountId>;
    type Notify = ();
    type ReleaseDelay = DisallowPermissionlessRelease;
    type WeightInfo = pallet_safe_mode::weights::SubstrateWeight<Runtime>;
}

// Existential deposit.
pub const EXISTENTIAL_DEPOSIT: u64 = 500;

impl pallet_balances::Config for Runtime {
    type MaxLocks = ConstU32<50>;
    type MaxReserves = ConstU32<50>;
    type ReserveIdentifier = [u8; 8];
    // The type for recording an account's balance.
    type Balance = Balance;
    // The ubiquitous event type.
    type RuntimeEvent = RuntimeEvent;
    type DustRemoval = ();
    type ExistentialDeposit = ConstU64<EXISTENTIAL_DEPOSIT>;
    type AccountStore = System;
    type WeightInfo = pallet_balances::weights::SubstrateWeight<Runtime>;

    type RuntimeHoldReason = RuntimeHoldReason;
    type RuntimeFreezeReason = RuntimeFreezeReason;
    type FreezeIdentifier = RuntimeFreezeReason;
    type MaxFreezes = ConstU32<50>;
    type DoneSlashHandler = ();
}

parameter_types! {
    pub const OperationalFeeMultiplier: u8 = 5;
    pub FeeMultiplier: Multiplier = Multiplier::one();
}

impl pallet_transaction_payment::Config for Runtime {
    type RuntimeEvent = RuntimeEvent;
    type OnChargeTransaction = SubtensorTxFeeHandler<Balances, TransactionFeeHandler<Runtime>>;
    // Convert dispatch weight to a chargeable fee.
    type WeightToFee = subtensor_transaction_fee::LinearWeightToFee;
    type OperationalFeeMultiplier = OperationalFeeMultiplier;
    type LengthToFee = IdentityFee<Balance>;
    type FeeMultiplierUpdate = ConstFeeMultiplier<FeeMultiplier>;
    type WeightInfo = pallet_transaction_payment::weights::SubstrateWeight<Runtime>;
}

// Configure collective pallet for council
parameter_types! {
    pub const CouncilMotionDuration: BlockNumber = 12 * HOURS;
    pub const CouncilMaxProposals: u32 = 10;
    pub const CouncilMaxMembers: u32 = 3;
}

// Configure collective pallet for Senate
parameter_types! {
    pub const SenateMaxMembers: u32 = 12;
}

use pallet_collective::{CanPropose, CanVote, GetVotingMembers};
pub struct CanProposeToTriumvirate;
impl CanPropose<AccountId> for CanProposeToTriumvirate {
    fn can_propose(account: &AccountId) -> bool {
        Triumvirate::is_member(account)
    }
}

pub struct CanVoteToTriumvirate;
impl CanVote<AccountId> for CanVoteToTriumvirate {
    fn can_vote(_: &AccountId) -> bool {
        //Senate::is_member(account)
        false // Disable voting from pallet_collective::vote
    }
}

use pallet_subtensor::{CollectiveInterface, MemberManagement, ProxyInterface};
pub struct ManageSenateMembers;
impl MemberManagement<AccountId> for ManageSenateMembers {
    fn add_member(account: &AccountId) -> DispatchResultWithPostInfo {
        let who = Address::Id(account.clone());
        SenateMembers::add_member(RawOrigin::Root.into(), who)
    }

    fn remove_member(account: &AccountId) -> DispatchResultWithPostInfo {
        let who = Address::Id(account.clone());
        SenateMembers::remove_member(RawOrigin::Root.into(), who)
    }

    fn swap_member(rm: &AccountId, add: &AccountId) -> DispatchResultWithPostInfo {
        let remove = Address::Id(rm.clone());
        let add = Address::Id(add.clone());

        Triumvirate::remove_votes(rm)?;
        SenateMembers::swap_member(RawOrigin::Root.into(), remove, add)
    }

    fn is_member(account: &AccountId) -> bool {
        SenateMembers::members().contains(account)
    }

    fn members() -> Vec<AccountId> {
        SenateMembers::members().into()
    }

    fn max_members() -> u32 {
        SenateMaxMembers::get()
    }
}

pub struct GetSenateMemberCount;
impl GetVotingMembers<MemberCount> for GetSenateMemberCount {
    fn get_count() -> MemberCount {
        SenateMembers::members().len() as u32
    }
}
impl Get<MemberCount> for GetSenateMemberCount {
    fn get() -> MemberCount {
        SenateMaxMembers::get()
    }
}

pub struct TriumvirateVotes;
impl CollectiveInterface<AccountId, Hash, u32> for TriumvirateVotes {
    fn remove_votes(hotkey: &AccountId) -> Result<bool, sp_runtime::DispatchError> {
        Triumvirate::remove_votes(hotkey)
    }

    fn add_vote(
        hotkey: &AccountId,
        proposal: Hash,
        index: u32,
        approve: bool,
    ) -> Result<bool, sp_runtime::DispatchError> {
        Triumvirate::do_vote(hotkey.clone(), proposal, index, approve)
    }
}

type EnsureMajoritySenate =
    pallet_collective::EnsureProportionMoreThan<AccountId, TriumvirateCollective, 1, 2>;

// We call pallet_collective TriumvirateCollective
type TriumvirateCollective = pallet_collective::Instance1;
impl pallet_collective::Config<TriumvirateCollective> for Runtime {
    type RuntimeOrigin = RuntimeOrigin;
    type Proposal = RuntimeCall;
    type RuntimeEvent = RuntimeEvent;
    type MotionDuration = CouncilMotionDuration;
    type MaxProposals = CouncilMaxProposals;
    type MaxMembers = GetSenateMemberCount;
    type DefaultVote = pallet_collective::PrimeDefaultVote;
    type WeightInfo = pallet_collective::weights::SubstrateWeight<Runtime>;
    type SetMembersOrigin = EnsureNever<AccountId>;
    type CanPropose = CanProposeToTriumvirate;
    type CanVote = CanVoteToTriumvirate;
    type GetVotingMembers = GetSenateMemberCount;
}

// We call council members Triumvirate
#[allow(dead_code)]
type TriumvirateMembership = pallet_membership::Instance1;
impl pallet_membership::Config<TriumvirateMembership> for Runtime {
    type RuntimeEvent = RuntimeEvent;
    type AddOrigin = EnsureRoot<AccountId>;
    type RemoveOrigin = EnsureRoot<AccountId>;
    type SwapOrigin = EnsureRoot<AccountId>;
    type ResetOrigin = EnsureRoot<AccountId>;
    type PrimeOrigin = EnsureRoot<AccountId>;
    type MembershipInitialized = Triumvirate;
    type MembershipChanged = Triumvirate;
    type MaxMembers = CouncilMaxMembers;
    type WeightInfo = pallet_membership::weights::SubstrateWeight<Runtime>;
}

// We call our top K delegates membership Senate
#[allow(dead_code)]
type SenateMembership = pallet_membership::Instance2;
impl pallet_membership::Config<SenateMembership> for Runtime {
    type RuntimeEvent = RuntimeEvent;
    type AddOrigin = EnsureRoot<AccountId>;
    type RemoveOrigin = EnsureRoot<AccountId>;
    type SwapOrigin = EnsureRoot<AccountId>;
    type ResetOrigin = EnsureRoot<AccountId>;
    type PrimeOrigin = EnsureRoot<AccountId>;
    type MembershipInitialized = ();
    type MembershipChanged = ();
    type MaxMembers = SenateMaxMembers;
    type WeightInfo = pallet_membership::weights::SubstrateWeight<Runtime>;
}

impl pallet_sudo::Config for Runtime {
    type RuntimeEvent = RuntimeEvent;
    type RuntimeCall = RuntimeCall;

    type WeightInfo = pallet_sudo::weights::SubstrateWeight<Runtime>;
}

parameter_types! {
    // According to multisig pallet, key and value size be computed as follows:
    // value size is `4 + sizeof((BlockNumber, Balance, AccountId))` bytes
    // key size is `32 + sizeof(AccountId)` bytes.
    // For our case, One storage item; key size is 32+32=64 bytes; value is size 4+4+8+32 bytes = 48 bytes.
    pub const DepositBase: Balance = deposit(1, 112);
    // Additional storage item size of 32 bytes.
    pub const DepositFactor: Balance = deposit(0, 32);
    pub const MaxSignatories: u32 = 100;
}

impl pallet_multisig::Config for Runtime {
    type RuntimeEvent = RuntimeEvent;
    type RuntimeCall = RuntimeCall;
    type Currency = Balances;
    type DepositBase = DepositBase;
    type DepositFactor = DepositFactor;
    type MaxSignatories = MaxSignatories;
    type WeightInfo = pallet_multisig::weights::SubstrateWeight<Runtime>;
    type BlockNumberProvider = System;
}

// Proxy Pallet config
parameter_types! {
    // One storage item; key size sizeof(AccountId) = 32, value sizeof(Balance) = 8; 40 total
    pub const ProxyDepositBase: Balance = deposit(1, 40);
    // Adding 32 bytes + sizeof(ProxyType) = 32 + 1
    pub const ProxyDepositFactor: Balance = deposit(0, 33);
    pub const MaxProxies: u32 = 20; // max num proxies per acct
    pub const MaxPending: u32 = 15 * 5; // max blocks pending ~15min
    // 16 bytes
    pub const AnnouncementDepositBase: Balance =  deposit(1, 16);
    // 68 bytes per announcement
    pub const AnnouncementDepositFactor: Balance = deposit(0, 68);
}

impl InstanceFilter<RuntimeCall> for ProxyType {
    fn filter(&self, c: &RuntimeCall) -> bool {
        match self {
            ProxyType::Any => true,
            ProxyType::NonTransfer => !matches!(
                c,
                RuntimeCall::Balances(..)
                    | RuntimeCall::SubtensorModule(pallet_subtensor::Call::transfer_stake { .. })
                    | RuntimeCall::SubtensorModule(
                        pallet_subtensor::Call::schedule_swap_coldkey { .. }
                    )
                    | RuntimeCall::SubtensorModule(pallet_subtensor::Call::swap_coldkey { .. })
            ),
            ProxyType::NonFungibile => !matches!(
                c,
                RuntimeCall::Balances(..)
                    | RuntimeCall::SubtensorModule(pallet_subtensor::Call::add_stake { .. })
                    | RuntimeCall::SubtensorModule(pallet_subtensor::Call::add_stake_limit { .. })
                    | RuntimeCall::SubtensorModule(pallet_subtensor::Call::remove_stake { .. })
                    | RuntimeCall::SubtensorModule(
                        pallet_subtensor::Call::remove_stake_limit { .. }
                    )
                    | RuntimeCall::SubtensorModule(
                        pallet_subtensor::Call::remove_stake_full_limit { .. }
                    )
                    | RuntimeCall::SubtensorModule(pallet_subtensor::Call::unstake_all { .. })
                    | RuntimeCall::SubtensorModule(
                        pallet_subtensor::Call::unstake_all_alpha { .. }
                    )
                    | RuntimeCall::SubtensorModule(pallet_subtensor::Call::swap_stake { .. })
                    | RuntimeCall::SubtensorModule(pallet_subtensor::Call::swap_stake_limit { .. })
                    | RuntimeCall::SubtensorModule(pallet_subtensor::Call::move_stake { .. })
                    | RuntimeCall::SubtensorModule(pallet_subtensor::Call::transfer_stake { .. })
                    | RuntimeCall::SubtensorModule(pallet_subtensor::Call::burned_register { .. })
                    | RuntimeCall::SubtensorModule(pallet_subtensor::Call::root_register { .. })
                    | RuntimeCall::SubtensorModule(
                        pallet_subtensor::Call::schedule_swap_coldkey { .. }
                    )
                    | RuntimeCall::SubtensorModule(pallet_subtensor::Call::swap_coldkey { .. })
                    | RuntimeCall::SubtensorModule(pallet_subtensor::Call::swap_hotkey { .. })
            ),
            ProxyType::Transfer => matches!(
                c,
                RuntimeCall::Balances(pallet_balances::Call::transfer_keep_alive { .. })
                    | RuntimeCall::Balances(pallet_balances::Call::transfer_allow_death { .. })
                    | RuntimeCall::Balances(pallet_balances::Call::transfer_all { .. })
                    | RuntimeCall::SubtensorModule(pallet_subtensor::Call::transfer_stake { .. })
            ),
            ProxyType::SmallTransfer => match c {
                RuntimeCall::Balances(pallet_balances::Call::transfer_keep_alive {
                    value, ..
                }) => *value < SMALL_TRANSFER_LIMIT,
                RuntimeCall::Balances(pallet_balances::Call::transfer_allow_death {
                    value,
                    ..
                }) => *value < SMALL_TRANSFER_LIMIT,
                RuntimeCall::SubtensorModule(pallet_subtensor::Call::transfer_stake {
                    alpha_amount,
                    ..
                }) => *alpha_amount < SMALL_TRANSFER_LIMIT.into(),
                _ => false,
            },
            ProxyType::Owner => {
                matches!(
                    c,
                    RuntimeCall::AdminUtils(..)
                        | RuntimeCall::SubtensorModule(
                            pallet_subtensor::Call::set_subnet_identity { .. }
                        )
                        | RuntimeCall::SubtensorModule(
                            pallet_subtensor::Call::update_symbol { .. }
                        )
                ) && !matches!(
                    c,
                    RuntimeCall::AdminUtils(
                        pallet_admin_utils::Call::sudo_set_sn_owner_hotkey { .. }
                    )
                )
            }
            ProxyType::NonCritical => !matches!(
                c,
                RuntimeCall::SubtensorModule(pallet_subtensor::Call::dissolve_network { .. })
                    | RuntimeCall::SubtensorModule(pallet_subtensor::Call::root_register { .. })
                    | RuntimeCall::SubtensorModule(pallet_subtensor::Call::burned_register { .. })
                    | RuntimeCall::Triumvirate(..)
                    | RuntimeCall::Sudo(..)
            ),
            ProxyType::Triumvirate => matches!(
                c,
                RuntimeCall::Triumvirate(..) | RuntimeCall::TriumvirateMembers(..)
            ),
            ProxyType::Senate => matches!(c, RuntimeCall::SenateMembers(..)),
            ProxyType::Governance => matches!(
                c,
                RuntimeCall::SenateMembers(..)
                    | RuntimeCall::Triumvirate(..)
                    | RuntimeCall::TriumvirateMembers(..)
            ),
            ProxyType::Staking => matches!(
                c,
                RuntimeCall::SubtensorModule(pallet_subtensor::Call::add_stake { .. })
                    | RuntimeCall::SubtensorModule(pallet_subtensor::Call::remove_stake { .. })
                    | RuntimeCall::SubtensorModule(pallet_subtensor::Call::unstake_all { .. })
                    | RuntimeCall::SubtensorModule(
                        pallet_subtensor::Call::unstake_all_alpha { .. }
                    )
                    | RuntimeCall::SubtensorModule(pallet_subtensor::Call::swap_stake { .. })
                    | RuntimeCall::SubtensorModule(pallet_subtensor::Call::swap_stake_limit { .. })
                    | RuntimeCall::SubtensorModule(pallet_subtensor::Call::move_stake { .. })
                    | RuntimeCall::SubtensorModule(pallet_subtensor::Call::add_stake_limit { .. })
                    | RuntimeCall::SubtensorModule(
                        pallet_subtensor::Call::remove_stake_limit { .. }
                    )
                    | RuntimeCall::SubtensorModule(
                        pallet_subtensor::Call::remove_stake_full_limit { .. }
                    )
            ),
            ProxyType::Registration => matches!(
                c,
                RuntimeCall::SubtensorModule(pallet_subtensor::Call::burned_register { .. })
                    | RuntimeCall::SubtensorModule(pallet_subtensor::Call::register { .. })
            ),
            ProxyType::RootWeights => false, // deprecated
            ProxyType::ChildKeys => matches!(
                c,
                RuntimeCall::SubtensorModule(pallet_subtensor::Call::set_children { .. })
                    | RuntimeCall::SubtensorModule(
                        pallet_subtensor::Call::set_childkey_take { .. }
                    )
            ),
            ProxyType::SudoUncheckedSetCode => match c {
                RuntimeCall::Sudo(pallet_sudo::Call::sudo_unchecked_weight { call, weight: _ }) => {
                    let inner_call: RuntimeCall = *call.clone();

                    matches!(
                        inner_call,
                        RuntimeCall::System(frame_system::Call::set_code { .. })
                    )
                }
                _ => false,
            },
            ProxyType::SwapHotkey => matches!(
                c,
                RuntimeCall::SubtensorModule(pallet_subtensor::Call::swap_hotkey { .. })
            ),
            ProxyType::SubnetLeaseBeneficiary => matches!(
                c,
                RuntimeCall::SubtensorModule(pallet_subtensor::Call::start_call { .. })
                    | RuntimeCall::AdminUtils(
                        pallet_admin_utils::Call::sudo_set_serving_rate_limit { .. }
                    )
                    | RuntimeCall::AdminUtils(
                        pallet_admin_utils::Call::sudo_set_min_difficulty { .. }
                    )
                    | RuntimeCall::AdminUtils(
                        pallet_admin_utils::Call::sudo_set_max_difficulty { .. }
                    )
                    | RuntimeCall::AdminUtils(
                        pallet_admin_utils::Call::sudo_set_weights_version_key { .. }
                    )
                    | RuntimeCall::AdminUtils(
                        pallet_admin_utils::Call::sudo_set_adjustment_alpha { .. }
                    )
                    | RuntimeCall::AdminUtils(
                        pallet_admin_utils::Call::sudo_set_max_weight_limit { .. }
                    )
                    | RuntimeCall::AdminUtils(
                        pallet_admin_utils::Call::sudo_set_immunity_period { .. }
                    )
                    | RuntimeCall::AdminUtils(
                        pallet_admin_utils::Call::sudo_set_min_allowed_weights { .. }
                    )
                    | RuntimeCall::AdminUtils(pallet_admin_utils::Call::sudo_set_kappa { .. })
                    | RuntimeCall::AdminUtils(pallet_admin_utils::Call::sudo_set_rho { .. })
                    | RuntimeCall::AdminUtils(
                        pallet_admin_utils::Call::sudo_set_activity_cutoff { .. }
                    )
                    | RuntimeCall::AdminUtils(
                        pallet_admin_utils::Call::sudo_set_network_registration_allowed { .. }
                    )
                    | RuntimeCall::AdminUtils(
                        pallet_admin_utils::Call::sudo_set_network_pow_registration_allowed { .. }
                    )
                    | RuntimeCall::AdminUtils(pallet_admin_utils::Call::sudo_set_max_burn { .. })
                    | RuntimeCall::AdminUtils(
                        pallet_admin_utils::Call::sudo_set_bonds_moving_average { .. }
                    )
                    | RuntimeCall::AdminUtils(
                        pallet_admin_utils::Call::sudo_set_bonds_penalty { .. }
                    )
                    | RuntimeCall::AdminUtils(
                        pallet_admin_utils::Call::sudo_set_commit_reveal_weights_enabled { .. }
                    )
                    | RuntimeCall::AdminUtils(
                        pallet_admin_utils::Call::sudo_set_liquid_alpha_enabled { .. }
                    )
                    | RuntimeCall::AdminUtils(
                        pallet_admin_utils::Call::sudo_set_alpha_values { .. }
                    )
                    | RuntimeCall::AdminUtils(
                        pallet_admin_utils::Call::sudo_set_commit_reveal_weights_interval { .. }
                    )
                    | RuntimeCall::AdminUtils(
                        pallet_admin_utils::Call::sudo_set_toggle_transfer { .. }
                    )
            ),
        }
    }
    fn is_superset(&self, o: &Self) -> bool {
        match (self, o) {
            (x, y) if x == y => true,
            (ProxyType::Any, _) => true,
            (_, ProxyType::Any) => false,
            (ProxyType::NonTransfer, _) => {
                // NonTransfer is NOT a superset of Transfer or SmallTransfer
                !matches!(o, ProxyType::Transfer | ProxyType::SmallTransfer)
            }
            (ProxyType::Governance, ProxyType::Triumvirate | ProxyType::Senate) => true,
            (ProxyType::Transfer, ProxyType::SmallTransfer) => true,
            _ => false,
        }
    }
}

impl pallet_proxy::Config for Runtime {
    type RuntimeEvent = RuntimeEvent;
    type RuntimeCall = RuntimeCall;
    type Currency = Balances;
    type ProxyType = ProxyType;
    type ProxyDepositBase = ProxyDepositBase;
    type ProxyDepositFactor = ProxyDepositFactor;
    type MaxProxies = MaxProxies;
    type WeightInfo = pallet_proxy::weights::SubstrateWeight<Runtime>;
    type MaxPending = MaxPending;
    type CallHasher = BlakeTwo256;
    type AnnouncementDepositBase = AnnouncementDepositBase;
    type AnnouncementDepositFactor = AnnouncementDepositFactor;
}

pub struct Proxier;
impl ProxyInterface<AccountId> for Proxier {
    fn add_lease_beneficiary_proxy(lease: &AccountId, beneficiary: &AccountId) -> DispatchResult {
        pallet_proxy::Pallet::<Runtime>::add_proxy_delegate(
            lease,
            beneficiary.clone(),
            ProxyType::SubnetLeaseBeneficiary,
            0,
        )
    }

    fn remove_lease_beneficiary_proxy(
        lease: &AccountId,
        beneficiary: &AccountId,
    ) -> DispatchResult {
        pallet_proxy::Pallet::<Runtime>::remove_proxy_delegate(
            lease,
            beneficiary.clone(),
            ProxyType::SubnetLeaseBeneficiary,
            0,
        )
    }
}

parameter_types! {
    pub MaximumSchedulerWeight: Weight = Perbill::from_percent(80) *
        BlockWeights::get().max_block;
    pub const MaxScheduledPerBlock: u32 = 50;
    pub const NoPreimagePostponement: Option<u32> = Some(10);
}

/// Used the compare the privilege of an origin inside the scheduler.
pub struct OriginPrivilegeCmp;

impl PrivilegeCmp<OriginCaller> for OriginPrivilegeCmp {
    fn cmp_privilege(left: &OriginCaller, right: &OriginCaller) -> Option<Ordering> {
        if left == right {
            return Some(Ordering::Equal);
        }

        match (left, right) {
            // Root is greater than anything.
            (OriginCaller::system(frame_system::RawOrigin::Root), _) => Some(Ordering::Greater),
            // Check which one has more yes votes.
            (
                OriginCaller::Triumvirate(pallet_collective::RawOrigin::Members(
                    l_yes_votes,
                    l_count,
                )),
                OriginCaller::Triumvirate(pallet_collective::RawOrigin::Members(
                    r_yes_votes,
                    r_count,
                )), // Equivalent to (l_yes_votes / l_count).cmp(&(r_yes_votes / r_count))
            ) => Some(
                l_yes_votes
                    .saturating_mul(*r_count)
                    .cmp(&r_yes_votes.saturating_mul(*l_count)),
            ),
            // For every other origin we don't care, as they are not used for `ScheduleOrigin`.
            _ => None,
        }
    }
}

impl pallet_scheduler::Config for Runtime {
    type RuntimeOrigin = RuntimeOrigin;
    type RuntimeEvent = RuntimeEvent;
    type PalletsOrigin = OriginCaller;
    type RuntimeCall = RuntimeCall;
    type MaximumWeight = MaximumSchedulerWeight;
    type ScheduleOrigin = EnsureRoot<AccountId>;
    type MaxScheduledPerBlock = MaxScheduledPerBlock;
    type WeightInfo = pallet_scheduler::weights::SubstrateWeight<Runtime>;
    type OriginPrivilegeCmp = OriginPrivilegeCmp;
    type Preimages = Preimage;
    type BlockNumberProvider = System;
}

parameter_types! {
    pub const PreimageMaxSize: u32 = 4096 * 1024;
    pub const PreimageBaseDeposit: Balance = deposit(2, 64);
    pub const PreimageByteDeposit: Balance = deposit(0, 1);
    pub const PreimageHoldReason: RuntimeHoldReason =
        RuntimeHoldReason::Preimage(pallet_preimage::HoldReason::Preimage);
}

impl pallet_preimage::Config for Runtime {
    type WeightInfo = pallet_preimage::weights::SubstrateWeight<Runtime>;
    type RuntimeEvent = RuntimeEvent;
    type Currency = Balances;
    type ManagerOrigin = EnsureRoot<AccountId>;
    type Consideration = HoldConsideration<
        AccountId,
        Balances,
        PreimageHoldReason,
        LinearStoragePrice<PreimageBaseDeposit, PreimageByteDeposit, Balance>,
    >;
}

pub struct AllowIdentityReg;

impl CanRegisterIdentity<AccountId> for AllowIdentityReg {
    #[cfg(not(feature = "runtime-benchmarks"))]
    fn can_register(address: &AccountId, identified: &AccountId) -> bool {
        if address != identified {
            SubtensorModule::coldkey_owns_hotkey(address, identified)
                && SubtensorModule::is_hotkey_registered_on_network(NetUid::ROOT, identified)
        } else {
            SubtensorModule::is_subnet_owner(address)
        }
    }

    #[cfg(feature = "runtime-benchmarks")]
    fn can_register(_: &AccountId, _: &AccountId) -> bool {
        true
    }
}

// Configure registry pallet.
parameter_types! {
    pub const MaxAdditionalFields: u32 = 1;
    pub const InitialDeposit: Balance = 100_000_000; // 0.1 TAO
    pub const FieldDeposit: Balance = 100_000_000; // 0.1 TAO
}

impl pallet_registry::Config for Runtime {
    type RuntimeEvent = RuntimeEvent;
    type RuntimeHoldReason = RuntimeHoldReason;
    type Currency = Balances;
    type CanRegister = AllowIdentityReg;
    type WeightInfo = pallet_registry::weights::SubstrateWeight<Runtime>;

    type MaxAdditionalFields = MaxAdditionalFields;
    type InitialDeposit = InitialDeposit;
    type FieldDeposit = FieldDeposit;
}

parameter_types! {
    pub const MaxCommitFieldsInner: u32 = 3;
    pub const CommitmentInitialDeposit: Balance = 0; // Free
    pub const CommitmentFieldDeposit: Balance = 0; // Free
}

#[subtensor_macros::freeze_struct("7c76bd954afbb54e")]
#[derive(Clone, Eq, PartialEq, Encode, Decode, TypeInfo)]
pub struct MaxCommitFields;
impl Get<u32> for MaxCommitFields {
    fn get() -> u32 {
        MaxCommitFieldsInner::get()
    }
}

#[subtensor_macros::freeze_struct("c39297f5eb97ee82")]
pub struct AllowCommitments;
impl CanCommit<AccountId> for AllowCommitments {
    #[cfg(not(feature = "runtime-benchmarks"))]
    fn can_commit(netuid: NetUid, address: &AccountId) -> bool {
        SubtensorModule::is_hotkey_registered_on_network(netuid, address)
    }

    #[cfg(feature = "runtime-benchmarks")]
    fn can_commit(_: NetUid, _: &AccountId) -> bool {
        true
    }
}

pub struct ResetBondsOnCommit;
impl OnMetadataCommitment<AccountId> for ResetBondsOnCommit {
    #[cfg(not(feature = "runtime-benchmarks"))]
    fn on_metadata_commitment(netuid: NetUid, address: &AccountId) {
        // Reset bonds for each subsubnet of this subnet
        let subsub_count = SubtensorModule::get_current_subsubnet_count(netuid);
        for subid in 0..u8::from(subsub_count) {
            let netuid_index = SubtensorModule::get_subsubnet_storage_index(netuid, subid.into());
            let _ = SubtensorModule::do_reset_bonds(netuid_index, address);
        }
    }

    #[cfg(feature = "runtime-benchmarks")]
    fn on_metadata_commitment(_: NetUid, _: &AccountId) {}
}

pub struct GetCommitmentsStruct;
impl GetCommitments<AccountId> for GetCommitmentsStruct {
    fn get_commitments(netuid: NetUid) -> Vec<(AccountId, Vec<u8>)> {
        pallet_commitments::Pallet::<Runtime>::get_commitments(netuid)
    }
}

impl pallet_commitments::Config for Runtime {
    type RuntimeEvent = RuntimeEvent;
    type Currency = Balances;
    type WeightInfo = pallet_commitments::weights::SubstrateWeight<Runtime>;

    type CanCommit = AllowCommitments;
    type OnMetadataCommitment = ResetBondsOnCommit;

    type MaxFields = MaxCommitFields;
    type InitialDeposit = CommitmentInitialDeposit;
    type FieldDeposit = CommitmentFieldDeposit;
    type TempoInterface = TempoInterface;
}

pub struct TempoInterface;
impl pallet_commitments::GetTempoInterface for TempoInterface {
    fn get_epoch_index(netuid: NetUid, cur_block: u64) -> u64 {
        SubtensorModule::get_epoch_index(netuid, cur_block)
    }
}

impl pallet_commitments::GetTempoInterface for Runtime {
    fn get_epoch_index(netuid: NetUid, cur_block: u64) -> u64 {
        SubtensorModule::get_epoch_index(netuid, cur_block)
    }
}

pub const INITIAL_SUBNET_TEMPO: u16 = prod_or_fast!(360, 10);

// 30 days at 12 seconds per block = 216000
pub const INITIAL_CHILDKEY_TAKE_RATELIMIT: u64 = prod_or_fast!(216000, 5);

// Configure the pallet subtensor.
parameter_types! {
    pub const SubtensorInitialRho: u16 = 10;
    pub const SubtensorInitialAlphaSigmoidSteepness: i16 = 1000;
    pub const SubtensorInitialKappa: u16 = 32_767; // 0.5 = 65535/2
    pub const SubtensorInitialMaxAllowedUids: u16 = 4096;
    pub const SubtensorInitialIssuance: u64 = 0;
    pub const SubtensorInitialMinAllowedWeights: u16 = 1024;
    pub const SubtensorInitialEmissionValue: u16 = 0;
    pub const SubtensorInitialMaxWeightsLimit: u16 = 1000; // 1000/2^16 = 0.015
    pub const SubtensorInitialValidatorPruneLen: u64 = 1;
    pub const SubtensorInitialScalingLawPower: u16 = 50; // 0.5
    pub const SubtensorInitialMaxAllowedValidators: u16 = 128;
    pub const SubtensorInitialTempo: u16 = INITIAL_SUBNET_TEMPO;
    pub const SubtensorInitialDifficulty: u64 = 10_000_000;
    pub const SubtensorInitialAdjustmentInterval: u16 = 100;
    pub const SubtensorInitialAdjustmentAlpha: u64 = 0; // no weight to previous value.
    pub const SubtensorInitialTargetRegistrationsPerInterval: u16 = 2;
    pub const SubtensorInitialImmunityPeriod: u16 = 4096;
    pub const SubtensorInitialActivityCutoff: u16 = 5000;
    pub const SubtensorInitialMaxRegistrationsPerBlock: u16 = 1;
    pub const SubtensorInitialPruningScore : u16 = u16::MAX;
    pub const SubtensorInitialBondsMovingAverage: u64 = 900_000;
    pub const SubtensorInitialBondsPenalty: u16 = u16::MAX;
    pub const SubtensorInitialBondsResetOn: bool = false;
    pub const SubtensorInitialDefaultTake: u16 = 11_796; // 18% honest number.
    pub const SubtensorInitialMinDelegateTake: u16 = 0; // Allow 0% delegate take
    pub const SubtensorInitialDefaultChildKeyTake: u16 = 0; // Allow 0% childkey take
    pub const SubtensorInitialMinChildKeyTake: u16 = 0; // 0 %
    pub const SubtensorInitialMaxChildKeyTake: u16 = 11_796; // 18 %
    pub const SubtensorInitialWeightsVersionKey: u64 = 0;
    pub const SubtensorInitialMinDifficulty: u64 = 10_000_000;
    pub const SubtensorInitialMaxDifficulty: u64 = u64::MAX / 4;
    pub const SubtensorInitialServingRateLimit: u64 = 50;
    pub const SubtensorInitialBurn: u64 = 100_000_000; // 0.1 tao
    pub const SubtensorInitialMinBurn: u64 = 500_000; // 500k RAO
    pub const SubtensorInitialMaxBurn: u64 = 100_000_000_000; // 100 tao
    pub const MinBurnUpperBound: TaoCurrency = TaoCurrency::new(1_000_000_000); // 1 TAO
    pub const MaxBurnLowerBound: TaoCurrency = TaoCurrency::new(100_000_000); // 0.1 TAO
    pub const SubtensorInitialTxRateLimit: u64 = 1000;
    pub const SubtensorInitialTxDelegateTakeRateLimit: u64 = 216000; // 30 days at 12 seconds per block
    pub const SubtensorInitialTxChildKeyTakeRateLimit: u64 = INITIAL_CHILDKEY_TAKE_RATELIMIT;
    pub const SubtensorInitialRAORecycledForRegistration: u64 = 0; // 0 rao
    pub const SubtensorInitialSenateRequiredStakePercentage: u64 = 1; // 1 percent of total stake
    pub const SubtensorInitialNetworkImmunity: u64 = 7 * 7200;
    pub const SubtensorInitialMinAllowedUids: u16 = 128;
    pub const SubtensorInitialMinLockCost: u64 = 1_000_000_000_000; // 1000 TAO
    pub const SubtensorInitialSubnetOwnerCut: u16 = 11_796; // 18 percent
    // pub const SubtensorInitialSubnetLimit: u16 = 12; // (DEPRECATED)
    pub const SubtensorInitialNetworkLockReductionInterval: u64 = 14 * 7200;
    pub const SubtensorInitialNetworkRateLimit: u64 = 7200;
    pub const SubtensorInitialKeySwapCost: u64 = 100_000_000; // 0.1 TAO
    pub const InitialAlphaHigh: u16 = 58982; // Represents 0.9 as per the production default
    pub const InitialAlphaLow: u16 = 45875; // Represents 0.7 as per the production default
    pub const InitialLiquidAlphaOn: bool = false; // Default value for LiquidAlphaOn
    pub const InitialYuma3On: bool = false; // Default value for Yuma3On
    // pub const SubtensorInitialNetworkMaxStake: u64 = u64::MAX; // (DEPRECATED)
    pub const InitialColdkeySwapScheduleDuration: BlockNumber = 5 * 24 * 60 * 60 / 12; // 5 days
    pub const InitialColdkeySwapRescheduleDuration: BlockNumber = 24 * 60 * 60 / 12; // 1 day
    pub const InitialDissolveNetworkScheduleDuration: BlockNumber = 5 * 24 * 60 * 60 / 12; // 5 days
    pub const SubtensorInitialTaoWeight: u64 = 971_718_665_099_567_868; // 0.05267697438728329% tao weight.
    pub const InitialEmaPriceHalvingPeriod: u64 = 201_600_u64; // 4 weeks
    // 7 * 24 * 60 * 60 / 12 = 7 days
    pub const DurationOfStartCall: u64 = prod_or_fast!(7 * 24 * 60 * 60 / 12, 10);
    pub const SubtensorInitialKeySwapOnSubnetCost: u64 = 1_000_000; // 0.001 TAO
    pub const HotkeySwapOnSubnetInterval : BlockNumber = 5 * 24 * 60 * 60 / 12; // 5 days
    pub const LeaseDividendsDistributionInterval: BlockNumber = 100; // 100 blocks
}

impl pallet_subtensor::Config for Runtime {
    type RuntimeEvent = RuntimeEvent;
    type RuntimeCall = RuntimeCall;
    type SudoRuntimeCall = RuntimeCall;
    type Currency = Balances;
    type CouncilOrigin = EnsureMajoritySenate;
    type SenateMembers = ManageSenateMembers;
    type TriumvirateInterface = TriumvirateVotes;
    type Scheduler = Scheduler;
    type InitialRho = SubtensorInitialRho;
    type InitialAlphaSigmoidSteepness = SubtensorInitialAlphaSigmoidSteepness;
    type InitialKappa = SubtensorInitialKappa;
    type InitialMaxAllowedUids = SubtensorInitialMaxAllowedUids;
    type InitialBondsMovingAverage = SubtensorInitialBondsMovingAverage;
    type InitialBondsPenalty = SubtensorInitialBondsPenalty;
    type InitialBondsResetOn = SubtensorInitialBondsResetOn;
    type InitialIssuance = SubtensorInitialIssuance;
    type InitialMinAllowedWeights = SubtensorInitialMinAllowedWeights;
    type InitialEmissionValue = SubtensorInitialEmissionValue;
    type InitialMaxWeightsLimit = SubtensorInitialMaxWeightsLimit;
    type InitialValidatorPruneLen = SubtensorInitialValidatorPruneLen;
    type InitialScalingLawPower = SubtensorInitialScalingLawPower;
    type InitialTempo = SubtensorInitialTempo;
    type InitialDifficulty = SubtensorInitialDifficulty;
    type InitialAdjustmentInterval = SubtensorInitialAdjustmentInterval;
    type InitialAdjustmentAlpha = SubtensorInitialAdjustmentAlpha;
    type InitialTargetRegistrationsPerInterval = SubtensorInitialTargetRegistrationsPerInterval;
    type InitialImmunityPeriod = SubtensorInitialImmunityPeriod;
    type InitialActivityCutoff = SubtensorInitialActivityCutoff;
    type InitialMaxRegistrationsPerBlock = SubtensorInitialMaxRegistrationsPerBlock;
    type InitialPruningScore = SubtensorInitialPruningScore;
    type InitialMaxAllowedValidators = SubtensorInitialMaxAllowedValidators;
    type InitialDefaultDelegateTake = SubtensorInitialDefaultTake;
    type InitialDefaultChildKeyTake = SubtensorInitialDefaultChildKeyTake;
    type InitialMinDelegateTake = SubtensorInitialMinDelegateTake;
    type InitialMinChildKeyTake = SubtensorInitialMinChildKeyTake;
    type InitialWeightsVersionKey = SubtensorInitialWeightsVersionKey;
    type InitialMaxDifficulty = SubtensorInitialMaxDifficulty;
    type InitialMinDifficulty = SubtensorInitialMinDifficulty;
    type InitialServingRateLimit = SubtensorInitialServingRateLimit;
    type InitialBurn = SubtensorInitialBurn;
    type InitialMaxBurn = SubtensorInitialMaxBurn;
    type InitialMinBurn = SubtensorInitialMinBurn;
    type MinBurnUpperBound = MinBurnUpperBound;
    type MaxBurnLowerBound = MaxBurnLowerBound;
    type InitialTxRateLimit = SubtensorInitialTxRateLimit;
    type InitialTxDelegateTakeRateLimit = SubtensorInitialTxDelegateTakeRateLimit;
    type InitialTxChildKeyTakeRateLimit = SubtensorInitialTxChildKeyTakeRateLimit;
    type InitialMaxChildKeyTake = SubtensorInitialMaxChildKeyTake;
    type InitialRAORecycledForRegistration = SubtensorInitialRAORecycledForRegistration;
    type InitialSenateRequiredStakePercentage = SubtensorInitialSenateRequiredStakePercentage;
    type InitialNetworkImmunityPeriod = SubtensorInitialNetworkImmunity;
    type InitialNetworkMinAllowedUids = SubtensorInitialMinAllowedUids;
    type InitialNetworkMinLockCost = SubtensorInitialMinLockCost;
    type InitialNetworkLockReductionInterval = SubtensorInitialNetworkLockReductionInterval;
    type InitialSubnetOwnerCut = SubtensorInitialSubnetOwnerCut;
    type InitialNetworkRateLimit = SubtensorInitialNetworkRateLimit;
    type KeySwapCost = SubtensorInitialKeySwapCost;
    type AlphaHigh = InitialAlphaHigh;
    type AlphaLow = InitialAlphaLow;
    type LiquidAlphaOn = InitialLiquidAlphaOn;
    type Yuma3On = InitialYuma3On;
    type InitialTaoWeight = SubtensorInitialTaoWeight;
    type Preimages = Preimage;
    type InitialColdkeySwapScheduleDuration = InitialColdkeySwapScheduleDuration;
    type InitialColdkeySwapRescheduleDuration = InitialColdkeySwapRescheduleDuration;
    type InitialDissolveNetworkScheduleDuration = InitialDissolveNetworkScheduleDuration;
    type InitialEmaPriceHalvingPeriod = InitialEmaPriceHalvingPeriod;
    type DurationOfStartCall = DurationOfStartCall;
    type SwapInterface = Swap;
    type KeySwapOnSubnetCost = SubtensorInitialKeySwapOnSubnetCost;
    type HotkeySwapOnSubnetInterval = HotkeySwapOnSubnetInterval;
    type ProxyInterface = Proxier;
    type LeaseDividendsDistributionInterval = LeaseDividendsDistributionInterval;
    type GetCommitments = GetCommitmentsStruct;
}

parameter_types! {
    pub const SwapProtocolId: PalletId = PalletId(*b"ten/swap");
    pub const SwapMaxFeeRate: u16 = 10000; // 15.26%
    pub const SwapMaxPositions: u32 = 100;
    pub const SwapMinimumLiquidity: u64 = 1_000;
    pub const SwapMinimumReserve: NonZeroU64 = NonZeroU64::new(1_000_000)
        .expect("1_000_000 fits NonZeroU64");
}

impl pallet_subtensor_swap::Config for Runtime {
    type RuntimeEvent = RuntimeEvent;
    type SubnetInfo = SubtensorModule;
    type BalanceOps = SubtensorModule;
    type ProtocolId = SwapProtocolId;
    type MaxFeeRate = SwapMaxFeeRate;
    type MaxPositions = SwapMaxPositions;
    type MinimumLiquidity = SwapMinimumLiquidity;
    type MinimumReserve = SwapMinimumReserve;
    // TODO: set measured weights when the pallet been benchmarked and the type is generated
    type WeightInfo = pallet_subtensor_swap::weights::DefaultWeight<Runtime>;
}

use crate::transaction_payment_wrapper::ChargeTransactionPaymentWrapper;
use sp_runtime::BoundedVec;

pub struct AuraPalletIntrf;
impl pallet_admin_utils::AuraInterface<AuraId, ConstU32<32>> for AuraPalletIntrf {
    fn change_authorities(new: BoundedVec<AuraId, ConstU32<32>>) {
        Aura::change_authorities(new);
    }
}

pub struct GrandpaInterfaceImpl;
impl pallet_admin_utils::GrandpaInterface<Runtime> for GrandpaInterfaceImpl {
    fn schedule_change(
        next_authorities: Vec<(pallet_grandpa::AuthorityId, u64)>,
        in_blocks: BlockNumber,
        forced: Option<BlockNumber>,
    ) -> sp_runtime::DispatchResult {
        Grandpa::schedule_change(next_authorities, in_blocks, forced)
    }
}

impl pallet_admin_utils::Config for Runtime {
    type RuntimeEvent = RuntimeEvent;
    type AuthorityId = AuraId;
    type MaxAuthorities = ConstU32<32>;
    type Aura = AuraPalletIntrf;
    type Grandpa = GrandpaInterfaceImpl;
    type Balance = Balance;
}

/// Define the ChainId
/// EVM Chain ID will be set by sudo transaction for each chain
///     Mainnet Finney: 0x03C4 - Unicode for lowercase tau
///     TestNet Finney: 0x03B1 - Unicode for lowercase alpha
impl pallet_evm_chain_id::Config for Runtime {}

pub struct ConfigurableChainId;

impl Get<u64> for ConfigurableChainId {
    fn get() -> u64 {
        pallet_evm_chain_id::ChainId::<Runtime>::get()
    }
}

pub struct FindAuthorTruncated<F>(PhantomData<F>);
impl<F: FindAuthor<u32>> FindAuthor<H160> for FindAuthorTruncated<F> {
    fn find_author<'a, I>(digests: I) -> Option<H160>
    where
        I: 'a + IntoIterator<Item = (ConsensusEngineId, &'a [u8])>,
    {
        if let Some(author_index) = F::find_author(digests) {
            pallet_aura::Authorities::<Runtime>::get()
                .get(author_index as usize)
                .and_then(|authority_id| {
                    let raw_vec = authority_id.to_raw_vec();
                    raw_vec.get(4..24).map(H160::from_slice)
                })
        } else {
            None
        }
    }
}

const BLOCK_GAS_LIMIT: u64 = 75_000_000;

/// `WeightPerGas` is an approximate ratio of the amount of Weight per Gas.
///
fn weight_per_gas() -> Weight {
    (NORMAL_DISPATCH_RATIO * MAXIMUM_BLOCK_WEIGHT)
        .checked_div(BLOCK_GAS_LIMIT)
        .unwrap_or_default()
}

parameter_types! {
    pub BlockGasLimit: U256 = U256::from(BLOCK_GAS_LIMIT);
    pub const GasLimitPovSizeRatio: u64 = 0;
    pub PrecompilesValue: Precompiles<Runtime> = Precompiles::<_>::new();
    pub WeightPerGas: Weight = weight_per_gas();
}

/// The difference between EVM decimals and Substrate decimals.
/// Substrate balances has 9 decimals, while EVM has 18, so the
/// difference factor is 9 decimals, or 10^9
const EVM_TO_SUBSTRATE_DECIMALS: u64 = 1_000_000_000_u64;

pub struct SubtensorEvmBalanceConverter;

impl BalanceConverter for SubtensorEvmBalanceConverter {
    /// Convert from Substrate balance (u64) to EVM balance (U256)
    fn into_evm_balance(value: SubstrateBalance) -> Option<EvmBalance> {
        let value = value.into_u256();
        if let Some(evm_value) = value.checked_mul(U256::from(EVM_TO_SUBSTRATE_DECIMALS)) {
            // Ensure the result fits within the maximum U256 value
            if evm_value <= U256::MAX {
                Some(EvmBalance::new(evm_value))
            } else {
                // Log value too large
                log::debug!(
                    "SubtensorEvmBalanceConverter::into_evm_balance( {value:?} ) larger than U256::MAX"
                );
                None
            }
        } else {
            // Log overflow
            log::debug!("SubtensorEvmBalanceConverter::into_evm_balance( {value:?} ) overflow");
            None
        }
    }

    /// Convert from EVM balance (U256) to Substrate balance (u64)
    fn into_substrate_balance(value: EvmBalance) -> Option<SubstrateBalance> {
        let value = value.into_u256();
        if let Some(substrate_value) = value.checked_div(U256::from(EVM_TO_SUBSTRATE_DECIMALS)) {
            // Ensure the result fits within the TAO balance type (u64)
            if substrate_value <= U256::from(u64::MAX) {
                Some(SubstrateBalance::new(substrate_value))
            } else {
                // Log value too large
                log::debug!(
                    "SubtensorEvmBalanceConverter::into_substrate_balance( {value:?} ) larger than u64::MAX"
                );
                None
            }
        } else {
            // Log overflow
            log::debug!(
                "SubtensorEvmBalanceConverter::into_substrate_balance( {value:?} ) overflow"
            );
            None
        }
    }
}

impl pallet_evm::Config for Runtime {
    type FeeCalculator = BaseFee;
    type GasWeightMapping = pallet_evm::FixedGasWeightMapping<Self>;
    type WeightPerGas = WeightPerGas;
    type BlockHashMapping = pallet_ethereum::EthereumBlockHashMapping<Self>;
    type CallOrigin = pallet_evm::EnsureAddressTruncated;
    type WithdrawOrigin = pallet_evm::EnsureAddressTruncated;
    type AddressMapping = pallet_evm::HashedAddressMapping<BlakeTwo256>;
    type Currency = Balances;
    type RuntimeEvent = RuntimeEvent;
    type PrecompilesType = Precompiles<Self>;
    type PrecompilesValue = PrecompilesValue;
    type ChainId = ConfigurableChainId;
    type BlockGasLimit = BlockGasLimit;
    type Runner = pallet_evm::runner::stack::Runner<Self>;
    type OnChargeTransaction = ();
    type OnCreate = ();
    type FindAuthor = FindAuthorTruncated<Aura>;
    type GasLimitPovSizeRatio = GasLimitPovSizeRatio;
    type Timestamp = Timestamp;
    type WeightInfo = pallet_evm::weights::SubstrateWeight<Self>;
    type BalanceConverter = SubtensorEvmBalanceConverter;
    type AccountProvider = pallet_evm::FrameSystemAccountProvider<Self>;
    type GasLimitStorageGrowthRatio = ();
    type CreateOriginFilter = ();
    type CreateInnerOriginFilter = ();
}

parameter_types! {
    pub const PostBlockAndTxnHashes: PostLogContent = PostLogContent::BlockAndTxnHashes;
}

// Required for the IntermediateStateRoot
impl sp_core::Get<sp_version::RuntimeVersion> for Runtime {
    fn get() -> sp_version::RuntimeVersion {
        VERSION
    }
}

impl pallet_ethereum::Config for Runtime {
    type RuntimeEvent = RuntimeEvent;
    type StateRoot = pallet_ethereum::IntermediateStateRoot<Self>;
    type PostLogContent = PostBlockAndTxnHashes;
    type ExtraDataLength = ConstU32<30>;
}

parameter_types! {
    pub BoundDivision: U256 = U256::from(1024);
}

parameter_types! {
    pub DefaultBaseFeePerGas: U256 = U256::from(20_000_000_000_u128);
    pub DefaultElasticity: Permill = Permill::from_parts(125_000);
}
pub struct BaseFeeThreshold;
impl pallet_base_fee::BaseFeeThreshold for BaseFeeThreshold {
    fn lower() -> Permill {
        Permill::zero()
    }
    fn ideal() -> Permill {
        Permill::from_parts(500_000)
    }
    fn upper() -> Permill {
        Permill::from_parts(1_000_000)
    }
}
impl pallet_base_fee::Config for Runtime {
    type RuntimeEvent = RuntimeEvent;
    type Threshold = BaseFeeThreshold;
    type DefaultBaseFeePerGas = DefaultBaseFeePerGas;
    type DefaultElasticity = DefaultElasticity;
}

#[derive(Clone)]
pub struct TransactionConverter<B>(PhantomData<B>);

impl<B> Default for TransactionConverter<B> {
    fn default() -> Self {
        Self(PhantomData)
    }
}

impl<B: BlockT> fp_rpc::ConvertTransaction<<B as BlockT>::Extrinsic> for TransactionConverter<B> {
    fn convert_transaction(
        &self,
        transaction: pallet_ethereum::Transaction,
    ) -> <B as BlockT>::Extrinsic {
        let extrinsic = UncheckedExtrinsic::new_bare(
            pallet_ethereum::Call::<Runtime>::transact { transaction }.into(),
        );
        let encoded = extrinsic.encode();
        <B as BlockT>::Extrinsic::decode(&mut &encoded[..])
            .expect("Encoded extrinsic is always valid")
    }
}

impl fp_self_contained::SelfContainedCall for RuntimeCall {
    type SignedInfo = H160;

    fn is_self_contained(&self) -> bool {
        match self {
            RuntimeCall::Ethereum(call) => call.is_self_contained(),
            _ => false,
        }
    }

    fn check_self_contained(&self) -> Option<Result<Self::SignedInfo, TransactionValidityError>> {
        match self {
            RuntimeCall::Ethereum(call) => call.check_self_contained(),
            _ => None,
        }
    }

    fn validate_self_contained(
        &self,
        info: &Self::SignedInfo,
        dispatch_info: &DispatchInfoOf<RuntimeCall>,
        len: usize,
    ) -> Option<TransactionValidity> {
        match self {
            RuntimeCall::Ethereum(call) => call.validate_self_contained(info, dispatch_info, len),
            _ => None,
        }
    }

    fn pre_dispatch_self_contained(
        &self,
        info: &Self::SignedInfo,
        dispatch_info: &DispatchInfoOf<RuntimeCall>,
        len: usize,
    ) -> Option<Result<(), TransactionValidityError>> {
        match self {
            RuntimeCall::Ethereum(call) => {
                call.pre_dispatch_self_contained(info, dispatch_info, len)
            }
            _ => None,
        }
    }

    fn apply_self_contained(
        self,
        info: Self::SignedInfo,
    ) -> Option<sp_runtime::DispatchResultWithInfo<PostDispatchInfoOf<Self>>> {
        match self {
            call @ RuntimeCall::Ethereum(pallet_ethereum::Call::transact { .. }) => {
                Some(call.dispatch(RuntimeOrigin::from(
                    pallet_ethereum::RawOrigin::EthereumTransaction(info),
                )))
            }
            _ => None,
        }
    }
}

// Crowdloan
parameter_types! {
    pub const CrowdloanPalletId: PalletId = PalletId(*b"bt/cloan");
    pub const MinimumDeposit: Balance = 10_000_000_000; // 10 TAO
    pub const AbsoluteMinimumContribution: Balance = 100_000_000; // 0.1 TAO
    // 7 days minimum (7 * 24 * 60 * 60 / 12)
    pub const MinimumBlockDuration: BlockNumber = prod_or_fast!(50400, 50);
    // 60 days maximum (60 * 24 * 60 * 60 / 12)
    pub const MaximumBlockDuration: BlockNumber = prod_or_fast!(432000, 20000);
    pub const RefundContributorsLimit: u32 = 50;
    pub const MaxContributors: u32 = 500;
}

impl pallet_crowdloan::Config for Runtime {
    type PalletId = CrowdloanPalletId;
    type RuntimeEvent = RuntimeEvent;
    type RuntimeCall = RuntimeCall;
    type Currency = Balances;
    type WeightInfo = pallet_crowdloan::weights::SubstrateWeight<Runtime>;
    type Preimages = Preimage;
    type MinimumDeposit = MinimumDeposit;
    type AbsoluteMinimumContribution = AbsoluteMinimumContribution;
    type MinimumBlockDuration = MinimumBlockDuration;
    type MaximumBlockDuration = MaximumBlockDuration;
    type RefundContributorsLimit = RefundContributorsLimit;
    type MaxContributors = MaxContributors;
}

// Create the runtime by composing the FRAME pallets that were previously configured.
construct_runtime!(
    pub struct Runtime
    {
        System: frame_system = 0,
        RandomnessCollectiveFlip: pallet_insecure_randomness_collective_flip = 1,
        Timestamp: pallet_timestamp = 2,
        Aura: pallet_aura = 3,
        Grandpa: pallet_grandpa = 4,
        Balances: pallet_balances = 5,
        TransactionPayment: pallet_transaction_payment = 6,
        SubtensorModule: pallet_subtensor = 7,
        Triumvirate: pallet_collective::<Instance1>::{Pallet, Call, Storage, Origin<T>, Event<T>, Config<T>} = 8,
        TriumvirateMembers: pallet_membership::<Instance1>::{Pallet, Call, Storage, Event<T>, Config<T>} = 9,
        SenateMembers: pallet_membership::<Instance2>::{Pallet, Call, Storage, Event<T>, Config<T>} = 10,
        Utility: pallet_utility = 11,
        Sudo: pallet_sudo = 12,
        Multisig: pallet_multisig = 13,
        Preimage: pallet_preimage = 14,
        Scheduler: pallet_scheduler = 15,
        Proxy: pallet_proxy = 16,
        Registry: pallet_registry = 17,
        Commitments: pallet_commitments = 18,
        AdminUtils: pallet_admin_utils = 19,
        SafeMode: pallet_safe_mode = 20,

        // Frontier
        Ethereum: pallet_ethereum = 21,
        EVM: pallet_evm = 22,
        EVMChainId: pallet_evm_chain_id = 23,
        // pallet_dynamic_fee was 24
        BaseFee: pallet_base_fee = 25,

        Drand: pallet_drand = 26,
        Crowdloan: pallet_crowdloan = 27,
        Swap: pallet_subtensor_swap = 28,
    }
);

// The address format for describing accounts.
pub type Address = sp_runtime::MultiAddress<AccountId, ()>;
// Block header type as expected by this runtime.
pub type Header = generic::Header<BlockNumber, BlakeTwo256>;
// Block type as expected by this runtime.
pub type Block = generic::Block<Header, UncheckedExtrinsic>;
// The extensions to the basic transaction logic.
pub type TransactionExtensions = (
    frame_system::CheckNonZeroSender<Runtime>,
    frame_system::CheckSpecVersion<Runtime>,
    frame_system::CheckTxVersion<Runtime>,
    frame_system::CheckGenesis<Runtime>,
    frame_system::CheckEra<Runtime>,
    check_nonce::CheckNonce<Runtime>,
    frame_system::CheckWeight<Runtime>,
    ChargeTransactionPaymentWrapper<Runtime>,
    pallet_subtensor::transaction_extension::SubtensorTransactionExtension<Runtime>,
    pallet_drand::drand_priority::DrandPriority<Runtime>,
    frame_metadata_hash_extension::CheckMetadataHash<Runtime>,
);

type Migrations = (
    // Leave this migration in the runtime, so every runtime upgrade tiny rounding errors (fractions of fractions
    // of a cent) are cleaned up. These tiny rounding errors occur due to floating point coversion.
    pallet_subtensor::migrations::migrate_init_total_issuance::initialise_total_issuance::Migration<
        Runtime,
    >,
);

// Unchecked extrinsic type as expected by this runtime.
pub type UncheckedExtrinsic =
    fp_self_contained::UncheckedExtrinsic<Address, RuntimeCall, Signature, TransactionExtensions>;

/// Extrinsic type that has already been checked.
pub type CheckedExtrinsic =
    fp_self_contained::CheckedExtrinsic<AccountId, RuntimeCall, TransactionExtensions, H160>;

// The payload being signed in transactions.
pub type SignedPayload = generic::SignedPayload<RuntimeCall, TransactionExtensions>;
// Executive: handles dispatch to the various modules.
pub type Executive = frame_executive::Executive<
    Runtime,
    Block,
    frame_system::ChainContext<Runtime>,
    Runtime,
    AllPalletsWithSystem,
    Migrations,
>;

#[cfg(feature = "runtime-benchmarks")]
#[macro_use]
extern crate frame_benchmarking;

#[cfg(feature = "runtime-benchmarks")]
mod benches {
    define_benchmarks!(
        [frame_benchmarking, BaselineBench::<Runtime>]
        [frame_system, SystemBench::<Runtime>]
        [pallet_balances, Balances]
        [pallet_timestamp, Timestamp]
        [pallet_sudo, Sudo]
        [pallet_registry, Registry]
        [pallet_commitments, Commitments]
        [pallet_admin_utils, AdminUtils]
        [pallet_subtensor, SubtensorModule]
        [pallet_drand, Drand]
        [pallet_crowdloan, Crowdloan]
        [pallet_subtensor_swap, Swap]
    );
}

fn generate_genesis_json() -> Vec<u8> {
    let json_str = r#"{
      "aura": {
        "authorities": [
          "5GrwvaEF5zXb26Fz9rcQpDWS57CtERHpNehXCPcNoHGKutQY"
        ]
      },
      "balances": {
        "balances": [
          [
            "5GrwvaEF5zXb26Fz9rcQpDWS57CtERHpNehXCPcNoHGKutQY",
            1000000000000000
          ],
          [
            "5FHneW46xGXgs5mUiveU4sbTyGBzmstUspZC92UhjJM694ty",
            1000000000000000
          ]
        ]
      },
      "grandpa": {
        "authorities": [
          [
            "5FA9nQDVg267DEd8m1ZypXLBnvN7SFxYwV7ndqSYGiN9TTpu",
            1
          ]
        ]
      },
      "sudo": {
        "key": "5GrwvaEF5zXb26Fz9rcQpDWS57CtERHpNehXCPcNoHGKutQY"
      },
      "subtensorModule": {
        "balancesIssuance": 0,
        "stakes": []
      }
    }"#;

    json_str.as_bytes().to_vec()
}

impl_runtime_apis! {
    impl sp_api::Core<Block> for Runtime {
        fn version() -> RuntimeVersion {
            VERSION
        }

        fn execute_block(block: Block) {
            Executive::execute_block(block);
        }

        fn initialize_block(header: &<Block as BlockT>::Header) -> sp_runtime::ExtrinsicInclusionMode {
            Executive::initialize_block(header)
        }
    }

    impl sp_api::Metadata<Block> for Runtime {
        fn metadata() -> OpaqueMetadata {
            OpaqueMetadata::new(Runtime::metadata().into())
        }

        fn metadata_at_version(version: u32) -> Option<OpaqueMetadata> {
            Runtime::metadata_at_version(version)
        }

        fn metadata_versions() -> sp_std::vec::Vec<u32> {
            Runtime::metadata_versions()
        }
    }

    impl sp_block_builder::BlockBuilder<Block> for Runtime {
        fn apply_extrinsic(extrinsic: <Block as BlockT>::Extrinsic) -> ApplyExtrinsicResult {
            Executive::apply_extrinsic(extrinsic)
        }

        fn finalize_block() -> <Block as BlockT>::Header {
            Executive::finalize_block()
        }

        fn inherent_extrinsics(data: sp_inherents::InherentData) -> Vec<<Block as BlockT>::Extrinsic> {
            data.create_extrinsics()
        }

        fn check_inherents(
            block: Block,
            data: sp_inherents::InherentData,
        ) -> sp_inherents::CheckInherentsResult {
            data.check_extrinsics(&block)
        }
    }

    impl sp_genesis_builder::GenesisBuilder<Block> for Runtime {
        fn build_state(config: Vec<u8>) -> sp_genesis_builder::Result {
            build_state::<RuntimeGenesisConfig>(config)
        }

        fn get_preset(id: &Option<sp_genesis_builder::PresetId>) -> Option<Vec<u8>> {
            get_preset::<RuntimeGenesisConfig>(id, |preset_id| {
                let benchmark_id: sp_genesis_builder::PresetId = "benchmark".into();
                if *preset_id == benchmark_id {
                    Some(generate_genesis_json())
                } else {
                    None
                }
            })
        }

        fn preset_names() -> Vec<sp_genesis_builder::PresetId> {
            vec!["benchmark".into()]
        }
    }

    impl sp_transaction_pool::runtime_api::TaggedTransactionQueue<Block> for Runtime {
        fn validate_transaction(
            source: TransactionSource,
            tx: <Block as BlockT>::Extrinsic,
            block_hash: <Block as BlockT>::Hash,
        ) -> TransactionValidity {
            use codec::DecodeLimit;
            use frame_support::pallet_prelude::{InvalidTransaction, TransactionValidityError};
            use frame_support::traits::ExtrinsicCall;
            let encoded = tx.call().encode();
            if RuntimeCall::decode_all_with_depth_limit(8, &mut encoded.as_slice()).is_err() {
                log::warn!("failed to decode with depth limit of 8");
                return Err(TransactionValidityError::Invalid(InvalidTransaction::Call));
            }
            Executive::validate_transaction(source, tx, block_hash)
        }
    }

    impl sp_offchain::OffchainWorkerApi<Block> for Runtime {
        fn offchain_worker(header: &<Block as BlockT>::Header) {
            Executive::offchain_worker(header)
        }
    }

    impl sp_consensus_aura::AuraApi<Block, AuraId> for Runtime {
        fn slot_duration() -> sp_consensus_aura::SlotDuration {
            sp_consensus_aura::SlotDuration::from_millis(Aura::slot_duration())
        }

        fn authorities() -> Vec<AuraId> {
            pallet_aura::Authorities::<Runtime>::get().into_inner()
        }
    }

    impl sp_session::SessionKeys<Block> for Runtime {
        fn generate_session_keys(seed: Option<Vec<u8>>) -> Vec<u8> {
            opaque::SessionKeys::generate(seed)
        }

        fn decode_session_keys(
            encoded: Vec<u8>,
        ) -> Option<Vec<(Vec<u8>, KeyTypeId)>> {
            opaque::SessionKeys::decode_into_raw_public_keys(&encoded)
        }
    }

    impl fg_primitives::GrandpaApi<Block> for Runtime {
        fn grandpa_authorities() -> Vec<(GrandpaId, u64)> {
            Grandpa::grandpa_authorities()
        }

        fn current_set_id() -> fg_primitives::SetId {
            Grandpa::current_set_id()
        }

        fn submit_report_equivocation_unsigned_extrinsic(
            equivocation_proof: fg_primitives::EquivocationProof<
                <Block as BlockT>::Hash,
                sp_runtime::traits::NumberFor<Block>,
            >,
            key_owner_proof: fg_primitives::OpaqueKeyOwnershipProof,
        ) -> Option<()> {
            let key_owner_proof = key_owner_proof.decode()?;

            Grandpa::submit_unsigned_equivocation_report(
                equivocation_proof,
                key_owner_proof,
            )
        }

        fn generate_key_ownership_proof(
            _set_id: fg_primitives::SetId,
            _authority_id: fg_primitives::AuthorityId,
        ) -> Option<fg_primitives::OpaqueKeyOwnershipProof> {
            // NOTE: this is the only implementation possible since we've
            // defined our key owner proof type as a bottom type (i.e. a type
            // with no values).
            None
        }
    }

    impl frame_system_rpc_runtime_api::AccountNonceApi<Block, AccountId, Index> for Runtime {
        fn account_nonce(account: AccountId) -> Index {
            System::account_nonce(account)
        }
    }

    impl pallet_transaction_payment_rpc_runtime_api::TransactionPaymentApi<Block, Balance> for Runtime {
        fn query_info(
            uxt: <Block as BlockT>::Extrinsic,
            len: u32,
        ) -> pallet_transaction_payment_rpc_runtime_api::RuntimeDispatchInfo<Balance> {
            TransactionPayment::query_info(uxt, len)
        }
        fn query_fee_details(
            uxt: <Block as BlockT>::Extrinsic,
            len: u32,
        ) -> pallet_transaction_payment::FeeDetails<Balance> {
            TransactionPayment::query_fee_details(uxt, len)
        }
        fn query_weight_to_fee(weight: Weight) -> Balance {
            TransactionPayment::weight_to_fee(weight)
        }
        fn query_length_to_fee(length: u32) -> Balance {
            TransactionPayment::length_to_fee(length)
        }
    }

    impl pallet_transaction_payment_rpc_runtime_api::TransactionPaymentCallApi<Block, Balance, RuntimeCall>
        for Runtime
    {
        fn query_call_info(
            call: RuntimeCall,
            len: u32,
        ) -> pallet_transaction_payment::RuntimeDispatchInfo<Balance> {
            TransactionPayment::query_call_info(call, len)
        }
        fn query_call_fee_details(
            call: RuntimeCall,
            len: u32,
        ) -> pallet_transaction_payment::FeeDetails<Balance> {
            TransactionPayment::query_call_fee_details(call, len)
        }
        fn query_weight_to_fee(weight: Weight) -> Balance {
            TransactionPayment::weight_to_fee(weight)
        }
        fn query_length_to_fee(length: u32) -> Balance {
            TransactionPayment::length_to_fee(length)
        }
    }

    impl fp_rpc::EthereumRuntimeRPCApi<Block> for Runtime {
        fn chain_id() -> u64 {
            <Runtime as pallet_evm::Config>::ChainId::get()
        }

        fn account_basic(address: H160) -> EVMAccount {
            let (account, _) = pallet_evm::Pallet::<Runtime>::account_basic(&address);
            account
        }

        fn gas_price() -> U256 {
            let (gas_price, _) = <Runtime as pallet_evm::Config>::FeeCalculator::min_gas_price();
            gas_price
        }

        fn account_code_at(address: H160) -> Vec<u8> {
            pallet_evm::AccountCodes::<Runtime>::get(address)
        }

        fn author() -> H160 {
            <pallet_evm::Pallet<Runtime>>::find_author()
        }

        fn storage_at(address: H160, index: U256) -> H256 {
            let index_hash = H256::from_slice(&index.to_big_endian());
            pallet_evm::AccountStorages::<Runtime>::get(address, index_hash)
        }

        fn call(
            from: H160,
            to: H160,
            data: Vec<u8>,
            value: U256,
            gas_limit: U256,
            max_fee_per_gas: Option<U256>,
            max_priority_fee_per_gas: Option<U256>,
            nonce: Option<U256>,
            estimate: bool,
            access_list: Option<Vec<(H160, Vec<H256>)>>,
        ) -> Result<pallet_evm::CallInfo, sp_runtime::DispatchError> {
            use pallet_evm::GasWeightMapping as _;

            let config = if estimate {
                let mut config = <Runtime as pallet_evm::Config>::config().clone();
                config.estimate = true;
                Some(config)
            } else {
                None
            };

                    // Estimated encoded transaction size must be based on the heaviest transaction
                    // type (EIP1559Transaction) to be compatible with all transaction types.
                    let mut estimated_transaction_len = data.len() +
                        // pallet ethereum index: 1
                        // transact call index: 1
                        // Transaction enum variant: 1
                        // chain_id 8 bytes
                        // nonce: 32
                        // max_priority_fee_per_gas: 32
                        // max_fee_per_gas: 32
                        // gas_limit: 32
                        // action: 21 (enum varianrt + call address)
                        // value: 32
                        // access_list: 1 (empty vec size)
                        // 65 bytes signature
                        258;

                    if access_list.is_some() {
                        estimated_transaction_len += access_list.encoded_size();
                    }


                    let gas_limit = if gas_limit > U256::from(u64::MAX) {
                        u64::MAX
                    } else {
                        gas_limit.low_u64()
                    };
            let without_base_extrinsic_weight = true;

            let (weight_limit, proof_size_base_cost) =
                match <Runtime as pallet_evm::Config>::GasWeightMapping::gas_to_weight(
                    gas_limit,
                    without_base_extrinsic_weight
                ) {
                    weight_limit if weight_limit.proof_size() > 0 => {
                        (Some(weight_limit), Some(estimated_transaction_len as u64))
                    }
                    _ => (None, None),
                };

            <Runtime as pallet_evm::Config>::Runner::call(
                from,
                to,
                data,
                value,
                gas_limit.unique_saturated_into(),
                max_fee_per_gas,
                max_priority_fee_per_gas,
                nonce,
                access_list.unwrap_or_default(),
                false,
                true,
                weight_limit,
                proof_size_base_cost,
                config.as_ref().unwrap_or(<Runtime as pallet_evm::Config>::config()),
            ).map_err(|err| err.error.into())
        }

        fn create(
            from: H160,
            data: Vec<u8>,
            value: U256,
            gas_limit: U256,
            max_fee_per_gas: Option<U256>,
            max_priority_fee_per_gas: Option<U256>,
            nonce: Option<U256>,
            estimate: bool,
            access_list: Option<Vec<(H160, Vec<H256>)>>,
        ) -> Result<pallet_evm::CreateInfo, sp_runtime::DispatchError> {
            use pallet_evm::GasWeightMapping as _;

            let config = if estimate {
                let mut config = <Runtime as pallet_evm::Config>::config().clone();
                config.estimate = true;
                Some(config)
            } else {
                None
            };


            let mut estimated_transaction_len = data.len() +
                // from: 20
                // value: 32
                // gas_limit: 32
                // nonce: 32
                // 1 byte transaction action variant
                // chain id 8 bytes
                // 65 bytes signature
                190;

            if max_fee_per_gas.is_some() {
                estimated_transaction_len += 32;
            }
            if max_priority_fee_per_gas.is_some() {
                estimated_transaction_len += 32;
            }
            if access_list.is_some() {
                estimated_transaction_len += access_list.encoded_size();
            }


            let gas_limit = if gas_limit > U256::from(u64::MAX) {
                u64::MAX
            } else {
                gas_limit.low_u64()
            };
            let without_base_extrinsic_weight = true;

            let (weight_limit, proof_size_base_cost) =
                match <Runtime as pallet_evm::Config>::GasWeightMapping::gas_to_weight(
                    gas_limit,
                    without_base_extrinsic_weight
                ) {
                    weight_limit if weight_limit.proof_size() > 0 => {
                        (Some(weight_limit), Some(estimated_transaction_len as u64))
                    }
                    _ => (None, None),
                };

            let whitelist = pallet_evm::WhitelistedCreators::<Runtime>::get();
            let whitelist_disabled = pallet_evm::DisableWhitelistCheck::<Runtime>::get();
            <Runtime as pallet_evm::Config>::Runner::create(
                from,
                data,
                value,
                gas_limit.unique_saturated_into(),
                max_fee_per_gas,
                max_priority_fee_per_gas,
                nonce,
                access_list.unwrap_or_default(),
                whitelist,
                whitelist_disabled,
                false,
                true,
                weight_limit,
                proof_size_base_cost,
                config.as_ref().unwrap_or(<Runtime as pallet_evm::Config>::config()),
            ).map_err(|err| err.error.into())
        }

        fn current_transaction_statuses() -> Option<Vec<TransactionStatus>> {
            pallet_ethereum::CurrentTransactionStatuses::<Runtime>::get()
        }

        fn current_block() -> Option<pallet_ethereum::Block> {
            pallet_ethereum::CurrentBlock::<Runtime>::get()
        }

        fn current_receipts() -> Option<Vec<pallet_ethereum::Receipt>> {
            pallet_ethereum::CurrentReceipts::<Runtime>::get()
        }

        fn current_all() -> (
            Option<pallet_ethereum::Block>,
            Option<Vec<pallet_ethereum::Receipt>>,
            Option<Vec<TransactionStatus>>
        ) {
            (
                pallet_ethereum::CurrentBlock::<Runtime>::get(),
                pallet_ethereum::CurrentReceipts::<Runtime>::get(),
                pallet_ethereum::CurrentTransactionStatuses::<Runtime>::get()
            )
        }

        fn extrinsic_filter(
            xts: Vec<<Block as BlockT>::Extrinsic>,
        ) -> Vec<EthereumTransaction> {
            xts.into_iter().filter_map(|xt| match xt.0.function {
                RuntimeCall::Ethereum(transact { transaction }) => Some(transaction),
                _ => None
            }).collect::<Vec<EthereumTransaction>>()
        }

        fn elasticity() -> Option<Permill> {
            Some(pallet_base_fee::Elasticity::<Runtime>::get())
        }

        fn gas_limit_multiplier_support() {}

        fn pending_block(
            xts: Vec<<Block as BlockT>::Extrinsic>,
        ) -> (Option<pallet_ethereum::Block>, Option<Vec<TransactionStatus>>) {
            for ext in xts.into_iter() {
                let _ = Executive::apply_extrinsic(ext);
            }

            Ethereum::on_finalize(System::block_number() + 1);

            (
                pallet_ethereum::CurrentBlock::<Runtime>::get(),
                pallet_ethereum::CurrentTransactionStatuses::<Runtime>::get()
            )
        }

        fn initialize_pending_block(header: &<Block as BlockT>::Header) {
            Executive::initialize_block(header);
        }
    }

    impl fp_rpc::ConvertTransactionRuntimeApi<Block> for Runtime {
        fn convert_transaction(transaction: EthereumTransaction) -> <Block as BlockT>::Extrinsic {
            UncheckedExtrinsic::new_bare(
                pallet_ethereum::Call::<Runtime>::transact { transaction }.into(),
            )
        }
    }

    #[cfg(feature = "runtime-benchmarks")]
    impl frame_benchmarking::Benchmark<Block> for Runtime {
        fn benchmark_metadata(extra: bool) -> (
            Vec<frame_benchmarking::BenchmarkList>,
            Vec<frame_support::traits::StorageInfo>,
        ) {
            use frame_benchmarking::{baseline, BenchmarkList};
            use frame_support::traits::StorageInfoTrait;
            use frame_system_benchmarking::Pallet as SystemBench;
            use baseline::Pallet as BaselineBench;

            let mut list = Vec::<BenchmarkList>::new();
            list_benchmarks!(list, extra);

            let storage_info = AllPalletsWithSystem::storage_info();

            (list, storage_info)
        }

        fn dispatch_benchmark(
            config: frame_benchmarking::BenchmarkConfig
        ) -> Result<Vec<frame_benchmarking::BenchmarkBatch>, alloc::string::String> {
            use frame_benchmarking::{baseline, BenchmarkBatch};
            use sp_storage::TrackedStorageKey;

            use frame_system_benchmarking::Pallet as SystemBench;
            use baseline::Pallet as BaselineBench;

            #[allow(non_local_definitions)]
            impl frame_system_benchmarking::Config for Runtime {}

            #[allow(non_local_definitions)]
            impl baseline::Config for Runtime {}

            use frame_support::traits::WhitelistedStorageKeys;
            let whitelist: Vec<TrackedStorageKey> = AllPalletsWithSystem::whitelisted_storage_keys();

            let mut batches = Vec::<BenchmarkBatch>::new();
            let params = (&config, &whitelist);
            add_benchmarks!(params, batches);

            Ok(batches)
        }
    }

    #[cfg(feature = "try-runtime")]
    impl frame_try_runtime::TryRuntime<Block> for Runtime {
        #[allow(clippy::unwrap_used)]
        fn on_runtime_upgrade(checks: frame_try_runtime::UpgradeCheckSelect) -> (Weight, Weight) {
            // NOTE: intentional unwrap: we don't want to propagate the error backwards, and want to
            // have a backtrace here. If any of the pre/post migration checks fail, we shall stop
            // right here and right now.
            let weight = Executive::try_runtime_upgrade(checks).unwrap();
            (weight, BlockWeights::get().max_block)
        }

        fn execute_block(
            block: Block,
            state_root_check: bool,
            signature_check: bool,
            select: frame_try_runtime::TryStateSelect
        ) -> Weight {
            // NOTE: intentional unwrap: we don't want to propagate the error backwards, and want to
            // have a backtrace here.
            Executive::try_execute_block(block, state_root_check, signature_check, select).expect("execute-block failed")
        }
    }

    impl subtensor_custom_rpc_runtime_api::DelegateInfoRuntimeApi<Block> for Runtime {
        fn get_delegates() -> Vec<DelegateInfo<AccountId32>> {
            SubtensorModule::get_delegates()
        }

        fn get_delegate(delegate_account: AccountId32) -> Option<DelegateInfo<AccountId32>> {
            SubtensorModule::get_delegate(delegate_account)
        }

        fn get_delegated(delegatee_account: AccountId32) -> Vec<(DelegateInfo<AccountId32>, (Compact<NetUid>, Compact<AlphaCurrency>))> {
            SubtensorModule::get_delegated(delegatee_account)
        }
    }

    impl subtensor_custom_rpc_runtime_api::NeuronInfoRuntimeApi<Block> for Runtime {
        fn get_neurons_lite(netuid: NetUid) -> Vec<NeuronInfoLite<AccountId32>> {
            SubtensorModule::get_neurons_lite(netuid)
        }

        fn get_neuron_lite(netuid: NetUid, uid: u16) -> Option<NeuronInfoLite<AccountId32>> {
            SubtensorModule::get_neuron_lite(netuid, uid)
        }

        fn get_neurons(netuid: NetUid) -> Vec<NeuronInfo<AccountId32>> {
            SubtensorModule::get_neurons(netuid)
        }

        fn get_neuron(netuid: NetUid, uid: u16) -> Option<NeuronInfo<AccountId32>> {
            SubtensorModule::get_neuron(netuid, uid)
        }
    }

    impl subtensor_custom_rpc_runtime_api::SubnetInfoRuntimeApi<Block> for Runtime {
        fn get_subnet_info(netuid: NetUid) -> Option<SubnetInfo<AccountId32>> {
            SubtensorModule::get_subnet_info(netuid)
        }

        fn get_subnets_info() -> Vec<Option<SubnetInfo<AccountId32>>> {
            SubtensorModule::get_subnets_info()
        }

        fn get_subnet_info_v2(netuid: NetUid) -> Option<SubnetInfov2<AccountId32>> {
            SubtensorModule::get_subnet_info_v2(netuid)
        }

        fn get_subnets_info_v2() -> Vec<Option<SubnetInfov2<AccountId32>>> {
            SubtensorModule::get_subnets_info_v2()
        }

        fn get_subnet_hyperparams(netuid: NetUid) -> Option<SubnetHyperparams> {
            SubtensorModule::get_subnet_hyperparams(netuid)
        }

        fn get_subnet_hyperparams_v2(netuid: NetUid) -> Option<SubnetHyperparamsV2> {
            SubtensorModule::get_subnet_hyperparams_v2(netuid)
        }

        fn get_dynamic_info(netuid: NetUid) -> Option<DynamicInfo<AccountId32>> {
            SubtensorModule::get_dynamic_info(netuid)
        }

        fn get_metagraph(netuid: NetUid) -> Option<Metagraph<AccountId32>> {
            SubtensorModule::get_metagraph(netuid)
        }

        fn get_submetagraph(netuid: NetUid, subid: SubId) -> Option<Metagraph<AccountId32>> {
            SubtensorModule::get_submetagraph(netuid, subid)
        }

        fn get_subnet_state(netuid: NetUid) -> Option<SubnetState<AccountId32>> {
            SubtensorModule::get_subnet_state(netuid)
        }

        fn get_all_metagraphs() -> Vec<Option<Metagraph<AccountId32>>> {
            SubtensorModule::get_all_metagraphs()
        }

        fn get_all_submetagraphs() -> Vec<Option<Metagraph<AccountId32>>> {
            SubtensorModule::get_all_submetagraphs()
        }

        fn get_all_dynamic_info() -> Vec<Option<DynamicInfo<AccountId32>>> {
            SubtensorModule::get_all_dynamic_info()
        }

        fn get_selective_metagraph(netuid: NetUid, metagraph_indexes: Vec<u16>) -> Option<SelectiveMetagraph<AccountId32>> {
            SubtensorModule::get_selective_metagraph(netuid, metagraph_indexes)
        }

<<<<<<< HEAD
        fn get_coldkey_auto_stake_hotkey(coldkey: AccountId32, netuid: NetUid) -> Option<AccountId32> {
            SubtensorModule::get_coldkey_auto_stake_hotkey(coldkey, netuid)
        }

=======
        fn get_selective_submetagraph(netuid: NetUid, subid: SubId, metagraph_indexes: Vec<u16>) -> Option<SelectiveMetagraph<AccountId32>> {
            SubtensorModule::get_selective_submetagraph(netuid, subid, metagraph_indexes)
        }
>>>>>>> 85eb7ef9
    }

    impl subtensor_custom_rpc_runtime_api::StakeInfoRuntimeApi<Block> for Runtime {
        fn get_stake_info_for_coldkey( coldkey_account: AccountId32 ) -> Vec<StakeInfo<AccountId32>> {
            SubtensorModule::get_stake_info_for_coldkey( coldkey_account )
        }

        fn get_stake_info_for_coldkeys( coldkey_accounts: Vec<AccountId32> ) -> Vec<(AccountId32, Vec<StakeInfo<AccountId32>>)> {
            SubtensorModule::get_stake_info_for_coldkeys( coldkey_accounts )
        }

        fn get_stake_info_for_hotkey_coldkey_netuid( hotkey_account: AccountId32, coldkey_account: AccountId32, netuid: NetUid ) -> Option<StakeInfo<AccountId32>> {
            SubtensorModule::get_stake_info_for_hotkey_coldkey_netuid( hotkey_account, coldkey_account, netuid )
        }

        fn get_stake_fee( origin: Option<(AccountId32, NetUid)>, origin_coldkey_account: AccountId32, destination: Option<(AccountId32, NetUid)>, destination_coldkey_account: AccountId32, amount: u64 ) -> u64 {
            SubtensorModule::get_stake_fee( origin, origin_coldkey_account, destination, destination_coldkey_account, amount )
        }
    }

    impl subtensor_custom_rpc_runtime_api::SubnetRegistrationRuntimeApi<Block> for Runtime {
        fn get_network_registration_cost() -> TaoCurrency {
            SubtensorModule::get_network_lock_cost()
        }
    }

    impl sp_consensus_babe::BabeApi<Block> for Runtime {
        fn configuration() -> BabeConfiguration {
            let config = BabeEpochConfiguration::default();
            BabeConfiguration {
                slot_duration: Default::default(),
                epoch_length: Default::default(),
                authorities: vec![],
                randomness: Default::default(),
                c: config.c,
                allowed_slots: config.allowed_slots,

            }
        }

        fn current_epoch_start() -> sp_consensus_babe::Slot {
            Default::default()
        }

        fn current_epoch() -> sp_consensus_babe::Epoch {
            sp_consensus_babe::Epoch {
                epoch_index: Default::default(),
                start_slot: Default::default(),
                duration: Default::default(),
                authorities: vec![],
                randomness: Default::default(),
                config: BabeEpochConfiguration::default(),
            }
        }

        fn next_epoch() -> sp_consensus_babe::Epoch {
            sp_consensus_babe::Epoch {
                epoch_index: Default::default(),
                start_slot: Default::default(),
                duration: Default::default(),
                authorities: vec![],
                randomness: Default::default(),
                config: BabeEpochConfiguration::default(),
            }
        }

        fn generate_key_ownership_proof(
            _slot: sp_consensus_babe::Slot,
            _authority_id: sp_consensus_babe::AuthorityId,
        ) -> Option<sp_consensus_babe::OpaqueKeyOwnershipProof> {
            None
        }

        fn submit_report_equivocation_unsigned_extrinsic(
            _equivocation_proof: sp_consensus_babe::EquivocationProof<<Block as BlockT>::Header>,
            _key_owner_proof: sp_consensus_babe::OpaqueKeyOwnershipProof,
        ) -> Option<()> {
            None
        }
    }

    impl pallet_subtensor_swap_runtime_api::SwapRuntimeApi<Block> for Runtime {
        fn current_alpha_price(netuid: NetUid) -> u64 {
            use substrate_fixed::types::U96F32;

            pallet_subtensor_swap::Pallet::<Runtime>::current_price(netuid.into())
                .saturating_mul(U96F32::from_num(1_000_000_000))
                .saturating_to_num()
        }

        fn sim_swap_tao_for_alpha(netuid: NetUid, tao: TaoCurrency) -> SimSwapResult {
            pallet_subtensor_swap::Pallet::<Runtime>::sim_swap(
                netuid.into(),
                OrderType::Buy,
                tao.into(),
            )
            .map_or_else(
                |_| SimSwapResult {
                    tao_amount:   0.into(),
                    alpha_amount: 0.into(),
                    tao_fee:      0.into(),
                    alpha_fee:    0.into(),
                },
                |sr| SimSwapResult {
                    tao_amount:   sr.amount_paid_in.into(),
                    alpha_amount: sr.amount_paid_out.into(),
                    tao_fee:      sr.fee_paid.into(),
                    alpha_fee:    0.into(),
                },
            )
        }

        fn sim_swap_alpha_for_tao(netuid: NetUid, alpha: AlphaCurrency) -> SimSwapResult {
            pallet_subtensor_swap::Pallet::<Runtime>::sim_swap(
                netuid.into(),
                OrderType::Sell,
                alpha.into(),
            )
            .map_or_else(
                |_| SimSwapResult {
                    tao_amount:   0.into(),
                    alpha_amount: 0.into(),
                    tao_fee:      0.into(),
                    alpha_fee:    0.into(),
                },
                |sr| SimSwapResult {
                    tao_amount:   sr.amount_paid_out.into(),
                    alpha_amount: sr.amount_paid_in.into(),
                    tao_fee:      0.into(),
                    alpha_fee:    sr.fee_paid.into(),
                },
            )
        }
    }
}

#[test]
fn check_whitelist() {
    use crate::*;
    use frame_support::traits::WhitelistedStorageKeys;
    use sp_core::hexdisplay::HexDisplay;
    use std::collections::HashSet;
    let whitelist: HashSet<String> = AllPalletsWithSystem::whitelisted_storage_keys()
        .iter()
        .map(|e| HexDisplay::from(&e.key).to_string())
        .collect();

    // Block Number
    assert!(whitelist.contains("26aa394eea5630e07c48ae0c9558cef702a5c1b19ab7a04f536c519aca4983ac"));
    // Total Issuance
    assert!(whitelist.contains("c2261276cc9d1f8598ea4b6a74b15c2f57c875e4cff74148e4628f264b974c80"));
    // Execution Phase
    assert!(whitelist.contains("26aa394eea5630e07c48ae0c9558cef7ff553b5a9862a516939d82b3d3d8661a"));
    // Event Count
    assert!(whitelist.contains("26aa394eea5630e07c48ae0c9558cef70a98fdbe9ce6c55837576c60c7af3850"));
    // System Events
    assert!(whitelist.contains("26aa394eea5630e07c48ae0c9558cef780d41e5e16056765bc8461851072c9d7"));
}

#[test]
fn test_into_substrate_balance_valid() {
    // Valid conversion within u64 range
    let evm_balance: EvmBalance = 1_000_000_000_000_000_000u128.into(); // 1 TAO in EVM
    let expected_substrate_balance: SubstrateBalance = 1_000_000_000u128.into(); // 1 TAO in Substrate

    let result = SubtensorEvmBalanceConverter::into_substrate_balance(evm_balance);
    assert_eq!(result, Some(expected_substrate_balance));
}

#[test]
fn test_into_substrate_balance_large_value() {
    // Maximum valid balance for u64
    let evm_balance = EvmBalance::new(U256::from(u64::MAX) * U256::from(EVM_TO_SUBSTRATE_DECIMALS)); // Max u64 TAO in EVM
    let expected_substrate_balance = SubstrateBalance::new(U256::from(u64::MAX));

    let result = SubtensorEvmBalanceConverter::into_substrate_balance(evm_balance);
    assert_eq!(result, Some(expected_substrate_balance));
}

#[test]
fn test_into_substrate_balance_exceeds_u64() {
    // EVM balance that exceeds u64 after conversion
    let evm_balance = EvmBalance::new(
        (U256::from(u64::MAX) + U256::from(1)) * U256::from(EVM_TO_SUBSTRATE_DECIMALS),
    );

    let result = SubtensorEvmBalanceConverter::into_substrate_balance(evm_balance);
    assert_eq!(result, None); // Exceeds u64, should return None
}

#[test]
fn test_into_substrate_balance_precision_loss() {
    // EVM balance with precision loss
    let evm_balance = EvmBalance::new(U256::from(1_000_000_000_123_456_789u128)); // 1 TAO + extra precision in EVM
    let expected_substrate_balance = SubstrateBalance::new(U256::from(1_000_000_000u128)); // Truncated to 1 TAO in Substrate

    let result = SubtensorEvmBalanceConverter::into_substrate_balance(evm_balance);
    assert_eq!(result, Some(expected_substrate_balance));
}

#[test]
fn test_into_substrate_balance_zero_value() {
    // Zero balance should convert to zero
    let evm_balance = EvmBalance::new(U256::from(0));
    let expected_substrate_balance = SubstrateBalance::new(U256::from(0));

    let result = SubtensorEvmBalanceConverter::into_substrate_balance(evm_balance);
    assert_eq!(result, Some(expected_substrate_balance));
}

#[test]
fn test_into_evm_balance_valid() {
    // Valid conversion from Substrate to EVM
    let substrate_balance: SubstrateBalance = 1_000_000_000u128.into(); // 1 TAO in Substrate
    let expected_evm_balance = EvmBalance::new(U256::from(1_000_000_000_000_000_000u128)); // 1 TAO in EVM

    let result = SubtensorEvmBalanceConverter::into_evm_balance(substrate_balance);
    assert_eq!(result, Some(expected_evm_balance));
}

#[test]
fn test_into_evm_balance_overflow() {
    // Substrate balance larger than u64::MAX but valid within U256
    let substrate_balance = SubstrateBalance::new(U256::from(u64::MAX) + U256::from(1)); // Large balance
    let expected_evm_balance =
        EvmBalance::new(substrate_balance.into_u256() * U256::from(EVM_TO_SUBSTRATE_DECIMALS));

    let result = SubtensorEvmBalanceConverter::into_evm_balance(substrate_balance);
    assert_eq!(result, Some(expected_evm_balance)); // Should return the scaled value
}<|MERGE_RESOLUTION|>--- conflicted
+++ resolved
@@ -2355,16 +2355,13 @@
             SubtensorModule::get_selective_metagraph(netuid, metagraph_indexes)
         }
 
-<<<<<<< HEAD
         fn get_coldkey_auto_stake_hotkey(coldkey: AccountId32, netuid: NetUid) -> Option<AccountId32> {
             SubtensorModule::get_coldkey_auto_stake_hotkey(coldkey, netuid)
         }
 
-=======
         fn get_selective_submetagraph(netuid: NetUid, subid: SubId, metagraph_indexes: Vec<u16>) -> Option<SelectiveMetagraph<AccountId32>> {
             SubtensorModule::get_selective_submetagraph(netuid, subid, metagraph_indexes)
         }
->>>>>>> 85eb7ef9
     }
 
     impl subtensor_custom_rpc_runtime_api::StakeInfoRuntimeApi<Block> for Runtime {
