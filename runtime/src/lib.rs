--- conflicted
+++ resolved
@@ -785,39 +785,6 @@
     type WeightInfo = pallet_admin_utils::weights::SubstrateWeight<Runtime>;
 }
 
-<<<<<<< HEAD
-=======
-// Create the runtime by composing the FRAME pallets that were previously configured.
-construct_runtime!(
-    pub struct Runtime
-    where
-        Block = Block,
-        NodeBlock = opaque::Block,
-        UncheckedExtrinsic = UncheckedExtrinsic,
-    {
-        System: frame_system,
-        RandomnessCollectiveFlip: pallet_insecure_randomness_collective_flip,
-        Timestamp: pallet_timestamp,
-        Aura: pallet_aura,
-        Grandpa: pallet_grandpa,
-        Balances: pallet_balances,
-        TransactionPayment: pallet_transaction_payment,
-        SubtensorModule: pallet_subtensor,
-        Triumvirate: pallet_collective::<Instance1>::{Pallet, Call, Storage, Origin<T>, Event<T>, Config<T>},
-        TriumvirateMembers: pallet_membership::<Instance1>::{Pallet, Call, Storage, Event<T>, Config<T>},
-        SenateMembers: pallet_membership::<Instance2>::{Pallet, Call, Storage, Event<T>, Config<T>},
-        Utility: pallet_utility,
-        Sudo: pallet_sudo,
-        Multisig: pallet_multisig,
-        Preimage: pallet_preimage,
-        Scheduler: pallet_scheduler,
-        Registry: pallet_registry,
-        Commitments: pallet_commitments,
-        AdminUtils: pallet_admin_utils
-    }
-);
-
->>>>>>> 1962f69b
 // The address format for describing accounts.
 pub type Address = sp_runtime::MultiAddress<AccountId, ()>;
 /// Block header type as expected by this runtime.
@@ -826,17 +793,6 @@
 pub type Block = generic::Block<Header, UncheckedExtrinsic>;
 /// The SignedExtension to the basic transaction logic.
 pub type SignedExtra = (
-<<<<<<< HEAD
-	frame_system::CheckNonZeroSender<Runtime>,
-	frame_system::CheckSpecVersion<Runtime>,
-	frame_system::CheckTxVersion<Runtime>,
-	frame_system::CheckGenesis<Runtime>,
-	frame_system::CheckEra<Runtime>,
-	frame_system::CheckNonce<Runtime>,
-	frame_system::CheckWeight<Runtime>,
-	pallet_transaction_payment::ChargeTransactionPayment<Runtime>,
-	pallet_subtensor::SubtensorSignedExtension<Runtime>,
-=======
     frame_system::CheckNonZeroSender<Runtime>,
     frame_system::CheckSpecVersion<Runtime>,
     frame_system::CheckTxVersion<Runtime>,
@@ -847,7 +803,6 @@
     pallet_transaction_payment::ChargeTransactionPayment<Runtime>,
     pallet_subtensor::SubtensorSignedExtension<Runtime>,
     pallet_commitments::CommitmentsSignedExtension<Runtime>
->>>>>>> 1962f69b
 );
 
 /// All migrations of the runtime, aside from the ones declared in the pallets.
