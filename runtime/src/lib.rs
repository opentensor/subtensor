#![cfg_attr(not(feature = "std"), no_std)]
// `construct_runtime!` does a lot of recursion and requires us to increase the limit to 256.
#![recursion_limit = "256"]
// Some arithmetic operations can't use the saturating equivalent, such as the PerThing types
#![allow(clippy::arithmetic_side_effects)]

// Make the WASM binary available.
#[cfg(feature = "std")]
include!(concat!(env!("OUT_DIR"), "/wasm_binary.rs"));

use core::num::NonZeroU64;

pub mod check_nonce;
mod migrations;
pub mod transaction_payment_wrapper;

extern crate alloc;

use codec::{Compact, Decode, Encode};
use frame_support::{
    PalletId,
    dispatch::{DispatchResult, DispatchResultWithPostInfo},
    genesis_builder_helper::{build_state, get_preset},
    pallet_prelude::Get,
    traits::{Contains, InsideBoth, LinearStoragePrice, fungible::HoldConsideration},
};
use frame_system::{EnsureNever, EnsureRoot, EnsureRootWithSuccess, RawOrigin};
use pallet_commitments::{CanCommit, OnMetadataCommitment};
use pallet_grandpa::{AuthorityId as GrandpaId, fg_primitives};
use pallet_registry::CanRegisterIdentity;
use pallet_subtensor::rpc_info::{
    delegate_info::DelegateInfo,
    dynamic_info::DynamicInfo,
    metagraph::{Metagraph, SelectiveMetagraph},
    neuron_info::{NeuronInfo, NeuronInfoLite},
    show_subnet::SubnetState,
    stake_info::StakeInfo,
    subnet_info::{SubnetHyperparams, SubnetHyperparamsV2, SubnetInfo, SubnetInfov2},
};
use pallet_subtensor_swap_runtime_api::SimSwapResult;
use runtime_common::prod_or_fast;
use sp_api::impl_runtime_apis;
use sp_consensus_aura::sr25519::AuthorityId as AuraId;
use sp_consensus_babe::BabeConfiguration;
use sp_consensus_babe::BabeEpochConfiguration;
use sp_core::{
    H160, H256, OpaqueMetadata, U256,
    crypto::{ByteArray, KeyTypeId},
};
use sp_runtime::Cow;
use sp_runtime::generic::Era;
use sp_runtime::{
    AccountId32, ApplyExtrinsicResult, ConsensusEngineId, Percent, generic, impl_opaque_keys,
    traits::{
        AccountIdLookup, BlakeTwo256, Block as BlockT, DispatchInfoOf, Dispatchable, One,
        PostDispatchInfoOf, UniqueSaturatedInto, Verify,
    },
    transaction_validity::{TransactionSource, TransactionValidity, TransactionValidityError},
};
use sp_std::cmp::Ordering;
use sp_std::prelude::*;
#[cfg(feature = "std")]
use sp_version::NativeVersion;
use sp_version::RuntimeVersion;
use subtensor_precompiles::Precompiles;
use subtensor_runtime_common::{AlphaCurrency, TaoCurrency, time::*, *};
use subtensor_swap_interface::{OrderType, SwapHandler};

// A few exports that help ease life for downstream crates.
pub use frame_support::{
    StorageValue, construct_runtime, parameter_types,
    traits::{
        ConstBool, ConstU8, ConstU32, ConstU64, ConstU128, FindAuthor, InstanceFilter,
        KeyOwnerProofSystem, OnFinalize, OnTimestampSet, PrivilegeCmp, Randomness, StorageInfo,
    },
    weights::{
        IdentityFee, Weight, WeightToFeeCoefficient, WeightToFeeCoefficients,
        WeightToFeePolynomial,
        constants::{
            BlockExecutionWeight, ExtrinsicBaseWeight, RocksDbWeight, WEIGHT_REF_TIME_PER_SECOND,
        },
    },
};
pub use frame_system::Call as SystemCall;
pub use pallet_balances::Call as BalancesCall;
use pallet_commitments::GetCommitments;
pub use pallet_timestamp::Call as TimestampCall;
use pallet_transaction_payment::{ConstFeeMultiplier, Multiplier};
#[cfg(any(feature = "std", test))]
pub use sp_runtime::BuildStorage;
pub use sp_runtime::{Perbill, Permill};
use subtensor_transaction_fee::{SubtensorTxFeeHandler, TransactionFeeHandler};

use core::marker::PhantomData;

use scale_info::TypeInfo;

// Frontier
use fp_rpc::TransactionStatus;
use pallet_ethereum::{Call::transact, PostLogContent, Transaction as EthereumTransaction};
use pallet_evm::{
    Account as EVMAccount, BalanceConverter, EvmBalance, FeeCalculator, Runner, SubstrateBalance,
};

// Drand
impl pallet_drand::Config for Runtime {
    type RuntimeEvent = RuntimeEvent;
    type AuthorityId = pallet_drand::crypto::TestAuthId;
    type Verifier = pallet_drand::verifier::QuicknetVerifier;
    type UnsignedPriority = ConstU64<{ 1 << 20 }>;
    type HttpFetchTimeout = ConstU64<1_000>;
}

impl frame_system::offchain::SigningTypes for Runtime {
    type Public = <Signature as Verify>::Signer;
    type Signature = Signature;
}

impl<C> frame_system::offchain::CreateTransactionBase<C> for Runtime
where
    RuntimeCall: From<C>,
{
    type Extrinsic = UncheckedExtrinsic;
    type RuntimeCall = RuntimeCall;
}

impl frame_system::offchain::CreateInherent<pallet_drand::Call<Runtime>> for Runtime {
    fn create_inherent(call: Self::RuntimeCall) -> Self::Extrinsic {
        UncheckedExtrinsic::new_bare(call)
    }
}

impl frame_system::offchain::CreateSignedTransaction<pallet_drand::Call<Runtime>> for Runtime {
    fn create_signed_transaction<
        S: frame_system::offchain::AppCrypto<Self::Public, Self::Signature>,
    >(
        call: RuntimeCall,
        public: Self::Public,
        account: Self::AccountId,
        nonce: Self::Nonce,
    ) -> Option<Self::Extrinsic> {
        use sp_runtime::traits::StaticLookup;

        let address = <Runtime as frame_system::Config>::Lookup::unlookup(account.clone());
        let extra: TransactionExtensions = (
            frame_system::CheckNonZeroSender::<Runtime>::new(),
            frame_system::CheckSpecVersion::<Runtime>::new(),
            frame_system::CheckTxVersion::<Runtime>::new(),
            frame_system::CheckGenesis::<Runtime>::new(),
            frame_system::CheckEra::<Runtime>::from(Era::Immortal),
            check_nonce::CheckNonce::<Runtime>::from(nonce).into(),
            frame_system::CheckWeight::<Runtime>::new(),
            ChargeTransactionPaymentWrapper::new(
                pallet_transaction_payment::ChargeTransactionPayment::<Runtime>::from(0),
            ),
            pallet_subtensor::transaction_extension::SubtensorTransactionExtension::<Runtime>::new(
            ),
            pallet_drand::drand_priority::DrandPriority::<Runtime>::new(),
            frame_metadata_hash_extension::CheckMetadataHash::<Runtime>::new(true),
        );

        let raw_payload = SignedPayload::new(call.clone(), extra.clone()).ok()?;
        let signature = raw_payload.using_encoded(|payload| S::sign(payload, public))?;

        Some(UncheckedExtrinsic::new_signed(
            call, address, signature, extra,
        ))
    }
}

// Subtensor module
pub use pallet_scheduler;
pub use pallet_subtensor;

// Member type for membership
type MemberCount = u32;

// Method used to calculate the fee of an extrinsic
pub const fn deposit(items: u32, bytes: u32) -> Balance {
    pub const ITEMS_FEE: Balance = 2_000 * 10_000;
    pub const BYTES_FEE: Balance = 100 * 10_000;
    (items as Balance)
        .saturating_mul(ITEMS_FEE)
        .saturating_add((bytes as Balance).saturating_mul(BYTES_FEE))
}

// Opaque types. These are used by the CLI to instantiate machinery that don't need to know
// the specifics of the runtime. They can then be made to be agnostic over specific formats
// of data like extrinsics, allowing for them to continue syncing the network through upgrades
// to even the core data structures.
pub mod opaque {
    use super::*;

    pub use sp_runtime::OpaqueExtrinsic as UncheckedExtrinsic;

    // Opaque block header type.
    pub type Header = generic::Header<BlockNumber, BlakeTwo256>;
    // Opaque block type.
    pub type Block = generic::Block<Header, UncheckedExtrinsic>;
    // Opaque block identifier type.
    pub type BlockId = generic::BlockId<Block>;

    impl_opaque_keys! {
        pub struct SessionKeys {
            pub aura: Aura,
            pub grandpa: Grandpa,
        }
    }
}

// To learn more about runtime versioning, see:
// https://docs.substrate.io/main-docs/build/upgrade#runtime-versioning
#[sp_version::runtime_version]
pub const VERSION: RuntimeVersion = RuntimeVersion {
    spec_name: Cow::Borrowed("node-subtensor"),
    impl_name: Cow::Borrowed("node-subtensor"),
    authoring_version: 1,
    // The version of the runtime specification. A full node will not attempt to use its native
    //   runtime in substitute for the on-chain Wasm runtime unless all of `spec_name`,
    //   `spec_version`, and `authoring_version` are the same between Wasm and native.
    // This value is set to 100 to notify Polkadot-JS App (https://polkadot.js.org/apps) to use
    //   the compatible custom types.
    spec_version: 321,
    impl_version: 1,
    apis: RUNTIME_API_VERSIONS,
    transaction_version: 1,
    system_version: 1,
};

pub const MAXIMUM_BLOCK_WEIGHT: Weight =
    Weight::from_parts(4u64 * WEIGHT_REF_TIME_PER_SECOND, u64::MAX);

// The version information used to identify this runtime when compiled natively.
#[cfg(feature = "std")]
pub fn native_version() -> NativeVersion {
    NativeVersion {
        runtime_version: VERSION,
        can_author_with: Default::default(),
    }
}

const NORMAL_DISPATCH_RATIO: Perbill = Perbill::from_percent(75);

parameter_types! {
    pub const BlockHashCount: BlockNumber = 2400;
    pub const Version: RuntimeVersion = VERSION;
    // We allow for 2 seconds of compute with a 6 second average block time.
    pub BlockWeights: frame_system::limits::BlockWeights =
        frame_system::limits::BlockWeights::with_sensible_defaults(
            MAXIMUM_BLOCK_WEIGHT,
            NORMAL_DISPATCH_RATIO,
        );
    pub BlockLength: frame_system::limits::BlockLength = frame_system::limits::BlockLength
        ::max_with_normal_ratio(10 * 1024 * 1024, NORMAL_DISPATCH_RATIO);
    pub const SS58Prefix: u8 = 42;
}

pub struct NoNestingCallFilter;

impl Contains<RuntimeCall> for NoNestingCallFilter {
    fn contains(call: &RuntimeCall) -> bool {
        match call {
            RuntimeCall::Utility(inner) => {
                let calls = match inner {
                    pallet_utility::Call::force_batch { calls } => calls,
                    pallet_utility::Call::batch { calls } => calls,
                    pallet_utility::Call::batch_all { calls } => calls,
                    _ => &Vec::new(),
                };

                !calls.iter().any(|call| {
					matches!(call, RuntimeCall::Utility(inner) if matches!(inner, pallet_utility::Call::force_batch { .. } | pallet_utility::Call::batch_all { .. } | pallet_utility::Call::batch { .. }))
				})
            }
            _ => true,
        }
    }
}

// Configure FRAME pallets to include in runtime.

impl frame_system::Config for Runtime {
    // The basic call filter to use in dispatchable.
    type BaseCallFilter = InsideBoth<SafeMode, NoNestingCallFilter>;
    // Block & extrinsics weights: base values and limits.
    type BlockWeights = BlockWeights;
    // The maximum length of a block (in bytes).
    type BlockLength = BlockLength;
    // The identifier used to distinguish between accounts.
    type AccountId = AccountId;
    // The aggregated dispatch type that is available for extrinsics.
    type RuntimeCall = RuntimeCall;
    // The aggregated runtime tasks.
    type RuntimeTask = RuntimeTask;
    // The lookup mechanism to get account ID from whatever is passed in dispatchers.
    type Lookup = AccountIdLookup<AccountId, ()>;
    // The type for hashing blocks and tries.
    type Hash = Hash;
    // The hashing algorithm used.
    type Hashing = BlakeTwo256;
    // The ubiquitous event type.
    type RuntimeEvent = RuntimeEvent;
    // The ubiquitous origin type.
    type RuntimeOrigin = RuntimeOrigin;
    // Maximum number of block number to block hash mappings to keep (oldest pruned first).
    type BlockHashCount = BlockHashCount;
    // The weight of database operations that the runtime can invoke.
    type DbWeight = RocksDbWeight;
    // Version of the runtime.
    type Version = Version;
    // Converts a module to the index of the module in `construct_runtime!`.
    //
    // This type is being generated by `construct_runtime!`.
    type PalletInfo = PalletInfo;
    // What to do if a new account is created.
    type OnNewAccount = ();
    // What to do if an account is fully reaped from the system.
    type OnKilledAccount = ();
    // The data to be stored in an account.
    type AccountData = pallet_balances::AccountData<Balance>;
    // Weight information for the extrinsics of this pallet.
    type SystemWeightInfo = ();
    // This is used as an identifier of the chain. 42 is the generic substrate prefix.
    type SS58Prefix = SS58Prefix;
    // The set code logic, just the default since we're not a parachain.
    type OnSetCode = ();
    type MaxConsumers = frame_support::traits::ConstU32<16>;
    type Nonce = Nonce;
    type Block = Block;
    type SingleBlockMigrations = Migrations;
    type MultiBlockMigrator = ();
    type PreInherents = ();
    type PostInherents = ();
    type PostTransactions = ();
    type ExtensionsWeightInfo = ();
}

impl pallet_insecure_randomness_collective_flip::Config for Runtime {}

impl pallet_aura::Config for Runtime {
    type AuthorityId = AuraId;
    type DisabledValidators = ();
    type MaxAuthorities = ConstU32<32>;
    type AllowMultipleBlocksPerSlot = ConstBool<false>;
    type SlotDuration = pallet_aura::MinimumPeriodTimesTwo<Runtime>;
}

impl pallet_grandpa::Config for Runtime {
    type RuntimeEvent = RuntimeEvent;

    type KeyOwnerProof = sp_core::Void;

    type WeightInfo = ();
    type MaxAuthorities = ConstU32<32>;
    type MaxSetIdSessionEntries = ConstU64<0>;
    type MaxNominators = ConstU32<20>;

    type EquivocationReportSystem = ();
}

impl pallet_timestamp::Config for Runtime {
    // A timestamp: milliseconds since the unix epoch.
    type Moment = u64;
    type OnTimestampSet = Aura;
    type MinimumPeriod = ConstU64<{ SLOT_DURATION / 2 }>;
    type WeightInfo = ();
}

impl pallet_utility::Config for Runtime {
    type RuntimeEvent = RuntimeEvent;
    type RuntimeCall = RuntimeCall;
    type PalletsOrigin = OriginCaller;
    type WeightInfo = pallet_utility::weights::SubstrateWeight<Runtime>;
}

parameter_types! {
    pub const DisallowPermissionlessEnterDuration: BlockNumber = 0;
    pub const DisallowPermissionlessExtendDuration: BlockNumber = 0;

    pub const RootEnterDuration: BlockNumber = 5 * 60 * 24; // 24 hours

    pub const RootExtendDuration: BlockNumber = 5 * 60 * 12; // 12 hours

    pub const DisallowPermissionlessEntering: Option<Balance> = None;
    pub const DisallowPermissionlessExtending: Option<Balance> = None;
    pub const DisallowPermissionlessRelease: Option<BlockNumber> = None;
}

pub struct SafeModeWhitelistedCalls;
impl Contains<RuntimeCall> for SafeModeWhitelistedCalls {
    fn contains(call: &RuntimeCall) -> bool {
        matches!(
            call,
            RuntimeCall::Sudo(_)
                | RuntimeCall::Multisig(_)
                | RuntimeCall::System(_)
                | RuntimeCall::SafeMode(_)
                | RuntimeCall::Timestamp(_)
                | RuntimeCall::SubtensorModule(
                    pallet_subtensor::Call::set_weights { .. }
                        | pallet_subtensor::Call::serve_axon { .. }
                )
                | RuntimeCall::Commitments(pallet_commitments::Call::set_commitment { .. })
        )
    }
}

impl pallet_safe_mode::Config for Runtime {
    type RuntimeEvent = RuntimeEvent;
    type Currency = Balances;
    type RuntimeHoldReason = RuntimeHoldReason;
    type WhitelistedCalls = SafeModeWhitelistedCalls;
    type EnterDuration = DisallowPermissionlessEnterDuration;
    type ExtendDuration = DisallowPermissionlessExtendDuration;
    type EnterDepositAmount = DisallowPermissionlessEntering;
    type ExtendDepositAmount = DisallowPermissionlessExtending;
    type ForceEnterOrigin = EnsureRootWithSuccess<AccountId, RootEnterDuration>;
    type ForceExtendOrigin = EnsureRootWithSuccess<AccountId, RootExtendDuration>;
    type ForceExitOrigin = EnsureRoot<AccountId>;
    type ForceDepositOrigin = EnsureRoot<AccountId>;
    type Notify = ();
    type ReleaseDelay = DisallowPermissionlessRelease;
    type WeightInfo = pallet_safe_mode::weights::SubstrateWeight<Runtime>;
}

// Existential deposit.
pub const EXISTENTIAL_DEPOSIT: u64 = 500;

impl pallet_balances::Config for Runtime {
    type MaxLocks = ConstU32<50>;
    type MaxReserves = ConstU32<50>;
    type ReserveIdentifier = [u8; 8];
    // The type for recording an account's balance.
    type Balance = Balance;
    // The ubiquitous event type.
    type RuntimeEvent = RuntimeEvent;
    type DustRemoval = ();
    type ExistentialDeposit = ConstU64<EXISTENTIAL_DEPOSIT>;
    type AccountStore = System;
    type WeightInfo = pallet_balances::weights::SubstrateWeight<Runtime>;

    type RuntimeHoldReason = RuntimeHoldReason;
    type RuntimeFreezeReason = RuntimeFreezeReason;
    type FreezeIdentifier = RuntimeFreezeReason;
    type MaxFreezes = ConstU32<50>;
    type DoneSlashHandler = ();
}

parameter_types! {
    pub const OperationalFeeMultiplier: u8 = 5;
    pub FeeMultiplier: Multiplier = Multiplier::one();
}

impl pallet_transaction_payment::Config for Runtime {
    type RuntimeEvent = RuntimeEvent;
    type OnChargeTransaction = SubtensorTxFeeHandler<Balances, TransactionFeeHandler<Runtime>>;
    // Convert dispatch weight to a chargeable fee.
    type WeightToFee = subtensor_transaction_fee::LinearWeightToFee;
    type OperationalFeeMultiplier = OperationalFeeMultiplier;
    type LengthToFee = IdentityFee<Balance>;
    type FeeMultiplierUpdate = ConstFeeMultiplier<FeeMultiplier>;
    type WeightInfo = pallet_transaction_payment::weights::SubstrateWeight<Runtime>;
}

// Configure collective pallet for council
parameter_types! {
    pub const CouncilMotionDuration: BlockNumber = 12 * HOURS;
    pub const CouncilMaxProposals: u32 = 10;
    pub const CouncilMaxMembers: u32 = 3;
}

// Configure collective pallet for Senate
parameter_types! {
    pub const SenateMaxMembers: u32 = 12;
}

use pallet_collective::{CanPropose, CanVote, GetVotingMembers};
pub struct CanProposeToTriumvirate;
impl CanPropose<AccountId> for CanProposeToTriumvirate {
    fn can_propose(account: &AccountId) -> bool {
        Triumvirate::is_member(account)
    }
}

pub struct CanVoteToTriumvirate;
impl CanVote<AccountId> for CanVoteToTriumvirate {
    fn can_vote(_: &AccountId) -> bool {
        //Senate::is_member(account)
        false // Disable voting from pallet_collective::vote
    }
}

use pallet_subtensor::{
    CollectiveInterface, CommitmentsInterface, MemberManagement, ProxyInterface,
};
pub struct ManageSenateMembers;
impl MemberManagement<AccountId> for ManageSenateMembers {
    fn add_member(account: &AccountId) -> DispatchResultWithPostInfo {
        let who = Address::Id(account.clone());
        SenateMembers::add_member(RawOrigin::Root.into(), who)
    }

    fn remove_member(account: &AccountId) -> DispatchResultWithPostInfo {
        let who = Address::Id(account.clone());
        SenateMembers::remove_member(RawOrigin::Root.into(), who)
    }

    fn swap_member(rm: &AccountId, add: &AccountId) -> DispatchResultWithPostInfo {
        let remove = Address::Id(rm.clone());
        let add = Address::Id(add.clone());

        Triumvirate::remove_votes(rm)?;
        SenateMembers::swap_member(RawOrigin::Root.into(), remove, add)
    }

    fn is_member(account: &AccountId) -> bool {
        SenateMembers::members().contains(account)
    }

    fn members() -> Vec<AccountId> {
        SenateMembers::members().into()
    }

    fn max_members() -> u32 {
        SenateMaxMembers::get()
    }
}

pub struct GetSenateMemberCount;
impl GetVotingMembers<MemberCount> for GetSenateMemberCount {
    fn get_count() -> MemberCount {
        SenateMembers::members().len() as u32
    }
}
impl Get<MemberCount> for GetSenateMemberCount {
    fn get() -> MemberCount {
        SenateMaxMembers::get()
    }
}

pub struct TriumvirateVotes;
impl CollectiveInterface<AccountId, Hash, u32> for TriumvirateVotes {
    fn remove_votes(hotkey: &AccountId) -> Result<bool, sp_runtime::DispatchError> {
        Triumvirate::remove_votes(hotkey)
    }

    fn add_vote(
        hotkey: &AccountId,
        proposal: Hash,
        index: u32,
        approve: bool,
    ) -> Result<bool, sp_runtime::DispatchError> {
        Triumvirate::do_vote(hotkey.clone(), proposal, index, approve)
    }
}

type EnsureMajoritySenate =
    pallet_collective::EnsureProportionMoreThan<AccountId, TriumvirateCollective, 1, 2>;

// We call pallet_collective TriumvirateCollective
type TriumvirateCollective = pallet_collective::Instance1;
impl pallet_collective::Config<TriumvirateCollective> for Runtime {
    type RuntimeOrigin = RuntimeOrigin;
    type Proposal = RuntimeCall;
    type RuntimeEvent = RuntimeEvent;
    type MotionDuration = CouncilMotionDuration;
    type MaxProposals = CouncilMaxProposals;
    type MaxMembers = GetSenateMemberCount;
    type DefaultVote = pallet_collective::PrimeDefaultVote;
    type WeightInfo = pallet_collective::weights::SubstrateWeight<Runtime>;
    type SetMembersOrigin = EnsureNever<AccountId>;
    type CanPropose = CanProposeToTriumvirate;
    type CanVote = CanVoteToTriumvirate;
    type GetVotingMembers = GetSenateMemberCount;
}

// We call council members Triumvirate
#[allow(dead_code)]
type TriumvirateMembership = pallet_membership::Instance1;
impl pallet_membership::Config<TriumvirateMembership> for Runtime {
    type RuntimeEvent = RuntimeEvent;
    type AddOrigin = EnsureRoot<AccountId>;
    type RemoveOrigin = EnsureRoot<AccountId>;
    type SwapOrigin = EnsureRoot<AccountId>;
    type ResetOrigin = EnsureRoot<AccountId>;
    type PrimeOrigin = EnsureRoot<AccountId>;
    type MembershipInitialized = Triumvirate;
    type MembershipChanged = Triumvirate;
    type MaxMembers = CouncilMaxMembers;
    type WeightInfo = pallet_membership::weights::SubstrateWeight<Runtime>;
}

// We call our top K delegates membership Senate
#[allow(dead_code)]
type SenateMembership = pallet_membership::Instance2;
impl pallet_membership::Config<SenateMembership> for Runtime {
    type RuntimeEvent = RuntimeEvent;
    type AddOrigin = EnsureRoot<AccountId>;
    type RemoveOrigin = EnsureRoot<AccountId>;
    type SwapOrigin = EnsureRoot<AccountId>;
    type ResetOrigin = EnsureRoot<AccountId>;
    type PrimeOrigin = EnsureRoot<AccountId>;
    type MembershipInitialized = ();
    type MembershipChanged = ();
    type MaxMembers = SenateMaxMembers;
    type WeightInfo = pallet_membership::weights::SubstrateWeight<Runtime>;
}

impl pallet_sudo::Config for Runtime {
    type RuntimeEvent = RuntimeEvent;
    type RuntimeCall = RuntimeCall;

    type WeightInfo = pallet_sudo::weights::SubstrateWeight<Runtime>;
}

parameter_types! {
    // According to multisig pallet, key and value size be computed as follows:
    // value size is `4 + sizeof((BlockNumber, Balance, AccountId))` bytes
    // key size is `32 + sizeof(AccountId)` bytes.
    // For our case, One storage item; key size is 32+32=64 bytes; value is size 4+4+8+32 bytes = 48 bytes.
    pub const DepositBase: Balance = deposit(1, 112);
    // Additional storage item size of 32 bytes.
    pub const DepositFactor: Balance = deposit(0, 32);
    pub const MaxSignatories: u32 = 100;
}

impl pallet_multisig::Config for Runtime {
    type RuntimeEvent = RuntimeEvent;
    type RuntimeCall = RuntimeCall;
    type Currency = Balances;
    type DepositBase = DepositBase;
    type DepositFactor = DepositFactor;
    type MaxSignatories = MaxSignatories;
    type WeightInfo = pallet_multisig::weights::SubstrateWeight<Runtime>;
    type BlockNumberProvider = System;
}

// Proxy Pallet config
parameter_types! {
    // One storage item; key size sizeof(AccountId) = 32, value sizeof(Balance) = 8; 40 total
    pub const ProxyDepositBase: Balance = deposit(1, 40);
    // Adding 32 bytes + sizeof(ProxyType) = 32 + 1
    pub const ProxyDepositFactor: Balance = deposit(0, 33);
    pub const MaxProxies: u32 = 20; // max num proxies per acct
    pub const MaxPending: u32 = 15 * 5; // max blocks pending ~15min
    // 16 bytes
    pub const AnnouncementDepositBase: Balance =  deposit(1, 16);
    // 68 bytes per announcement
    pub const AnnouncementDepositFactor: Balance = deposit(0, 68);
}

impl InstanceFilter<RuntimeCall> for ProxyType {
    fn filter(&self, c: &RuntimeCall) -> bool {
        match self {
            ProxyType::Any => true,
            ProxyType::NonTransfer => !matches!(
                c,
                RuntimeCall::Balances(..)
                    | RuntimeCall::SubtensorModule(pallet_subtensor::Call::transfer_stake { .. })
                    | RuntimeCall::SubtensorModule(
                        pallet_subtensor::Call::schedule_swap_coldkey { .. }
                    )
                    | RuntimeCall::SubtensorModule(pallet_subtensor::Call::swap_coldkey { .. })
            ),
            ProxyType::NonFungibile => !matches!(
                c,
                RuntimeCall::Balances(..)
                    | RuntimeCall::SubtensorModule(pallet_subtensor::Call::add_stake { .. })
                    | RuntimeCall::SubtensorModule(pallet_subtensor::Call::add_stake_limit { .. })
                    | RuntimeCall::SubtensorModule(pallet_subtensor::Call::remove_stake { .. })
                    | RuntimeCall::SubtensorModule(
                        pallet_subtensor::Call::remove_stake_limit { .. }
                    )
                    | RuntimeCall::SubtensorModule(
                        pallet_subtensor::Call::remove_stake_full_limit { .. }
                    )
                    | RuntimeCall::SubtensorModule(pallet_subtensor::Call::unstake_all { .. })
                    | RuntimeCall::SubtensorModule(
                        pallet_subtensor::Call::unstake_all_alpha { .. }
                    )
                    | RuntimeCall::SubtensorModule(pallet_subtensor::Call::swap_stake { .. })
                    | RuntimeCall::SubtensorModule(pallet_subtensor::Call::swap_stake_limit { .. })
                    | RuntimeCall::SubtensorModule(pallet_subtensor::Call::move_stake { .. })
                    | RuntimeCall::SubtensorModule(pallet_subtensor::Call::transfer_stake { .. })
                    | RuntimeCall::SubtensorModule(pallet_subtensor::Call::burned_register { .. })
                    | RuntimeCall::SubtensorModule(pallet_subtensor::Call::root_register { .. })
                    | RuntimeCall::SubtensorModule(
                        pallet_subtensor::Call::schedule_swap_coldkey { .. }
                    )
                    | RuntimeCall::SubtensorModule(pallet_subtensor::Call::swap_coldkey { .. })
                    | RuntimeCall::SubtensorModule(pallet_subtensor::Call::swap_hotkey { .. })
            ),
            ProxyType::Transfer => matches!(
                c,
                RuntimeCall::Balances(pallet_balances::Call::transfer_keep_alive { .. })
                    | RuntimeCall::Balances(pallet_balances::Call::transfer_allow_death { .. })
                    | RuntimeCall::Balances(pallet_balances::Call::transfer_all { .. })
                    | RuntimeCall::SubtensorModule(pallet_subtensor::Call::transfer_stake { .. })
            ),
            ProxyType::SmallTransfer => match c {
                RuntimeCall::Balances(pallet_balances::Call::transfer_keep_alive {
                    value, ..
                }) => *value < SMALL_TRANSFER_LIMIT,
                RuntimeCall::Balances(pallet_balances::Call::transfer_allow_death {
                    value,
                    ..
                }) => *value < SMALL_TRANSFER_LIMIT,
                RuntimeCall::SubtensorModule(pallet_subtensor::Call::transfer_stake {
                    alpha_amount,
                    ..
                }) => *alpha_amount < SMALL_TRANSFER_LIMIT.into(),
                _ => false,
            },
            ProxyType::Owner => {
                matches!(
                    c,
                    RuntimeCall::AdminUtils(..)
                        | RuntimeCall::SubtensorModule(
                            pallet_subtensor::Call::set_subnet_identity { .. }
                        )
                        | RuntimeCall::SubtensorModule(
                            pallet_subtensor::Call::update_symbol { .. }
                        )
                ) && !matches!(
                    c,
                    RuntimeCall::AdminUtils(
                        pallet_admin_utils::Call::sudo_set_sn_owner_hotkey { .. }
                    )
                )
            }
            ProxyType::NonCritical => !matches!(
                c,
                RuntimeCall::SubtensorModule(pallet_subtensor::Call::dissolve_network { .. })
                    | RuntimeCall::SubtensorModule(pallet_subtensor::Call::root_register { .. })
                    | RuntimeCall::SubtensorModule(pallet_subtensor::Call::burned_register { .. })
                    | RuntimeCall::Triumvirate(..)
                    | RuntimeCall::Sudo(..)
            ),
            ProxyType::Triumvirate => matches!(
                c,
                RuntimeCall::Triumvirate(..) | RuntimeCall::TriumvirateMembers(..)
            ),
            ProxyType::Senate => matches!(c, RuntimeCall::SenateMembers(..)),
            ProxyType::Governance => matches!(
                c,
                RuntimeCall::SenateMembers(..)
                    | RuntimeCall::Triumvirate(..)
                    | RuntimeCall::TriumvirateMembers(..)
            ),
            ProxyType::Staking => matches!(
                c,
                RuntimeCall::SubtensorModule(pallet_subtensor::Call::add_stake { .. })
                    | RuntimeCall::SubtensorModule(pallet_subtensor::Call::remove_stake { .. })
                    | RuntimeCall::SubtensorModule(pallet_subtensor::Call::unstake_all { .. })
                    | RuntimeCall::SubtensorModule(
                        pallet_subtensor::Call::unstake_all_alpha { .. }
                    )
                    | RuntimeCall::SubtensorModule(pallet_subtensor::Call::swap_stake { .. })
                    | RuntimeCall::SubtensorModule(pallet_subtensor::Call::swap_stake_limit { .. })
                    | RuntimeCall::SubtensorModule(pallet_subtensor::Call::move_stake { .. })
                    | RuntimeCall::SubtensorModule(pallet_subtensor::Call::add_stake_limit { .. })
                    | RuntimeCall::SubtensorModule(
                        pallet_subtensor::Call::remove_stake_limit { .. }
                    )
                    | RuntimeCall::SubtensorModule(
                        pallet_subtensor::Call::remove_stake_full_limit { .. }
                    )
            ),
            ProxyType::Registration => matches!(
                c,
                RuntimeCall::SubtensorModule(pallet_subtensor::Call::burned_register { .. })
                    | RuntimeCall::SubtensorModule(pallet_subtensor::Call::register { .. })
            ),
            ProxyType::RootWeights => false, // deprecated
            ProxyType::ChildKeys => matches!(
                c,
                RuntimeCall::SubtensorModule(pallet_subtensor::Call::set_children { .. })
                    | RuntimeCall::SubtensorModule(
                        pallet_subtensor::Call::set_childkey_take { .. }
                    )
            ),
            ProxyType::SudoUncheckedSetCode => match c {
                RuntimeCall::Sudo(pallet_sudo::Call::sudo_unchecked_weight { call, weight: _ }) => {
                    let inner_call: RuntimeCall = *call.clone();

                    matches!(
                        inner_call,
                        RuntimeCall::System(frame_system::Call::set_code { .. })
                    )
                }
                _ => false,
            },
            ProxyType::SwapHotkey => matches!(
                c,
                RuntimeCall::SubtensorModule(pallet_subtensor::Call::swap_hotkey { .. })
            ),
            ProxyType::SubnetLeaseBeneficiary => matches!(
                c,
                RuntimeCall::SubtensorModule(pallet_subtensor::Call::start_call { .. })
                    | RuntimeCall::AdminUtils(
                        pallet_admin_utils::Call::sudo_set_serving_rate_limit { .. }
                    )
                    | RuntimeCall::AdminUtils(
                        pallet_admin_utils::Call::sudo_set_min_difficulty { .. }
                    )
                    | RuntimeCall::AdminUtils(
                        pallet_admin_utils::Call::sudo_set_max_difficulty { .. }
                    )
                    | RuntimeCall::AdminUtils(
                        pallet_admin_utils::Call::sudo_set_weights_version_key { .. }
                    )
                    | RuntimeCall::AdminUtils(
                        pallet_admin_utils::Call::sudo_set_adjustment_alpha { .. }
                    )
                    | RuntimeCall::AdminUtils(
                        pallet_admin_utils::Call::sudo_set_max_weight_limit { .. }
                    )
                    | RuntimeCall::AdminUtils(
                        pallet_admin_utils::Call::sudo_set_immunity_period { .. }
                    )
                    | RuntimeCall::AdminUtils(
                        pallet_admin_utils::Call::sudo_set_min_allowed_weights { .. }
                    )
                    | RuntimeCall::AdminUtils(pallet_admin_utils::Call::sudo_set_kappa { .. })
                    | RuntimeCall::AdminUtils(pallet_admin_utils::Call::sudo_set_rho { .. })
                    | RuntimeCall::AdminUtils(
                        pallet_admin_utils::Call::sudo_set_activity_cutoff { .. }
                    )
                    | RuntimeCall::AdminUtils(
                        pallet_admin_utils::Call::sudo_set_network_registration_allowed { .. }
                    )
                    | RuntimeCall::AdminUtils(
                        pallet_admin_utils::Call::sudo_set_network_pow_registration_allowed { .. }
                    )
                    | RuntimeCall::AdminUtils(pallet_admin_utils::Call::sudo_set_max_burn { .. })
                    | RuntimeCall::AdminUtils(
                        pallet_admin_utils::Call::sudo_set_bonds_moving_average { .. }
                    )
                    | RuntimeCall::AdminUtils(
                        pallet_admin_utils::Call::sudo_set_bonds_penalty { .. }
                    )
                    | RuntimeCall::AdminUtils(
                        pallet_admin_utils::Call::sudo_set_commit_reveal_weights_enabled { .. }
                    )
                    | RuntimeCall::AdminUtils(
                        pallet_admin_utils::Call::sudo_set_liquid_alpha_enabled { .. }
                    )
                    | RuntimeCall::AdminUtils(
                        pallet_admin_utils::Call::sudo_set_alpha_values { .. }
                    )
                    | RuntimeCall::AdminUtils(
                        pallet_admin_utils::Call::sudo_set_commit_reveal_weights_interval { .. }
                    )
                    | RuntimeCall::AdminUtils(
                        pallet_admin_utils::Call::sudo_set_toggle_transfer { .. }
                    )
            ),
        }
    }
    fn is_superset(&self, o: &Self) -> bool {
        match (self, o) {
            (x, y) if x == y => true,
            (ProxyType::Any, _) => true,
            (_, ProxyType::Any) => false,
            (ProxyType::NonTransfer, _) => {
                // NonTransfer is NOT a superset of Transfer or SmallTransfer
                !matches!(o, ProxyType::Transfer | ProxyType::SmallTransfer)
            }
            (ProxyType::Governance, ProxyType::Triumvirate | ProxyType::Senate) => true,
            (ProxyType::Transfer, ProxyType::SmallTransfer) => true,
            _ => false,
        }
    }
}

impl pallet_proxy::Config for Runtime {
    type RuntimeEvent = RuntimeEvent;
    type RuntimeCall = RuntimeCall;
    type Currency = Balances;
    type ProxyType = ProxyType;
    type ProxyDepositBase = ProxyDepositBase;
    type ProxyDepositFactor = ProxyDepositFactor;
    type MaxProxies = MaxProxies;
    type WeightInfo = pallet_proxy::weights::SubstrateWeight<Runtime>;
    type MaxPending = MaxPending;
    type CallHasher = BlakeTwo256;
    type AnnouncementDepositBase = AnnouncementDepositBase;
    type AnnouncementDepositFactor = AnnouncementDepositFactor;
<<<<<<< HEAD
    type AddressMapping = pallet_evm::HashedAddressMapping<BlakeTwo256>;
=======
    type BlockNumberProvider = System;
>>>>>>> 0a41ca67
}

pub struct Proxier;
impl ProxyInterface<AccountId> for Proxier {
    fn add_lease_beneficiary_proxy(lease: &AccountId, beneficiary: &AccountId) -> DispatchResult {
        pallet_proxy::Pallet::<Runtime>::add_proxy_delegate(
            lease,
            beneficiary.clone(),
            ProxyType::SubnetLeaseBeneficiary,
            0,
        )
    }

    fn remove_lease_beneficiary_proxy(
        lease: &AccountId,
        beneficiary: &AccountId,
    ) -> DispatchResult {
        pallet_proxy::Pallet::<Runtime>::remove_proxy_delegate(
            lease,
            beneficiary.clone(),
            ProxyType::SubnetLeaseBeneficiary,
            0,
        )
    }
}

pub struct CommitmentsI;
impl CommitmentsInterface for CommitmentsI {
    fn purge_netuid(netuid: NetUid) {
        pallet_commitments::Pallet::<Runtime>::purge_netuid(netuid);
    }
}

parameter_types! {
    pub MaximumSchedulerWeight: Weight = Perbill::from_percent(80) *
        BlockWeights::get().max_block;
    pub const MaxScheduledPerBlock: u32 = 50;
    pub const NoPreimagePostponement: Option<u32> = Some(10);
}

/// Used the compare the privilege of an origin inside the scheduler.
pub struct OriginPrivilegeCmp;

impl PrivilegeCmp<OriginCaller> for OriginPrivilegeCmp {
    fn cmp_privilege(left: &OriginCaller, right: &OriginCaller) -> Option<Ordering> {
        if left == right {
            return Some(Ordering::Equal);
        }

        match (left, right) {
            // Root is greater than anything.
            (OriginCaller::system(frame_system::RawOrigin::Root), _) => Some(Ordering::Greater),
            // Check which one has more yes votes.
            (
                OriginCaller::Triumvirate(pallet_collective::RawOrigin::Members(
                    l_yes_votes,
                    l_count,
                )),
                OriginCaller::Triumvirate(pallet_collective::RawOrigin::Members(
                    r_yes_votes,
                    r_count,
                )), // Equivalent to (l_yes_votes / l_count).cmp(&(r_yes_votes / r_count))
            ) => Some(
                l_yes_votes
                    .saturating_mul(*r_count)
                    .cmp(&r_yes_votes.saturating_mul(*l_count)),
            ),
            // For every other origin we don't care, as they are not used for `ScheduleOrigin`.
            _ => None,
        }
    }
}

impl pallet_scheduler::Config for Runtime {
    type RuntimeOrigin = RuntimeOrigin;
    type RuntimeEvent = RuntimeEvent;
    type PalletsOrigin = OriginCaller;
    type RuntimeCall = RuntimeCall;
    type MaximumWeight = MaximumSchedulerWeight;
    type ScheduleOrigin = EnsureRoot<AccountId>;
    type MaxScheduledPerBlock = MaxScheduledPerBlock;
    type WeightInfo = pallet_scheduler::weights::SubstrateWeight<Runtime>;
    type OriginPrivilegeCmp = OriginPrivilegeCmp;
    type Preimages = Preimage;
    type BlockNumberProvider = System;
}

parameter_types! {
    pub const PreimageMaxSize: u32 = 4096 * 1024;
    pub const PreimageBaseDeposit: Balance = deposit(2, 64);
    pub const PreimageByteDeposit: Balance = deposit(0, 1);
    pub const PreimageHoldReason: RuntimeHoldReason =
        RuntimeHoldReason::Preimage(pallet_preimage::HoldReason::Preimage);
}

impl pallet_preimage::Config for Runtime {
    type WeightInfo = pallet_preimage::weights::SubstrateWeight<Runtime>;
    type RuntimeEvent = RuntimeEvent;
    type Currency = Balances;
    type ManagerOrigin = EnsureRoot<AccountId>;
    type Consideration = HoldConsideration<
        AccountId,
        Balances,
        PreimageHoldReason,
        LinearStoragePrice<PreimageBaseDeposit, PreimageByteDeposit, Balance>,
    >;
}

pub struct AllowIdentityReg;

impl CanRegisterIdentity<AccountId> for AllowIdentityReg {
    #[cfg(not(feature = "runtime-benchmarks"))]
    fn can_register(address: &AccountId, identified: &AccountId) -> bool {
        if address != identified {
            SubtensorModule::coldkey_owns_hotkey(address, identified)
                && SubtensorModule::is_hotkey_registered_on_network(NetUid::ROOT, identified)
        } else {
            SubtensorModule::is_subnet_owner(address)
        }
    }

    #[cfg(feature = "runtime-benchmarks")]
    fn can_register(_: &AccountId, _: &AccountId) -> bool {
        true
    }
}

// Configure registry pallet.
parameter_types! {
    pub const MaxAdditionalFields: u32 = 1;
    pub const InitialDeposit: Balance = 100_000_000; // 0.1 TAO
    pub const FieldDeposit: Balance = 100_000_000; // 0.1 TAO
}

impl pallet_registry::Config for Runtime {
    type RuntimeEvent = RuntimeEvent;
    type RuntimeHoldReason = RuntimeHoldReason;
    type Currency = Balances;
    type CanRegister = AllowIdentityReg;
    type WeightInfo = pallet_registry::weights::SubstrateWeight<Runtime>;

    type MaxAdditionalFields = MaxAdditionalFields;
    type InitialDeposit = InitialDeposit;
    type FieldDeposit = FieldDeposit;
}

parameter_types! {
    pub const MaxCommitFieldsInner: u32 = 3;
    pub const CommitmentInitialDeposit: Balance = 0; // Free
    pub const CommitmentFieldDeposit: Balance = 0; // Free
}

#[subtensor_macros::freeze_struct("7c76bd954afbb54e")]
#[derive(Clone, Eq, PartialEq, Encode, Decode, TypeInfo)]
pub struct MaxCommitFields;
impl Get<u32> for MaxCommitFields {
    fn get() -> u32 {
        MaxCommitFieldsInner::get()
    }
}

#[subtensor_macros::freeze_struct("c39297f5eb97ee82")]
pub struct AllowCommitments;
impl CanCommit<AccountId> for AllowCommitments {
    #[cfg(not(feature = "runtime-benchmarks"))]
    fn can_commit(netuid: NetUid, address: &AccountId) -> bool {
        SubtensorModule::is_hotkey_registered_on_network(netuid, address)
    }

    #[cfg(feature = "runtime-benchmarks")]
    fn can_commit(_: NetUid, _: &AccountId) -> bool {
        true
    }
}

pub struct ResetBondsOnCommit;
impl OnMetadataCommitment<AccountId> for ResetBondsOnCommit {
    #[cfg(not(feature = "runtime-benchmarks"))]
    fn on_metadata_commitment(netuid: NetUid, address: &AccountId) {
        // Reset bonds for each mechanism of this subnet
        let mechanism_count = SubtensorModule::get_current_mechanism_count(netuid);
        for mecid in 0..u8::from(mechanism_count) {
            let netuid_index = SubtensorModule::get_mechanism_storage_index(netuid, mecid.into());
            let _ = SubtensorModule::do_reset_bonds(netuid_index, address);
        }
    }

    #[cfg(feature = "runtime-benchmarks")]
    fn on_metadata_commitment(_: NetUid, _: &AccountId) {}
}

pub struct GetCommitmentsStruct;
impl GetCommitments<AccountId> for GetCommitmentsStruct {
    fn get_commitments(netuid: NetUid) -> Vec<(AccountId, Vec<u8>)> {
        pallet_commitments::Pallet::<Runtime>::get_commitments(netuid)
    }
}

impl pallet_commitments::Config for Runtime {
    type RuntimeEvent = RuntimeEvent;
    type Currency = Balances;
    type WeightInfo = pallet_commitments::weights::SubstrateWeight<Runtime>;

    type CanCommit = AllowCommitments;
    type OnMetadataCommitment = ResetBondsOnCommit;

    type MaxFields = MaxCommitFields;
    type InitialDeposit = CommitmentInitialDeposit;
    type FieldDeposit = CommitmentFieldDeposit;
    type TempoInterface = TempoInterface;
}

pub struct TempoInterface;
impl pallet_commitments::GetTempoInterface for TempoInterface {
    fn get_epoch_index(netuid: NetUid, cur_block: u64) -> u64 {
        SubtensorModule::get_epoch_index(netuid, cur_block)
    }
}

impl pallet_commitments::GetTempoInterface for Runtime {
    fn get_epoch_index(netuid: NetUid, cur_block: u64) -> u64 {
        SubtensorModule::get_epoch_index(netuid, cur_block)
    }
}

pub const INITIAL_SUBNET_TEMPO: u16 = prod_or_fast!(360, 10);

// 30 days at 12 seconds per block = 216000
pub const INITIAL_CHILDKEY_TAKE_RATELIMIT: u64 = prod_or_fast!(216000, 5);

pub const EVM_KEY_ASSOCIATE_RATELIMIT: u64 = prod_or_fast!(7200, 1); // 24 * 60 * 60 / 12; // 1 day

// Configure the pallet subtensor.
parameter_types! {
    pub const SubtensorInitialRho: u16 = 10;
    pub const SubtensorInitialAlphaSigmoidSteepness: i16 = 1000;
    pub const SubtensorInitialKappa: u16 = 32_767; // 0.5 = 65535/2
    pub const SubtensorInitialMaxAllowedUids: u16 = 4096;
    pub const SubtensorInitialIssuance: u64 = 0;
    pub const SubtensorInitialMinAllowedWeights: u16 = 1024;
    pub const SubtensorInitialEmissionValue: u16 = 0;
    pub const SubtensorInitialMaxWeightsLimit: u16 = 1000; // 1000/2^16 = 0.015
    pub const SubtensorInitialValidatorPruneLen: u64 = 1;
    pub const SubtensorInitialScalingLawPower: u16 = 50; // 0.5
    pub const SubtensorInitialMaxAllowedValidators: u16 = 128;
    pub const SubtensorInitialTempo: u16 = INITIAL_SUBNET_TEMPO;
    pub const SubtensorInitialDifficulty: u64 = 10_000_000;
    pub const SubtensorInitialAdjustmentInterval: u16 = 100;
    pub const SubtensorInitialAdjustmentAlpha: u64 = 0; // no weight to previous value.
    pub const SubtensorInitialTargetRegistrationsPerInterval: u16 = 2;
    pub const SubtensorInitialImmunityPeriod: u16 = 4096;
    pub const SubtensorInitialActivityCutoff: u16 = 5000;
    pub const SubtensorInitialMaxRegistrationsPerBlock: u16 = 1;
    pub const SubtensorInitialPruningScore : u16 = u16::MAX;
    pub const SubtensorInitialBondsMovingAverage: u64 = 900_000;
    pub const SubtensorInitialBondsPenalty: u16 = u16::MAX;
    pub const SubtensorInitialBondsResetOn: bool = false;
    pub const SubtensorInitialDefaultTake: u16 = 11_796; // 18% honest number.
    pub const SubtensorInitialMinDelegateTake: u16 = 0; // Allow 0% delegate take
    pub const SubtensorInitialDefaultChildKeyTake: u16 = 0; // Allow 0% childkey take
    pub const SubtensorInitialMinChildKeyTake: u16 = 0; // 0 %
    pub const SubtensorInitialMaxChildKeyTake: u16 = 11_796; // 18 %
    pub const SubtensorInitialWeightsVersionKey: u64 = 0;
    pub const SubtensorInitialMinDifficulty: u64 = 10_000_000;
    pub const SubtensorInitialMaxDifficulty: u64 = u64::MAX / 4;
    pub const SubtensorInitialServingRateLimit: u64 = 50;
    pub const SubtensorInitialBurn: u64 = 100_000_000; // 0.1 tao
    pub const SubtensorInitialMinBurn: u64 = 500_000; // 500k RAO
    pub const SubtensorInitialMaxBurn: u64 = 100_000_000_000; // 100 tao
    pub const MinBurnUpperBound: TaoCurrency = TaoCurrency::new(1_000_000_000); // 1 TAO
    pub const MaxBurnLowerBound: TaoCurrency = TaoCurrency::new(100_000_000); // 0.1 TAO
    pub const SubtensorInitialTxRateLimit: u64 = 1000;
    pub const SubtensorInitialTxDelegateTakeRateLimit: u64 = 216000; // 30 days at 12 seconds per block
    pub const SubtensorInitialTxChildKeyTakeRateLimit: u64 = INITIAL_CHILDKEY_TAKE_RATELIMIT;
    pub const SubtensorInitialRAORecycledForRegistration: u64 = 0; // 0 rao
    pub const SubtensorInitialSenateRequiredStakePercentage: u64 = 1; // 1 percent of total stake
    pub const SubtensorInitialNetworkImmunity: u64 = 1_296_000;
    pub const SubtensorInitialMinAllowedUids: u16 = 64;
    pub const SubtensorInitialMinLockCost: u64 = 1_000_000_000_000; // 1000 TAO
    pub const SubtensorInitialSubnetOwnerCut: u16 = 11_796; // 18 percent
    // pub const SubtensorInitialSubnetLimit: u16 = 12; // (DEPRECATED)
    pub const SubtensorInitialNetworkLockReductionInterval: u64 = 14 * 7200;
    pub const SubtensorInitialNetworkRateLimit: u64 = 7200;
    pub const SubtensorInitialKeySwapCost: u64 = 100_000_000; // 0.1 TAO
    pub const InitialAlphaHigh: u16 = 58982; // Represents 0.9 as per the production default
    pub const InitialAlphaLow: u16 = 45875; // Represents 0.7 as per the production default
    pub const InitialLiquidAlphaOn: bool = false; // Default value for LiquidAlphaOn
    pub const InitialYuma3On: bool = false; // Default value for Yuma3On
    // pub const SubtensorInitialNetworkMaxStake: u64 = u64::MAX; // (DEPRECATED)
    pub const InitialColdkeySwapScheduleDuration: BlockNumber = 5 * 24 * 60 * 60 / 12; // 5 days
    pub const InitialColdkeySwapRescheduleDuration: BlockNumber = 24 * 60 * 60 / 12; // 1 day
    pub const InitialDissolveNetworkScheduleDuration: BlockNumber = 5 * 24 * 60 * 60 / 12; // 5 days
    pub const SubtensorInitialTaoWeight: u64 = 971_718_665_099_567_868; // 0.05267697438728329% tao weight.
    pub const InitialEmaPriceHalvingPeriod: u64 = 201_600_u64; // 4 weeks
    // 7 * 24 * 60 * 60 / 12 = 7 days
    pub const DurationOfStartCall: u64 = prod_or_fast!(7 * 24 * 60 * 60 / 12, 10);
    pub const SubtensorInitialKeySwapOnSubnetCost: u64 = 1_000_000; // 0.001 TAO
    pub const HotkeySwapOnSubnetInterval : BlockNumber = 5 * 24 * 60 * 60 / 12; // 5 days
    pub const LeaseDividendsDistributionInterval: BlockNumber = 100; // 100 blocks
    pub const MaxImmuneUidsPercentage: Percent = Percent::from_percent(80);
    pub const EvmKeyAssociateRateLimit: u64 = EVM_KEY_ASSOCIATE_RATELIMIT;
}

impl pallet_subtensor::Config for Runtime {
    type RuntimeEvent = RuntimeEvent;
    type RuntimeCall = RuntimeCall;
    type SudoRuntimeCall = RuntimeCall;
    type Currency = Balances;
    type CouncilOrigin = EnsureMajoritySenate;
    type SenateMembers = ManageSenateMembers;
    type TriumvirateInterface = TriumvirateVotes;
    type Scheduler = Scheduler;
    type InitialRho = SubtensorInitialRho;
    type InitialAlphaSigmoidSteepness = SubtensorInitialAlphaSigmoidSteepness;
    type InitialKappa = SubtensorInitialKappa;
    type InitialMinAllowedUids = SubtensorInitialMinAllowedUids;
    type InitialMaxAllowedUids = SubtensorInitialMaxAllowedUids;
    type InitialBondsMovingAverage = SubtensorInitialBondsMovingAverage;
    type InitialBondsPenalty = SubtensorInitialBondsPenalty;
    type InitialBondsResetOn = SubtensorInitialBondsResetOn;
    type InitialIssuance = SubtensorInitialIssuance;
    type InitialMinAllowedWeights = SubtensorInitialMinAllowedWeights;
    type InitialEmissionValue = SubtensorInitialEmissionValue;
    type InitialMaxWeightsLimit = SubtensorInitialMaxWeightsLimit;
    type InitialValidatorPruneLen = SubtensorInitialValidatorPruneLen;
    type InitialScalingLawPower = SubtensorInitialScalingLawPower;
    type InitialTempo = SubtensorInitialTempo;
    type InitialDifficulty = SubtensorInitialDifficulty;
    type InitialAdjustmentInterval = SubtensorInitialAdjustmentInterval;
    type InitialAdjustmentAlpha = SubtensorInitialAdjustmentAlpha;
    type InitialTargetRegistrationsPerInterval = SubtensorInitialTargetRegistrationsPerInterval;
    type InitialImmunityPeriod = SubtensorInitialImmunityPeriod;
    type InitialActivityCutoff = SubtensorInitialActivityCutoff;
    type InitialMaxRegistrationsPerBlock = SubtensorInitialMaxRegistrationsPerBlock;
    type InitialPruningScore = SubtensorInitialPruningScore;
    type InitialMaxAllowedValidators = SubtensorInitialMaxAllowedValidators;
    type InitialDefaultDelegateTake = SubtensorInitialDefaultTake;
    type InitialDefaultChildKeyTake = SubtensorInitialDefaultChildKeyTake;
    type InitialMinDelegateTake = SubtensorInitialMinDelegateTake;
    type InitialMinChildKeyTake = SubtensorInitialMinChildKeyTake;
    type InitialWeightsVersionKey = SubtensorInitialWeightsVersionKey;
    type InitialMaxDifficulty = SubtensorInitialMaxDifficulty;
    type InitialMinDifficulty = SubtensorInitialMinDifficulty;
    type InitialServingRateLimit = SubtensorInitialServingRateLimit;
    type InitialBurn = SubtensorInitialBurn;
    type InitialMaxBurn = SubtensorInitialMaxBurn;
    type InitialMinBurn = SubtensorInitialMinBurn;
    type MinBurnUpperBound = MinBurnUpperBound;
    type MaxBurnLowerBound = MaxBurnLowerBound;
    type InitialTxRateLimit = SubtensorInitialTxRateLimit;
    type InitialTxDelegateTakeRateLimit = SubtensorInitialTxDelegateTakeRateLimit;
    type InitialTxChildKeyTakeRateLimit = SubtensorInitialTxChildKeyTakeRateLimit;
    type InitialMaxChildKeyTake = SubtensorInitialMaxChildKeyTake;
    type InitialRAORecycledForRegistration = SubtensorInitialRAORecycledForRegistration;
    type InitialSenateRequiredStakePercentage = SubtensorInitialSenateRequiredStakePercentage;
    type InitialNetworkImmunityPeriod = SubtensorInitialNetworkImmunity;
    type InitialNetworkMinLockCost = SubtensorInitialMinLockCost;
    type InitialNetworkLockReductionInterval = SubtensorInitialNetworkLockReductionInterval;
    type InitialSubnetOwnerCut = SubtensorInitialSubnetOwnerCut;
    type InitialNetworkRateLimit = SubtensorInitialNetworkRateLimit;
    type KeySwapCost = SubtensorInitialKeySwapCost;
    type AlphaHigh = InitialAlphaHigh;
    type AlphaLow = InitialAlphaLow;
    type LiquidAlphaOn = InitialLiquidAlphaOn;
    type Yuma3On = InitialYuma3On;
    type InitialTaoWeight = SubtensorInitialTaoWeight;
    type Preimages = Preimage;
    type InitialColdkeySwapScheduleDuration = InitialColdkeySwapScheduleDuration;
    type InitialColdkeySwapRescheduleDuration = InitialColdkeySwapRescheduleDuration;
    type InitialDissolveNetworkScheduleDuration = InitialDissolveNetworkScheduleDuration;
    type InitialEmaPriceHalvingPeriod = InitialEmaPriceHalvingPeriod;
    type DurationOfStartCall = DurationOfStartCall;
    type SwapInterface = Swap;
    type KeySwapOnSubnetCost = SubtensorInitialKeySwapOnSubnetCost;
    type HotkeySwapOnSubnetInterval = HotkeySwapOnSubnetInterval;
    type ProxyInterface = Proxier;
    type LeaseDividendsDistributionInterval = LeaseDividendsDistributionInterval;
    type GetCommitments = GetCommitmentsStruct;
    type MaxImmuneUidsPercentage = MaxImmuneUidsPercentage;
    type CommitmentsInterface = CommitmentsI;
    type EvmKeyAssociateRateLimit = EvmKeyAssociateRateLimit;
}

parameter_types! {
    pub const SwapProtocolId: PalletId = PalletId(*b"ten/swap");
    pub const SwapMaxFeeRate: u16 = 10000; // 15.26%
    pub const SwapMaxPositions: u32 = 100;
    pub const SwapMinimumLiquidity: u64 = 1_000;
    pub const SwapMinimumReserve: NonZeroU64 = NonZeroU64::new(1_000_000)
        .expect("1_000_000 fits NonZeroU64");
}

impl pallet_subtensor_swap::Config for Runtime {
    type RuntimeEvent = RuntimeEvent;
    type SubnetInfo = SubtensorModule;
    type BalanceOps = SubtensorModule;
    type ProtocolId = SwapProtocolId;
    type MaxFeeRate = SwapMaxFeeRate;
    type MaxPositions = SwapMaxPositions;
    type MinimumLiquidity = SwapMinimumLiquidity;
    type MinimumReserve = SwapMinimumReserve;
    // TODO: set measured weights when the pallet been benchmarked and the type is generated
    type WeightInfo = pallet_subtensor_swap::weights::DefaultWeight<Runtime>;
}

use crate::transaction_payment_wrapper::ChargeTransactionPaymentWrapper;
use sp_runtime::BoundedVec;

pub struct AuraPalletIntrf;
impl pallet_admin_utils::AuraInterface<AuraId, ConstU32<32>> for AuraPalletIntrf {
    fn change_authorities(new: BoundedVec<AuraId, ConstU32<32>>) {
        Aura::change_authorities(new);
    }
}

pub struct GrandpaInterfaceImpl;
impl pallet_admin_utils::GrandpaInterface<Runtime> for GrandpaInterfaceImpl {
    fn schedule_change(
        next_authorities: Vec<(pallet_grandpa::AuthorityId, u64)>,
        in_blocks: BlockNumber,
        forced: Option<BlockNumber>,
    ) -> sp_runtime::DispatchResult {
        Grandpa::schedule_change(next_authorities, in_blocks, forced)
    }
}

impl pallet_admin_utils::Config for Runtime {
    type RuntimeEvent = RuntimeEvent;
    type AuthorityId = AuraId;
    type MaxAuthorities = ConstU32<32>;
    type Aura = AuraPalletIntrf;
    type Grandpa = GrandpaInterfaceImpl;
    type Balance = Balance;
}

/// Define the ChainId
/// EVM Chain ID will be set by sudo transaction for each chain
///     Mainnet Finney: 0x03C4 - Unicode for lowercase tau
///     TestNet Finney: 0x03B1 - Unicode for lowercase alpha
impl pallet_evm_chain_id::Config for Runtime {}

pub struct ConfigurableChainId;

impl Get<u64> for ConfigurableChainId {
    fn get() -> u64 {
        pallet_evm_chain_id::ChainId::<Runtime>::get()
    }
}

pub struct FindAuthorTruncated<F>(PhantomData<F>);
impl<F: FindAuthor<u32>> FindAuthor<H160> for FindAuthorTruncated<F> {
    fn find_author<'a, I>(digests: I) -> Option<H160>
    where
        I: 'a + IntoIterator<Item = (ConsensusEngineId, &'a [u8])>,
    {
        if let Some(author_index) = F::find_author(digests) {
            pallet_aura::Authorities::<Runtime>::get()
                .get(author_index as usize)
                .and_then(|authority_id| {
                    let raw_vec = authority_id.to_raw_vec();
                    raw_vec.get(4..24).map(H160::from_slice)
                })
        } else {
            None
        }
    }
}

const BLOCK_GAS_LIMIT: u64 = 75_000_000;

/// `WeightPerGas` is an approximate ratio of the amount of Weight per Gas.
///
fn weight_per_gas() -> Weight {
    (NORMAL_DISPATCH_RATIO * MAXIMUM_BLOCK_WEIGHT)
        .checked_div(BLOCK_GAS_LIMIT)
        .unwrap_or_default()
}

parameter_types! {
    pub BlockGasLimit: U256 = U256::from(BLOCK_GAS_LIMIT);
    pub const GasLimitPovSizeRatio: u64 = 0;
    pub PrecompilesValue: Precompiles<Runtime> = Precompiles::<_>::new();
    pub WeightPerGas: Weight = weight_per_gas();
}

/// The difference between EVM decimals and Substrate decimals.
/// Substrate balances has 9 decimals, while EVM has 18, so the
/// difference factor is 9 decimals, or 10^9
const EVM_TO_SUBSTRATE_DECIMALS: u64 = 1_000_000_000_u64;

pub struct SubtensorEvmBalanceConverter;

impl BalanceConverter for SubtensorEvmBalanceConverter {
    /// Convert from Substrate balance (u64) to EVM balance (U256)
    fn into_evm_balance(value: SubstrateBalance) -> Option<EvmBalance> {
        let value = value.into_u256();
        if let Some(evm_value) = value.checked_mul(U256::from(EVM_TO_SUBSTRATE_DECIMALS)) {
            // Ensure the result fits within the maximum U256 value
            if evm_value <= U256::MAX {
                Some(EvmBalance::new(evm_value))
            } else {
                // Log value too large
                log::debug!(
                    "SubtensorEvmBalanceConverter::into_evm_balance( {value:?} ) larger than U256::MAX"
                );
                None
            }
        } else {
            // Log overflow
            log::debug!("SubtensorEvmBalanceConverter::into_evm_balance( {value:?} ) overflow");
            None
        }
    }

    /// Convert from EVM balance (U256) to Substrate balance (u64)
    fn into_substrate_balance(value: EvmBalance) -> Option<SubstrateBalance> {
        let value = value.into_u256();
        if let Some(substrate_value) = value.checked_div(U256::from(EVM_TO_SUBSTRATE_DECIMALS)) {
            // Ensure the result fits within the TAO balance type (u64)
            if substrate_value <= U256::from(u64::MAX) {
                Some(SubstrateBalance::new(substrate_value))
            } else {
                // Log value too large
                log::debug!(
                    "SubtensorEvmBalanceConverter::into_substrate_balance( {value:?} ) larger than u64::MAX"
                );
                None
            }
        } else {
            // Log overflow
            log::debug!(
                "SubtensorEvmBalanceConverter::into_substrate_balance( {value:?} ) overflow"
            );
            None
        }
    }
}

impl pallet_evm::Config for Runtime {
    type FeeCalculator = BaseFee;
    type GasWeightMapping = pallet_evm::FixedGasWeightMapping<Self>;
    type WeightPerGas = WeightPerGas;
    type BlockHashMapping = pallet_ethereum::EthereumBlockHashMapping<Self>;
    type CallOrigin = pallet_evm::EnsureAddressTruncated;
    type WithdrawOrigin = pallet_evm::EnsureAddressTruncated;
    type AddressMapping = pallet_evm::HashedAddressMapping<BlakeTwo256>;
    type Currency = Balances;
    type RuntimeEvent = RuntimeEvent;
    type PrecompilesType = Precompiles<Self>;
    type PrecompilesValue = PrecompilesValue;
    type ChainId = ConfigurableChainId;
    type BlockGasLimit = BlockGasLimit;
    type Runner = pallet_evm::runner::stack::Runner<Self>;
    type OnChargeTransaction = ();
    type OnCreate = ();
    type FindAuthor = FindAuthorTruncated<Aura>;
    type GasLimitPovSizeRatio = GasLimitPovSizeRatio;
    type Timestamp = Timestamp;
    type WeightInfo = pallet_evm::weights::SubstrateWeight<Self>;
    type BalanceConverter = SubtensorEvmBalanceConverter;
    type AccountProvider = pallet_evm::FrameSystemAccountProvider<Self>;
    type GasLimitStorageGrowthRatio = ();
    type CreateOriginFilter = ();
    type CreateInnerOriginFilter = ();
}

parameter_types! {
    pub const PostBlockAndTxnHashes: PostLogContent = PostLogContent::BlockAndTxnHashes;
}

// Required for the IntermediateStateRoot
impl sp_core::Get<sp_version::RuntimeVersion> for Runtime {
    fn get() -> sp_version::RuntimeVersion {
        VERSION
    }
}

impl pallet_ethereum::Config for Runtime {
    type RuntimeEvent = RuntimeEvent;
    type StateRoot = pallet_ethereum::IntermediateStateRoot<Self>;
    type PostLogContent = PostBlockAndTxnHashes;
    type ExtraDataLength = ConstU32<30>;
}

parameter_types! {
    pub BoundDivision: U256 = U256::from(1024);
}

parameter_types! {
    pub DefaultBaseFeePerGas: U256 = U256::from(20_000_000_000_u128);
    pub DefaultElasticity: Permill = Permill::from_parts(125_000);
}
pub struct BaseFeeThreshold;
impl pallet_base_fee::BaseFeeThreshold for BaseFeeThreshold {
    fn lower() -> Permill {
        Permill::zero()
    }
    fn ideal() -> Permill {
        Permill::from_parts(500_000)
    }
    fn upper() -> Permill {
        Permill::from_parts(1_000_000)
    }
}
impl pallet_base_fee::Config for Runtime {
    type RuntimeEvent = RuntimeEvent;
    type Threshold = BaseFeeThreshold;
    type DefaultBaseFeePerGas = DefaultBaseFeePerGas;
    type DefaultElasticity = DefaultElasticity;
}

#[derive(Clone)]
pub struct TransactionConverter<B>(PhantomData<B>);

impl<B> Default for TransactionConverter<B> {
    fn default() -> Self {
        Self(PhantomData)
    }
}

impl<B: BlockT> fp_rpc::ConvertTransaction<<B as BlockT>::Extrinsic> for TransactionConverter<B> {
    fn convert_transaction(
        &self,
        transaction: pallet_ethereum::Transaction,
    ) -> <B as BlockT>::Extrinsic {
        let extrinsic = UncheckedExtrinsic::new_bare(
            pallet_ethereum::Call::<Runtime>::transact { transaction }.into(),
        );
        let encoded = extrinsic.encode();
        <B as BlockT>::Extrinsic::decode(&mut &encoded[..])
            .expect("Encoded extrinsic is always valid")
    }
}

impl fp_self_contained::SelfContainedCall for RuntimeCall {
    type SignedInfo = H160;

    fn is_self_contained(&self) -> bool {
        match self {
            RuntimeCall::Ethereum(call) => call.is_self_contained(),
            _ => false,
        }
    }

    fn check_self_contained(&self) -> Option<Result<Self::SignedInfo, TransactionValidityError>> {
        match self {
            RuntimeCall::Ethereum(call) => call.check_self_contained(),
            _ => None,
        }
    }

    fn validate_self_contained(
        &self,
        info: &Self::SignedInfo,
        dispatch_info: &DispatchInfoOf<RuntimeCall>,
        len: usize,
    ) -> Option<TransactionValidity> {
        match self {
            RuntimeCall::Ethereum(call) => call.validate_self_contained(info, dispatch_info, len),
            _ => None,
        }
    }

    fn pre_dispatch_self_contained(
        &self,
        info: &Self::SignedInfo,
        dispatch_info: &DispatchInfoOf<RuntimeCall>,
        len: usize,
    ) -> Option<Result<(), TransactionValidityError>> {
        match self {
            RuntimeCall::Ethereum(call) => {
                call.pre_dispatch_self_contained(info, dispatch_info, len)
            }
            _ => None,
        }
    }

    fn apply_self_contained(
        self,
        info: Self::SignedInfo,
    ) -> Option<sp_runtime::DispatchResultWithInfo<PostDispatchInfoOf<Self>>> {
        match self {
            call @ RuntimeCall::Ethereum(pallet_ethereum::Call::transact { .. }) => {
                Some(call.dispatch(RuntimeOrigin::from(
                    pallet_ethereum::RawOrigin::EthereumTransaction(info),
                )))
            }
            _ => None,
        }
    }
}

// Crowdloan
parameter_types! {
    pub const CrowdloanPalletId: PalletId = PalletId(*b"bt/cloan");
    pub const MinimumDeposit: Balance = 10_000_000_000; // 10 TAO
    pub const AbsoluteMinimumContribution: Balance = 100_000_000; // 0.1 TAO
    // 7 days minimum (7 * 24 * 60 * 60 / 12)
    pub const MinimumBlockDuration: BlockNumber = prod_or_fast!(50400, 50);
    // 60 days maximum (60 * 24 * 60 * 60 / 12)
    pub const MaximumBlockDuration: BlockNumber = prod_or_fast!(432000, 20000);
    pub const RefundContributorsLimit: u32 = 50;
    pub const MaxContributors: u32 = 500;
}

impl pallet_crowdloan::Config for Runtime {
    type PalletId = CrowdloanPalletId;
    type RuntimeEvent = RuntimeEvent;
    type RuntimeCall = RuntimeCall;
    type Currency = Balances;
    type WeightInfo = pallet_crowdloan::weights::SubstrateWeight<Runtime>;
    type Preimages = Preimage;
    type MinimumDeposit = MinimumDeposit;
    type AbsoluteMinimumContribution = AbsoluteMinimumContribution;
    type MinimumBlockDuration = MinimumBlockDuration;
    type MaximumBlockDuration = MaximumBlockDuration;
    type RefundContributorsLimit = RefundContributorsLimit;
    type MaxContributors = MaxContributors;
}

// Create the runtime by composing the FRAME pallets that were previously configured.
construct_runtime!(
    pub struct Runtime
    {
        System: frame_system = 0,
        RandomnessCollectiveFlip: pallet_insecure_randomness_collective_flip = 1,
        Timestamp: pallet_timestamp = 2,
        Aura: pallet_aura = 3,
        Grandpa: pallet_grandpa = 4,
        Balances: pallet_balances = 5,
        TransactionPayment: pallet_transaction_payment = 6,
        SubtensorModule: pallet_subtensor = 7,
        Triumvirate: pallet_collective::<Instance1>::{Pallet, Call, Storage, Origin<T>, Event<T>, Config<T>} = 8,
        TriumvirateMembers: pallet_membership::<Instance1>::{Pallet, Call, Storage, Event<T>, Config<T>} = 9,
        SenateMembers: pallet_membership::<Instance2>::{Pallet, Call, Storage, Event<T>, Config<T>} = 10,
        Utility: pallet_utility = 11,
        Sudo: pallet_sudo = 12,
        Multisig: pallet_multisig = 13,
        Preimage: pallet_preimage = 14,
        Scheduler: pallet_scheduler = 15,
        Proxy: pallet_proxy = 16,
        Registry: pallet_registry = 17,
        Commitments: pallet_commitments = 18,
        AdminUtils: pallet_admin_utils = 19,
        SafeMode: pallet_safe_mode = 20,

        // Frontier
        Ethereum: pallet_ethereum = 21,
        EVM: pallet_evm = 22,
        EVMChainId: pallet_evm_chain_id = 23,
        // pallet_dynamic_fee was 24
        BaseFee: pallet_base_fee = 25,

        Drand: pallet_drand = 26,
        Crowdloan: pallet_crowdloan = 27,
        Swap: pallet_subtensor_swap = 28,
    }
);

// The address format for describing accounts.
pub type Address = sp_runtime::MultiAddress<AccountId, ()>;
// Block header type as expected by this runtime.
pub type Header = generic::Header<BlockNumber, BlakeTwo256>;
// Block type as expected by this runtime.
pub type Block = generic::Block<Header, UncheckedExtrinsic>;
// The extensions to the basic transaction logic.
pub type TransactionExtensions = (
    frame_system::CheckNonZeroSender<Runtime>,
    frame_system::CheckSpecVersion<Runtime>,
    frame_system::CheckTxVersion<Runtime>,
    frame_system::CheckGenesis<Runtime>,
    frame_system::CheckEra<Runtime>,
    check_nonce::CheckNonce<Runtime>,
    frame_system::CheckWeight<Runtime>,
    ChargeTransactionPaymentWrapper<Runtime>,
    pallet_subtensor::transaction_extension::SubtensorTransactionExtension<Runtime>,
    pallet_drand::drand_priority::DrandPriority<Runtime>,
    frame_metadata_hash_extension::CheckMetadataHash<Runtime>,
);

type Migrations = (
    // Leave this migration in the runtime, so every runtime upgrade tiny rounding errors (fractions of fractions
    // of a cent) are cleaned up. These tiny rounding errors occur due to floating point coversion.
    pallet_subtensor::migrations::migrate_init_total_issuance::initialise_total_issuance::Migration<
        Runtime,
    >,
);

// Unchecked extrinsic type as expected by this runtime.
pub type UncheckedExtrinsic =
    fp_self_contained::UncheckedExtrinsic<Address, RuntimeCall, Signature, TransactionExtensions>;

/// Extrinsic type that has already been checked.
pub type CheckedExtrinsic =
    fp_self_contained::CheckedExtrinsic<AccountId, RuntimeCall, TransactionExtensions, H160>;

// The payload being signed in transactions.
pub type SignedPayload = generic::SignedPayload<RuntimeCall, TransactionExtensions>;
// Executive: handles dispatch to the various modules.
pub type Executive = frame_executive::Executive<
    Runtime,
    Block,
    frame_system::ChainContext<Runtime>,
    Runtime,
    AllPalletsWithSystem,
    Migrations,
>;

#[cfg(feature = "runtime-benchmarks")]
#[macro_use]
extern crate frame_benchmarking;

#[cfg(feature = "runtime-benchmarks")]
mod benches {
    define_benchmarks!(
        [frame_benchmarking, BaselineBench::<Runtime>]
        [frame_system, SystemBench::<Runtime>]
        [pallet_balances, Balances]
        [pallet_timestamp, Timestamp]
        [pallet_sudo, Sudo]
        [pallet_registry, Registry]
        [pallet_commitments, Commitments]
        [pallet_admin_utils, AdminUtils]
        [pallet_subtensor, SubtensorModule]
        [pallet_drand, Drand]
        [pallet_crowdloan, Crowdloan]
        [pallet_subtensor_swap, Swap]
    );
}

fn generate_genesis_json() -> Vec<u8> {
    let json_str = r#"{
      "aura": {
        "authorities": [
          "5GrwvaEF5zXb26Fz9rcQpDWS57CtERHpNehXCPcNoHGKutQY"
        ]
      },
      "balances": {
        "balances": [
          [
            "5GrwvaEF5zXb26Fz9rcQpDWS57CtERHpNehXCPcNoHGKutQY",
            1000000000000000
          ],
          [
            "5FHneW46xGXgs5mUiveU4sbTyGBzmstUspZC92UhjJM694ty",
            1000000000000000
          ]
        ]
      },
      "grandpa": {
        "authorities": [
          [
            "5FA9nQDVg267DEd8m1ZypXLBnvN7SFxYwV7ndqSYGiN9TTpu",
            1
          ]
        ]
      },
      "sudo": {
        "key": "5GrwvaEF5zXb26Fz9rcQpDWS57CtERHpNehXCPcNoHGKutQY"
      },
      "subtensorModule": {
        "balancesIssuance": 0,
        "stakes": []
      }
    }"#;

    json_str.as_bytes().to_vec()
}

impl_runtime_apis! {
    impl sp_api::Core<Block> for Runtime {
        fn version() -> RuntimeVersion {
            VERSION
        }

        fn execute_block(block: Block) {
            Executive::execute_block(block);
        }

        fn initialize_block(header: &<Block as BlockT>::Header) -> sp_runtime::ExtrinsicInclusionMode {
            Executive::initialize_block(header)
        }
    }

    impl sp_api::Metadata<Block> for Runtime {
        fn metadata() -> OpaqueMetadata {
            OpaqueMetadata::new(Runtime::metadata().into())
        }

        fn metadata_at_version(version: u32) -> Option<OpaqueMetadata> {
            Runtime::metadata_at_version(version)
        }

        fn metadata_versions() -> sp_std::vec::Vec<u32> {
            Runtime::metadata_versions()
        }
    }

    impl sp_block_builder::BlockBuilder<Block> for Runtime {
        fn apply_extrinsic(extrinsic: <Block as BlockT>::Extrinsic) -> ApplyExtrinsicResult {
            Executive::apply_extrinsic(extrinsic)
        }

        fn finalize_block() -> <Block as BlockT>::Header {
            Executive::finalize_block()
        }

        fn inherent_extrinsics(data: sp_inherents::InherentData) -> Vec<<Block as BlockT>::Extrinsic> {
            data.create_extrinsics()
        }

        fn check_inherents(
            block: Block,
            data: sp_inherents::InherentData,
        ) -> sp_inherents::CheckInherentsResult {
            data.check_extrinsics(&block)
        }
    }

    impl sp_genesis_builder::GenesisBuilder<Block> for Runtime {
        fn build_state(config: Vec<u8>) -> sp_genesis_builder::Result {
            build_state::<RuntimeGenesisConfig>(config)
        }

        fn get_preset(id: &Option<sp_genesis_builder::PresetId>) -> Option<Vec<u8>> {
            get_preset::<RuntimeGenesisConfig>(id, |preset_id| {
                let benchmark_id: sp_genesis_builder::PresetId = "benchmark".into();
                if *preset_id == benchmark_id {
                    Some(generate_genesis_json())
                } else {
                    None
                }
            })
        }

        fn preset_names() -> Vec<sp_genesis_builder::PresetId> {
            vec!["benchmark".into()]
        }
    }

    impl sp_transaction_pool::runtime_api::TaggedTransactionQueue<Block> for Runtime {
        fn validate_transaction(
            source: TransactionSource,
            tx: <Block as BlockT>::Extrinsic,
            block_hash: <Block as BlockT>::Hash,
        ) -> TransactionValidity {
            use codec::DecodeLimit;
            use frame_support::pallet_prelude::{InvalidTransaction, TransactionValidityError};
            use frame_support::traits::ExtrinsicCall;
            let encoded = tx.call().encode();
            if RuntimeCall::decode_all_with_depth_limit(8, &mut encoded.as_slice()).is_err() {
                log::warn!("failed to decode with depth limit of 8");
                return Err(TransactionValidityError::Invalid(InvalidTransaction::Call));
            }
            Executive::validate_transaction(source, tx, block_hash)
        }
    }

    impl sp_offchain::OffchainWorkerApi<Block> for Runtime {
        fn offchain_worker(header: &<Block as BlockT>::Header) {
            Executive::offchain_worker(header)
        }
    }

    impl sp_consensus_aura::AuraApi<Block, AuraId> for Runtime {
        fn slot_duration() -> sp_consensus_aura::SlotDuration {
            sp_consensus_aura::SlotDuration::from_millis(Aura::slot_duration())
        }

        fn authorities() -> Vec<AuraId> {
            pallet_aura::Authorities::<Runtime>::get().into_inner()
        }
    }

    impl sp_session::SessionKeys<Block> for Runtime {
        fn generate_session_keys(seed: Option<Vec<u8>>) -> Vec<u8> {
            opaque::SessionKeys::generate(seed)
        }

        fn decode_session_keys(
            encoded: Vec<u8>,
        ) -> Option<Vec<(Vec<u8>, KeyTypeId)>> {
            opaque::SessionKeys::decode_into_raw_public_keys(&encoded)
        }
    }

    impl fg_primitives::GrandpaApi<Block> for Runtime {
        fn grandpa_authorities() -> Vec<(GrandpaId, u64)> {
            Grandpa::grandpa_authorities()
        }

        fn current_set_id() -> fg_primitives::SetId {
            Grandpa::current_set_id()
        }

        fn submit_report_equivocation_unsigned_extrinsic(
            equivocation_proof: fg_primitives::EquivocationProof<
                <Block as BlockT>::Hash,
                sp_runtime::traits::NumberFor<Block>,
            >,
            key_owner_proof: fg_primitives::OpaqueKeyOwnershipProof,
        ) -> Option<()> {
            let key_owner_proof = key_owner_proof.decode()?;

            Grandpa::submit_unsigned_equivocation_report(
                equivocation_proof,
                key_owner_proof,
            )
        }

        fn generate_key_ownership_proof(
            _set_id: fg_primitives::SetId,
            _authority_id: fg_primitives::AuthorityId,
        ) -> Option<fg_primitives::OpaqueKeyOwnershipProof> {
            // NOTE: this is the only implementation possible since we've
            // defined our key owner proof type as a bottom type (i.e. a type
            // with no values).
            None
        }
    }

    impl frame_system_rpc_runtime_api::AccountNonceApi<Block, AccountId, Index> for Runtime {
        fn account_nonce(account: AccountId) -> Index {
            System::account_nonce(account)
        }
    }

    impl pallet_transaction_payment_rpc_runtime_api::TransactionPaymentApi<Block, Balance> for Runtime {
        fn query_info(
            uxt: <Block as BlockT>::Extrinsic,
            len: u32,
        ) -> pallet_transaction_payment_rpc_runtime_api::RuntimeDispatchInfo<Balance> {
            TransactionPayment::query_info(uxt, len)
        }
        fn query_fee_details(
            uxt: <Block as BlockT>::Extrinsic,
            len: u32,
        ) -> pallet_transaction_payment::FeeDetails<Balance> {
            TransactionPayment::query_fee_details(uxt, len)
        }
        fn query_weight_to_fee(weight: Weight) -> Balance {
            TransactionPayment::weight_to_fee(weight)
        }
        fn query_length_to_fee(length: u32) -> Balance {
            TransactionPayment::length_to_fee(length)
        }
    }

    impl pallet_transaction_payment_rpc_runtime_api::TransactionPaymentCallApi<Block, Balance, RuntimeCall>
        for Runtime
    {
        fn query_call_info(
            call: RuntimeCall,
            len: u32,
        ) -> pallet_transaction_payment::RuntimeDispatchInfo<Balance> {
            TransactionPayment::query_call_info(call, len)
        }
        fn query_call_fee_details(
            call: RuntimeCall,
            len: u32,
        ) -> pallet_transaction_payment::FeeDetails<Balance> {
            TransactionPayment::query_call_fee_details(call, len)
        }
        fn query_weight_to_fee(weight: Weight) -> Balance {
            TransactionPayment::weight_to_fee(weight)
        }
        fn query_length_to_fee(length: u32) -> Balance {
            TransactionPayment::length_to_fee(length)
        }
    }

    impl fp_rpc::EthereumRuntimeRPCApi<Block> for Runtime {
        fn chain_id() -> u64 {
            <Runtime as pallet_evm::Config>::ChainId::get()
        }

        fn account_basic(address: H160) -> EVMAccount {
            let (account, _) = pallet_evm::Pallet::<Runtime>::account_basic(&address);
            account
        }

        fn gas_price() -> U256 {
            let (gas_price, _) = <Runtime as pallet_evm::Config>::FeeCalculator::min_gas_price();
            gas_price
        }

        fn account_code_at(address: H160) -> Vec<u8> {
            pallet_evm::AccountCodes::<Runtime>::get(address)
        }

        fn author() -> H160 {
            <pallet_evm::Pallet<Runtime>>::find_author()
        }

        fn storage_at(address: H160, index: U256) -> H256 {
            let index_hash = H256::from_slice(&index.to_big_endian());
            pallet_evm::AccountStorages::<Runtime>::get(address, index_hash)
        }

        fn call(
            from: H160,
            to: H160,
            data: Vec<u8>,
            value: U256,
            gas_limit: U256,
            max_fee_per_gas: Option<U256>,
            max_priority_fee_per_gas: Option<U256>,
            nonce: Option<U256>,
            estimate: bool,
            access_list: Option<Vec<(H160, Vec<H256>)>>,
        ) -> Result<pallet_evm::CallInfo, sp_runtime::DispatchError> {
            use pallet_evm::GasWeightMapping as _;

            let config = if estimate {
                let mut config = <Runtime as pallet_evm::Config>::config().clone();
                config.estimate = true;
                Some(config)
            } else {
                None
            };

                    // Estimated encoded transaction size must be based on the heaviest transaction
                    // type (EIP1559Transaction) to be compatible with all transaction types.
                    let mut estimated_transaction_len = data.len() +
                        // pallet ethereum index: 1
                        // transact call index: 1
                        // Transaction enum variant: 1
                        // chain_id 8 bytes
                        // nonce: 32
                        // max_priority_fee_per_gas: 32
                        // max_fee_per_gas: 32
                        // gas_limit: 32
                        // action: 21 (enum varianrt + call address)
                        // value: 32
                        // access_list: 1 (empty vec size)
                        // 65 bytes signature
                        258;

                    if access_list.is_some() {
                        estimated_transaction_len += access_list.encoded_size();
                    }


                    let gas_limit = if gas_limit > U256::from(u64::MAX) {
                        u64::MAX
                    } else {
                        gas_limit.low_u64()
                    };
            let without_base_extrinsic_weight = true;

            let (weight_limit, proof_size_base_cost) =
                match <Runtime as pallet_evm::Config>::GasWeightMapping::gas_to_weight(
                    gas_limit,
                    without_base_extrinsic_weight
                ) {
                    weight_limit if weight_limit.proof_size() > 0 => {
                        (Some(weight_limit), Some(estimated_transaction_len as u64))
                    }
                    _ => (None, None),
                };

            <Runtime as pallet_evm::Config>::Runner::call(
                from,
                to,
                data,
                value,
                gas_limit.unique_saturated_into(),
                max_fee_per_gas,
                max_priority_fee_per_gas,
                nonce,
                access_list.unwrap_or_default(),
                false,
                true,
                weight_limit,
                proof_size_base_cost,
                config.as_ref().unwrap_or(<Runtime as pallet_evm::Config>::config()),
            ).map_err(|err| err.error.into())
        }

        fn create(
            from: H160,
            data: Vec<u8>,
            value: U256,
            gas_limit: U256,
            max_fee_per_gas: Option<U256>,
            max_priority_fee_per_gas: Option<U256>,
            nonce: Option<U256>,
            estimate: bool,
            access_list: Option<Vec<(H160, Vec<H256>)>>,
        ) -> Result<pallet_evm::CreateInfo, sp_runtime::DispatchError> {
            use pallet_evm::GasWeightMapping as _;

            let config = if estimate {
                let mut config = <Runtime as pallet_evm::Config>::config().clone();
                config.estimate = true;
                Some(config)
            } else {
                None
            };


            let mut estimated_transaction_len = data.len() +
                // from: 20
                // value: 32
                // gas_limit: 32
                // nonce: 32
                // 1 byte transaction action variant
                // chain id 8 bytes
                // 65 bytes signature
                190;

            if max_fee_per_gas.is_some() {
                estimated_transaction_len += 32;
            }
            if max_priority_fee_per_gas.is_some() {
                estimated_transaction_len += 32;
            }
            if access_list.is_some() {
                estimated_transaction_len += access_list.encoded_size();
            }


            let gas_limit = if gas_limit > U256::from(u64::MAX) {
                u64::MAX
            } else {
                gas_limit.low_u64()
            };
            let without_base_extrinsic_weight = true;

            let (weight_limit, proof_size_base_cost) =
                match <Runtime as pallet_evm::Config>::GasWeightMapping::gas_to_weight(
                    gas_limit,
                    without_base_extrinsic_weight
                ) {
                    weight_limit if weight_limit.proof_size() > 0 => {
                        (Some(weight_limit), Some(estimated_transaction_len as u64))
                    }
                    _ => (None, None),
                };

            let whitelist = pallet_evm::WhitelistedCreators::<Runtime>::get();
            let whitelist_disabled = pallet_evm::DisableWhitelistCheck::<Runtime>::get();
            <Runtime as pallet_evm::Config>::Runner::create(
                from,
                data,
                value,
                gas_limit.unique_saturated_into(),
                max_fee_per_gas,
                max_priority_fee_per_gas,
                nonce,
                access_list.unwrap_or_default(),
                whitelist,
                whitelist_disabled,
                false,
                true,
                weight_limit,
                proof_size_base_cost,
                config.as_ref().unwrap_or(<Runtime as pallet_evm::Config>::config()),
            ).map_err(|err| err.error.into())
        }

        fn current_transaction_statuses() -> Option<Vec<TransactionStatus>> {
            pallet_ethereum::CurrentTransactionStatuses::<Runtime>::get()
        }

        fn current_block() -> Option<pallet_ethereum::Block> {
            pallet_ethereum::CurrentBlock::<Runtime>::get()
        }

        fn current_receipts() -> Option<Vec<pallet_ethereum::Receipt>> {
            pallet_ethereum::CurrentReceipts::<Runtime>::get()
        }

        fn current_all() -> (
            Option<pallet_ethereum::Block>,
            Option<Vec<pallet_ethereum::Receipt>>,
            Option<Vec<TransactionStatus>>
        ) {
            (
                pallet_ethereum::CurrentBlock::<Runtime>::get(),
                pallet_ethereum::CurrentReceipts::<Runtime>::get(),
                pallet_ethereum::CurrentTransactionStatuses::<Runtime>::get()
            )
        }

        fn extrinsic_filter(
            xts: Vec<<Block as BlockT>::Extrinsic>,
        ) -> Vec<EthereumTransaction> {
            xts.into_iter().filter_map(|xt| match xt.0.function {
                RuntimeCall::Ethereum(transact { transaction }) => Some(transaction),
                _ => None
            }).collect::<Vec<EthereumTransaction>>()
        }

        fn elasticity() -> Option<Permill> {
            Some(pallet_base_fee::Elasticity::<Runtime>::get())
        }

        fn gas_limit_multiplier_support() {}

        fn pending_block(
            xts: Vec<<Block as BlockT>::Extrinsic>,
        ) -> (Option<pallet_ethereum::Block>, Option<Vec<TransactionStatus>>) {
            for ext in xts.into_iter() {
                let _ = Executive::apply_extrinsic(ext);
            }

            Ethereum::on_finalize(System::block_number() + 1);

            (
                pallet_ethereum::CurrentBlock::<Runtime>::get(),
                pallet_ethereum::CurrentTransactionStatuses::<Runtime>::get()
            )
        }

        fn initialize_pending_block(header: &<Block as BlockT>::Header) {
            Executive::initialize_block(header);
        }
    }

    impl fp_rpc::ConvertTransactionRuntimeApi<Block> for Runtime {
        fn convert_transaction(transaction: EthereumTransaction) -> <Block as BlockT>::Extrinsic {
            UncheckedExtrinsic::new_bare(
                pallet_ethereum::Call::<Runtime>::transact { transaction }.into(),
            )
        }
    }

    #[cfg(feature = "runtime-benchmarks")]
    impl frame_benchmarking::Benchmark<Block> for Runtime {
        fn benchmark_metadata(extra: bool) -> (
            Vec<frame_benchmarking::BenchmarkList>,
            Vec<frame_support::traits::StorageInfo>,
        ) {
            use frame_benchmarking::{baseline, BenchmarkList};
            use frame_support::traits::StorageInfoTrait;
            use frame_system_benchmarking::Pallet as SystemBench;
            use baseline::Pallet as BaselineBench;

            let mut list = Vec::<BenchmarkList>::new();
            list_benchmarks!(list, extra);

            let storage_info = AllPalletsWithSystem::storage_info();

            (list, storage_info)
        }

        fn dispatch_benchmark(
            config: frame_benchmarking::BenchmarkConfig
        ) -> Result<Vec<frame_benchmarking::BenchmarkBatch>, alloc::string::String> {
            use frame_benchmarking::{baseline, BenchmarkBatch};
            use sp_storage::TrackedStorageKey;

            use frame_system_benchmarking::Pallet as SystemBench;
            use baseline::Pallet as BaselineBench;

            #[allow(non_local_definitions)]
            impl frame_system_benchmarking::Config for Runtime {}

            #[allow(non_local_definitions)]
            impl baseline::Config for Runtime {}

            use frame_support::traits::WhitelistedStorageKeys;
            let whitelist: Vec<TrackedStorageKey> = AllPalletsWithSystem::whitelisted_storage_keys();

            let mut batches = Vec::<BenchmarkBatch>::new();
            let params = (&config, &whitelist);
            add_benchmarks!(params, batches);

            Ok(batches)
        }
    }

    #[cfg(feature = "try-runtime")]
    impl frame_try_runtime::TryRuntime<Block> for Runtime {
        #[allow(clippy::unwrap_used)]
        fn on_runtime_upgrade(checks: frame_try_runtime::UpgradeCheckSelect) -> (Weight, Weight) {
            // NOTE: intentional unwrap: we don't want to propagate the error backwards, and want to
            // have a backtrace here. If any of the pre/post migration checks fail, we shall stop
            // right here and right now.
            let weight = Executive::try_runtime_upgrade(checks).unwrap();
            (weight, BlockWeights::get().max_block)
        }

        fn execute_block(
            block: Block,
            state_root_check: bool,
            signature_check: bool,
            select: frame_try_runtime::TryStateSelect
        ) -> Weight {
            // NOTE: intentional unwrap: we don't want to propagate the error backwards, and want to
            // have a backtrace here.
            Executive::try_execute_block(block, state_root_check, signature_check, select).expect("execute-block failed")
        }
    }

    impl subtensor_custom_rpc_runtime_api::DelegateInfoRuntimeApi<Block> for Runtime {
        fn get_delegates() -> Vec<DelegateInfo<AccountId32>> {
            SubtensorModule::get_delegates()
        }

        fn get_delegate(delegate_account: AccountId32) -> Option<DelegateInfo<AccountId32>> {
            SubtensorModule::get_delegate(delegate_account)
        }

        fn get_delegated(delegatee_account: AccountId32) -> Vec<(DelegateInfo<AccountId32>, (Compact<NetUid>, Compact<AlphaCurrency>))> {
            SubtensorModule::get_delegated(delegatee_account)
        }
    }

    impl subtensor_custom_rpc_runtime_api::NeuronInfoRuntimeApi<Block> for Runtime {
        fn get_neurons_lite(netuid: NetUid) -> Vec<NeuronInfoLite<AccountId32>> {
            SubtensorModule::get_neurons_lite(netuid)
        }

        fn get_neuron_lite(netuid: NetUid, uid: u16) -> Option<NeuronInfoLite<AccountId32>> {
            SubtensorModule::get_neuron_lite(netuid, uid)
        }

        fn get_neurons(netuid: NetUid) -> Vec<NeuronInfo<AccountId32>> {
            SubtensorModule::get_neurons(netuid)
        }

        fn get_neuron(netuid: NetUid, uid: u16) -> Option<NeuronInfo<AccountId32>> {
            SubtensorModule::get_neuron(netuid, uid)
        }
    }

    impl subtensor_custom_rpc_runtime_api::SubnetInfoRuntimeApi<Block> for Runtime {
        fn get_subnet_info(netuid: NetUid) -> Option<SubnetInfo<AccountId32>> {
            SubtensorModule::get_subnet_info(netuid)
        }

        fn get_subnets_info() -> Vec<Option<SubnetInfo<AccountId32>>> {
            SubtensorModule::get_subnets_info()
        }

        fn get_subnet_info_v2(netuid: NetUid) -> Option<SubnetInfov2<AccountId32>> {
            SubtensorModule::get_subnet_info_v2(netuid)
        }

        fn get_subnets_info_v2() -> Vec<Option<SubnetInfov2<AccountId32>>> {
            SubtensorModule::get_subnets_info_v2()
        }

        fn get_subnet_hyperparams(netuid: NetUid) -> Option<SubnetHyperparams> {
            SubtensorModule::get_subnet_hyperparams(netuid)
        }

        fn get_subnet_hyperparams_v2(netuid: NetUid) -> Option<SubnetHyperparamsV2> {
            SubtensorModule::get_subnet_hyperparams_v2(netuid)
        }

        fn get_dynamic_info(netuid: NetUid) -> Option<DynamicInfo<AccountId32>> {
            SubtensorModule::get_dynamic_info(netuid)
        }

        fn get_metagraph(netuid: NetUid) -> Option<Metagraph<AccountId32>> {
            SubtensorModule::get_metagraph(netuid)
        }

        fn get_mechagraph(netuid: NetUid, mecid: MechId) -> Option<Metagraph<AccountId32>> {
            SubtensorModule::get_mechagraph(netuid, mecid)
        }

        fn get_subnet_state(netuid: NetUid) -> Option<SubnetState<AccountId32>> {
            SubtensorModule::get_subnet_state(netuid)
        }

        fn get_all_metagraphs() -> Vec<Option<Metagraph<AccountId32>>> {
            SubtensorModule::get_all_metagraphs()
        }

        fn get_all_mechagraphs() -> Vec<Option<Metagraph<AccountId32>>> {
            SubtensorModule::get_all_mechagraphs()
        }

        fn get_all_dynamic_info() -> Vec<Option<DynamicInfo<AccountId32>>> {
            SubtensorModule::get_all_dynamic_info()
        }

        fn get_selective_metagraph(netuid: NetUid, metagraph_indexes: Vec<u16>) -> Option<SelectiveMetagraph<AccountId32>> {
            SubtensorModule::get_selective_metagraph(netuid, metagraph_indexes)
        }
        fn get_subnet_to_prune() -> Option<NetUid> {
        pallet_subtensor::Pallet::<Runtime>::get_network_to_prune()
        }

        fn get_selective_mechagraph(netuid: NetUid, mecid: MechId, metagraph_indexes: Vec<u16>) -> Option<SelectiveMetagraph<AccountId32>> {
            SubtensorModule::get_selective_mechagraph(netuid, mecid, metagraph_indexes)
        }
    }

    impl subtensor_custom_rpc_runtime_api::StakeInfoRuntimeApi<Block> for Runtime {
        fn get_stake_info_for_coldkey( coldkey_account: AccountId32 ) -> Vec<StakeInfo<AccountId32>> {
            SubtensorModule::get_stake_info_for_coldkey( coldkey_account )
        }

        fn get_stake_info_for_coldkeys( coldkey_accounts: Vec<AccountId32> ) -> Vec<(AccountId32, Vec<StakeInfo<AccountId32>>)> {
            SubtensorModule::get_stake_info_for_coldkeys( coldkey_accounts )
        }

        fn get_stake_info_for_hotkey_coldkey_netuid( hotkey_account: AccountId32, coldkey_account: AccountId32, netuid: NetUid ) -> Option<StakeInfo<AccountId32>> {
            SubtensorModule::get_stake_info_for_hotkey_coldkey_netuid( hotkey_account, coldkey_account, netuid )
        }

        fn get_stake_fee( origin: Option<(AccountId32, NetUid)>, origin_coldkey_account: AccountId32, destination: Option<(AccountId32, NetUid)>, destination_coldkey_account: AccountId32, amount: u64 ) -> u64 {
            SubtensorModule::get_stake_fee( origin, origin_coldkey_account, destination, destination_coldkey_account, amount )
        }
    }

    impl subtensor_custom_rpc_runtime_api::SubnetRegistrationRuntimeApi<Block> for Runtime {
        fn get_network_registration_cost() -> TaoCurrency {
            SubtensorModule::get_network_lock_cost()
        }
    }

    impl sp_consensus_babe::BabeApi<Block> for Runtime {
        fn configuration() -> BabeConfiguration {
            let config = BabeEpochConfiguration::default();
            BabeConfiguration {
                slot_duration: Default::default(),
                epoch_length: Default::default(),
                authorities: vec![],
                randomness: Default::default(),
                c: config.c,
                allowed_slots: config.allowed_slots,

            }
        }

        fn current_epoch_start() -> sp_consensus_babe::Slot {
            Default::default()
        }

        fn current_epoch() -> sp_consensus_babe::Epoch {
            sp_consensus_babe::Epoch {
                epoch_index: Default::default(),
                start_slot: Default::default(),
                duration: Default::default(),
                authorities: vec![],
                randomness: Default::default(),
                config: BabeEpochConfiguration::default(),
            }
        }

        fn next_epoch() -> sp_consensus_babe::Epoch {
            sp_consensus_babe::Epoch {
                epoch_index: Default::default(),
                start_slot: Default::default(),
                duration: Default::default(),
                authorities: vec![],
                randomness: Default::default(),
                config: BabeEpochConfiguration::default(),
            }
        }

        fn generate_key_ownership_proof(
            _slot: sp_consensus_babe::Slot,
            _authority_id: sp_consensus_babe::AuthorityId,
        ) -> Option<sp_consensus_babe::OpaqueKeyOwnershipProof> {
            None
        }

        fn submit_report_equivocation_unsigned_extrinsic(
            _equivocation_proof: sp_consensus_babe::EquivocationProof<<Block as BlockT>::Header>,
            _key_owner_proof: sp_consensus_babe::OpaqueKeyOwnershipProof,
        ) -> Option<()> {
            None
        }
    }

    impl pallet_subtensor_swap_runtime_api::SwapRuntimeApi<Block> for Runtime {
        fn current_alpha_price(netuid: NetUid) -> u64 {
            use substrate_fixed::types::U96F32;

            pallet_subtensor_swap::Pallet::<Runtime>::current_price(netuid.into())
                .saturating_mul(U96F32::from_num(1_000_000_000))
                .saturating_to_num()
        }

        fn sim_swap_tao_for_alpha(netuid: NetUid, tao: TaoCurrency) -> SimSwapResult {
            pallet_subtensor_swap::Pallet::<Runtime>::sim_swap(
                netuid.into(),
                OrderType::Buy,
                tao.into(),
            )
            .map_or_else(
                |_| SimSwapResult {
                    tao_amount:   0.into(),
                    alpha_amount: 0.into(),
                    tao_fee:      0.into(),
                    alpha_fee:    0.into(),
                },
                |sr| SimSwapResult {
                    tao_amount:   sr.amount_paid_in.into(),
                    alpha_amount: sr.amount_paid_out.into(),
                    tao_fee:      sr.fee_paid.into(),
                    alpha_fee:    0.into(),
                },
            )
        }

        fn sim_swap_alpha_for_tao(netuid: NetUid, alpha: AlphaCurrency) -> SimSwapResult {
            pallet_subtensor_swap::Pallet::<Runtime>::sim_swap(
                netuid.into(),
                OrderType::Sell,
                alpha.into(),
            )
            .map_or_else(
                |_| SimSwapResult {
                    tao_amount:   0.into(),
                    alpha_amount: 0.into(),
                    tao_fee:      0.into(),
                    alpha_fee:    0.into(),
                },
                |sr| SimSwapResult {
                    tao_amount:   sr.amount_paid_out.into(),
                    alpha_amount: sr.amount_paid_in.into(),
                    tao_fee:      0.into(),
                    alpha_fee:    sr.fee_paid.into(),
                },
            )
        }
    }
}

#[test]
fn check_whitelist() {
    use crate::*;
    use frame_support::traits::WhitelistedStorageKeys;
    use sp_core::hexdisplay::HexDisplay;
    use std::collections::HashSet;
    let whitelist: HashSet<String> = AllPalletsWithSystem::whitelisted_storage_keys()
        .iter()
        .map(|e| HexDisplay::from(&e.key).to_string())
        .collect();

    // Block Number
    assert!(whitelist.contains("26aa394eea5630e07c48ae0c9558cef702a5c1b19ab7a04f536c519aca4983ac"));
    // Total Issuance
    assert!(whitelist.contains("c2261276cc9d1f8598ea4b6a74b15c2f57c875e4cff74148e4628f264b974c80"));
    // Execution Phase
    assert!(whitelist.contains("26aa394eea5630e07c48ae0c9558cef7ff553b5a9862a516939d82b3d3d8661a"));
    // Event Count
    assert!(whitelist.contains("26aa394eea5630e07c48ae0c9558cef70a98fdbe9ce6c55837576c60c7af3850"));
    // System Events
    assert!(whitelist.contains("26aa394eea5630e07c48ae0c9558cef780d41e5e16056765bc8461851072c9d7"));
}

#[test]
fn test_into_substrate_balance_valid() {
    // Valid conversion within u64 range
    let evm_balance: EvmBalance = 1_000_000_000_000_000_000u128.into(); // 1 TAO in EVM
    let expected_substrate_balance: SubstrateBalance = 1_000_000_000u128.into(); // 1 TAO in Substrate

    let result = SubtensorEvmBalanceConverter::into_substrate_balance(evm_balance);
    assert_eq!(result, Some(expected_substrate_balance));
}

#[test]
fn test_into_substrate_balance_large_value() {
    // Maximum valid balance for u64
    let evm_balance = EvmBalance::new(U256::from(u64::MAX) * U256::from(EVM_TO_SUBSTRATE_DECIMALS)); // Max u64 TAO in EVM
    let expected_substrate_balance = SubstrateBalance::new(U256::from(u64::MAX));

    let result = SubtensorEvmBalanceConverter::into_substrate_balance(evm_balance);
    assert_eq!(result, Some(expected_substrate_balance));
}

#[test]
fn test_into_substrate_balance_exceeds_u64() {
    // EVM balance that exceeds u64 after conversion
    let evm_balance = EvmBalance::new(
        (U256::from(u64::MAX) + U256::from(1)) * U256::from(EVM_TO_SUBSTRATE_DECIMALS),
    );

    let result = SubtensorEvmBalanceConverter::into_substrate_balance(evm_balance);
    assert_eq!(result, None); // Exceeds u64, should return None
}

#[test]
fn test_into_substrate_balance_precision_loss() {
    // EVM balance with precision loss
    let evm_balance = EvmBalance::new(U256::from(1_000_000_000_123_456_789u128)); // 1 TAO + extra precision in EVM
    let expected_substrate_balance = SubstrateBalance::new(U256::from(1_000_000_000u128)); // Truncated to 1 TAO in Substrate

    let result = SubtensorEvmBalanceConverter::into_substrate_balance(evm_balance);
    assert_eq!(result, Some(expected_substrate_balance));
}

#[test]
fn test_into_substrate_balance_zero_value() {
    // Zero balance should convert to zero
    let evm_balance = EvmBalance::new(U256::from(0));
    let expected_substrate_balance = SubstrateBalance::new(U256::from(0));

    let result = SubtensorEvmBalanceConverter::into_substrate_balance(evm_balance);
    assert_eq!(result, Some(expected_substrate_balance));
}

#[test]
fn test_into_evm_balance_valid() {
    // Valid conversion from Substrate to EVM
    let substrate_balance: SubstrateBalance = 1_000_000_000u128.into(); // 1 TAO in Substrate
    let expected_evm_balance = EvmBalance::new(U256::from(1_000_000_000_000_000_000u128)); // 1 TAO in EVM

    let result = SubtensorEvmBalanceConverter::into_evm_balance(substrate_balance);
    assert_eq!(result, Some(expected_evm_balance));
}

#[test]
fn test_into_evm_balance_overflow() {
    // Substrate balance larger than u64::MAX but valid within U256
    let substrate_balance = SubstrateBalance::new(U256::from(u64::MAX) + U256::from(1)); // Large balance
    let expected_evm_balance =
        EvmBalance::new(substrate_balance.into_u256() * U256::from(EVM_TO_SUBSTRATE_DECIMALS));

    let result = SubtensorEvmBalanceConverter::into_evm_balance(substrate_balance);
    assert_eq!(result, Some(expected_evm_balance)); // Should return the scaled value
}<|MERGE_RESOLUTION|>--- conflicted
+++ resolved
@@ -886,11 +886,8 @@
     type CallHasher = BlakeTwo256;
     type AnnouncementDepositBase = AnnouncementDepositBase;
     type AnnouncementDepositFactor = AnnouncementDepositFactor;
-<<<<<<< HEAD
     type AddressMapping = pallet_evm::HashedAddressMapping<BlakeTwo256>;
-=======
     type BlockNumberProvider = System;
->>>>>>> 0a41ca67
 }
 
 pub struct Proxier;
