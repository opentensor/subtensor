""" Create and init Axon, whcih services Forward and Backward requests from other neurons.
"""
# The MIT License (MIT)
# Copyright © 2021 Yuma Rao

# Permission is hereby granted, free of charge, to any person obtaining a copy of this software and associated 
# documentation files (the “Software”), to deal in the Software without restriction, including without limitation 
# the rights to use, copy, modify, merge, publish, distribute, sublicense, and/or sell copies of the Software, 
# and to permit persons to whom the Software is furnished to do so, subject to the following conditions:

# The above copyright notice and this permission notice shall be included in all copies or substantial portions of 
# the Software.

# THE SOFTWARE IS PROVIDED “AS IS”, WITHOUT WARRANTY OF ANY KIND, EXPRESS OR IMPLIED, INCLUDING BUT NOT LIMITED TO
# THE WARRANTIES OF MERCHANTABILITY, FITNESS FOR A PARTICULAR PURPOSE AND NONINFRINGEMENT. IN NO EVENT SHALL 
# THE AUTHORS OR COPYRIGHT HOLDERS BE LIABLE FOR ANY CLAIM, DAMAGES OR OTHER LIABILITY, WHETHER IN AN ACTION 
# OF CONTRACT, TORT OR OTHERWISE, ARISING FROM, OUT OF OR IN CONNECTION WITH THE SOFTWARE OR THE USE OR OTHER 
# DEALINGS IN THE SOFTWARE.

import argparse
import os
import copy
import inspect
import time
from concurrent import futures
from typing import List, Callable
from bittensor._threadpool import prioritythreadpool

import torch
import grpc
from substrateinterface import Keypair

import bittensor
from . import axon_impl

class axon:
    """ Create and init Axon, whcih services Forward and Backward requests from other neurons.
    """

    def __new__(
            cls, 
            config: 'bittensor.config' = None,
            wallet: 'bittensor.Wallet' = None,
            forward_text: 'Callable' = None,
            backward_text: 'Callable' = None,
            forward_image: 'Callable' = None,
            backward_image: 'Callable' = None,
            forward_tensor: 'Callable' = None,
            backward_tensor: 'Callable' = None,
            thread_pool: 'futures.ThreadPoolExecutor' = None,
            server: 'grpc._Server' = None,
            port: int = None,
            ip: str = None,
            max_workers: int = None, 
            maximum_concurrent_rpcs: int = None,
            blacklist: 'Callable' = None,
            priority: 'Callable' = None,
            forward_timeout: int = None,
            backward_timeout: int = None,
        ) -> 'bittensor.Axon':
        r""" Creates a new bittensor.Axon object from passed arguments.
            Args:
                config (:obj:`bittensor.Config`, `optional`): 
                    bittensor.axon.config()
                wallet (:obj:`bittensor.Wallet`, `optional`):
                    bittensor wallet with hotkey and coldkeypub.
                forward_text (:obj:`callable`, `optional`):
                    function which is called on forward text requests.
                backward_text (:obj:`callable`, `optional`):
                    function which is called on backward text requests.
                forward_image (:obj:`callable`, `optional`):
                    function which is called on forward image requests.
                backward_image (:obj:`callable`, `optional`):
                    function which is called on backward image requests.
                forward_tensor (:obj:`callable`, `optional`):
                    function which is called on forward tensor requests.
                backward_tensor (:obj:`callable`, `optional`):
                    function which is called on backward tensor requests.
                thread_pool (:obj:`ThreadPoolExecutor`, `optional`):
                    Threadpool used for processing server queries.
                server (:obj:`grpc._Server`, `required`):
                    Grpc server endpoint, overrides passed threadpool.
                port (:type:`int`, `optional`):
                    Binding port.
                ip (:type:`str`, `optional`):
                    Binding ip.
                max_workers (:type:`int`, `optional`):
                    Used to create the threadpool if not passed, specifies the number of active threads servicing requests.
                maximum_concurrent_rpcs (:type:`int`, `optional`):
                    Maximum allowed concurrently processed RPCs.
                blacklist (:obj:`callable`, `optional`):
                    function to blacklist requests.
                priority (:obj:`callable`, `optional`):
                    function to assign priority on requests.
                forward_timeout (:type:`int`, `optional`):
                    timeout on the forward requests. 
                backward_timeout (:type:`int`, `optional`):
                    timeout on the backward requests.              
        """   

        if config == None: 
            config = axon.config()
        config = copy.deepcopy(config)
        config.axon.port = port if port != None else config.axon.port
        config.axon.ip = ip if ip != None else config.axon.ip
        config.axon.max_workers = max_workers if max_workers != None else config.axon.max_workers
        config.axon.maximum_concurrent_rpcs = maximum_concurrent_rpcs if maximum_concurrent_rpcs != None else config.axon.maximum_concurrent_rpcs
        config.axon.forward_timeout = forward_timeout if forward_timeout != None else config.axon.forward_timeout
        config.axon.backward_timeout = backward_timeout if backward_timeout != None else config.axon.backward_timeout
        axon.check_config( config )
        if wallet == None:
            wallet = bittensor.wallet( config = config )
        if thread_pool == None:
            thread_pool = futures.ThreadPoolExecutor( max_workers = config.axon.max_workers )
        if server == None:
            server = grpc.server( thread_pool,
                                  interceptors=(AuthInterceptor(blacklist=blacklist),),
                                  maximum_concurrent_rpcs = config.axon.maximum_concurrent_rpcs,
                                )

        forwards = [forward_text, forward_image, forward_tensor]
        backwards = [backward_text, backward_image, backward_tensor]

        if priority != None:
            priority_threadpool = bittensor.prioritythreadpool(config=config)
        else: 
            priority_threadpool = None

<<<<<<< HEAD

=======
>>>>>>> d8620721
        axon_instance = axon_impl.Axon( 
            wallet = wallet, 
            server = server,
            ip = config.axon.ip,
            port = config.axon.port,
            forwards = forwards,
            backwards = backwards,
            priority = priority,
            priority_threadpool = priority_threadpool,
            forward_timeout = forward_timeout,
            backward_timeout = backward_timeout
        )
        bittensor.grpc.add_BittensorServicer_to_server( axon_instance, server )
        full_address = str( config.axon.ip ) + ":" + str( config.axon.port )
        server.add_insecure_port( full_address )
        return axon_instance 

    @classmethod   
    def config(cls) -> 'bittensor.Config':
        """ Get config from the argument parser
        Return: bittensor.config object
        """
        parser = argparse.ArgumentParser()
        axon.add_args( parser )
        return bittensor.config( parser )

    @classmethod
    def add_args( cls, parser: argparse.ArgumentParser ):
        """ Accept specific arguments from parser
        """
        try:
            parser.add_argument('--axon.port', type=int, 
                    help='''The port this axon endpoint is served on. i.e. 8091''', default = bittensor.defaults.axon.port)
            parser.add_argument('--axon.ip', type=str, 
                help='''The local ip this axon binds to. ie. [::]''', default = bittensor.defaults.axon.ip)
            parser.add_argument('--axon.max_workers', type=int, 
                help='''The maximum number connection handler threads working simultaneously on this endpoint. 
                        The grpc server distributes new worker threads to service requests up to this number.''', default = bittensor.defaults.axon.max_workers)
            parser.add_argument('--axon.maximum_concurrent_rpcs', type=int, 
                help='''Maximum number of allowed active connections''',  default = bittensor.defaults.axon.maximum_concurrent_rpcs)
            parser.add_argument('--axon.backward_timeout', type=int,
                help='Number of seconds to wait for backward axon request', default=20)
            parser.add_argument('--axon.forward_timeout', type=int,
                help='Number of seconds to wait for forward axon request', default=10)
            parser.add_argument('--axon.priority.max_workers', type = int,
                help='''maximum number of threads in thread pool''', default = bittensor.defaults.axon.priority.max_workers)
            parser.add_argument('--axon.priority.maxsize', type=int, 
                help='''maximum size of tasks in priority queue''', default = bittensor.defaults.axon.priority.maxsize)
        except argparse.ArgumentError:
            # re-parsing arguments.
            pass

        bittensor.wallet.add_args( parser )

    @classmethod   
    def add_defaults(cls, defaults):
        """ Adds parser defaults to object from enviroment variables.
        """
        defaults.axon = bittensor.Config()
        defaults.axon.port = os.getenv('BT_AXON_PORT') if os.getenv('BT_AXON_PORT') != None else 8091
        defaults.axon.ip = os.getenv('BT_AXON_IP') if os.getenv('BT_AXON_IP') != None else '[::]'
        defaults.axon.max_workers = os.getenv('BT_AXON_MAX_WORERS') if os.getenv('BT_AXON_MAX_WORERS') != None else 10
        defaults.axon.maximum_concurrent_rpcs = os.getenv('BT_AXON_MAXIMUM_CONCURRENT_RPCS') if os.getenv('BT_AXON_MAXIMUM_CONCURRENT_RPCS') != None else 400
        
        defaults.axon.priority = bittensor.Config()
        defaults.axon.priority.max_workers = os.getenv('BT_AXON_PRIORITY_MAX_WORKERS') if os.getenv('BT_AXON_PRIORITY_MAX_WORKERS') != None else 10
        defaults.axon.priority.maxsize = os.getenv('BT_AXON_PRIORITY_MAXSIZE') if os.getenv('BT_AXON_PRIORITY_MAXSIZE') != None else -1

    @classmethod   
    def check_config(cls, config: 'bittensor.Config' ):
        """ Check config for axon port and wallet
        """
        assert config.axon.port > 1024 and config.axon.port < 65535, 'port must be in range [1024, 65535]'
        bittensor.wallet.check_config( config )

    @staticmethod
    def check_backward_callback( backward_callback:Callable, modality:int, pubkey:str = '_' ):
        """ Check and test axon backward callback function
        """
        if not inspect.ismethod(backward_callback) and not inspect.isfunction(backward_callback):
            raise ValueError('The axon backward callback must be a function with signature Callable[inputs_x:torch.FloatTensor, grads_dy:torch.FloatTensor ) -> torch.FloatTensor:, got {}'.format(backward_callback))        
        if len( inspect.signature(backward_callback).parameters) != 2:
            raise ValueError('The axon backward callback must have signature Callable[ inputs_x:torch.FloatTensor, grads_dy:torch.FloatTensor ) -> torch.FloatTensor:, got {}'.format(inspect.signature(backward_callback)))
        if 'inputs_x' not in inspect.signature(backward_callback).parameters:
            raise ValueError('The axon backward callback must have signature Callable[inputs_x:torch.FloatTensor, grads_dy:torch.FloatTensor ) -> torch.FloatTensor:, got {}'.format(inspect.signature(backward_callback)))
        if 'grads_dy' not in inspect.signature(backward_callback).parameters:
            raise ValueError('The axon backward callback must have signature Callable[inputs_x:torch.FloatTensor, grads_dy:torch.FloatTensor ) -> torch.FloatTensor:, got {}'.format(inspect.signature(backward_callback)))
 
        if modality == bittensor.proto.Modality.TEXT:
            sample_input = torch.randint(0,1,(3, 3))
            grads_raw = torch.rand(3, 3, bittensor.__network_dim__)
            backward_callback(sample_input,grads_raw)

        if modality == bittensor.proto.Modality.IMAGE:
            sample_input = torch.rand(1,1,3,512,512)
            grads_raw = torch.rand(512, 512, bittensor.__network_dim__)
            backward_callback(sample_input,grads_raw)

        if modality == bittensor.proto.Modality.TENSOR:
            sample_input = torch.rand(1,1,1)
            grads_raw = torch.rand(1, 1, bittensor.__network_dim__)
            backward_callback(sample_input,grads_raw)

    @staticmethod
    def check_forward_callback( forward_callback:Callable, modality:int, pubkey:str = '_'):
        """ Check and test axon forward callback function
        """
        if not inspect.ismethod(forward_callback) and not inspect.isfunction(forward_callback):
            raise ValueError('The axon forward callback must be a function with signature Callable[inputs_x: torch.Tensor] -> torch.FloatTensor:, got {}'.format(forward_callback))   
        if len( inspect.signature(forward_callback).parameters) != 1:
            raise ValueError('The axon forward callback must have signature Callable[ inputs_x: torch.Tensor] -> torch.FloatTensor:, got {}'.format(inspect.signature(forward_callback)))
        if 'inputs_x' not in inspect.signature(forward_callback).parameters:
            raise ValueError('The axon forward callback must have signature Callable[ inputs_x: torch.Tensor] -> torch.FloatTensor:, got {}'.format(inspect.signature(forward_callback)))
        
        if modality == bittensor.proto.Modality.TEXT:
            sample_input = torch.randint(0,1,(3, 3))
            forward_callback(sample_input)

        if modality == bittensor.proto.Modality.IMAGE:
            sample_input = torch.rand(1,1,3,512,512)
            forward_callback(sample_input)
            
        if modality == bittensor.proto.Modality.TENSOR:
            sample_input = torch.rand(1,1,1)
            forward_callback(sample_input)

class AuthInterceptor(grpc.ServerInterceptor):
    """ Creates a new server interceptor that authenticates incoming messages from passed arguments.
    """
    def __init__(self, key:str = 'Bittensor',blacklist:List = []):
        r""" Creates a new server interceptor that authenticates incoming messages from passed arguments.
        Args:
            key (str, `optional`):
                 key for authentication header in the metadata (default= Bittensor)
            black_list (Fucntion, `optional`): 
                black list function that prevents certain pubkeys from sending messages
        """
        super().__init__()
        self._valid_metadata = ('rpc-auth-header', key)
        self.nounce_dic = {}
        self.message = 'Invalid key'
        self.blacklist = blacklist
        def deny(_, context):
            context.abort(grpc.StatusCode.UNAUTHENTICATED, self.message)

        self._deny = grpc.unary_unary_rpc_method_handler(deny)

    def intercept_service(self, continuation, handler_call_details):
        r""" Authentication between bittensor nodes. Intercepts messages and checks them
        """
        meta = handler_call_details.invocation_metadata

        try: 
            #version checking
            self.version_checking(meta)

            #signature checking
            self.signature_checking(meta)

            #blacklist checking
            self.black_list_checking(meta)

            return continuation(handler_call_details)

        except Exception as e:
            self.message = str(e)
            return self._deny


    def vertification(self,meta):
        r"""vertification of signature in metadata. Uses the pubkey and nounce
        """
        variable_length_messages = meta[1].value.split('bitxx')
<<<<<<< HEAD
        nounce = variable_length_messages[0]
        pubkey = variable_length_messages[1]
        message = variable_length_messages[2]
        data_time = datetime.strptime(nounce,'%m%d%Y%H%M%S%f')
=======
        nounce = int(variable_length_messages[0])
        pubkey = variable_length_messages[1]
        message = variable_length_messages[2]
        unique_receptor_uid = variable_length_messages[3]
>>>>>>> d8620721
        _keypair = Keypair(ss58_address=pubkey)

        # Unique key that specifies the endpoint.
        endpoint_key = str(pubkey) + str(unique_receptor_uid)
        
        #checking the time of creation, compared to previous messages
        if endpoint_key in self.nounce_dic.keys():
            prev_data_time = self.nounce_dic[ endpoint_key ]
            if nounce - prev_data_time > 0:
                self.nounce_dic[ endpoint_key ] = nounce

                #decrypting the message and verify that message is correct
<<<<<<< HEAD
                verification = _keypair.verify(nounce+pubkey, message)
=======
                verification = _keypair.verify( str(nounce) + str(pubkey) + str(unique_receptor_uid), message)
>>>>>>> d8620721
            else:
                verification = False
        else:
            self.nounce_dic[ endpoint_key ] = nounce
            verification = _keypair.verify( str( nounce ) + str(pubkey) + str(unique_receptor_uid), message)

        return verification

    def signature_checking(self,meta):
        r""" Calls the vertification of the signature and raises an error if failed
        """
        if self.vertification(meta):
            pass
        else:
            raise Exception('Incorrect Signature')

    def version_checking(self,meta):
        r""" Checks the header and version in the metadata
        """
        if meta[0] == self._valid_metadata:
            pass
        else:
            raise Exception('Incorrect Metadata format')

    def black_list_checking(self,meta):
        r"""Tries to call to blacklist function in the miner and checks if it should blacklist the pubkey 
        """
<<<<<<< HEAD
        _, pubkey, _ = meta[1].value.split('bitxx')

=======
        variable_length_messages = meta[1].value.split('bitxx')
        pubkey = variable_length_messages[1]
        
>>>>>>> d8620721
        if self.blacklist == None:
            pass
        #TODO: Turn on blacklisting
        elif self.blacklist(pubkey,int(meta[3].value)):
            raise Exception('Black listed')
        else:
            pass<|MERGE_RESOLUTION|>--- conflicted
+++ resolved
@@ -126,10 +126,6 @@
         else: 
             priority_threadpool = None
 
-<<<<<<< HEAD
-
-=======
->>>>>>> d8620721
         axon_instance = axon_impl.Axon( 
             wallet = wallet, 
             server = server,
@@ -303,17 +299,10 @@
         r"""vertification of signature in metadata. Uses the pubkey and nounce
         """
         variable_length_messages = meta[1].value.split('bitxx')
-<<<<<<< HEAD
-        nounce = variable_length_messages[0]
-        pubkey = variable_length_messages[1]
-        message = variable_length_messages[2]
-        data_time = datetime.strptime(nounce,'%m%d%Y%H%M%S%f')
-=======
         nounce = int(variable_length_messages[0])
         pubkey = variable_length_messages[1]
         message = variable_length_messages[2]
         unique_receptor_uid = variable_length_messages[3]
->>>>>>> d8620721
         _keypair = Keypair(ss58_address=pubkey)
 
         # Unique key that specifies the endpoint.
@@ -326,11 +315,7 @@
                 self.nounce_dic[ endpoint_key ] = nounce
 
                 #decrypting the message and verify that message is correct
-<<<<<<< HEAD
-                verification = _keypair.verify(nounce+pubkey, message)
-=======
                 verification = _keypair.verify( str(nounce) + str(pubkey) + str(unique_receptor_uid), message)
->>>>>>> d8620721
             else:
                 verification = False
         else:
@@ -358,14 +343,9 @@
     def black_list_checking(self,meta):
         r"""Tries to call to blacklist function in the miner and checks if it should blacklist the pubkey 
         """
-<<<<<<< HEAD
-        _, pubkey, _ = meta[1].value.split('bitxx')
-
-=======
         variable_length_messages = meta[1].value.split('bitxx')
         pubkey = variable_length_messages[1]
         
->>>>>>> d8620721
         if self.blacklist == None:
             pass
         #TODO: Turn on blacklisting
