use frame_support::sp_runtime::DispatchError;
use frame_support::{
    assert_err, assert_noop, assert_ok,
    dispatch::{DispatchClass, GetDispatchInfo, Pays},
};
use frame_system::Config;
use pallet_admin_utils::Error;
use pallet_subtensor::{migrations, Error as SubtensorError, Event};
use sp_core::U256;

mod mock;
use mock::*;

#[test]
fn test_sudo_set_default_take() {
    new_test_ext().execute_with(|| {
        let to_be_set: u16 = 10;
        let init_value: u16 = SubtensorModule::get_default_delegate_take();
        assert_eq!(
            AdminUtils::sudo_set_default_take(
                <<Test as Config>::RuntimeOrigin>::signed(U256::from(0)),
                to_be_set
            ),
            Err(DispatchError::BadOrigin)
        );
        assert_eq!(SubtensorModule::get_default_delegate_take(), init_value);
        assert_ok!(AdminUtils::sudo_set_default_take(
            <<Test as Config>::RuntimeOrigin>::root(),
            to_be_set
        ));
        assert_eq!(SubtensorModule::get_default_delegate_take(), to_be_set);
    });
}

#[test]
fn test_sudo_set_serving_rate_limit() {
    new_test_ext().execute_with(|| {
        let netuid: u16 = 3;
        let to_be_set: u64 = 10;
        let init_value: u64 = SubtensorModule::get_serving_rate_limit(netuid);
        assert_eq!(
            AdminUtils::sudo_set_serving_rate_limit(
                <<Test as Config>::RuntimeOrigin>::signed(U256::from(1)),
                netuid,
                to_be_set
            ),
            Err(DispatchError::BadOrigin)
        );
        assert_eq!(SubtensorModule::get_serving_rate_limit(netuid), init_value);
        assert_ok!(AdminUtils::sudo_set_serving_rate_limit(
            <<Test as Config>::RuntimeOrigin>::root(),
            netuid,
            to_be_set
        ));
        assert_eq!(SubtensorModule::get_serving_rate_limit(netuid), to_be_set);
    });
}

#[test]
fn test_sudo_set_min_difficulty() {
    new_test_ext().execute_with(|| {
        let netuid: u16 = 1;
        let to_be_set: u64 = 10;
        add_network(netuid, 10);
        let init_value: u64 = SubtensorModule::get_min_difficulty(netuid);
        assert_eq!(
            AdminUtils::sudo_set_min_difficulty(
                <<Test as Config>::RuntimeOrigin>::signed(U256::from(1)),
                netuid,
                to_be_set
            ),
            Err(DispatchError::BadOrigin)
        );
        assert_eq!(
            AdminUtils::sudo_set_min_difficulty(
                <<Test as Config>::RuntimeOrigin>::root(),
                netuid + 1,
                to_be_set
            ),
            Err(Error::<Test>::SubnetDoesNotExist.into())
        );
        assert_eq!(SubtensorModule::get_min_difficulty(netuid), init_value);
        assert_ok!(AdminUtils::sudo_set_min_difficulty(
            <<Test as Config>::RuntimeOrigin>::root(),
            netuid,
            to_be_set
        ));
        assert_eq!(SubtensorModule::get_min_difficulty(netuid), to_be_set);
    });
}

#[test]
fn test_sudo_set_max_difficulty() {
    new_test_ext().execute_with(|| {
        let netuid: u16 = 1;
        let to_be_set: u64 = 10;
        add_network(netuid, 10);
        let init_value: u64 = SubtensorModule::get_max_difficulty(netuid);
        assert_eq!(
            AdminUtils::sudo_set_max_difficulty(
                <<Test as Config>::RuntimeOrigin>::signed(U256::from(1)),
                netuid,
                to_be_set
            ),
            Err(DispatchError::BadOrigin)
        );
        assert_eq!(
            AdminUtils::sudo_set_max_difficulty(
                <<Test as Config>::RuntimeOrigin>::root(),
                netuid + 1,
                to_be_set
            ),
            Err(Error::<Test>::SubnetDoesNotExist.into())
        );
        assert_eq!(SubtensorModule::get_max_difficulty(netuid), init_value);
        assert_ok!(AdminUtils::sudo_set_max_difficulty(
            <<Test as Config>::RuntimeOrigin>::root(),
            netuid,
            to_be_set
        ));
        assert_eq!(SubtensorModule::get_max_difficulty(netuid), to_be_set);
    });
}

#[test]
fn test_sudo_set_weights_version_key() {
    new_test_ext().execute_with(|| {
        let netuid: u16 = 1;
        let to_be_set: u64 = 10;
        add_network(netuid, 10);
        let init_value: u64 = SubtensorModule::get_weights_version_key(netuid);
        assert_eq!(
            AdminUtils::sudo_set_weights_version_key(
                <<Test as Config>::RuntimeOrigin>::signed(U256::from(1)),
                netuid,
                to_be_set
            ),
            Err(DispatchError::BadOrigin)
        );
        assert_eq!(
            AdminUtils::sudo_set_weights_version_key(
                <<Test as Config>::RuntimeOrigin>::root(),
                netuid + 1,
                to_be_set
            ),
            Err(Error::<Test>::SubnetDoesNotExist.into())
        );
        assert_eq!(SubtensorModule::get_weights_version_key(netuid), init_value);
        assert_ok!(AdminUtils::sudo_set_weights_version_key(
            <<Test as Config>::RuntimeOrigin>::root(),
            netuid,
            to_be_set
        ));
        assert_eq!(SubtensorModule::get_weights_version_key(netuid), to_be_set);
    });
}

#[test]
fn test_sudo_set_weights_set_rate_limit() {
    new_test_ext().execute_with(|| {
        let netuid: u16 = 1;
        let to_be_set: u64 = 10;
        add_network(netuid, 10);
        let init_value: u64 = SubtensorModule::get_weights_set_rate_limit(netuid);
        assert_eq!(
            AdminUtils::sudo_set_weights_set_rate_limit(
                <<Test as Config>::RuntimeOrigin>::signed(U256::from(1)),
                netuid,
                to_be_set
            ),
            Err(DispatchError::BadOrigin)
        );
        assert_eq!(
            AdminUtils::sudo_set_weights_set_rate_limit(
                <<Test as Config>::RuntimeOrigin>::root(),
                netuid + 1,
                to_be_set
            ),
            Err(Error::<Test>::SubnetDoesNotExist.into())
        );
        assert_eq!(
            SubtensorModule::get_weights_set_rate_limit(netuid),
            init_value
        );
        assert_ok!(AdminUtils::sudo_set_weights_set_rate_limit(
            <<Test as Config>::RuntimeOrigin>::root(),
            netuid,
            to_be_set
        ));
        assert_eq!(
            SubtensorModule::get_weights_set_rate_limit(netuid),
            to_be_set
        );
    });
}

#[test]
fn test_sudo_set_adjustment_interval() {
    new_test_ext().execute_with(|| {
        let netuid: u16 = 1;
        let to_be_set: u16 = 10;
        add_network(netuid, 10);
        let init_value: u16 = SubtensorModule::get_adjustment_interval(netuid);
        assert_eq!(
            AdminUtils::sudo_set_adjustment_interval(
                <<Test as Config>::RuntimeOrigin>::signed(U256::from(1)),
                netuid,
                to_be_set
            ),
            Err(DispatchError::BadOrigin)
        );
        assert_eq!(
            AdminUtils::sudo_set_adjustment_interval(
                <<Test as Config>::RuntimeOrigin>::root(),
                netuid + 1,
                to_be_set
            ),
            Err(Error::<Test>::SubnetDoesNotExist.into())
        );
        assert_eq!(SubtensorModule::get_adjustment_interval(netuid), init_value);
        assert_ok!(AdminUtils::sudo_set_adjustment_interval(
            <<Test as Config>::RuntimeOrigin>::root(),
            netuid,
            to_be_set
        ));
        assert_eq!(SubtensorModule::get_adjustment_interval(netuid), to_be_set);
    });
}

#[test]
fn test_sudo_set_adjustment_alpha() {
    new_test_ext().execute_with(|| {
        let netuid: u16 = 1;
        let to_be_set: u64 = 10;
        add_network(netuid, 10);
        let init_value: u64 = SubtensorModule::get_adjustment_alpha(netuid);
        assert_eq!(
            AdminUtils::sudo_set_adjustment_alpha(
                <<Test as Config>::RuntimeOrigin>::signed(U256::from(1)),
                netuid,
                to_be_set
            ),
            Err(DispatchError::BadOrigin)
        );
        assert_eq!(
            AdminUtils::sudo_set_adjustment_alpha(
                <<Test as Config>::RuntimeOrigin>::root(),
                netuid + 1,
                to_be_set
            ),
            Err(Error::<Test>::SubnetDoesNotExist.into())
        );
        assert_eq!(SubtensorModule::get_adjustment_alpha(netuid), init_value);
        assert_ok!(AdminUtils::sudo_set_adjustment_alpha(
            <<Test as Config>::RuntimeOrigin>::root(),
            netuid,
            to_be_set
        ));
        assert_eq!(SubtensorModule::get_adjustment_alpha(netuid), to_be_set);
    });
}

#[test]
fn test_sudo_subnet_owner_cut() {
    new_test_ext().execute_with(|| {
        let to_be_set: u16 = 10;
        let init_value: u16 = SubtensorModule::get_subnet_owner_cut();
        assert_eq!(
            AdminUtils::sudo_set_subnet_owner_cut(
                <<Test as Config>::RuntimeOrigin>::signed(U256::from(0)),
                to_be_set
            ),
            Err(DispatchError::BadOrigin)
        );
        assert_eq!(SubtensorModule::get_subnet_owner_cut(), init_value);
        assert_ok!(AdminUtils::sudo_set_subnet_owner_cut(
            <<Test as Config>::RuntimeOrigin>::root(),
            to_be_set
        ));
        assert_eq!(SubtensorModule::get_subnet_owner_cut(), to_be_set);
    });
}

#[test]
fn test_sudo_set_max_weight_limit() {
    new_test_ext().execute_with(|| {
        let netuid: u16 = 1;
        let to_be_set: u16 = 10;
        add_network(netuid, 10);
        let init_value: u16 = SubtensorModule::get_max_weight_limit(netuid);
        assert_eq!(
            AdminUtils::sudo_set_max_weight_limit(
                <<Test as Config>::RuntimeOrigin>::signed(U256::from(1)),
                netuid,
                to_be_set
            ),
            Err(DispatchError::BadOrigin)
        );
        assert_eq!(
            AdminUtils::sudo_set_max_weight_limit(
                <<Test as Config>::RuntimeOrigin>::root(),
                netuid + 1,
                to_be_set
            ),
            Err(Error::<Test>::SubnetDoesNotExist.into())
        );
        assert_eq!(SubtensorModule::get_max_weight_limit(netuid), init_value);
        assert_ok!(AdminUtils::sudo_set_max_weight_limit(
            <<Test as Config>::RuntimeOrigin>::root(),
            netuid,
            to_be_set
        ));
        assert_eq!(SubtensorModule::get_max_weight_limit(netuid), to_be_set);
    });
}

#[test]
fn test_sudo_set_issuance() {
    new_test_ext().execute_with(|| {
        let to_be_set: u64 = 10;
        assert_eq!(
            AdminUtils::sudo_set_total_issuance(
                <<Test as Config>::RuntimeOrigin>::signed(U256::from(0)),
                to_be_set
            ),
            Err(DispatchError::BadOrigin)
        );
        assert_ok!(AdminUtils::sudo_set_total_issuance(
            <<Test as Config>::RuntimeOrigin>::root(),
            to_be_set
        ));
        assert_eq!(SubtensorModule::get_total_issuance(), to_be_set);
    });
}

#[test]
fn test_sudo_set_immunity_period() {
    new_test_ext().execute_with(|| {
        let netuid: u16 = 1;
        let to_be_set: u16 = 10;
        add_network(netuid, 10);
        let init_value: u16 = SubtensorModule::get_immunity_period(netuid);
        assert_eq!(
            AdminUtils::sudo_set_immunity_period(
                <<Test as Config>::RuntimeOrigin>::signed(U256::from(1)),
                netuid,
                to_be_set
            ),
            Err(DispatchError::BadOrigin)
        );
        assert_eq!(
            AdminUtils::sudo_set_immunity_period(
                <<Test as Config>::RuntimeOrigin>::root(),
                netuid + 1,
                to_be_set
            ),
            Err(Error::<Test>::SubnetDoesNotExist.into())
        );
        assert_eq!(SubtensorModule::get_immunity_period(netuid), init_value);
        assert_ok!(AdminUtils::sudo_set_immunity_period(
            <<Test as Config>::RuntimeOrigin>::root(),
            netuid,
            to_be_set
        ));
        assert_eq!(SubtensorModule::get_immunity_period(netuid), to_be_set);
    });
}

#[test]
fn test_sudo_set_min_allowed_weights() {
    new_test_ext().execute_with(|| {
        let netuid: u16 = 1;
        let to_be_set: u16 = 10;
        add_network(netuid, 10);
        let init_value: u16 = SubtensorModule::get_min_allowed_weights(netuid);
        assert_eq!(
            AdminUtils::sudo_set_min_allowed_weights(
                <<Test as Config>::RuntimeOrigin>::signed(U256::from(1)),
                netuid,
                to_be_set
            ),
            Err(DispatchError::BadOrigin)
        );
        assert_eq!(
            AdminUtils::sudo_set_min_allowed_weights(
                <<Test as Config>::RuntimeOrigin>::root(),
                netuid + 1,
                to_be_set
            ),
            Err(Error::<Test>::SubnetDoesNotExist.into())
        );
        assert_eq!(SubtensorModule::get_min_allowed_weights(netuid), init_value);
        assert_ok!(AdminUtils::sudo_set_min_allowed_weights(
            <<Test as Config>::RuntimeOrigin>::root(),
            netuid,
            to_be_set
        ));
        assert_eq!(SubtensorModule::get_min_allowed_weights(netuid), to_be_set);
    });
}

#[test]
fn test_sudo_set_max_allowed_uids() {
    new_test_ext().execute_with(|| {
        let netuid: u16 = 1;
        let to_be_set: u16 = 10;
        add_network(netuid, 10);
        let init_value: u16 = SubtensorModule::get_max_allowed_uids(netuid);
        assert_eq!(
            AdminUtils::sudo_set_max_allowed_uids(
                <<Test as Config>::RuntimeOrigin>::signed(U256::from(0)),
                netuid,
                to_be_set
            ),
            Err(DispatchError::BadOrigin)
        );
        assert_eq!(
            AdminUtils::sudo_set_max_allowed_uids(
                <<Test as Config>::RuntimeOrigin>::root(),
                netuid + 1,
                to_be_set
            ),
            Err(Error::<Test>::SubnetDoesNotExist.into())
        );
        assert_eq!(SubtensorModule::get_max_allowed_uids(netuid), init_value);
        assert_ok!(AdminUtils::sudo_set_max_allowed_uids(
            <<Test as Config>::RuntimeOrigin>::root(),
            netuid,
            to_be_set
        ));
        assert_eq!(SubtensorModule::get_max_allowed_uids(netuid), to_be_set);
    });
}

#[test]
fn test_sudo_set_and_decrease_max_allowed_uids() {
    new_test_ext().execute_with(|| {
        let netuid: u16 = 1;
        let to_be_set: u16 = 10;
        add_network(netuid, 10);
        let init_value: u16 = SubtensorModule::get_max_allowed_uids(netuid);
        assert_eq!(
            AdminUtils::sudo_set_max_allowed_uids(
                <<Test as Config>::RuntimeOrigin>::signed(U256::from(0)),
                netuid,
                to_be_set
            ),
            Err(DispatchError::BadOrigin)
        );
        assert_eq!(
            AdminUtils::sudo_set_max_allowed_uids(
                <<Test as Config>::RuntimeOrigin>::root(),
                netuid + 1,
                to_be_set
            ),
            Err(Error::<Test>::SubnetDoesNotExist.into())
        );
        assert_eq!(SubtensorModule::get_max_allowed_uids(netuid), init_value);
        assert_ok!(AdminUtils::sudo_set_max_allowed_uids(
            <<Test as Config>::RuntimeOrigin>::root(),
            netuid,
            to_be_set
        ));
        assert_ok!(AdminUtils::sudo_set_max_allowed_uids(
            <<Test as Config>::RuntimeOrigin>::root(),
            netuid,
            to_be_set - 1
        ));
    });
}

#[test]
fn test_sudo_set_kappa() {
    new_test_ext().execute_with(|| {
        let netuid: u16 = 1;
        let to_be_set: u16 = 10;
        add_network(netuid, 10);
        let init_value: u16 = SubtensorModule::get_kappa(netuid);
        assert_eq!(
            AdminUtils::sudo_set_kappa(
                <<Test as Config>::RuntimeOrigin>::signed(U256::from(1)),
                netuid,
                to_be_set
            ),
            Err(DispatchError::BadOrigin)
        );
        assert_eq!(
            AdminUtils::sudo_set_kappa(
                <<Test as Config>::RuntimeOrigin>::root(),
                netuid + 1,
                to_be_set
            ),
            Err(Error::<Test>::SubnetDoesNotExist.into())
        );
        assert_eq!(SubtensorModule::get_kappa(netuid), init_value);
        assert_ok!(AdminUtils::sudo_set_kappa(
            <<Test as Config>::RuntimeOrigin>::root(),
            netuid,
            to_be_set
        ));
        assert_eq!(SubtensorModule::get_kappa(netuid), to_be_set);
    });
}

#[test]
fn test_sudo_set_rho() {
    new_test_ext().execute_with(|| {
        let netuid: u16 = 1;
        let to_be_set: u16 = 10;
        add_network(netuid, 10);
        let init_value: u16 = SubtensorModule::get_rho(netuid);
        assert_eq!(
            AdminUtils::sudo_set_rho(
                <<Test as Config>::RuntimeOrigin>::signed(U256::from(1)),
                netuid,
                to_be_set
            ),
            Err(DispatchError::BadOrigin)
        );
        assert_eq!(
            AdminUtils::sudo_set_rho(
                <<Test as Config>::RuntimeOrigin>::root(),
                netuid + 1,
                to_be_set
            ),
            Err(Error::<Test>::SubnetDoesNotExist.into())
        );
        assert_eq!(SubtensorModule::get_rho(netuid), init_value);
        assert_ok!(AdminUtils::sudo_set_rho(
            <<Test as Config>::RuntimeOrigin>::root(),
            netuid,
            to_be_set
        ));
        assert_eq!(SubtensorModule::get_rho(netuid), to_be_set);
    });
}

#[test]
fn test_sudo_set_activity_cutoff() {
    new_test_ext().execute_with(|| {
        let netuid: u16 = 1;
        let to_be_set: u16 = 10;
        add_network(netuid, 10);
        let init_value: u16 = SubtensorModule::get_activity_cutoff(netuid);
        assert_eq!(
            AdminUtils::sudo_set_activity_cutoff(
                <<Test as Config>::RuntimeOrigin>::signed(U256::from(1)),
                netuid,
                to_be_set
            ),
            Err(DispatchError::BadOrigin)
        );
        assert_eq!(
            AdminUtils::sudo_set_activity_cutoff(
                <<Test as Config>::RuntimeOrigin>::root(),
                netuid + 1,
                to_be_set
            ),
            Err(Error::<Test>::SubnetDoesNotExist.into())
        );
        assert_eq!(SubtensorModule::get_activity_cutoff(netuid), init_value);
        assert_ok!(AdminUtils::sudo_set_activity_cutoff(
            <<Test as Config>::RuntimeOrigin>::root(),
            netuid,
            to_be_set
        ));
        assert_eq!(SubtensorModule::get_activity_cutoff(netuid), to_be_set);
    });
}

#[test]
fn test_sudo_set_target_registrations_per_interval() {
    new_test_ext().execute_with(|| {
        let netuid: u16 = 1;
        let to_be_set: u16 = 10;
        add_network(netuid, 10);
        let init_value: u16 = SubtensorModule::get_target_registrations_per_interval(netuid);
        assert_eq!(
            AdminUtils::sudo_set_target_registrations_per_interval(
                <<Test as Config>::RuntimeOrigin>::signed(U256::from(1)),
                netuid,
                to_be_set
            ),
            Err(DispatchError::BadOrigin)
        );
        assert_eq!(
            AdminUtils::sudo_set_target_registrations_per_interval(
                <<Test as Config>::RuntimeOrigin>::root(),
                netuid + 1,
                to_be_set
            ),
            Err(Error::<Test>::SubnetDoesNotExist.into())
        );
        assert_eq!(
            SubtensorModule::get_target_registrations_per_interval(netuid),
            init_value
        );
        assert_ok!(AdminUtils::sudo_set_target_registrations_per_interval(
            <<Test as Config>::RuntimeOrigin>::root(),
            netuid,
            to_be_set
        ));
        assert_eq!(
            SubtensorModule::get_target_registrations_per_interval(netuid),
            to_be_set
        );
    });
}

#[test]
fn test_sudo_set_difficulty() {
    new_test_ext().execute_with(|| {
        let netuid: u16 = 1;
        let to_be_set: u64 = 10;
        add_network(netuid, 10);
        let init_value: u64 = SubtensorModule::get_difficulty_as_u64(netuid);
        assert_eq!(
            AdminUtils::sudo_set_difficulty(
                <<Test as Config>::RuntimeOrigin>::signed(U256::from(1)),
                netuid,
                to_be_set
            ),
            Err(DispatchError::BadOrigin)
        );
        assert_eq!(
            AdminUtils::sudo_set_difficulty(
                <<Test as Config>::RuntimeOrigin>::root(),
                netuid + 1,
                to_be_set
            ),
            Err(Error::<Test>::SubnetDoesNotExist.into())
        );
        assert_eq!(SubtensorModule::get_difficulty_as_u64(netuid), init_value);
        assert_ok!(AdminUtils::sudo_set_difficulty(
            <<Test as Config>::RuntimeOrigin>::root(),
            netuid,
            to_be_set
        ));
        assert_eq!(SubtensorModule::get_difficulty_as_u64(netuid), to_be_set);
    });
}

#[test]
fn test_sudo_set_max_allowed_validators() {
    new_test_ext().execute_with(|| {
        let netuid: u16 = 1;
        let to_be_set: u16 = 10;
        add_network(netuid, 10);
        let init_value: u16 = SubtensorModule::get_max_allowed_validators(netuid);
        assert_eq!(
            AdminUtils::sudo_set_max_allowed_validators(
                <<Test as Config>::RuntimeOrigin>::signed(U256::from(1)),
                netuid,
                to_be_set
            ),
            Err(DispatchError::BadOrigin)
        );
        assert_eq!(
            AdminUtils::sudo_set_max_allowed_validators(
                <<Test as Config>::RuntimeOrigin>::root(),
                netuid + 1,
                to_be_set
            ),
            Err(Error::<Test>::SubnetDoesNotExist.into())
        );
        assert_eq!(
            SubtensorModule::get_max_allowed_validators(netuid),
            init_value
        );
        assert_ok!(AdminUtils::sudo_set_max_allowed_validators(
            <<Test as Config>::RuntimeOrigin>::root(),
            netuid,
            to_be_set
        ));
        assert_eq!(
            SubtensorModule::get_max_allowed_validators(netuid),
            to_be_set
        );
    });
}

#[test]
fn test_sudo_set_weights_min_stake() {
    new_test_ext().execute_with(|| {
        let to_be_set: u64 = 10;
        let init_value: u64 = SubtensorModule::get_weights_min_stake();
        assert_eq!(
            AdminUtils::sudo_set_weights_min_stake(
                <<Test as Config>::RuntimeOrigin>::signed(U256::from(1)),
                to_be_set
            ),
            Err(DispatchError::BadOrigin)
        );
        assert_eq!(SubtensorModule::get_weights_min_stake(), init_value);
        assert_ok!(AdminUtils::sudo_set_weights_min_stake(
            <<Test as Config>::RuntimeOrigin>::root(),
            to_be_set
        ));
        assert_eq!(SubtensorModule::get_weights_min_stake(), to_be_set);
    });
}

#[test]
fn test_sudo_set_bonds_moving_average() {
    new_test_ext().execute_with(|| {
        let netuid: u16 = 1;
        let to_be_set: u64 = 10;
        add_network(netuid, 10);
        let init_value: u64 = SubtensorModule::get_bonds_moving_average(netuid);
        assert_eq!(
            AdminUtils::sudo_set_bonds_moving_average(
                <<Test as Config>::RuntimeOrigin>::signed(U256::from(1)),
                netuid,
                to_be_set
            ),
            Err(DispatchError::BadOrigin)
        );
        assert_eq!(
            AdminUtils::sudo_set_bonds_moving_average(
                <<Test as Config>::RuntimeOrigin>::root(),
                netuid + 1,
                to_be_set
            ),
            Err(Error::<Test>::SubnetDoesNotExist.into())
        );
        assert_eq!(
            SubtensorModule::get_bonds_moving_average(netuid),
            init_value
        );
        assert_ok!(AdminUtils::sudo_set_bonds_moving_average(
            <<Test as Config>::RuntimeOrigin>::root(),
            netuid,
            to_be_set
        ));
        assert_eq!(SubtensorModule::get_bonds_moving_average(netuid), to_be_set);
    });
}

#[test]
fn test_sudo_set_rao_recycled() {
    new_test_ext().execute_with(|| {
        let netuid: u16 = 1;
        let to_be_set: u64 = 10;
        add_network(netuid, 10);
        let init_value: u64 = SubtensorModule::get_rao_recycled(netuid);

        // Need to run from genesis block
        run_to_block(1);

        assert_eq!(
            AdminUtils::sudo_set_rao_recycled(
                <<Test as Config>::RuntimeOrigin>::signed(U256::from(0)),
                netuid,
                to_be_set
            ),
            Err(DispatchError::BadOrigin)
        );
        assert_eq!(
            AdminUtils::sudo_set_rao_recycled(
                <<Test as Config>::RuntimeOrigin>::root(),
                netuid + 1,
                to_be_set
            ),
            Err(Error::<Test>::SubnetDoesNotExist.into())
        );
        assert_eq!(SubtensorModule::get_rao_recycled(netuid), init_value);

        // Verify no events emitted matching the expected event
        assert_eq!(
            System::events()
                .iter()
                .filter(|r| r.event
                    == RuntimeEvent::SubtensorModule(Event::RAORecycledForRegistrationSet(
                        netuid, to_be_set
                    )))
                .count(),
            0
        );

        assert_ok!(AdminUtils::sudo_set_rao_recycled(
            <<Test as Config>::RuntimeOrigin>::root(),
            netuid,
            to_be_set
        ));
        assert_eq!(SubtensorModule::get_rao_recycled(netuid), to_be_set);

        // Verify event emitted with correct values
        assert_eq!(
            System::events()
                .last()
                .unwrap_or_else(|| panic!(
                    "Expected there to be events: {:?}",
                    System::events().to_vec()
                ))
                .event,
            RuntimeEvent::SubtensorModule(Event::RAORecycledForRegistrationSet(netuid, to_be_set))
        );
    });
}

#[test]
fn test_sudo_set_subnet_limit() {
    new_test_ext().execute_with(|| {
        let netuid: u16 = 1;
        let to_be_set: u16 = 10;
        add_network(netuid, 10);

        let init_value: u16 = SubtensorModule::get_max_subnets();
        assert_eq!(
            AdminUtils::sudo_set_subnet_limit(
                <<Test as Config>::RuntimeOrigin>::signed(U256::from(1)),
                to_be_set
            ),
            Err(DispatchError::BadOrigin)
        );
        assert_eq!(SubtensorModule::get_max_subnets(), init_value);
        assert_ok!(AdminUtils::sudo_set_subnet_limit(
            <<Test as Config>::RuntimeOrigin>::root(),
            to_be_set
        ));
        assert_eq!(SubtensorModule::get_max_subnets(), to_be_set);
    });
}

#[test]
fn test_sudo_set_network_lock_reduction_interval() {
    new_test_ext().execute_with(|| {
        let netuid: u16 = 1;
        let to_be_set: u64 = 7200;
        add_network(netuid, 10);

        let init_value: u64 = SubtensorModule::get_lock_reduction_interval();
        assert_eq!(
            AdminUtils::sudo_set_lock_reduction_interval(
                <<Test as Config>::RuntimeOrigin>::signed(U256::from(1)),
                to_be_set
            ),
            Err(DispatchError::BadOrigin)
        );
        assert_eq!(SubtensorModule::get_lock_reduction_interval(), init_value);
        assert_ok!(AdminUtils::sudo_set_lock_reduction_interval(
            <<Test as Config>::RuntimeOrigin>::root(),
            to_be_set
        ));
        assert_eq!(SubtensorModule::get_lock_reduction_interval(), to_be_set);
    });
}

#[test]
fn test_sudo_set_network_pow_registration_allowed() {
    new_test_ext().execute_with(|| {
        let netuid: u16 = 1;
        let to_be_set: bool = true;
        add_network(netuid, 10);

        let init_value: bool = SubtensorModule::get_network_pow_registration_allowed(netuid);
        assert_eq!(
            AdminUtils::sudo_set_network_pow_registration_allowed(
                <<Test as Config>::RuntimeOrigin>::signed(U256::from(1)),
                netuid,
                to_be_set
            ),
            Err(DispatchError::BadOrigin)
        );
        assert_eq!(
            SubtensorModule::get_network_pow_registration_allowed(netuid),
            init_value
        );
        assert_ok!(AdminUtils::sudo_set_network_pow_registration_allowed(
            <<Test as Config>::RuntimeOrigin>::root(),
            netuid,
            to_be_set
        ));
        assert_eq!(
            SubtensorModule::get_network_pow_registration_allowed(netuid),
            to_be_set
        );
    });
}

mod sudo_set_nominator_min_required_stake {
    use super::*;

    #[test]
    fn can_only_be_called_by_admin() {
        new_test_ext().execute_with(|| {
            let to_be_set: u64 = SubtensorModule::get_nominator_min_required_stake() + 5_u64;
            assert_eq!(
                AdminUtils::sudo_set_nominator_min_required_stake(
                    <<Test as Config>::RuntimeOrigin>::signed(U256::from(0)),
                    to_be_set
                ),
                Err(DispatchError::BadOrigin)
            );
        });
    }

    #[test]
    fn sets_a_lower_value() {
        new_test_ext().execute_with(|| {
            assert_ok!(AdminUtils::sudo_set_nominator_min_required_stake(
                <<Test as Config>::RuntimeOrigin>::root(),
                10u64
            ));
            assert_eq!(SubtensorModule::get_nominator_min_required_stake(), 10u64);

            assert_ok!(AdminUtils::sudo_set_nominator_min_required_stake(
                <<Test as Config>::RuntimeOrigin>::root(),
                5u64
            ));
            assert_eq!(SubtensorModule::get_nominator_min_required_stake(), 5u64);
        });
    }

    #[test]
    fn sets_a_higher_value() {
        new_test_ext().execute_with(|| {
            let to_be_set: u64 = SubtensorModule::get_nominator_min_required_stake() + 5_u64;
            assert_ok!(AdminUtils::sudo_set_nominator_min_required_stake(
                <<Test as Config>::RuntimeOrigin>::root(),
                to_be_set
            ));
            assert_eq!(
                SubtensorModule::get_nominator_min_required_stake(),
                to_be_set
            );
        });
    }

    #[test]
    fn clears_staker_nominations_below_min() {
        new_test_ext().execute_with(|| {
            System::set_block_number(1);

            // Create accounts.
            let netuid = 1;
            let hot1 = U256::from(1);
            let hot2 = U256::from(2);
            let cold1 = U256::from(3);
            let cold2 = U256::from(4);

            SubtensorModule::set_target_stakes_per_interval(10);
            // Register network.
            add_network(netuid, 0);

            // Register hot1.
            register_ok_neuron(netuid, hot1, cold1, 0);
            assert_ok!(SubtensorModule::do_become_delegate(
                <<Test as Config>::RuntimeOrigin>::signed(cold1),
                hot1,
                u16::MAX / 10
            ));
            assert_eq!(SubtensorModule::get_owning_coldkey_for_hotkey(&hot1), cold1);

            // Register hot2.
            register_ok_neuron(netuid, hot2, cold2, 0);
            assert_ok!(SubtensorModule::do_become_delegate(
                <<Test as Config>::RuntimeOrigin>::signed(cold2),
                hot2,
                u16::MAX / 10
            ));
            assert_eq!(SubtensorModule::get_owning_coldkey_for_hotkey(&hot2), cold2);

            // Add stake cold1 --> hot1 (non delegation.)
            SubtensorModule::add_balance_to_coldkey_account(&cold1, 5);
            assert_ok!(SubtensorModule::add_stake(
                <<Test as Config>::RuntimeOrigin>::signed(cold1),
                hot1,
                netuid,
                1
            ));
            assert_eq!(
                SubtensorModule::get_stake_for_hotkey_and_coldkey_on_subnet(&hot1, &cold1, netuid),
                1
            );
            assert_eq!(Balances::free_balance(cold1), 4);

            // Add stake cold2 --> hot1 (is delegation.)
            SubtensorModule::add_balance_to_coldkey_account(&cold2, 5);
            assert_ok!(SubtensorModule::add_stake(
                <<Test as Config>::RuntimeOrigin>::signed(cold2),
                hot1,
                netuid,
                1
            ));
            assert_eq!(
                SubtensorModule::get_stake_for_hotkey_and_coldkey_on_subnet(&hot1, &cold2, netuid),
                1
            );
            assert_eq!(Balances::free_balance(cold2), 4);

            // Add stake cold1 --> hot2 (non delegation.)
            SubtensorModule::add_balance_to_coldkey_account(&cold1, 5);
            assert_ok!(SubtensorModule::add_stake(
                <<Test as Config>::RuntimeOrigin>::signed(cold1),
                hot2,
                netuid,
                1
            ));
            assert_eq!(
                SubtensorModule::get_stake_for_hotkey_and_coldkey_on_subnet(&hot2, &cold1, netuid),
                1
            );
            assert_eq!(Balances::free_balance(cold1), 8);

            // Add stake cold2 --> hot2 (is delegation.)
            SubtensorModule::add_balance_to_coldkey_account(&cold2, 5);
            assert_ok!(SubtensorModule::add_stake(
                <<Test as Config>::RuntimeOrigin>::signed(cold2),
                hot2,
                netuid,
                1
            ));
            assert_eq!(
                SubtensorModule::get_stake_for_hotkey_and_coldkey_on_subnet(&hot2, &cold2, netuid),
                1
            );
            assert_eq!(Balances::free_balance(cold2), 8);

            // Set min stake to 0 (noop)
            assert_ok!(AdminUtils::sudo_set_nominator_min_required_stake(
                <<Test as Config>::RuntimeOrigin>::root(),
                0u64
            ));
            assert_eq!(
                SubtensorModule::get_stake_for_hotkey_and_coldkey_on_subnet(&hot1, &cold1, netuid),
                1
            );
            assert_eq!(
                SubtensorModule::get_stake_for_hotkey_and_coldkey_on_subnet(&hot2, &cold1, netuid),
                1
            );
            assert_eq!(
                SubtensorModule::get_stake_for_hotkey_and_coldkey_on_subnet(&hot1, &cold2, netuid),
                1
            );
            assert_eq!(
                SubtensorModule::get_stake_for_hotkey_and_coldkey_on_subnet(&hot2, &cold2, netuid),
                1
            );

            // Set min nomination to 10: should clear (cold2, hot1) and (cold1, hot2).
            assert_ok!(AdminUtils::sudo_set_nominator_min_required_stake(
                <<Test as Config>::RuntimeOrigin>::root(),
                10u64
            ));
            assert_eq!(
                SubtensorModule::get_stake_for_hotkey_and_coldkey_on_subnet(&hot1, &cold1, netuid),
                1
            );
            assert_eq!(
                SubtensorModule::get_stake_for_hotkey_and_coldkey_on_subnet(&hot2, &cold1, netuid),
                0
            );
            assert_eq!(
                SubtensorModule::get_stake_for_hotkey_and_coldkey_on_subnet(&hot1, &cold2, netuid),
                0
            );
            assert_eq!(
                SubtensorModule::get_stake_for_hotkey_and_coldkey_on_subnet(&hot2, &cold2, netuid),
                1
            );

            // Balances have been added back into accounts.
            assert_eq!(Balances::free_balance(cold1), 9);
            assert_eq!(Balances::free_balance(cold2), 9);
        });
    }
}

#[test]
fn test_sudo_set_tx_delegate_take_rate_limit() {
    new_test_ext().execute_with(|| {
        let to_be_set: u64 = 10;
        let init_value: u64 = SubtensorModule::get_tx_delegate_take_rate_limit();
        assert_eq!(
            AdminUtils::sudo_set_tx_delegate_take_rate_limit(
                <<Test as Config>::RuntimeOrigin>::signed(U256::from(1)),
                to_be_set
            ),
            Err(DispatchError::BadOrigin)
        );
        assert_eq!(
            SubtensorModule::get_tx_delegate_take_rate_limit(),
            init_value
        );
        assert_ok!(AdminUtils::sudo_set_tx_delegate_take_rate_limit(
            <<Test as Config>::RuntimeOrigin>::root(),
            to_be_set
        ));
        assert_eq!(
            SubtensorModule::get_tx_delegate_take_rate_limit(),
            to_be_set
        );
    });
}

#[test]
fn test_sudo_set_min_delegate_take() {
    new_test_ext().execute_with(|| {
        let to_be_set = u16::MAX / 100;
        let init_value = SubtensorModule::get_min_delegate_take();
        assert_eq!(
            AdminUtils::sudo_set_min_delegate_take(
                <<Test as Config>::RuntimeOrigin>::signed(U256::from(1)),
                to_be_set
            ),
            Err(DispatchError::BadOrigin)
        );
        assert_eq!(SubtensorModule::get_min_delegate_take(), init_value);
        assert_ok!(AdminUtils::sudo_set_min_delegate_take(
            <<Test as Config>::RuntimeOrigin>::root(),
            to_be_set
        ));
        assert_eq!(SubtensorModule::get_min_delegate_take(), to_be_set);
    });
}

#[test]
fn test_sudo_set_commit_reveal_weights_enabled() {
    new_test_ext().execute_with(|| {
        let netuid: u16 = 1;
        add_network(netuid, 10);

        let to_be_set: bool = true;
        let init_value: bool = SubtensorModule::get_commit_reveal_weights_enabled(netuid);

        assert_ok!(AdminUtils::sudo_set_commit_reveal_weights_enabled(
            <<Test as Config>::RuntimeOrigin>::root(),
            netuid,
            to_be_set
        ));

        assert!(init_value != to_be_set);
        assert_eq!(
            SubtensorModule::get_commit_reveal_weights_enabled(netuid),
            to_be_set
        );
    });
}

#[test]
fn test_sudo_set_target_stakes_per_interval() {
    new_test_ext().execute_with(|| {
        let to_be_set = 100;
        let init_value = SubtensorModule::get_target_stakes_per_interval();
        assert_eq!(
            AdminUtils::sudo_set_target_stakes_per_interval(
                <<Test as Config>::RuntimeOrigin>::signed(U256::from(1)),
                to_be_set
            ),
            Err(DispatchError::BadOrigin)
        );
        assert_eq!(
            SubtensorModule::get_target_stakes_per_interval(),
            init_value
        );
        assert_ok!(AdminUtils::sudo_set_target_stakes_per_interval(
            <<Test as Config>::RuntimeOrigin>::root(),
            to_be_set
        ));
        assert_eq!(SubtensorModule::get_target_stakes_per_interval(), to_be_set);
    });
}

#[test]
fn test_sudo_set_liquid_alpha_enabled() {
    new_test_ext().execute_with(|| {
        let netuid: u16 = 1;
        let enabled: bool = true;
        assert_eq!(!enabled, SubtensorModule::get_liquid_alpha_enabled(netuid));

        assert_ok!(AdminUtils::sudo_set_liquid_alpha_enabled(
            <<Test as Config>::RuntimeOrigin>::root(),
            netuid,
            enabled
        ));

        assert_eq!(enabled, SubtensorModule::get_liquid_alpha_enabled(netuid));
    });
}

#[test]
fn test_set_alpha_values_dispatch_info_ok() {
    new_test_ext().execute_with(|| {
        let netuid: u16 = 1;
        let alpha_low: u16 = 12_u16;
        let alpha_high: u16 = u16::MAX - 10;
        let call = RuntimeCall::AdminUtils(pallet_admin_utils::Call::sudo_set_alpha_values {
            netuid,
            alpha_low,
            alpha_high,
        });

        let dispatch_info = call.get_dispatch_info();

        assert_eq!(dispatch_info.class, DispatchClass::Operational);
        assert_eq!(dispatch_info.pays_fee, Pays::No);
    });
}

#[test]
fn test_sudo_get_set_alpha() {
    new_test_ext().execute_with(|| {
        let netuid: u16 = 1;
        let mechid: u16 = 1;
        let alpha_low: u16 = 12_u16;
        let alpha_high: u16 = u16::MAX - 10;

        let hotkey: U256 = U256::from(1);
        let coldkey: U256 = U256::from(1 + 456);
        let signer = <<Test as Config>::RuntimeOrigin>::signed(coldkey);

        // Enable Liquid Alpha and setup
        SubtensorModule::set_liquid_alpha_enabled(netuid, true);
        migrations::migrate_create_root_network::migrate_create_root_network::<Test>();
        SubtensorModule::add_balance_to_coldkey_account(&coldkey, 1_000_000_000_000_000);
        assert_ok!(SubtensorModule::root_register(signer.clone(), hotkey,));

        // Should fail as signer does not own the subnet
        assert_err!(
            AdminUtils::sudo_set_alpha_values(signer.clone(), netuid, alpha_low, alpha_high),
            DispatchError::BadOrigin
        );

        assert_ok!(SubtensorModule::register_network(
            signer.clone(),
            hotkey,
            mechid
        ));

        assert_ok!(AdminUtils::sudo_set_alpha_values(
            signer.clone(),
            netuid,
            alpha_low,
            alpha_high
        ));
        let (grabbed_alpha_low, grabbed_alpha_high): (u16, u16) =
            SubtensorModule::get_alpha_values(netuid);

        log::info!(
            "alpha_low: {:?} alpha_high: {:?}",
            grabbed_alpha_low,
            grabbed_alpha_high
        );
        assert_eq!(grabbed_alpha_low, alpha_low);
        assert_eq!(grabbed_alpha_high, alpha_high);

        // Convert the u16 values to decimal values
        fn unnormalize_u16_to_float(normalized_value: u16) -> f32 {
            const MAX_U16: u16 = 65535;
            normalized_value as f32 / MAX_U16 as f32
        }

        let alpha_low_decimal = unnormalize_u16_to_float(alpha_low);
        let alpha_high_decimal = unnormalize_u16_to_float(alpha_high);

        let (alpha_low_32, alpha_high_32) = SubtensorModule::get_alpha_values_32(netuid);

        let tolerance: f32 = 1e-6; // 0.000001

        // Check if the values are equal to the sixth decimal
        assert!(
            (alpha_low_32.to_num::<f32>() - alpha_low_decimal).abs() < tolerance,
            "alpha_low mismatch: {} != {}",
            alpha_low_32.to_num::<f32>(),
            alpha_low_decimal
        );
        assert!(
            (alpha_high_32.to_num::<f32>() - alpha_high_decimal).abs() < tolerance,
            "alpha_high mismatch: {} != {}",
            alpha_high_32.to_num::<f32>(),
            alpha_high_decimal
        );

        // 1. Liquid alpha disabled
        SubtensorModule::set_liquid_alpha_enabled(netuid, false);
        assert_err!(
            AdminUtils::sudo_set_alpha_values(signer.clone(), netuid, alpha_low, alpha_high),
            SubtensorError::<Test>::LiquidAlphaDisabled
        );
        // Correct scenario after error
        SubtensorModule::set_liquid_alpha_enabled(netuid, true); // Re-enable for further tests
        assert_ok!(AdminUtils::sudo_set_alpha_values(
            signer.clone(),
            netuid,
            alpha_low,
            alpha_high
        ));

        // 2. Alpha high too low
        let alpha_high_too_low = (u16::MAX as u32 * 4 / 5) as u16 - 1; // One less than the minimum acceptable value
        assert_err!(
            AdminUtils::sudo_set_alpha_values(
                signer.clone(),
                netuid,
                alpha_low,
                alpha_high_too_low
            ),
            SubtensorError::<Test>::AlphaHighTooLow
        );
        // Correct scenario after error
        assert_ok!(AdminUtils::sudo_set_alpha_values(
            signer.clone(),
            netuid,
            alpha_low,
            alpha_high
        ));

        // 3. Alpha low too low or too high
        let alpha_low_too_low = 0_u16;
        assert_err!(
            AdminUtils::sudo_set_alpha_values(
                signer.clone(),
                netuid,
                alpha_low_too_low,
                alpha_high
            ),
            SubtensorError::<Test>::AlphaLowOutOfRange
        );
        // Correct scenario after error
        assert_ok!(AdminUtils::sudo_set_alpha_values(
            signer.clone(),
            netuid,
            alpha_low,
            alpha_high
        ));

        let alpha_low_too_high = (u16::MAX as u32 * 4 / 5) as u16 + 1; // One more than the maximum acceptable value
        assert_err!(
            AdminUtils::sudo_set_alpha_values(
                signer.clone(),
                netuid,
                alpha_low_too_high,
                alpha_high
            ),
            SubtensorError::<Test>::AlphaLowOutOfRange
        );
        // Correct scenario after error
        assert_ok!(AdminUtils::sudo_set_alpha_values(
            signer.clone(),
            netuid,
            alpha_low,
            alpha_high
        ));
    });
}

#[test]
fn test_sudo_set_coldkey_swap_schedule_duration() {
    new_test_ext().execute_with(|| {
        // Arrange
        let root = RuntimeOrigin::root();
        let non_root = RuntimeOrigin::signed(U256::from(1));
        let new_duration = 100u32.into();

        // Act & Assert: Non-root account should fail
        assert_noop!(
            AdminUtils::sudo_set_coldkey_swap_schedule_duration(non_root, new_duration),
            DispatchError::BadOrigin
        );

        // Act: Root account should succeed
        assert_ok!(AdminUtils::sudo_set_coldkey_swap_schedule_duration(
            root.clone(),
            new_duration
        ));

        // Assert: Check if the duration was actually set
        assert_eq!(
            pallet_subtensor::ColdkeySwapScheduleDuration::<Test>::get(),
            new_duration
        );

        // Act & Assert: Setting the same value again should succeed (idempotent operation)
        assert_ok!(AdminUtils::sudo_set_coldkey_swap_schedule_duration(
            root,
            new_duration
        ));

        // You might want to check for events here if your pallet emits them
        System::assert_last_event(Event::ColdkeySwapScheduleDurationSet(new_duration).into());
    });
}

#[test]
<<<<<<< HEAD
fn sudo_set_commit_reveal_weights_periods() {
=======
fn test_sudo_set_dissolve_network_schedule_duration() {
    new_test_ext().execute_with(|| {
        // Arrange
        let root = RuntimeOrigin::root();
        let non_root = RuntimeOrigin::signed(U256::from(1));
        let new_duration = 200u32.into();

        // Act & Assert: Non-root account should fail
        assert_noop!(
            AdminUtils::sudo_set_dissolve_network_schedule_duration(non_root, new_duration),
            DispatchError::BadOrigin
        );

        // Act: Root account should succeed
        assert_ok!(AdminUtils::sudo_set_dissolve_network_schedule_duration(
            root.clone(),
            new_duration
        ));

        // Assert: Check if the duration was actually set
        assert_eq!(
            pallet_subtensor::DissolveNetworkScheduleDuration::<Test>::get(),
            new_duration
        );

        // Act & Assert: Setting the same value again should succeed (idempotent operation)
        assert_ok!(AdminUtils::sudo_set_dissolve_network_schedule_duration(
            root,
            new_duration
        ));

        // You might want to check for events here if your pallet emits them
        System::assert_last_event(Event::DissolveNetworkScheduleDurationSet(new_duration).into());
    });
}

#[test]
fn sudo_set_commit_reveal_weights_interval() {
>>>>>>> 70f4c633
    new_test_ext().execute_with(|| {
        let netuid: u16 = 1;
        add_network(netuid, 10);

        let to_be_set = 55;
        let init_value = SubtensorModule::get_reveal_period(netuid);

        assert_ok!(AdminUtils::sudo_set_commit_reveal_weights_interval(
            <<Test as Config>::RuntimeOrigin>::root(),
            netuid,
            to_be_set
        ));

        assert!(init_value != to_be_set);
        assert_eq!(SubtensorModule::get_reveal_period(netuid), to_be_set);
    });
}<|MERGE_RESOLUTION|>--- conflicted
+++ resolved
@@ -1384,9 +1384,6 @@
 }
 
 #[test]
-<<<<<<< HEAD
-fn sudo_set_commit_reveal_weights_periods() {
-=======
 fn test_sudo_set_dissolve_network_schedule_duration() {
     new_test_ext().execute_with(|| {
         // Arrange
@@ -1424,8 +1421,7 @@
 }
 
 #[test]
-fn sudo_set_commit_reveal_weights_interval() {
->>>>>>> 70f4c633
+fn sudo_set_commit_reveal_weights_periods() {
     new_test_ext().execute_with(|| {
         let netuid: u16 = 1;
         add_network(netuid, 10);
