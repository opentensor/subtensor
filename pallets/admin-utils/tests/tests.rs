--- conflicted
+++ resolved
@@ -1381,45 +1381,6 @@
         // You might want to check for events here if your pallet emits them
         System::assert_last_event(Event::ColdkeySwapScheduleDurationSet(new_duration).into());
     });
-<<<<<<< HEAD
-=======
-}
-
-#[test]
-fn test_sudo_set_dissolve_network_schedule_duration() {
-    new_test_ext().execute_with(|| {
-        // Arrange
-        let root = RuntimeOrigin::root();
-        let non_root = RuntimeOrigin::signed(U256::from(1));
-        let new_duration = 200u32.into();
-
-        // Act & Assert: Non-root account should fail
-        assert_noop!(
-            AdminUtils::sudo_set_dissolve_network_schedule_duration(non_root, new_duration),
-            DispatchError::BadOrigin
-        );
-
-        // Act: Root account should succeed
-        assert_ok!(AdminUtils::sudo_set_dissolve_network_schedule_duration(
-            root.clone(),
-            new_duration
-        ));
-
-        // Assert: Check if the duration was actually set
-        assert_eq!(
-            pallet_subtensor::DissolveNetworkScheduleDuration::<Test>::get(),
-            new_duration
-        );
-
-        // Act & Assert: Setting the same value again should succeed (idempotent operation)
-        assert_ok!(AdminUtils::sudo_set_dissolve_network_schedule_duration(
-            root,
-            new_duration
-        ));
-
-        // You might want to check for events here if your pallet emits them
-        System::assert_last_event(Event::DissolveNetworkScheduleDurationSet(new_duration).into());
-    });
 }
 
 #[test]
@@ -1440,5 +1401,4 @@
         assert!(init_value != to_be_set);
         assert_eq!(SubtensorModule::get_reveal_period(netuid), to_be_set);
     });
->>>>>>> 2ad1381d
 }