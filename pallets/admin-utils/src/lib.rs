#![cfg_attr(not(feature = "std"), no_std)]

// extern crate alloc;

use frame_system::pallet_prelude::BlockNumberFor;
pub use pallet::*;
// - we could replace it with Vec<(AuthorityId, u64)>, but we would need
//   `sp_consensus_grandpa` for `AuthorityId` anyway
// - we could use a type parameter for `AuthorityId`, but there is
//   no sense for this as GRANDPA's `AuthorityId` is not a parameter -- it's always the same
use sp_consensus_grandpa::AuthorityList;
use sp_runtime::{DispatchResult, RuntimeAppPublic, Vec, traits::Member};

mod benchmarking;

#[cfg(test)]
mod tests;

#[deny(missing_docs)]
#[frame_support::pallet]
#[allow(clippy::expect_used)]
pub mod pallet {
    use super::*;
    use frame_support::pallet_prelude::*;
    use frame_support::traits::tokens::Balance;
    use frame_support::{dispatch::DispatchResult, pallet_prelude::StorageMap};
    use frame_system::pallet_prelude::*;
    use pallet_evm_chain_id::{self, ChainId};
    use pallet_subtensor::{
        DefaultMaxAllowedUids,
        utils::rate_limiting::{Hyperparameter, TransactionType},
    };
    use sp_runtime::BoundedVec;
    use substrate_fixed::types::{I64F64, I96F32, U64F64};
    use subtensor_runtime_common::{MechId, NetUid, TaoCurrency};

    /// The main data structure of the module.
    #[pallet::pallet]
    #[pallet::without_storage_info]
    pub struct Pallet<T>(_);

    /// Configure the pallet by specifying the parameters and types on which it depends.
    #[pallet::config]
    pub trait Config:
        frame_system::Config
        + pallet_subtensor::pallet::Config
        + pallet_evm_chain_id::pallet::Config
    {
        /// Implementation of the AuraInterface
        type Aura: crate::AuraInterface<<Self as Config>::AuthorityId, Self::MaxAuthorities>;

        /// Implementation of [`GrandpaInterface`]
        type Grandpa: crate::GrandpaInterface<Self>;

        /// The identifier type for an authority.
        type AuthorityId: Member
            + Parameter
            + RuntimeAppPublic
            + MaybeSerializeDeserialize
            + MaxEncodedLen;

        /// The maximum number of authorities that the pallet can hold.
        type MaxAuthorities: Get<u32>;

        /// Unit of assets
        type Balance: Balance;
    }

    #[pallet::event]
    #[pallet::generate_deposit(pub(super) fn deposit_event)]
    pub enum Event<T: Config> {
        /// Event emitted when a precompile operation is updated.
        PrecompileUpdated {
            /// The type of precompile operation being updated.
            precompile_id: PrecompileEnum,
            /// Indicates if the precompile operation is enabled or not.
            enabled: bool,
        },
        /// Event emitted when the Yuma3 enable is toggled.
        Yuma3EnableToggled {
            /// The network identifier.
            netuid: NetUid,
            /// Indicates if the Yuma3 enable was enabled or disabled.
            enabled: bool,
        },
        /// Event emitted when Bonds Reset is toggled.
        BondsResetToggled {
            /// The network identifier.
            netuid: NetUid,
            /// Indicates if the Bonds Reset was enabled or disabled.
            enabled: bool,
        },
    }

    // Errors inform users that something went wrong.
    #[pallet::error]
    pub enum Error<T> {
        /// The subnet does not exist, check the netuid parameter
        SubnetDoesNotExist,
        /// The maximum number of subnet validators must be less than the maximum number of allowed UIDs in the subnet.
        MaxValidatorsLargerThanMaxUIds,
        /// The maximum number of subnet validators must be more than the current number of UIDs already in the subnet.
        MaxAllowedUIdsLessThanCurrentUIds,
        /// The maximum value for bonds moving average is reached
        BondsMovingAverageMaxReached,
        /// Only root can set negative sigmoid steepness values
        NegativeSigmoidSteepness,
        /// Value not in allowed bounds.
        ValueNotInBounds,
        /// The minimum allowed UIDs must be less than the current number of UIDs in the subnet.
        MinAllowedUidsGreaterThanCurrentUids,
        /// The minimum allowed UIDs must be less than the maximum allowed UIDs.
        MinAllowedUidsGreaterThanMaxAllowedUids,
        /// The maximum allowed UIDs must be greater than the minimum allowed UIDs.
        MaxAllowedUidsLessThanMinAllowedUids,
        /// The maximum allowed UIDs must be less than the default maximum allowed UIDs.
        MaxAllowedUidsGreaterThanDefaultMaxAllowedUids,
        /// Bad parameter value
        InvalidValue,
    }
    /// Enum for specifying the type of precompile operation.
    #[derive(
        Encode, Decode, DecodeWithMemTracking, TypeInfo, Clone, PartialEq, Eq, Debug, Copy,
    )]
    pub enum PrecompileEnum {
        /// Enum for balance transfer precompile
        BalanceTransfer,
        /// Enum for staking precompile
        Staking,
        /// Enum for subnet precompile
        Subnet,
        /// Enum for metagraph precompile
        Metagraph,
        /// Enum for neuron precompile
        Neuron,
        /// Enum for UID lookup precompile
        UidLookup,
        /// Enum for alpha precompile
        Alpha,
        /// Enum for crowdloan precompile
        Crowdloan,
        /// Proxy precompile
        Proxy,
        /// Leasing precompile
        Leasing,
    }

    #[pallet::type_value]
    /// Default value for precompile enable
    pub fn DefaultPrecompileEnabled<T: Config>() -> bool {
        true
    }

    #[pallet::storage]
    /// Map PrecompileEnum --> enabled
    pub type PrecompileEnable<T: Config> = StorageMap<
        _,
        Blake2_128Concat,
        PrecompileEnum,
        bool,
        ValueQuery,
        DefaultPrecompileEnabled<T>,
    >;

    /// Dispatchable functions allows users to interact with the pallet and invoke state changes.
    #[pallet::call]
    impl<T: Config> Pallet<T> {
        #![deny(clippy::expect_used)]

        /// The extrinsic sets the new authorities for Aura consensus.
        /// It is only callable by the root account.
        /// The extrinsic will call the Aura pallet to change the authorities.
        #[pallet::call_index(0)]
        #[pallet::weight(Weight::from_parts(4_629_000, 0)
        .saturating_add(<T as frame_system::Config>::DbWeight::get().reads(0_u64))
        .saturating_add(<T as frame_system::Config>::DbWeight::get().writes(1_u64)))]
        pub fn swap_authorities(
            origin: OriginFor<T>,
            new_authorities: BoundedVec<<T as Config>::AuthorityId, T::MaxAuthorities>,
        ) -> DispatchResult {
            ensure_root(origin)?;

            T::Aura::change_authorities(new_authorities.clone());

            log::debug!("Aura authorities changed: {new_authorities:?}");

            // Return a successful DispatchResultWithPostInfo
            Ok(())
        }

        /// The extrinsic sets the default take for the network.
        /// It is only callable by the root account.
        /// The extrinsic will call the Subtensor pallet to set the default take.
        #[pallet::call_index(1)]
        #[pallet::weight(Weight::from_parts(5_420_000, 0)
        .saturating_add(<T as frame_system::Config>::DbWeight::get().reads(0_u64))
        .saturating_add(<T as frame_system::Config>::DbWeight::get().writes(1_u64)))]
        pub fn sudo_set_default_take(origin: OriginFor<T>, default_take: u16) -> DispatchResult {
            ensure_root(origin)?;
            pallet_subtensor::Pallet::<T>::set_max_delegate_take(default_take);
            log::debug!("DefaultTakeSet( default_take: {default_take:?} ) ");
            Ok(())
        }

        /// The extrinsic sets the transaction rate limit for the network.
        /// It is only callable by the root account.
        /// The extrinsic will call the Subtensor pallet to set the transaction rate limit.
        #[pallet::call_index(2)]
        #[pallet::weight(
            (Weight::from_parts(5_400_000, 0)
			    .saturating_add(T::DbWeight::get().writes(1_u64)),
            DispatchClass::Operational,
            Pays::Yes)
        )]
        pub fn sudo_set_tx_rate_limit(origin: OriginFor<T>, tx_rate_limit: u64) -> DispatchResult {
            ensure_root(origin)?;
            pallet_subtensor::Pallet::<T>::set_tx_rate_limit(tx_rate_limit);
            log::debug!("TxRateLimitSet( tx_rate_limit: {tx_rate_limit:?} ) ");
            Ok(())
        }

        /// The extrinsic sets the serving rate limit for a subnet.
        /// It is only callable by the root account or subnet owner.
        /// The extrinsic will call the Subtensor pallet to set the serving rate limit.
        #[pallet::call_index(3)]
        #[pallet::weight(Weight::from_parts(22_980_000, 0)
        .saturating_add(<T as frame_system::Config>::DbWeight::get().reads(2_u64))
        .saturating_add(<T as frame_system::Config>::DbWeight::get().writes(1_u64)))]
        pub fn sudo_set_serving_rate_limit(
            origin: OriginFor<T>,
            netuid: NetUid,
            serving_rate_limit: u64,
        ) -> DispatchResult {
            let maybe_owner = pallet_subtensor::Pallet::<T>::ensure_sn_owner_or_root_with_limits(
                origin,
                netuid,
                &[Hyperparameter::ServingRateLimit.into()],
            )?;
            pallet_subtensor::Pallet::<T>::ensure_admin_window_open(netuid)?;
            pallet_subtensor::Pallet::<T>::set_serving_rate_limit(netuid, serving_rate_limit);
            log::debug!("ServingRateLimitSet( serving_rate_limit: {serving_rate_limit:?} ) ");
            pallet_subtensor::Pallet::<T>::record_owner_rl(
                maybe_owner,
                netuid,
                &[Hyperparameter::ServingRateLimit.into()],
            );
            Ok(())
        }

        /// The extrinsic sets the minimum difficulty for a subnet.
        /// It is only callable by the root account or subnet owner.
        /// The extrinsic will call the Subtensor pallet to set the minimum difficulty.
        #[pallet::call_index(4)]
        #[pallet::weight(Weight::from_parts(26_390_000, 0)
        .saturating_add(<T as frame_system::Config>::DbWeight::get().reads(3_u64))
        .saturating_add(<T as frame_system::Config>::DbWeight::get().writes(1_u64)))]
        pub fn sudo_set_min_difficulty(
            origin: OriginFor<T>,
            netuid: NetUid,
            min_difficulty: u64,
        ) -> DispatchResult {
            ensure_root(origin)?;
            pallet_subtensor::Pallet::<T>::ensure_admin_window_open(netuid)?;

            ensure!(
                pallet_subtensor::Pallet::<T>::if_subnet_exist(netuid),
                Error::<T>::SubnetDoesNotExist
            );
            pallet_subtensor::Pallet::<T>::set_min_difficulty(netuid, min_difficulty);
            log::debug!(
                "MinDifficultySet( netuid: {netuid:?} min_difficulty: {min_difficulty:?} ) "
            );
            Ok(())
        }

        /// The extrinsic sets the maximum difficulty for a subnet.
        /// It is only callable by the root account or subnet owner.
        /// The extrinsic will call the Subtensor pallet to set the maximum difficulty.
        #[pallet::call_index(5)]
        #[pallet::weight(Weight::from_parts(26_990_000, 0)
        .saturating_add(<T as frame_system::Config>::DbWeight::get().reads(3_u64))
        .saturating_add(<T as frame_system::Config>::DbWeight::get().writes(1_u64)))]
        pub fn sudo_set_max_difficulty(
            origin: OriginFor<T>,
            netuid: NetUid,
            max_difficulty: u64,
        ) -> DispatchResult {
            let maybe_owner = pallet_subtensor::Pallet::<T>::ensure_sn_owner_or_root_with_limits(
                origin,
                netuid,
                &[Hyperparameter::MaxDifficulty.into()],
            )?;
            pallet_subtensor::Pallet::<T>::ensure_admin_window_open(netuid)?;

            ensure!(
                pallet_subtensor::Pallet::<T>::if_subnet_exist(netuid),
                Error::<T>::SubnetDoesNotExist
            );
            pallet_subtensor::Pallet::<T>::set_max_difficulty(netuid, max_difficulty);
            log::debug!(
                "MaxDifficultySet( netuid: {netuid:?} max_difficulty: {max_difficulty:?} ) "
            );
            pallet_subtensor::Pallet::<T>::record_owner_rl(
                maybe_owner,
                netuid,
                &[Hyperparameter::MaxDifficulty.into()],
            );
            Ok(())
        }

        /// The extrinsic sets the weights version key for a subnet.
        /// It is only callable by the root account or subnet owner.
        /// The extrinsic will call the Subtensor pallet to set the weights version key.
        #[pallet::call_index(6)]
        #[pallet::weight(Weight::from_parts(26_220_000, 0)
        .saturating_add(<T as frame_system::Config>::DbWeight::get().reads(3_u64))
        .saturating_add(<T as frame_system::Config>::DbWeight::get().writes(1_u64)))]
        pub fn sudo_set_weights_version_key(
            origin: OriginFor<T>,
            netuid: NetUid,
            weights_version_key: u64,
        ) -> DispatchResult {
            let maybe_owner = pallet_subtensor::Pallet::<T>::ensure_sn_owner_or_root_with_limits(
                origin.clone(),
                netuid,
                &[TransactionType::SetWeightsVersionKey],
            )?;
            pallet_subtensor::Pallet::<T>::ensure_admin_window_open(netuid)?;

            ensure!(
                pallet_subtensor::Pallet::<T>::if_subnet_exist(netuid),
                Error::<T>::SubnetDoesNotExist
            );

            pallet_subtensor::Pallet::<T>::record_owner_rl(
                maybe_owner,
                netuid,
                &[TransactionType::SetWeightsVersionKey],
            );

            pallet_subtensor::Pallet::<T>::set_weights_version_key(netuid, weights_version_key);
            log::debug!(
                "WeightsVersionKeySet( netuid: {netuid:?} weights_version_key: {weights_version_key:?} ) "
            );
            Ok(())
        }

        /// The extrinsic sets the weights set rate limit for a subnet.
        /// It is only callable by the root account.
        /// The extrinsic will call the Subtensor pallet to set the weights set rate limit.
        #[pallet::call_index(7)]
        #[pallet::weight(Weight::from_parts(15_060_000, 0)
        .saturating_add(<T as frame_system::Config>::DbWeight::get().reads(1_u64))
        .saturating_add(<T as frame_system::Config>::DbWeight::get().writes(1_u64)))]
        pub fn sudo_set_weights_set_rate_limit(
            origin: OriginFor<T>,
            netuid: NetUid,
            weights_set_rate_limit: u64,
        ) -> DispatchResult {
            ensure_root(origin)?;

            ensure!(
                pallet_subtensor::Pallet::<T>::if_subnet_exist(netuid),
                Error::<T>::SubnetDoesNotExist
            );
            pallet_subtensor::Pallet::<T>::set_weights_set_rate_limit(
                netuid,
                weights_set_rate_limit,
            );
            log::debug!(
                "WeightsSetRateLimitSet( netuid: {netuid:?} weights_set_rate_limit: {weights_set_rate_limit:?} ) "
            );
            Ok(())
        }

        /// The extrinsic sets the adjustment interval for a subnet.
        /// It is only callable by the root account, not changeable by the subnet owner.
        /// The extrinsic will call the Subtensor pallet to set the adjustment interval.
        #[pallet::call_index(8)]
        #[pallet::weight(Weight::from_parts(21_320_000, 0)
        .saturating_add(<T as frame_system::Config>::DbWeight::get().reads(1_u64))
        .saturating_add(<T as frame_system::Config>::DbWeight::get().writes(1_u64)))]
        pub fn sudo_set_adjustment_interval(
            origin: OriginFor<T>,
            netuid: NetUid,
            adjustment_interval: u16,
        ) -> DispatchResult {
            ensure_root(origin)?;

            ensure!(
                pallet_subtensor::Pallet::<T>::if_subnet_exist(netuid),
                Error::<T>::SubnetDoesNotExist
            );
            pallet_subtensor::Pallet::<T>::set_adjustment_interval(netuid, adjustment_interval);
            log::debug!(
                "AdjustmentIntervalSet( netuid: {netuid:?} adjustment_interval: {adjustment_interval:?} ) "
            );
            Ok(())
        }

        /// The extrinsic sets the adjustment alpha for a subnet.
        /// It is only callable by the root account or subnet owner.
        /// The extrinsic will call the Subtensor pallet to set the adjustment alpha.
        #[pallet::call_index(9)]
        #[pallet::weight(
            Weight::from_parts(14_000_000, 0)
                .saturating_add(<T as frame_system::Config>::DbWeight::get().writes(1))
                .saturating_add(<T as frame_system::Config>::DbWeight::get().reads(1))
        )]
        pub fn sudo_set_adjustment_alpha(
            origin: OriginFor<T>,
            netuid: NetUid,
            adjustment_alpha: u64,
        ) -> DispatchResult {
            let maybe_owner = pallet_subtensor::Pallet::<T>::ensure_sn_owner_or_root_with_limits(
                origin,
                netuid,
                &[Hyperparameter::AdjustmentAlpha.into()],
            )?;
            pallet_subtensor::Pallet::<T>::ensure_admin_window_open(netuid)?;

            ensure!(
                pallet_subtensor::Pallet::<T>::if_subnet_exist(netuid),
                Error::<T>::SubnetDoesNotExist
            );
            pallet_subtensor::Pallet::<T>::set_adjustment_alpha(netuid, adjustment_alpha);
            pallet_subtensor::Pallet::<T>::record_owner_rl(
                maybe_owner,
                netuid,
                &[Hyperparameter::AdjustmentAlpha.into()],
            );
            log::debug!("AdjustmentAlphaSet( adjustment_alpha: {adjustment_alpha:?} ) ");
            Ok(())
        }

        /// The extrinsic sets the immunity period for a subnet.
        /// It is only callable by the root account or subnet owner.
        /// The extrinsic will call the Subtensor pallet to set the immunity period.
        #[pallet::call_index(13)]
        #[pallet::weight(Weight::from_parts(26_620_000, 0)
        .saturating_add(<T as frame_system::Config>::DbWeight::get().reads(3_u64))
        .saturating_add(<T as frame_system::Config>::DbWeight::get().writes(1_u64)))]
        pub fn sudo_set_immunity_period(
            origin: OriginFor<T>,
            netuid: NetUid,
            immunity_period: u16,
        ) -> DispatchResult {
            let maybe_owner = pallet_subtensor::Pallet::<T>::ensure_sn_owner_or_root_with_limits(
                origin,
                netuid,
                &[Hyperparameter::ImmunityPeriod.into()],
            )?;
            pallet_subtensor::Pallet::<T>::ensure_admin_window_open(netuid)?;
            ensure!(
                pallet_subtensor::Pallet::<T>::if_subnet_exist(netuid),
                Error::<T>::SubnetDoesNotExist
            );

            pallet_subtensor::Pallet::<T>::set_immunity_period(netuid, immunity_period);
            pallet_subtensor::Pallet::<T>::record_owner_rl(
                maybe_owner,
                netuid,
                &[Hyperparameter::ImmunityPeriod.into()],
            );
            log::debug!(
                "ImmunityPeriodSet( netuid: {netuid:?} immunity_period: {immunity_period:?} ) "
            );
            Ok(())
        }

        /// The extrinsic sets the minimum allowed weights for a subnet.
        /// It is only callable by the root account or subnet owner.
        /// The extrinsic will call the Subtensor pallet to set the minimum allowed weights.
        #[pallet::call_index(14)]
        #[pallet::weight(Weight::from_parts(26_630_000, 0)
        .saturating_add(<T as frame_system::Config>::DbWeight::get().reads(3_u64))
        .saturating_add(<T as frame_system::Config>::DbWeight::get().writes(1_u64)))]
        pub fn sudo_set_min_allowed_weights(
            origin: OriginFor<T>,
            netuid: NetUid,
            min_allowed_weights: u16,
        ) -> DispatchResult {
            let maybe_owner = pallet_subtensor::Pallet::<T>::ensure_sn_owner_or_root_with_limits(
                origin,
                netuid,
                &[Hyperparameter::MinAllowedWeights.into()],
            )?;
            pallet_subtensor::Pallet::<T>::ensure_admin_window_open(netuid)?;

            ensure!(
                pallet_subtensor::Pallet::<T>::if_subnet_exist(netuid),
                Error::<T>::SubnetDoesNotExist
            );
            pallet_subtensor::Pallet::<T>::set_min_allowed_weights(netuid, min_allowed_weights);
            log::debug!(
                "MinAllowedWeightSet( netuid: {netuid:?} min_allowed_weights: {min_allowed_weights:?} ) "
            );
            pallet_subtensor::Pallet::<T>::record_owner_rl(
                maybe_owner,
                netuid,
                &[Hyperparameter::MinAllowedWeights.into()],
            );
            Ok(())
        }

        /// The extrinsic sets the maximum allowed UIDs for a subnet.
        /// It is only callable by the root account and subnet owner.
        /// The extrinsic will call the Subtensor pallet to set the maximum allowed UIDs for a subnet.
        #[pallet::call_index(15)]
        #[pallet::weight(Weight::from_parts(32_140_000, 0)
        .saturating_add(<T as frame_system::Config>::DbWeight::get().reads(5_u64))
        .saturating_add(<T as frame_system::Config>::DbWeight::get().writes(1_u64)))]
        pub fn sudo_set_max_allowed_uids(
            origin: OriginFor<T>,
            netuid: NetUid,
            max_allowed_uids: u16,
        ) -> DispatchResult {
            let maybe_owner = pallet_subtensor::Pallet::<T>::ensure_sn_owner_or_root_with_limits(
                origin,
                netuid,
                &[Hyperparameter::MaxAllowedUids.into()],
            )?;
            pallet_subtensor::Pallet::<T>::ensure_admin_window_open(netuid)?;
            ensure!(
                pallet_subtensor::Pallet::<T>::if_subnet_exist(netuid),
                Error::<T>::SubnetDoesNotExist
            );
            ensure!(
                max_allowed_uids >= pallet_subtensor::Pallet::<T>::get_min_allowed_uids(netuid),
                Error::<T>::MaxAllowedUidsLessThanMinAllowedUids
            );
            ensure!(
                pallet_subtensor::Pallet::<T>::get_subnetwork_n(netuid) <= max_allowed_uids,
                Error::<T>::MaxAllowedUIdsLessThanCurrentUIds
            );
            ensure!(
                max_allowed_uids <= DefaultMaxAllowedUids::<T>::get(),
                Error::<T>::MaxAllowedUidsGreaterThanDefaultMaxAllowedUids
            );
            pallet_subtensor::Pallet::<T>::set_max_allowed_uids(netuid, max_allowed_uids);
            pallet_subtensor::Pallet::<T>::record_owner_rl(
                maybe_owner,
                netuid,
                &[Hyperparameter::MaxAllowedUids.into()],
            );
            log::debug!(
                "MaxAllowedUidsSet( netuid: {netuid:?} max_allowed_uids: {max_allowed_uids:?} ) "
            );
            Ok(())
        }

        /// The extrinsic sets the kappa for a subnet.
        /// It is only callable by the root account or subnet owner.
        /// The extrinsic will call the Subtensor pallet to set the kappa.
        #[pallet::call_index(16)]
        #[pallet::weight(Weight::from_parts(15_390_000, 0)
        .saturating_add(<T as frame_system::Config>::DbWeight::get().reads(1_u64))
        .saturating_add(<T as frame_system::Config>::DbWeight::get().writes(1_u64)))]
        pub fn sudo_set_kappa(origin: OriginFor<T>, netuid: NetUid, kappa: u16) -> DispatchResult {
            ensure_root(origin)?;
            ensure!(
                pallet_subtensor::Pallet::<T>::if_subnet_exist(netuid),
                Error::<T>::SubnetDoesNotExist
            );
            pallet_subtensor::Pallet::<T>::set_kappa(netuid, kappa);
            log::debug!("KappaSet( netuid: {netuid:?} kappa: {kappa:?} ) ");
            Ok(())
        }

        /// The extrinsic sets the rho for a subnet.
        /// It is only callable by the root account or subnet owner.
        /// The extrinsic will call the Subtensor pallet to set the rho.
        #[pallet::call_index(17)]
        #[pallet::weight(Weight::from_parts(23_360_000, 0)
        .saturating_add(<T as frame_system::Config>::DbWeight::get().reads(3_u64))
        .saturating_add(<T as frame_system::Config>::DbWeight::get().writes(1_u64)))]
        pub fn sudo_set_rho(origin: OriginFor<T>, netuid: NetUid, rho: u16) -> DispatchResult {
            let maybe_owner = pallet_subtensor::Pallet::<T>::ensure_sn_owner_or_root_with_limits(
                origin,
                netuid,
                &[Hyperparameter::Rho.into()],
            )?;
            pallet_subtensor::Pallet::<T>::ensure_admin_window_open(netuid)?;

            ensure!(
                pallet_subtensor::Pallet::<T>::if_subnet_exist(netuid),
                Error::<T>::SubnetDoesNotExist
            );
            pallet_subtensor::Pallet::<T>::set_rho(netuid, rho);
            log::debug!("RhoSet( netuid: {netuid:?} rho: {rho:?} ) ");
            pallet_subtensor::Pallet::<T>::record_owner_rl(
                maybe_owner,
                netuid,
                &[Hyperparameter::Rho.into()],
            );
            Ok(())
        }

        /// The extrinsic sets the activity cutoff for a subnet.
        /// It is only callable by the root account or subnet owner.
        /// The extrinsic will call the Subtensor pallet to set the activity cutoff.
        #[pallet::call_index(18)]
        #[pallet::weight(Weight::from_parts(28_720_000, 0)
        .saturating_add(<T as frame_system::Config>::DbWeight::get().reads(4_u64))
        .saturating_add(<T as frame_system::Config>::DbWeight::get().writes(1_u64)))]
        pub fn sudo_set_activity_cutoff(
            origin: OriginFor<T>,
            netuid: NetUid,
            activity_cutoff: u16,
        ) -> DispatchResult {
            let maybe_owner = pallet_subtensor::Pallet::<T>::ensure_sn_owner_or_root_with_limits(
                origin,
                netuid,
                &[Hyperparameter::ActivityCutoff.into()],
            )?;
            pallet_subtensor::Pallet::<T>::ensure_admin_window_open(netuid)?;

            ensure!(
                pallet_subtensor::Pallet::<T>::if_subnet_exist(netuid),
                Error::<T>::SubnetDoesNotExist
            );

            ensure!(
                activity_cutoff >= pallet_subtensor::MinActivityCutoff::<T>::get(),
                pallet_subtensor::Error::<T>::ActivityCutoffTooLow
            );

            pallet_subtensor::Pallet::<T>::set_activity_cutoff(netuid, activity_cutoff);
            log::debug!(
                "ActivityCutoffSet( netuid: {netuid:?} activity_cutoff: {activity_cutoff:?} ) "
            );
            pallet_subtensor::Pallet::<T>::record_owner_rl(
                maybe_owner,
                netuid,
                &[Hyperparameter::ActivityCutoff.into()],
            );
            Ok(())
        }

        /// The extrinsic sets the network registration allowed for a subnet.
        /// It is only callable by the root account or subnet owner.
        /// The extrinsic will call the Subtensor pallet to set the network registration allowed.
        #[pallet::call_index(19)]
        #[pallet::weight((
			Weight::from_parts(7_343_000, 0)
                .saturating_add(<T as frame_system::Config>::DbWeight::get().reads(0))
				.saturating_add(<T as frame_system::Config>::DbWeight::get().writes(1)),
			DispatchClass::Operational,
			Pays::Yes
		))]
        pub fn sudo_set_network_registration_allowed(
            origin: OriginFor<T>,
            netuid: NetUid,
            registration_allowed: bool,
        ) -> DispatchResult {
            ensure_root(origin)?;
            pallet_subtensor::Pallet::<T>::set_network_registration_allowed(
                netuid,
                registration_allowed,
            );
            log::debug!(
                "NetworkRegistrationAllowed( registration_allowed: {registration_allowed:?} ) "
            );
            Ok(())
        }

        /// The extrinsic sets the network PoW registration allowed for a subnet.
        /// It is only callable by the root account or subnet owner.
        /// The extrinsic will call the Subtensor pallet to set the network PoW registration allowed.
        #[pallet::call_index(20)]
        #[pallet::weight(
			Weight::from_parts(14_000_000, 0)
				.saturating_add(<T as frame_system::Config>::DbWeight::get().writes(1))
		)]
        pub fn sudo_set_network_pow_registration_allowed(
            origin: OriginFor<T>,
            netuid: NetUid,
            registration_allowed: bool,
        ) -> DispatchResult {
            let maybe_owner = pallet_subtensor::Pallet::<T>::ensure_sn_owner_or_root_with_limits(
                origin,
                netuid,
                &[Hyperparameter::PowRegistrationAllowed.into()],
            )?;
            pallet_subtensor::Pallet::<T>::ensure_admin_window_open(netuid)?;

            pallet_subtensor::Pallet::<T>::set_network_pow_registration_allowed(
                netuid,
                registration_allowed,
            );
            log::debug!(
                "NetworkPowRegistrationAllowed( registration_allowed: {registration_allowed:?} ) "
            );
            pallet_subtensor::Pallet::<T>::record_owner_rl(
                maybe_owner,
                netuid,
                &[Hyperparameter::PowRegistrationAllowed.into()],
            );
            Ok(())
        }

        /// The extrinsic sets the target registrations per interval for a subnet.
        /// It is only callable by the root account.
        /// The extrinsic will call the Subtensor pallet to set the target registrations per interval.
        #[pallet::call_index(21)]
        #[pallet::weight(Weight::from_parts(25_980_000, 0)
        .saturating_add(<T as frame_system::Config>::DbWeight::get().reads(3_u64))
        .saturating_add(<T as frame_system::Config>::DbWeight::get().writes(1_u64)))]
        pub fn sudo_set_target_registrations_per_interval(
            origin: OriginFor<T>,
            netuid: NetUid,
            target_registrations_per_interval: u16,
        ) -> DispatchResult {
            ensure_root(origin)?;
            pallet_subtensor::Pallet::<T>::ensure_admin_window_open(netuid)?;

            ensure!(
                pallet_subtensor::Pallet::<T>::if_subnet_exist(netuid),
                Error::<T>::SubnetDoesNotExist
            );
            pallet_subtensor::Pallet::<T>::set_target_registrations_per_interval(
                netuid,
                target_registrations_per_interval,
            );
            log::debug!(
                "RegistrationPerIntervalSet( netuid: {netuid:?} target_registrations_per_interval: {target_registrations_per_interval:?} ) "
            );
            Ok(())
        }

        /// The extrinsic sets the minimum burn for a subnet.
        /// It is only callable by root and subnet owner.
        /// The extrinsic will call the Subtensor pallet to set the minimum burn.
        #[pallet::call_index(22)]
        #[pallet::weight(Weight::from_parts(29_970_000, 0)
        .saturating_add(<T as frame_system::Config>::DbWeight::get().reads(4_u64))
        .saturating_add(<T as frame_system::Config>::DbWeight::get().writes(1_u64)))]
        pub fn sudo_set_min_burn(
            origin: OriginFor<T>,
            netuid: NetUid,
            min_burn: TaoCurrency,
        ) -> DispatchResult {
            let maybe_owner = pallet_subtensor::Pallet::<T>::ensure_sn_owner_or_root_with_limits(
                origin,
                netuid,
                &[Hyperparameter::MinBurn.into()],
            )?;
            pallet_subtensor::Pallet::<T>::ensure_admin_window_open(netuid)?;
            ensure!(
                pallet_subtensor::Pallet::<T>::if_subnet_exist(netuid),
                Error::<T>::SubnetDoesNotExist
            );
            ensure!(
                min_burn < T::MinBurnUpperBound::get(),
                Error::<T>::ValueNotInBounds
            );
            // Min burn must be less than max burn
            ensure!(
                min_burn < pallet_subtensor::Pallet::<T>::get_max_burn(netuid),
                Error::<T>::ValueNotInBounds
            );
            pallet_subtensor::Pallet::<T>::set_min_burn(netuid, min_burn);
            log::debug!("MinBurnSet( netuid: {netuid:?} min_burn: {min_burn:?} ) ");
            pallet_subtensor::Pallet::<T>::record_owner_rl(
                maybe_owner,
                netuid,
                &[Hyperparameter::MinBurn.into()],
            );
            Ok(())
        }

        /// The extrinsic sets the maximum burn for a subnet.
        /// It is only callable by root and subnet owner.
        /// The extrinsic will call the Subtensor pallet to set the maximum burn.
        #[pallet::call_index(23)]
        #[pallet::weight(Weight::from_parts(30_510_000, 0)
        .saturating_add(<T as frame_system::Config>::DbWeight::get().reads(4_u64))
        .saturating_add(<T as frame_system::Config>::DbWeight::get().writes(1_u64)))]
        pub fn sudo_set_max_burn(
            origin: OriginFor<T>,
            netuid: NetUid,
            max_burn: TaoCurrency,
        ) -> DispatchResult {
            let maybe_owner = pallet_subtensor::Pallet::<T>::ensure_sn_owner_or_root_with_limits(
                origin,
                netuid,
                &[Hyperparameter::MaxBurn.into()],
            )?;
            pallet_subtensor::Pallet::<T>::ensure_admin_window_open(netuid)?;
            ensure!(
                pallet_subtensor::Pallet::<T>::if_subnet_exist(netuid),
                Error::<T>::SubnetDoesNotExist
            );
            ensure!(
                max_burn > T::MaxBurnLowerBound::get(),
                Error::<T>::ValueNotInBounds
            );
            // Max burn must be greater than min burn
            ensure!(
                max_burn > pallet_subtensor::Pallet::<T>::get_min_burn(netuid),
                Error::<T>::ValueNotInBounds
            );
            pallet_subtensor::Pallet::<T>::set_max_burn(netuid, max_burn);
            log::debug!("MaxBurnSet( netuid: {netuid:?} max_burn: {max_burn:?} ) ");
            pallet_subtensor::Pallet::<T>::record_owner_rl(
                maybe_owner,
                netuid,
                &[Hyperparameter::MaxBurn.into()],
            );
            Ok(())
        }

        /// The extrinsic sets the difficulty for a subnet.
        /// It is only callable by the root account or subnet owner.
        /// The extrinsic will call the Subtensor pallet to set the difficulty.
        #[pallet::call_index(24)]
        #[pallet::weight(Weight::from_parts(38_500_000, 0)
        .saturating_add(<T as frame_system::Config>::DbWeight::get().reads(3_u64))
        .saturating_add(<T as frame_system::Config>::DbWeight::get().writes(1_u64)))]
        pub fn sudo_set_difficulty(
            origin: OriginFor<T>,
            netuid: NetUid,
            difficulty: u64,
        ) -> DispatchResult {
            ensure_root(origin)?;
            pallet_subtensor::Pallet::<T>::ensure_admin_window_open(netuid)?;
            ensure!(
                pallet_subtensor::Pallet::<T>::if_subnet_exist(netuid),
                Error::<T>::SubnetDoesNotExist
            );
            pallet_subtensor::Pallet::<T>::set_difficulty(netuid, difficulty);
            log::debug!("DifficultySet( netuid: {netuid:?} difficulty: {difficulty:?} ) ");
            Ok(())
        }

        /// The extrinsic sets the maximum allowed validators for a subnet.
        /// It is only callable by the root account.
        /// The extrinsic will call the Subtensor pallet to set the maximum allowed validators.
        #[pallet::call_index(25)]
        #[pallet::weight(Weight::from_parts(30_930_000, 0)
        .saturating_add(<T as frame_system::Config>::DbWeight::get().reads(4_u64))
        .saturating_add(<T as frame_system::Config>::DbWeight::get().writes(1_u64)))]
        pub fn sudo_set_max_allowed_validators(
            origin: OriginFor<T>,
            netuid: NetUid,
            max_allowed_validators: u16,
        ) -> DispatchResult {
            ensure_root(origin)?;
            pallet_subtensor::Pallet::<T>::ensure_admin_window_open(netuid)?;
            ensure!(
                pallet_subtensor::Pallet::<T>::if_subnet_exist(netuid),
                Error::<T>::SubnetDoesNotExist
            );
            ensure!(
                max_allowed_validators
                    <= pallet_subtensor::Pallet::<T>::get_max_allowed_uids(netuid),
                Error::<T>::MaxValidatorsLargerThanMaxUIds
            );

            pallet_subtensor::Pallet::<T>::set_max_allowed_validators(
                netuid,
                max_allowed_validators,
            );
            log::debug!(
                "MaxAllowedValidatorsSet( netuid: {netuid:?} max_allowed_validators: {max_allowed_validators:?} ) "
            );
            Ok(())
        }

        /// The extrinsic sets the bonds moving average for a subnet.
        /// It is only callable by the root account or subnet owner.
        /// The extrinsic will call the Subtensor pallet to set the bonds moving average.
        #[pallet::call_index(26)]
        #[pallet::weight(Weight::from_parts(26_270_000, 0)
        .saturating_add(<T as frame_system::Config>::DbWeight::get().reads(3_u64))
        .saturating_add(<T as frame_system::Config>::DbWeight::get().writes(1_u64)))]
        pub fn sudo_set_bonds_moving_average(
            origin: OriginFor<T>,
            netuid: NetUid,
            bonds_moving_average: u64,
        ) -> DispatchResult {
            let maybe_owner = pallet_subtensor::Pallet::<T>::ensure_sn_owner_or_root_with_limits(
                origin,
                netuid,
                &[Hyperparameter::BondsMovingAverage.into()],
            )?;
            pallet_subtensor::Pallet::<T>::ensure_admin_window_open(netuid)?;
            if maybe_owner.is_some() {
                ensure!(
                    bonds_moving_average <= 975000,
                    Error::<T>::BondsMovingAverageMaxReached
                )
            }

            ensure!(
                pallet_subtensor::Pallet::<T>::if_subnet_exist(netuid),
                Error::<T>::SubnetDoesNotExist
            );
            pallet_subtensor::Pallet::<T>::set_bonds_moving_average(netuid, bonds_moving_average);
            log::debug!(
                "BondsMovingAverageSet( netuid: {netuid:?} bonds_moving_average: {bonds_moving_average:?} ) "
            );
            pallet_subtensor::Pallet::<T>::record_owner_rl(
                maybe_owner,
                netuid,
                &[Hyperparameter::BondsMovingAverage.into()],
            );
            Ok(())
        }

        /// The extrinsic sets the bonds penalty for a subnet.
        /// It is only callable by the root account or subnet owner.
        /// The extrinsic will call the Subtensor pallet to set the bonds penalty.
        #[pallet::call_index(60)]
        #[pallet::weight(Weight::from_parts(26_890_000, 0)
        .saturating_add(<T as frame_system::Config>::DbWeight::get().reads(3_u64))
        .saturating_add(<T as frame_system::Config>::DbWeight::get().writes(1_u64)))]
        pub fn sudo_set_bonds_penalty(
            origin: OriginFor<T>,
            netuid: NetUid,
            bonds_penalty: u16,
        ) -> DispatchResult {
            let maybe_owner = pallet_subtensor::Pallet::<T>::ensure_sn_owner_or_root_with_limits(
                origin,
                netuid,
                &[Hyperparameter::BondsPenalty.into()],
            )?;
            pallet_subtensor::Pallet::<T>::ensure_admin_window_open(netuid)?;

            ensure!(
                pallet_subtensor::Pallet::<T>::if_subnet_exist(netuid),
                Error::<T>::SubnetDoesNotExist
            );
            pallet_subtensor::Pallet::<T>::set_bonds_penalty(netuid, bonds_penalty);
            log::debug!("BondsPenalty( netuid: {netuid:?} bonds_penalty: {bonds_penalty:?} ) ");
            pallet_subtensor::Pallet::<T>::record_owner_rl(
                maybe_owner,
                netuid,
                &[Hyperparameter::BondsPenalty.into()],
            );
            Ok(())
        }

        /// The extrinsic sets the maximum registrations per block for a subnet.
        /// It is only callable by the root account.
        /// The extrinsic will call the Subtensor pallet to set the maximum registrations per block.
        #[pallet::call_index(27)]
        #[pallet::weight(Weight::from_parts(26_970_000, 0)
        .saturating_add(<T as frame_system::Config>::DbWeight::get().reads(3_u64))
        .saturating_add(<T as frame_system::Config>::DbWeight::get().writes(1_u64)))]
        pub fn sudo_set_max_registrations_per_block(
            origin: OriginFor<T>,
            netuid: NetUid,
            max_registrations_per_block: u16,
        ) -> DispatchResult {
            ensure_root(origin)?;
            pallet_subtensor::Pallet::<T>::ensure_admin_window_open(netuid)?;

            ensure!(
                pallet_subtensor::Pallet::<T>::if_subnet_exist(netuid),
                Error::<T>::SubnetDoesNotExist
            );
            pallet_subtensor::Pallet::<T>::set_max_registrations_per_block(
                netuid,
                max_registrations_per_block,
            );
            log::debug!(
                "MaxRegistrationsPerBlock( netuid: {netuid:?} max_registrations_per_block: {max_registrations_per_block:?} ) "
            );
            Ok(())
        }

        /// The extrinsic sets the subnet owner cut for a subnet.
        /// It is only callable by the root account.
        /// The extrinsic will call the Subtensor pallet to set the subnet owner cut.
        #[pallet::call_index(28)]
        #[pallet::weight((
			Weight::from_parts(14_000_000, 0)
				.saturating_add(<T as frame_system::Config>::DbWeight::get().writes(1)),
			DispatchClass::Operational,
			Pays::Yes
		))]
        pub fn sudo_set_subnet_owner_cut(
            origin: OriginFor<T>,
            subnet_owner_cut: u16,
        ) -> DispatchResult {
            ensure_root(origin)?;
            pallet_subtensor::Pallet::<T>::set_subnet_owner_cut(subnet_owner_cut);
            log::debug!("SubnetOwnerCut( subnet_owner_cut: {subnet_owner_cut:?} ) ");
            Ok(())
        }

        /// The extrinsic sets the network rate limit for the network.
        /// It is only callable by the root account.
        /// The extrinsic will call the Subtensor pallet to set the network rate limit.
        #[pallet::call_index(29)]
        #[pallet::weight((
			Weight::from_parts(14_000_000, 0)
				.saturating_add(<T as frame_system::Config>::DbWeight::get().writes(1)),
			DispatchClass::Operational,
			Pays::Yes
		))]
        pub fn sudo_set_network_rate_limit(
            origin: OriginFor<T>,
            rate_limit: u64,
        ) -> DispatchResult {
            ensure_root(origin)?;
            pallet_subtensor::Pallet::<T>::set_network_rate_limit(rate_limit);
            log::debug!("NetworkRateLimit( rate_limit: {rate_limit:?} ) ");
            Ok(())
        }

        /// The extrinsic sets the tempo for a subnet.
        /// It is only callable by the root account.
        /// The extrinsic will call the Subtensor pallet to set the tempo.
        #[pallet::call_index(30)]
        #[pallet::weight(Weight::from_parts(25_790_000, 0)
        .saturating_add(<T as frame_system::Config>::DbWeight::get().reads(3_u64))
        .saturating_add(<T as frame_system::Config>::DbWeight::get().writes(1_u64)))]
        pub fn sudo_set_tempo(origin: OriginFor<T>, netuid: NetUid, tempo: u16) -> DispatchResult {
            ensure_root(origin)?;
            pallet_subtensor::Pallet::<T>::ensure_admin_window_open(netuid)?;
            ensure!(
                pallet_subtensor::Pallet::<T>::if_subnet_exist(netuid),
                Error::<T>::SubnetDoesNotExist
            );
            pallet_subtensor::Pallet::<T>::set_tempo(netuid, tempo);
            log::debug!("TempoSet( netuid: {netuid:?} tempo: {tempo:?} ) ");
            Ok(())
        }

        /// The extrinsic sets the total issuance for the network.
        /// It is only callable by the root account.
        /// The extrinsic will call the Subtensor pallet to set the issuance for the network.
        #[pallet::call_index(33)]
        #[pallet::weight((
            Weight::from_parts(2_875_000, 0)
                .saturating_add(T::DbWeight::get().reads(0_u64))
			    .saturating_add(T::DbWeight::get().writes(1_u64)),
            DispatchClass::Operational,
            Pays::Yes
        ))]
        pub fn sudo_set_total_issuance(
            origin: OriginFor<T>,
            total_issuance: TaoCurrency,
        ) -> DispatchResult {
            ensure_root(origin)?;

            pallet_subtensor::Pallet::<T>::set_total_issuance(total_issuance);

            Ok(())
        }

        /// The extrinsic sets the immunity period for the network.
        /// It is only callable by the root account.
        /// The extrinsic will call the Subtensor pallet to set the immunity period for the network.
        #[pallet::call_index(35)]
        #[pallet::weight((
			Weight::from_parts(14_000_000, 0)
				.saturating_add(<T as frame_system::Config>::DbWeight::get().writes(1)),
			DispatchClass::Operational,
			Pays::Yes
		))]
        pub fn sudo_set_network_immunity_period(
            origin: OriginFor<T>,
            immunity_period: u64,
        ) -> DispatchResult {
            ensure_root(origin)?;

            pallet_subtensor::Pallet::<T>::set_network_immunity_period(immunity_period);

            log::debug!("NetworkImmunityPeriod( period: {immunity_period:?} ) ");

            Ok(())
        }

        /// The extrinsic sets the min lock cost for the network.
        /// It is only callable by the root account.
        /// The extrinsic will call the Subtensor pallet to set the min lock cost for the network.
        #[pallet::call_index(36)]
        #[pallet::weight((
			Weight::from_parts(14_000_000, 0)
				.saturating_add(<T as frame_system::Config>::DbWeight::get().writes(1)),
			DispatchClass::Operational,
			Pays::Yes
		))]
        pub fn sudo_set_network_min_lock_cost(
            origin: OriginFor<T>,
            lock_cost: TaoCurrency,
        ) -> DispatchResult {
            ensure_root(origin)?;

            pallet_subtensor::Pallet::<T>::set_network_min_lock(lock_cost);

            log::debug!("NetworkMinLockCost( lock_cost: {lock_cost:?} ) ");

            Ok(())
        }

        /// The extrinsic sets the subnet limit for the network.
        /// It is only callable by the root account.
        /// The extrinsic will call the Subtensor pallet to set the subnet limit.
        #[pallet::call_index(37)]
        #[pallet::weight((
			Weight::from_parts(14_000_000, 0)
				.saturating_add(<T as frame_system::Config>::DbWeight::get().writes(1)),
			DispatchClass::Operational,
			Pays::Yes
		))]
        pub fn sudo_set_subnet_limit(origin: OriginFor<T>, max_subnets: u16) -> DispatchResult {
            ensure_root(origin)?;
            pallet_subtensor::Pallet::<T>::set_max_subnets(max_subnets);
            log::debug!("MaxSubnets ( max_subnets: {max_subnets:?} ) ");
            Ok(())
        }

        /// The extrinsic sets the lock reduction interval for the network.
        /// It is only callable by the root account.
        /// The extrinsic will call the Subtensor pallet to set the lock reduction interval.
        #[pallet::call_index(38)]
        #[pallet::weight((
			Weight::from_parts(14_000_000, 0)
				.saturating_add(<T as frame_system::Config>::DbWeight::get().writes(1)),
			DispatchClass::Operational,
			Pays::Yes
		))]
        pub fn sudo_set_lock_reduction_interval(
            origin: OriginFor<T>,
            interval: u64,
        ) -> DispatchResult {
            ensure_root(origin)?;

            pallet_subtensor::Pallet::<T>::set_lock_reduction_interval(interval);

            log::debug!("NetworkLockReductionInterval( interval: {interval:?} ) ");

            Ok(())
        }

        /// The extrinsic sets the recycled RAO for a subnet.
        /// It is only callable by the root account.
        /// The extrinsic will call the Subtensor pallet to set the recycled RAO.
        #[pallet::call_index(39)]
        #[pallet::weight((
            Weight::from_parts(15_060_000, 4045)
                .saturating_add(T::DbWeight::get().reads(1_u64))
                .saturating_add(T::DbWeight::get().writes(1_u64)),
            DispatchClass::Operational,
            Pays::Yes
        ))]
        pub fn sudo_set_rao_recycled(
            origin: OriginFor<T>,
            netuid: NetUid,
            rao_recycled: TaoCurrency,
        ) -> DispatchResult {
            ensure_root(origin)?;
            ensure!(
                pallet_subtensor::Pallet::<T>::if_subnet_exist(netuid),
                Error::<T>::SubnetDoesNotExist
            );
            pallet_subtensor::Pallet::<T>::set_rao_recycled(netuid, rao_recycled);
            Ok(())
        }

        /// The extrinsic sets the weights min stake.
        /// It is only callable by the root account.
        /// The extrinsic will call the Subtensor pallet to set the weights min stake.
        #[pallet::call_index(42)]
        #[pallet::weight((
            Weight::from_parts(5_000_000, 0)
            .saturating_add(T::DbWeight::get().reads(0_u64))
            .saturating_add(T::DbWeight::get().writes(1_u64)),
            DispatchClass::Operational,
            Pays::Yes
        ))]
        pub fn sudo_set_stake_threshold(origin: OriginFor<T>, min_stake: u64) -> DispatchResult {
            ensure_root(origin)?;
            pallet_subtensor::Pallet::<T>::set_stake_threshold(min_stake);
            Ok(())
        }

        /// The extrinsic sets the minimum stake required for nominators.
        /// It is only callable by the root account.
        /// The extrinsic will call the Subtensor pallet to set the minimum stake required for nominators.
        #[pallet::call_index(43)]
        #[pallet::weight((
            Weight::from_parts(28_050_000, 6792)
                .saturating_add(T::DbWeight::get().reads(4_u64))
                .saturating_add(T::DbWeight::get().writes(1_u64)),
            DispatchClass::Operational,
            Pays::Yes
        ))]
        pub fn sudo_set_nominator_min_required_stake(
            origin: OriginFor<T>,
            // The minimum stake required for nominators.
            min_stake: u64,
        ) -> DispatchResult {
            ensure_root(origin)?;
            let prev_min_stake = pallet_subtensor::Pallet::<T>::get_nominator_min_required_stake();
            log::trace!("Setting minimum stake to: {min_stake}");
            pallet_subtensor::Pallet::<T>::set_nominator_min_required_stake(min_stake);
            if min_stake > prev_min_stake {
                log::trace!("Clearing small nominations if possible");
                pallet_subtensor::Pallet::<T>::clear_small_nominations();
                log::trace!("Small nominations cleared");
            }
            Ok(())
        }

        /// The extrinsic sets the rate limit for delegate take transactions.
        /// It is only callable by the root account.
        /// The extrinsic will call the Subtensor pallet to set the rate limit for delegate take transactions.
        #[pallet::call_index(45)]
        #[pallet::weight((
            Weight::from_parts(5_019_000, 0)
            .saturating_add(T::DbWeight::get().reads(0_u64))
            .saturating_add(T::DbWeight::get().writes(1_u64)),
            DispatchClass::Operational,
            Pays::Yes
        ))]
        pub fn sudo_set_tx_delegate_take_rate_limit(
            origin: OriginFor<T>,
            tx_rate_limit: u64,
        ) -> DispatchResult {
            ensure_root(origin)?;
            pallet_subtensor::Pallet::<T>::set_tx_delegate_take_rate_limit(tx_rate_limit);
            log::debug!(
                "TxRateLimitDelegateTakeSet( tx_delegate_take_rate_limit: {tx_rate_limit:?} ) "
            );
            Ok(())
        }

        /// The extrinsic sets the minimum delegate take.
        /// It is only callable by the root account.
        /// The extrinsic will call the Subtensor pallet to set the minimum delegate take.
        #[pallet::call_index(46)]
        #[pallet::weight((
            Weight::from_parts(7_214_000, 0)
            .saturating_add(T::DbWeight::get().reads(0_u64))
            .saturating_add(T::DbWeight::get().writes(1_u64)),
            DispatchClass::Operational,
            Pays::Yes
        ))]
        pub fn sudo_set_min_delegate_take(origin: OriginFor<T>, take: u16) -> DispatchResult {
            ensure_root(origin)?;
            pallet_subtensor::Pallet::<T>::set_min_delegate_take(take);
            log::debug!("TxMinDelegateTakeSet( tx_min_delegate_take: {take:?} ) ");
            Ok(())
        }

        /// The extrinsic enabled/disables commit/reaveal for a given subnet.
        /// It is only callable by the root account or subnet owner.
        /// The extrinsic will call the Subtensor pallet to set the value.
        #[pallet::call_index(49)]
        #[pallet::weight(Weight::from_parts(26_730_000, 0)
        .saturating_add(<T as frame_system::Config>::DbWeight::get().reads(3_u64))
        .saturating_add(<T as frame_system::Config>::DbWeight::get().writes(1_u64)))]
        pub fn sudo_set_commit_reveal_weights_enabled(
            origin: OriginFor<T>,
            netuid: NetUid,
            enabled: bool,
        ) -> DispatchResult {
            let maybe_owner = pallet_subtensor::Pallet::<T>::ensure_sn_owner_or_root_with_limits(
                origin,
                netuid,
                &[Hyperparameter::CommitRevealEnabled.into()],
            )?;
            pallet_subtensor::Pallet::<T>::ensure_admin_window_open(netuid)?;

            ensure!(
                pallet_subtensor::Pallet::<T>::if_subnet_exist(netuid),
                Error::<T>::SubnetDoesNotExist
            );

            pallet_subtensor::Pallet::<T>::set_commit_reveal_weights_enabled(netuid, enabled);
            log::debug!("ToggleSetWeightsCommitReveal( netuid: {netuid:?} ) ");
            pallet_subtensor::Pallet::<T>::record_owner_rl(
                maybe_owner,
                netuid,
                &[Hyperparameter::CommitRevealEnabled.into()],
            );
            Ok(())
        }

        /// Enables or disables Liquid Alpha for a given subnet.
        ///
        /// # Parameters
        /// - `origin`: The origin of the call, which must be the root account or subnet owner.
        /// - `netuid`: The unique identifier for the subnet.
        /// - `enabled`: A boolean flag to enable or disable Liquid Alpha.
        ///
        /// # Weight
        /// This function has a fixed weight of 0 and is classified as an operational transaction that does not incur any fees.
        #[pallet::call_index(50)]
        #[pallet::weight((
            Weight::from_parts(18_300_000, 0)
                .saturating_add(T::DbWeight::get().reads(2_u64))
			    .saturating_add(T::DbWeight::get().writes(1_u64)),
            DispatchClass::Normal,
            Pays::Yes
        ))]
        pub fn sudo_set_liquid_alpha_enabled(
            origin: OriginFor<T>,
            netuid: NetUid,
            enabled: bool,
        ) -> DispatchResult {
            let maybe_owner = pallet_subtensor::Pallet::<T>::ensure_sn_owner_or_root_with_limits(
                origin,
                netuid,
                &[Hyperparameter::LiquidAlphaEnabled.into()],
            )?;
            pallet_subtensor::Pallet::<T>::ensure_admin_window_open(netuid)?;
            pallet_subtensor::Pallet::<T>::set_liquid_alpha_enabled(netuid, enabled);
            log::debug!("LiquidAlphaEnableToggled( netuid: {netuid:?}, Enabled: {enabled:?} ) ");
            pallet_subtensor::Pallet::<T>::record_owner_rl(
                maybe_owner,
                netuid,
                &[Hyperparameter::LiquidAlphaEnabled.into()],
            );
            Ok(())
        }

        /// Sets values for liquid alpha
        #[pallet::call_index(51)]
        #[pallet::weight((
            Weight::from_parts(25_280_000, 4089)
                .saturating_add(T::DbWeight::get().reads(3_u64))
                .saturating_add(T::DbWeight::get().writes(1_u64)),
            DispatchClass::Normal,
            Pays::Yes
        ))]
        pub fn sudo_set_alpha_values(
            origin: OriginFor<T>,
            netuid: NetUid,
            alpha_low: u16,
            alpha_high: u16,
        ) -> DispatchResult {
            let maybe_owner = pallet_subtensor::Pallet::<T>::ensure_sn_owner_or_root_with_limits(
                origin.clone(),
                netuid,
                &[Hyperparameter::AlphaValues.into()],
            )?;
            pallet_subtensor::Pallet::<T>::ensure_admin_window_open(netuid)?;
            let res = pallet_subtensor::Pallet::<T>::do_set_alpha_values(
                origin, netuid, alpha_low, alpha_high,
            );
            if res.is_ok() {
                pallet_subtensor::Pallet::<T>::record_owner_rl(
                    maybe_owner,
                    netuid,
                    &[Hyperparameter::AlphaValues.into()],
                );
            }
            res
        }

        /// Sets the duration of the coldkey swap schedule.
        ///
        /// This extrinsic allows the root account to set the duration for the coldkey swap schedule.
        /// The coldkey swap schedule determines how long it takes for a coldkey swap operation to complete.
        ///
        /// # Arguments
        /// * `origin` - The origin of the call, which must be the root account.
        /// * `duration` - The new duration for the coldkey swap schedule, in number of blocks.
        ///
        /// # Errors
        /// * `BadOrigin` - If the caller is not the root account.
        ///
        /// # Weight
        /// Weight is handled by the `#[pallet::weight]` attribute.
        #[pallet::call_index(54)]
        #[pallet::weight((
            Weight::from_parts(5_000_000, 0)
                .saturating_add(T::DbWeight::get().reads(0_u64))
			    .saturating_add(T::DbWeight::get().writes(1_u64)),
            DispatchClass::Operational,
            Pays::Yes
        ))]
        pub fn sudo_set_coldkey_swap_schedule_duration(
            origin: OriginFor<T>,
            duration: BlockNumberFor<T>,
        ) -> DispatchResult {
            // Ensure the call is made by the root account
            ensure_root(origin)?;

            // Set the new duration of schedule coldkey swap
            pallet_subtensor::Pallet::<T>::set_coldkey_swap_schedule_duration(duration);

            // Log the change
            log::trace!("ColdkeySwapScheduleDurationSet( duration: {duration:?} )");

            Ok(())
        }

        /// Sets the duration of the dissolve network schedule.
        ///
        /// This extrinsic allows the root account to set the duration for the dissolve network schedule.
        /// The dissolve network schedule determines how long it takes for a network dissolution operation to complete.
        ///
        /// # Arguments
        /// * `origin` - The origin of the call, which must be the root account.
        /// * `duration` - The new duration for the dissolve network schedule, in number of blocks.
        ///
        /// # Errors
        /// * `BadOrigin` - If the caller is not the root account.
        ///
        /// # Weight
        /// Weight is handled by the `#[pallet::weight]` attribute.
        #[pallet::call_index(55)]
        #[pallet::weight((
            Weight::from_parts(5_000_000, 0)
                .saturating_add(T::DbWeight::get().reads(0_u64))
			    .saturating_add(T::DbWeight::get().writes(1_u64)),
            DispatchClass::Operational,
            Pays::Yes
        ))]
        pub fn sudo_set_dissolve_network_schedule_duration(
            origin: OriginFor<T>,
            duration: BlockNumberFor<T>,
        ) -> DispatchResult {
            // Ensure the call is made by the root account
            ensure_root(origin)?;

            // Set the duration of schedule dissolve network
            pallet_subtensor::Pallet::<T>::set_dissolve_network_schedule_duration(duration);

            // Log the change
            log::trace!("DissolveNetworkScheduleDurationSet( duration: {duration:?} )");

            Ok(())
        }

        /// Sets the commit-reveal weights periods for a specific subnet.
        ///
        /// This extrinsic allows the subnet owner or root account to set the duration (in epochs) during which committed weights must be revealed.
        /// The commit-reveal mechanism ensures that users commit weights in advance and reveal them only within a specified period.
        ///
        /// # Arguments
        /// * `origin` - The origin of the call, which must be the subnet owner or the root account.
        /// * `netuid` - The unique identifier of the subnet for which the periods are being set.
        /// * `periods` - The number of epochs that define the commit-reveal period.
        ///
        /// # Errors
        /// * `BadOrigin` - If the caller is neither the subnet owner nor the root account.
        /// * `SubnetDoesNotExist` - If the specified subnet does not exist.
        ///
        /// # Weight
        /// Weight is handled by the `#[pallet::weight]` attribute.
        #[pallet::call_index(57)]
        #[pallet::weight(Weight::from_parts(26_950_000, 0)
        .saturating_add(<T as frame_system::Config>::DbWeight::get().reads(3_u64))
        .saturating_add(<T as frame_system::Config>::DbWeight::get().writes(1_u64)))]
        pub fn sudo_set_commit_reveal_weights_interval(
            origin: OriginFor<T>,
            netuid: NetUid,
            interval: u64,
        ) -> DispatchResult {
            let maybe_owner = pallet_subtensor::Pallet::<T>::ensure_sn_owner_or_root_with_limits(
                origin,
                netuid,
                &[Hyperparameter::WeightCommitInterval.into()],
            )?;
            pallet_subtensor::Pallet::<T>::ensure_admin_window_open(netuid)?;

            ensure!(
                pallet_subtensor::Pallet::<T>::if_subnet_exist(netuid),
                Error::<T>::SubnetDoesNotExist
            );

            log::debug!("SetWeightCommitInterval( netuid: {netuid:?}, interval: {interval:?} ) ");

            pallet_subtensor::Pallet::<T>::set_reveal_period(netuid, interval)?;
            pallet_subtensor::Pallet::<T>::record_owner_rl(
                maybe_owner,
                netuid,
                &[Hyperparameter::WeightCommitInterval.into()],
            );

            Ok(())
        }

        /// Sets the EVM ChainID.
        ///
        /// # Arguments
        /// * `origin` - The origin of the call, which must be the subnet owner or the root account.
        /// * `chainId` - The u64 chain ID
        ///
        /// # Errors
        /// * `BadOrigin` - If the caller is neither the subnet owner nor the root account.
        ///
        /// # Weight
        /// Weight is handled by the `#[pallet::weight]` attribute.
        #[pallet::call_index(58)]
        #[pallet::weight(Weight::from_parts(27_199_000, 0)
        .saturating_add(<T as frame_system::Config>::DbWeight::get().reads(1_u64))
        .saturating_add(<T as frame_system::Config>::DbWeight::get().writes(1_u64)))]
        pub fn sudo_set_evm_chain_id(origin: OriginFor<T>, chain_id: u64) -> DispatchResult {
            // Ensure the call is made by the root account
            ensure_root(origin)?;

            ChainId::<T>::set(chain_id);
            Ok(())
        }

        /// A public interface for `pallet_grandpa::Pallet::schedule_grandpa_change`.
        ///
        /// Schedule a change in the authorities.
        ///
        /// The change will be applied at the end of execution of the block `in_blocks` after the
        /// current block. This value may be 0, in which case the change is applied at the end of
        /// the current block.
        ///
        /// If the `forced` parameter is defined, this indicates that the current set has been
        /// synchronously determined to be offline and that after `in_blocks` the given change
        /// should be applied. The given block number indicates the median last finalized block
        /// number and it should be used as the canon block when starting the new grandpa voter.
        ///
        /// No change should be signaled while any change is pending. Returns an error if a change
        /// is already pending.
        #[pallet::call_index(59)]
        #[pallet::weight(Weight::from_parts(7_779_000, 0)
        .saturating_add(<T as frame_system::Config>::DbWeight::get().reads(1_u64))
        .saturating_add(<T as frame_system::Config>::DbWeight::get().writes(1_u64)))]
        pub fn schedule_grandpa_change(
            origin: OriginFor<T>,
            // grandpa ID is always the same type, so we don't need to parametrize it via `Config`
            next_authorities: AuthorityList,
            in_blocks: BlockNumberFor<T>,
            forced: Option<BlockNumberFor<T>>,
        ) -> DispatchResult {
            ensure_root(origin)?;
            T::Grandpa::schedule_change(next_authorities, in_blocks, forced)
        }

        /// Enable or disable atomic alpha transfers for a given subnet.
        ///
        /// # Parameters
        /// - `origin`: The origin of the call, which must be the root account or subnet owner.
        /// - `netuid`: The unique identifier for the subnet.
        /// - `enabled`: A boolean flag to enable or disable Liquid Alpha.
        ///
        /// # Weight
        /// This function has a fixed weight of 0 and is classified as an operational transaction that does not incur any fees.
        #[pallet::call_index(61)]
        #[pallet::weight((
            Weight::from_parts(20_460_000, 0)
                .saturating_add(T::DbWeight::get().reads(2_u64))
			    .saturating_add(T::DbWeight::get().writes(1_u64)),
            DispatchClass::Normal,
            Pays::Yes
        ))]
        pub fn sudo_set_toggle_transfer(
            origin: OriginFor<T>,
            netuid: NetUid,
            toggle: bool,
        ) -> DispatchResult {
            let maybe_owner = pallet_subtensor::Pallet::<T>::ensure_sn_owner_or_root_with_limits(
                origin,
                netuid,
                &[Hyperparameter::TransferEnabled.into()],
            )?;
            pallet_subtensor::Pallet::<T>::ensure_admin_window_open(netuid)?;
            let res = pallet_subtensor::Pallet::<T>::toggle_transfer(netuid, toggle);
            if res.is_ok() {
                pallet_subtensor::Pallet::<T>::record_owner_rl(
                    maybe_owner,
                    netuid,
                    &[Hyperparameter::TransferEnabled.into()],
                );
            }
            res
        }

        /// Set the behaviour of the "burn" UID(s) for a given subnet.
        /// If set to `Burn`, the miner emission sent to the burn UID(s) will be burned.
        /// If set to `Recycle`, the miner emission sent to the burn UID(s) will be recycled.
        ///
        /// # Parameters
        /// - `origin`: The origin of the call, which must be the root account or subnet owner.
        /// - `netuid`: The unique identifier for the subnet.
        /// - `recycle_or_burn`: The desired behaviour of the "burn" UID(s) for the subnet.
        ///
        #[pallet::call_index(80)]
        #[pallet::weight((1_000_000, DispatchClass::Normal, Pays::Yes))] // TODO: add proper weights
        pub fn sudo_set_recycle_or_burn(
            origin: OriginFor<T>,
            netuid: NetUid,
            recycle_or_burn: pallet_subtensor::RecycleOrBurnEnum,
        ) -> DispatchResult {
            let maybe_owner = pallet_subtensor::Pallet::<T>::ensure_sn_owner_or_root_with_limits(
                origin,
                netuid,
                &[Hyperparameter::RecycleOrBurn.into()],
            )?;
            pallet_subtensor::Pallet::<T>::ensure_admin_window_open(netuid)?;

            pallet_subtensor::Pallet::<T>::set_recycle_or_burn(netuid, recycle_or_burn);
            pallet_subtensor::Pallet::<T>::record_owner_rl(
                maybe_owner,
                netuid,
                &[Hyperparameter::RecycleOrBurn.into()],
            );

            Ok(())
        }

        /// Toggles the enablement of an EVM precompile.
        ///
        /// # Arguments
        /// * `origin` - The origin of the call, which must be the root account.
        /// * `precompile_id` - The identifier of the EVM precompile to toggle.
        /// * `enabled` - The new enablement state of the precompile.
        ///
        /// # Errors
        /// * `BadOrigin` - If the caller is not the root account.
        ///
        /// # Weight
        /// Weight is handled by the `#[pallet::weight]` attribute.
        #[pallet::call_index(62)]
        #[pallet::weight((
            Weight::from_parts(5_744_000, 3507)
			    .saturating_add(T::DbWeight::get().reads(1_u64))
                .saturating_add(T::DbWeight::get().writes(0_u64)),
            DispatchClass::Operational,
            Pays::Yes
        ))]
        pub fn sudo_toggle_evm_precompile(
            origin: OriginFor<T>,
            precompile_id: PrecompileEnum,
            enabled: bool,
        ) -> DispatchResult {
            ensure_root(origin)?;
            if PrecompileEnable::<T>::get(precompile_id) != enabled {
                PrecompileEnable::<T>::insert(precompile_id, enabled);
                Self::deposit_event(Event::PrecompileUpdated {
                    precompile_id,
                    enabled,
                });
            }
            Ok(())
        }

        ///
        ///
        /// # Arguments
        /// * `origin` - The origin of the call, which must be the root account.
        /// * `alpha` - The new moving alpha value for the SubnetMovingAlpha.
        ///
        /// # Errors
        /// * `BadOrigin` - If the caller is not the root account.
        ///
        /// # Weight
        /// Weight is handled by the `#[pallet::weight]` attribute.
        #[pallet::call_index(63)]
        #[pallet::weight((
            Weight::from_parts(3_000_000, 0)
                .saturating_add(T::DbWeight::get().reads(0_u64))
			    .saturating_add(T::DbWeight::get().writes(1_u64)),
            DispatchClass::Operational,
            Pays::Yes
        ))]
        pub fn sudo_set_subnet_moving_alpha(origin: OriginFor<T>, alpha: I96F32) -> DispatchResult {
            ensure_root(origin)?;
            pallet_subtensor::SubnetMovingAlpha::<T>::set(alpha);

            log::debug!("SubnetMovingAlphaSet( alpha: {alpha:?} )");
            Ok(())
        }

        /// Change the SubnetOwnerHotkey for a given subnet.
        ///
        /// # Arguments
        /// * `origin` - The origin of the call, which must be the subnet owner.
        /// * `netuid` - The unique identifier for the subnet.
        /// * `hotkey` - The new hotkey for the subnet owner.
        ///
        /// # Errors
        /// * `BadOrigin` - If the caller is not the subnet owner or root account.
        ///
        /// # Weight
        /// Weight is handled by the `#[pallet::weight]` attribute.
        #[pallet::call_index(64)]
        #[pallet::weight((
            Weight::from_parts(3_918_000, 0) // TODO: add benchmarks
			    .saturating_add(T::DbWeight::get().writes(1_u64)),
            DispatchClass::Operational,
            Pays::Yes
        ))]
        pub fn sudo_set_subnet_owner_hotkey(
            origin: OriginFor<T>,
            netuid: NetUid,
            hotkey: <T as frame_system::Config>::AccountId,
        ) -> DispatchResult {
            pallet_subtensor::Pallet::<T>::do_set_sn_owner_hotkey(origin, netuid, &hotkey)
        }

        ///
        ///
        /// # Arguments
        /// * `origin` - The origin of the call, which must be the root account.
        /// * `ema_alpha_period` - Number of blocks for EMA price to halve
        ///
        /// # Errors
        /// * `BadOrigin` - If the caller is not the root account.
        ///
        /// # Weight
        /// Weight is handled by the `#[pallet::weight]` attribute.
        #[pallet::call_index(65)]
        #[pallet::weight((
            Weight::from_parts(6_201_000, 0)
                .saturating_add(T::DbWeight::get().reads(0_u64))
			    .saturating_add(T::DbWeight::get().writes(1_u64)),
            DispatchClass::Operational,
            Pays::Yes
        ))]
        pub fn sudo_set_ema_price_halving_period(
            origin: OriginFor<T>,
            netuid: NetUid,
            ema_halving: u64,
        ) -> DispatchResult {
            ensure_root(origin)?;
            pallet_subtensor::EMAPriceHalvingBlocks::<T>::set(netuid, ema_halving);

            log::debug!(
                "EMAPriceHalvingBlocks( netuid: {netuid:?}, ema_halving: {ema_halving:?} )"
            );
            Ok(())
        }

        ///
        ///
        /// # Arguments
        /// * `origin` - The origin of the call, which must be the root account.
        /// * `netuid` - The unique identifier for the subnet.
        /// * `steepness` - The Steepness for the alpha sigmoid function. (range is 0-int16::MAX,
        /// negative values are reserved for future use)
        ///
        /// # Errors
        /// * `BadOrigin` - If the caller is not the root account.
        /// * `SubnetDoesNotExist` - If the specified subnet does not exist.
        /// * `NegativeSigmoidSteepness` - If the steepness is negative and the caller is
        /// root.
        /// # Weight
        /// Weight is handled by the `#[pallet::weight]` attribute.
        #[pallet::call_index(68)]
        #[pallet::weight((
            Weight::from_parts(23_140_000, 4045)
                .saturating_add(T::DbWeight::get().reads(3_u64))
                .saturating_add(T::DbWeight::get().writes(1_u64)),
            DispatchClass::Normal,
            Pays::Yes
        ))]
        pub fn sudo_set_alpha_sigmoid_steepness(
            origin: OriginFor<T>,
            netuid: NetUid,
            steepness: i16,
        ) -> DispatchResult {
            let maybe_owner = pallet_subtensor::Pallet::<T>::ensure_sn_owner_or_root_with_limits(
                origin.clone(),
                netuid,
                &[Hyperparameter::AlphaSigmoidSteepness.into()],
            )?;
            pallet_subtensor::Pallet::<T>::ensure_admin_window_open(netuid)?;

            ensure!(
                pallet_subtensor::Pallet::<T>::if_subnet_exist(netuid),
                Error::<T>::SubnetDoesNotExist
            );

            let is_root = ensure_root(origin).is_ok();
            ensure!(
                is_root || steepness >= 0,
                Error::<T>::NegativeSigmoidSteepness
            );

            pallet_subtensor::Pallet::<T>::set_alpha_sigmoid_steepness(netuid, steepness);

            log::debug!("AlphaSigmoidSteepnessSet( netuid: {netuid:?}, steepness: {steepness:?} )");
            pallet_subtensor::Pallet::<T>::record_owner_rl(
                maybe_owner,
                netuid,
                &[Hyperparameter::AlphaSigmoidSteepness.into()],
            );
            Ok(())
        }

        /// Enables or disables Yuma3 for a given subnet.
        ///
        /// # Parameters
        /// - `origin`: The origin of the call, which must be the root account or subnet owner.
        /// - `netuid`: The unique identifier for the subnet.
        /// - `enabled`: A boolean flag to enable or disable Yuma3.
        ///
        /// # Weight
        /// This function has a fixed weight of 0 and is classified as an operational transaction that does not incur any fees.
        #[pallet::call_index(69)]
        #[pallet::weight((
            Weight::from_parts(20_460_000, 0)
                .saturating_add(T::DbWeight::get().reads(2_u64))
			    .saturating_add(T::DbWeight::get().writes(1_u64)),
            DispatchClass::Normal,
            Pays::Yes
        ))]
        pub fn sudo_set_yuma3_enabled(
            origin: OriginFor<T>,
            netuid: NetUid,
            enabled: bool,
        ) -> DispatchResult {
            let maybe_owner = pallet_subtensor::Pallet::<T>::ensure_sn_owner_or_root_with_limits(
                origin,
                netuid,
                &[Hyperparameter::Yuma3Enabled.into()],
            )?;
            pallet_subtensor::Pallet::<T>::ensure_admin_window_open(netuid)?;
            pallet_subtensor::Pallet::<T>::set_yuma3_enabled(netuid, enabled);

            Self::deposit_event(Event::Yuma3EnableToggled { netuid, enabled });
            log::debug!("Yuma3EnableToggled( netuid: {netuid:?}, Enabled: {enabled:?} ) ");
            pallet_subtensor::Pallet::<T>::record_owner_rl(
                maybe_owner,
                netuid,
                &[Hyperparameter::Yuma3Enabled.into()],
            );
            Ok(())
        }

        /// Enables or disables Bonds Reset for a given subnet.
        ///
        /// # Parameters
        /// - `origin`: The origin of the call, which must be the root account or subnet owner.
        /// - `netuid`: The unique identifier for the subnet.
        /// - `enabled`: A boolean flag to enable or disable Bonds Reset.
        ///
        /// # Weight
        /// This function has a fixed weight of 0 and is classified as an operational transaction that does not incur any fees.
        #[pallet::call_index(70)]
        #[pallet::weight((
            Weight::from_parts(32_930_000, 0)
                .saturating_add(T::DbWeight::get().reads(2_u64))
			    .saturating_add(T::DbWeight::get().writes(1_u64)),
            DispatchClass::Normal,
            Pays::Yes
        ))]
        pub fn sudo_set_bonds_reset_enabled(
            origin: OriginFor<T>,
            netuid: NetUid,
            enabled: bool,
        ) -> DispatchResult {
            let maybe_owner = pallet_subtensor::Pallet::<T>::ensure_sn_owner_or_root_with_limits(
                origin,
                netuid,
                &[Hyperparameter::BondsResetEnabled.into()],
            )?;
            pallet_subtensor::Pallet::<T>::ensure_admin_window_open(netuid)?;
            pallet_subtensor::Pallet::<T>::set_bonds_reset(netuid, enabled);

            Self::deposit_event(Event::BondsResetToggled { netuid, enabled });
            log::debug!("BondsResetToggled( netuid: {netuid:?} bonds_reset: {enabled:?} ) ");
            pallet_subtensor::Pallet::<T>::record_owner_rl(
                maybe_owner,
                netuid,
                &[Hyperparameter::BondsResetEnabled.into()],
            );
            Ok(())
        }

        /// Sets or updates the hotkey account associated with the owner of a specific subnet.
        ///
        /// This function allows either the root origin or the current subnet owner to set or update
        /// the hotkey for a given subnet. The subnet must already exist. To prevent abuse, the call is
        /// rate-limited to once per configured interval (default: one week) per subnet.
        ///
        /// # Parameters
        /// - `origin`: The dispatch origin of the call. Must be either root or the current owner of the subnet.
        /// - `netuid`: The unique identifier of the subnet whose owner hotkey is being set.
        /// - `hotkey`: The new hotkey account to associate with the subnet owner.
        ///
        /// # Returns
        /// - `DispatchResult`: Returns `Ok(())` if the hotkey was successfully set, or an appropriate error otherwise.
        ///
        /// # Errors
        /// - `Error::SubnetNotExists`: If the specified subnet does not exist.
        /// - `Error::TxRateLimitExceeded`: If the function is called more frequently than the allowed rate limit.
        ///
        /// # Access Control
        /// Only callable by:
        /// - Root origin, or
        /// - The coldkey account that owns the subnet.
        ///
        /// # Storage
        /// - Updates [`SubnetOwnerHotkey`] for the given `netuid`.
        /// - Reads and updates [`LastRateLimitedBlock`] for rate-limiting.
        /// - Reads [`DefaultSetSNOwnerHotkeyRateLimit`] to determine the interval between allowed updates.
        ///
        /// # Rate Limiting
        /// This function is rate-limited to one call per subnet per interval (e.g., one week).
        #[pallet::call_index(67)]
        #[pallet::weight((
            Weight::from_parts(20_570_000, 4204)
                .saturating_add(T::DbWeight::get().reads(2_u64))
                .saturating_add(T::DbWeight::get().writes(2_u64)),
            DispatchClass::Normal,
            Pays::Yes
        ))]
        pub fn sudo_set_sn_owner_hotkey(
            origin: OriginFor<T>,
            netuid: NetUid,
            hotkey: <T as frame_system::Config>::AccountId,
        ) -> DispatchResult {
            pallet_subtensor::Pallet::<T>::do_set_sn_owner_hotkey(origin, netuid, &hotkey)
        }

        /// Enables or disables subtoken trading for a given subnet.
        ///
        /// # Arguments
        /// * `origin` - The origin of the call, which must be the root account.
        /// * `netuid` - The unique identifier of the subnet.
        /// * `subtoken_enabled` - A boolean indicating whether subtoken trading should be enabled or disabled.
        ///
        /// # Errors
        /// * `BadOrigin` - If the caller is not the root account.
        ///
        /// # Weight
        /// Weight is handled by the `#[pallet::weight]` attribute.
        #[pallet::call_index(66)]
        #[pallet::weight((
            Weight::from_parts(17_980_000, 0)
                .saturating_add(T::DbWeight::get().reads(2_u64))
			    .saturating_add(T::DbWeight::get().writes(1_u64)),
            DispatchClass::Operational,
            Pays::Yes
        ))]
        pub fn sudo_set_subtoken_enabled(
            origin: OriginFor<T>,
            netuid: NetUid,
            subtoken_enabled: bool,
        ) -> DispatchResult {
            ensure_root(origin)?;
            pallet_subtensor::Pallet::<T>::ensure_admin_window_open(netuid)?;
            pallet_subtensor::SubtokenEnabled::<T>::set(netuid, subtoken_enabled);

            log::debug!(
                "SubtokenEnabled( netuid: {netuid:?}, subtoken_enabled: {subtoken_enabled:?} )"
            );
            Ok(())
        }

        /// Sets the commit-reveal weights version for all subnets
        #[pallet::call_index(71)]
        #[pallet::weight((
            Weight::from_parts(7_114_000, 0)
                .saturating_add(<T as frame_system::Config>::DbWeight::get().writes(1))
                .saturating_add(<T as frame_system::Config>::DbWeight::get().reads(0_u64)),
            DispatchClass::Operational,
            Pays::Yes
        ))]
        pub fn sudo_set_commit_reveal_version(
            origin: OriginFor<T>,
            version: u16,
        ) -> DispatchResult {
            ensure_root(origin)?;
            pallet_subtensor::Pallet::<T>::set_commit_reveal_weights_version(version);
            Ok(())
        }

        /// Sets the number of immune owner neurons
        #[pallet::call_index(72)]
        #[pallet::weight(Weight::from_parts(18_020_000, 0)
        .saturating_add(<T as frame_system::Config>::DbWeight::get().reads(2_u64))
        .saturating_add(<T as frame_system::Config>::DbWeight::get().writes(1_u64)))]
        pub fn sudo_set_owner_immune_neuron_limit(
            origin: OriginFor<T>,
            netuid: NetUid,
            immune_neurons: u16,
        ) -> DispatchResult {
            let maybe_owner = pallet_subtensor::Pallet::<T>::ensure_sn_owner_or_root_with_limits(
                origin,
                netuid,
                &[Hyperparameter::ImmuneNeuronLimit.into()],
            )?;
            pallet_subtensor::Pallet::<T>::ensure_admin_window_open(netuid)?;
            pallet_subtensor::Pallet::<T>::set_owner_immune_neuron_limit(netuid, immune_neurons)?;
            pallet_subtensor::Pallet::<T>::record_owner_rl(
                maybe_owner,
                netuid,
                &[Hyperparameter::ImmuneNeuronLimit.into()],
            );
            Ok(())
        }

        /// Sets the childkey burn for a subnet.
        /// It is only callable by the root account.
        /// The extrinsic will call the Subtensor pallet to set the childkey burn.
        #[pallet::call_index(73)]
        #[pallet::weight(Weight::from_parts(15_650_000, 0)
		.saturating_add(<T as frame_system::Config>::DbWeight::get().reads(1_u64))
		.saturating_add(<T as frame_system::Config>::DbWeight::get().writes(1_u64)))]
        pub fn sudo_set_ck_burn(origin: OriginFor<T>, burn: u64) -> DispatchResult {
            ensure_root(origin)?;
            pallet_subtensor::Pallet::<T>::set_ck_burn(burn);
            log::debug!("CKBurnSet( burn: {burn:?} ) ");
            Ok(())
        }

        /// Sets the admin freeze window length (in blocks) at the end of a tempo.
        /// Only callable by root.
        #[pallet::call_index(74)]
        #[pallet::weight((
			Weight::from_parts(5_510_000, 0)
				.saturating_add(<T as frame_system::Config>::DbWeight::get().reads(0_u64))
				.saturating_add(<T as frame_system::Config>::DbWeight::get().writes(1_u64)),
			DispatchClass::Operational
		))]
        pub fn sudo_set_admin_freeze_window(origin: OriginFor<T>, window: u16) -> DispatchResult {
            ensure_root(origin)?;
            pallet_subtensor::Pallet::<T>::set_admin_freeze_window(window);
            log::debug!("AdminFreezeWindowSet( window: {window:?} ) ");
            Ok(())
        }

        /// Sets the owner hyperparameter rate limit in epochs (global multiplier).
        /// Only callable by root.
        #[pallet::call_index(75)]
        #[pallet::weight((
			Weight::from_parts(5_701_000, 0)
				.saturating_add(<T as frame_system::Config>::DbWeight::get().reads(0_u64))
				.saturating_add(<T as frame_system::Config>::DbWeight::get().writes(1_u64)),
			DispatchClass::Operational
		))]
        pub fn sudo_set_owner_hparam_rate_limit(
            origin: OriginFor<T>,
            epochs: u16,
        ) -> DispatchResult {
            ensure_root(origin)?;
            pallet_subtensor::Pallet::<T>::set_owner_hyperparam_rate_limit(epochs);
            log::debug!("OwnerHyperparamRateLimitSet( epochs: {epochs:?} ) ");
            Ok(())
        }

        /// Sets the desired number of mechanisms in a subnet
        #[pallet::call_index(76)]
        #[pallet::weight(Weight::from_parts(15_000_000, 0)
        .saturating_add(<T as frame_system::Config>::DbWeight::get().reads(1_u64))
        .saturating_add(<T as frame_system::Config>::DbWeight::get().writes(1_u64)))]
        pub fn sudo_set_mechanism_count(
            origin: OriginFor<T>,
            netuid: NetUid,
            mechanism_count: MechId,
        ) -> DispatchResult {
            let maybe_owner = pallet_subtensor::Pallet::<T>::ensure_sn_owner_or_root_with_limits(
                origin,
                netuid,
                &[TransactionType::MechanismCountUpdate],
            )?;
            pallet_subtensor::Pallet::<T>::ensure_admin_window_open(netuid)?;

            pallet_subtensor::Pallet::<T>::do_set_mechanism_count(netuid, mechanism_count)?;

            pallet_subtensor::Pallet::<T>::record_owner_rl(
                maybe_owner,
                netuid,
                &[TransactionType::MechanismCountUpdate],
            );
            Ok(())
        }

        /// Sets the emission split between mechanisms in a subnet
        #[pallet::call_index(77)]
        #[pallet::weight(Weight::from_parts(15_000_000, 0)
        .saturating_add(<T as frame_system::Config>::DbWeight::get().reads(1_u64))
        .saturating_add(<T as frame_system::Config>::DbWeight::get().writes(1_u64)))]
        pub fn sudo_set_mechanism_emission_split(
            origin: OriginFor<T>,
            netuid: NetUid,
            maybe_split: Option<Vec<u16>>,
        ) -> DispatchResult {
            let maybe_owner = pallet_subtensor::Pallet::<T>::ensure_sn_owner_or_root_with_limits(
                origin,
                netuid,
                &[TransactionType::MechanismEmission],
            )?;
            pallet_subtensor::Pallet::<T>::ensure_admin_window_open(netuid)?;

            pallet_subtensor::Pallet::<T>::do_set_emission_split(netuid, maybe_split)?;

            pallet_subtensor::Pallet::<T>::record_owner_rl(
                maybe_owner,
                netuid,
                &[TransactionType::MechanismEmission],
            );
            Ok(())
        }

        /// Trims the maximum number of UIDs for a subnet.
        ///
        /// The trimming is done by sorting the UIDs by emission descending and then trimming
        /// the lowest emitters while preserving temporally and owner immune UIDs. The UIDs are
        /// then compressed to the left and storage is migrated to the new compressed UIDs.
        #[pallet::call_index(78)]
        #[pallet::weight(Weight::from_parts(32_880_000, 0)
        .saturating_add(<T as frame_system::Config>::DbWeight::get().reads(6_u64))
        .saturating_add(<T as frame_system::Config>::DbWeight::get().writes(1_u64)))]
        pub fn sudo_trim_to_max_allowed_uids(
            origin: OriginFor<T>,
            netuid: NetUid,
            max_n: u16,
        ) -> DispatchResult {
            let maybe_owner = pallet_subtensor::Pallet::<T>::ensure_sn_owner_or_root_with_limits(
                origin.clone(),
                netuid,
                &[TransactionType::MaxUidsTrimming],
            )?;
            pallet_subtensor::Pallet::<T>::ensure_admin_window_open(netuid)?;

            pallet_subtensor::Pallet::<T>::trim_to_max_allowed_uids(netuid, max_n)?;

            pallet_subtensor::Pallet::<T>::record_owner_rl(
                maybe_owner,
                netuid,
                &[TransactionType::MaxUidsTrimming],
            );
            Ok(())
        }

        /// The extrinsic sets the minimum allowed UIDs for a subnet.
        /// It is only callable by the root account.
        #[pallet::call_index(79)]
        #[pallet::weight(Weight::from_parts(31_550_000, 0)
        .saturating_add(<T as frame_system::Config>::DbWeight::get().reads(5_u64))
        .saturating_add(<T as frame_system::Config>::DbWeight::get().writes(1_u64)))]
        pub fn sudo_set_min_allowed_uids(
            origin: OriginFor<T>,
            netuid: NetUid,
            min_allowed_uids: u16,
        ) -> DispatchResult {
            ensure_root(origin)?;
            pallet_subtensor::Pallet::<T>::ensure_admin_window_open(netuid)?;

            ensure!(
                pallet_subtensor::Pallet::<T>::if_subnet_exist(netuid),
                Error::<T>::SubnetDoesNotExist
            );
            ensure!(
                min_allowed_uids < pallet_subtensor::Pallet::<T>::get_max_allowed_uids(netuid),
                Error::<T>::MinAllowedUidsGreaterThanMaxAllowedUids
            );
            ensure!(
                min_allowed_uids < pallet_subtensor::Pallet::<T>::get_subnetwork_n(netuid),
                Error::<T>::MinAllowedUidsGreaterThanCurrentUids
            );

            pallet_subtensor::Pallet::<T>::set_min_allowed_uids(netuid, min_allowed_uids);

            log::debug!(
                "MinAllowedUidsSet( netuid: {netuid:?} min_allowed_uids: {min_allowed_uids:?} ) "
            );
            Ok(())
        }

        /// Sets TAO flow cutoff value (A)
        #[pallet::call_index(81)]
        #[pallet::weight((
			Weight::from_parts(7_343_000, 0)
                .saturating_add(<T as frame_system::Config>::DbWeight::get().reads(0))
				.saturating_add(<T as frame_system::Config>::DbWeight::get().writes(1)),
			DispatchClass::Operational,
			Pays::Yes
		))]
        pub fn sudo_set_tao_flow_cutoff(
            origin: OriginFor<T>,
            flow_cutoff: I64F64,
        ) -> DispatchResult {
            ensure_root(origin)?;
            pallet_subtensor::Pallet::<T>::set_tao_flow_cutoff(flow_cutoff);
            log::debug!("set_tao_flow_cutoff( {flow_cutoff:?} ) ");
            Ok(())
        }

        /// Sets TAO flow normalization exponent (p)
        #[pallet::call_index(82)]
        #[pallet::weight((
			Weight::from_parts(7_343_000, 0)
                .saturating_add(<T as frame_system::Config>::DbWeight::get().reads(0))
				.saturating_add(<T as frame_system::Config>::DbWeight::get().writes(1)),
			DispatchClass::Operational,
			Pays::Yes
		))]
        pub fn sudo_set_tao_flow_normalization_exponent(
            origin: OriginFor<T>,
            exponent: U64F64,
        ) -> DispatchResult {
            ensure_root(origin)?;

            let one = U64F64::saturating_from_num(1);
            let two = U64F64::saturating_from_num(2);
            ensure!(
                (one <= exponent) && (exponent <= two),
                Error::<T>::InvalidValue
            );

            pallet_subtensor::Pallet::<T>::set_tao_flow_normalization_exponent(exponent);
            log::debug!("set_tao_flow_normalization_exponent( {exponent:?} ) ");
            Ok(())
        }

        /// Sets TAO flow smoothing factor (alpha)
        #[pallet::call_index(83)]
        #[pallet::weight((
			Weight::from_parts(7_343_000, 0)
                .saturating_add(<T as frame_system::Config>::DbWeight::get().reads(0))
				.saturating_add(<T as frame_system::Config>::DbWeight::get().writes(1)),
			DispatchClass::Operational,
			Pays::Yes
		))]
        pub fn sudo_set_tao_flow_smoothing_factor(
            origin: OriginFor<T>,
            smoothing_factor: u64,
        ) -> DispatchResult {
            ensure_root(origin)?;
            pallet_subtensor::Pallet::<T>::set_tao_flow_smoothing_factor(smoothing_factor);
            log::debug!("set_tao_flow_smoothing_factor( {smoothing_factor:?} ) ");
            Ok(())
        }

<<<<<<< HEAD
        /// Sets the delay before a subnet can call start
        #[pallet::call_index(84)]
        #[pallet::weight((
			Weight::from_parts(14_000_000, 0)
				.saturating_add(<T as frame_system::Config>::DbWeight::get().writes(1)),
			DispatchClass::Operational,
			Pays::Yes
		))]
        pub fn sudo_set_start_call_delay(origin: OriginFor<T>, delay: u64) -> DispatchResult {
            ensure_root(origin)?;
            pallet_subtensor::Pallet::<T>::set_start_call_delay(delay);
            log::debug!("StartCallDelay( delay: {delay:?} ) ");
=======
        /// Sets the minimum number of non-immortal & non-immune UIDs that must remain in a subnet
        #[pallet::call_index(84)]
        #[pallet::weight((
            Weight::from_parts(7_114_000, 0)
                .saturating_add(<T as frame_system::Config>::DbWeight::get().writes(1))
                .saturating_add(<T as frame_system::Config>::DbWeight::get().reads(0_u64)),
            DispatchClass::Operational,
            Pays::Yes
        ))]
        pub fn sudo_set_min_non_immune_uids(
            origin: OriginFor<T>,
            netuid: NetUid,
            min: u16,
        ) -> DispatchResult {
            ensure_root(origin)?;
            pallet_subtensor::Pallet::<T>::set_min_non_immune_uids(netuid, min);
>>>>>>> be47139b
            Ok(())
        }
    }
}

impl<T: Config> sp_runtime::BoundToRuntimeAppPublic for Pallet<T> {
    type Public = <T as Config>::AuthorityId;
}

// Interfaces to interact with other pallets
use sp_runtime::BoundedVec;

pub trait AuraInterface<AuthorityId, MaxAuthorities> {
    fn change_authorities(new: BoundedVec<AuthorityId, MaxAuthorities>);
}

impl<A, M> AuraInterface<A, M> for () {
    fn change_authorities(_: BoundedVec<A, M>) {}
}

pub trait GrandpaInterface<Runtime>
where
    Runtime: frame_system::Config,
{
    fn schedule_change(
        next_authorities: AuthorityList,
        in_blocks: BlockNumberFor<Runtime>,
        forced: Option<BlockNumberFor<Runtime>>,
    ) -> DispatchResult;
}

impl<R> GrandpaInterface<R> for ()
where
    R: frame_system::Config,
{
    fn schedule_change(
        _next_authorities: AuthorityList,
        _in_blocks: BlockNumberFor<R>,
        _forced: Option<BlockNumberFor<R>>,
    ) -> DispatchResult {
        Ok(())
    }
}<|MERGE_RESOLUTION|>--- conflicted
+++ resolved
@@ -2222,20 +2222,6 @@
             Ok(())
         }
 
-<<<<<<< HEAD
-        /// Sets the delay before a subnet can call start
-        #[pallet::call_index(84)]
-        #[pallet::weight((
-			Weight::from_parts(14_000_000, 0)
-				.saturating_add(<T as frame_system::Config>::DbWeight::get().writes(1)),
-			DispatchClass::Operational,
-			Pays::Yes
-		))]
-        pub fn sudo_set_start_call_delay(origin: OriginFor<T>, delay: u64) -> DispatchResult {
-            ensure_root(origin)?;
-            pallet_subtensor::Pallet::<T>::set_start_call_delay(delay);
-            log::debug!("StartCallDelay( delay: {delay:?} ) ");
-=======
         /// Sets the minimum number of non-immortal & non-immune UIDs that must remain in a subnet
         #[pallet::call_index(84)]
         #[pallet::weight((
@@ -2252,7 +2238,21 @@
         ) -> DispatchResult {
             ensure_root(origin)?;
             pallet_subtensor::Pallet::<T>::set_min_non_immune_uids(netuid, min);
->>>>>>> be47139b
+            Ok(())
+        }
+
+        /// Sets the delay before a subnet can call start
+        #[pallet::call_index(85)]
+        #[pallet::weight((
+            Weight::from_parts(14_000_000, 0)
+                .saturating_add(<T as frame_system::Config>::DbWeight::get().writes(1)),
+            DispatchClass::Operational,
+            Pays::Yes
+        ))]
+        pub fn sudo_set_start_call_delay(origin: OriginFor<T>, delay: u64) -> DispatchResult {
+            ensure_root(origin)?;
+            pallet_subtensor::Pallet::<T>::set_start_call_delay(delay);
+            log::debug!("StartCallDelay( delay: {delay:?} ) ");
             Ok(())
         }
     }
