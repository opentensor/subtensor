--- conflicted
+++ resolved
@@ -403,11 +403,7 @@
         /// It is only callable by the root account or subnet owner.
         /// The extrinsic will call the Subtensor pallet to set the adjustment beta.
         #[pallet::call_index(12)]
-<<<<<<< HEAD
-        #[pallet::weight(Weight::from_parts(15_130_000, 0)
-=======
         #[pallet::weight(Weight::from_parts(15_170_000, 0)
->>>>>>> a39a7a2b
         .saturating_add(<T as frame_system::Config>::DbWeight::get().reads(1_u64))
         .saturating_add(<T as frame_system::Config>::DbWeight::get().writes(1_u64)))]
         pub fn sudo_set_max_weight_limit(
@@ -482,13 +478,7 @@
         /// It is only callable by the root account.
         /// The extrinsic will call the Subtensor pallet to set the maximum allowed UIDs for a subnet.
         #[pallet::call_index(15)]
-<<<<<<< HEAD
-        #[pallet::weight(Weight::from_parts(18_760_000, 0)
-=======
-        #[pallet::weight(Weight::from_parts(18_800_000, 0)
->>>>>>> a39a7a2b
-        .saturating_add(<T as frame_system::Config>::DbWeight::get().reads(2_u64))
-        .saturating_add(<T as frame_system::Config>::DbWeight::get().writes(1_u64)))]
+        #[pallet::weight(Weight::from_parts(18_800_000, 0))]
         pub fn sudo_set_max_allowed_uids(
             origin: OriginFor<T>,
             netuid: NetUid,
@@ -1108,11 +1098,7 @@
         /// It is only callable by the root account or subnet owner.
         /// The extrinsic will call the Subtensor pallet to set the value.
         #[pallet::call_index(49)]
-<<<<<<< HEAD
-        #[pallet::weight(Weight::from_parts(14_980_000, 0)
-=======
         #[pallet::weight(Weight::from_parts(15_150_000, 0)
->>>>>>> a39a7a2b
         .saturating_add(<T as frame_system::Config>::DbWeight::get().reads(1_u64))
         .saturating_add(<T as frame_system::Config>::DbWeight::get().writes(1_u64)))]
         pub fn sudo_set_commit_reveal_weights_enabled(
