#![cfg_attr(not(feature = "std"), no_std)]

// extern crate alloc;

pub use pallet::*;
pub mod weights;
pub use weights::WeightInfo;

use frame_system::pallet_prelude::BlockNumberFor;
// - we could replace it with Vec<(AuthorityId, u64)>, but we would need
//   `sp_consensus_grandpa` for `AuthorityId` anyway
// - we could use a type parameter for `AuthorityId`, but there is
//   no sense for this as GRANDPA's `AuthorityId` is not a parameter -- it's always the same
use sp_consensus_grandpa::AuthorityList;
<<<<<<< HEAD
use sp_runtime::DispatchResult;
=======
use sp_runtime::{traits::Member, DispatchResult, RuntimeAppPublic};
>>>>>>> 80150de1

mod benchmarking;

#[cfg(test)]
mod tests;

#[deny(missing_docs)]
#[frame_support::pallet]
pub mod pallet {
    use super::*;
    use frame_support::dispatch::DispatchResult;
    use frame_support::pallet_prelude::*;
    use frame_support::traits::tokens::Balance;
    use frame_system::pallet_prelude::*;
    use pallet_evm_chain_id::{self, ChainId};
<<<<<<< HEAD
=======
    use sp_runtime::BoundedVec;
>>>>>>> 80150de1

    /// The main data structure of the module.
    #[pallet::pallet]
    #[pallet::without_storage_info]
    pub struct Pallet<T>(_);

    /// Configure the pallet by specifying the parameters and types on which it depends.
    #[pallet::config]
    pub trait Config:
        frame_system::Config
        + pallet_subtensor::pallet::Config
        + pallet_evm_chain_id::pallet::Config
    {
        /// Because this pallet emits events, it depends on the runtime's definition of an event.
        type RuntimeEvent: From<Event<Self>> + IsType<<Self as frame_system::Config>::RuntimeEvent>;

<<<<<<< HEAD
        /// Implementation of [`GrandpaInterface`]
        type Grandpa: crate::GrandpaInterface<Self>;
=======
        /// Implementation of the AuraInterface
        type Aura: crate::AuraInterface<<Self as Config>::AuthorityId, Self::MaxAuthorities>;

        /// Implementation of [`GrandpaInterface`]
        type Grandpa: crate::GrandpaInterface<Self>;

        /// The identifier type for an authority.
        type AuthorityId: Member
            + Parameter
            + RuntimeAppPublic
            + MaybeSerializeDeserialize
            + MaxEncodedLen;

        /// The maximum number of authorities that the pallet can hold.
        type MaxAuthorities: Get<u32>;
>>>>>>> 80150de1

        /// Weight information for extrinsics in this pallet.
        type WeightInfo: WeightInfo;

        /// Unit of assets
        type Balance: Balance;
    }

    #[pallet::event]
    pub enum Event<T: Config> {}

    // Errors inform users that something went wrong.
    #[pallet::error]
    pub enum Error<T> {
        /// The subnet does not exist, check the netuid parameter
        SubnetDoesNotExist,
        /// The maximum number of subnet validators must be less than the maximum number of allowed UIDs in the subnet.
        MaxValidatorsLargerThanMaxUIds,
        /// The maximum number of subnet validators must be more than the current number of UIDs already in the subnet.
        MaxAllowedUIdsLessThanCurrentUIds,
    }

    /// Dispatchable functions allows users to interact with the pallet and invoke state changes.
    #[pallet::call]
    impl<T: Config> Pallet<T> {
<<<<<<< HEAD
=======
        /// The extrinsic sets the new authorities for Aura consensus.
        /// It is only callable by the root account.
        /// The extrinsic will call the Aura pallet to change the authorities.
        #[pallet::call_index(0)]
        #[pallet::weight(<T as Config>::WeightInfo::swap_authorities(new_authorities.len() as u32))]
        pub fn swap_authorities(
            origin: OriginFor<T>,
            new_authorities: BoundedVec<<T as Config>::AuthorityId, T::MaxAuthorities>,
        ) -> DispatchResult {
            ensure_root(origin)?;

            T::Aura::change_authorities(new_authorities.clone());

            log::debug!("Aura authorities changed: {:?}", new_authorities);

            // Return a successful DispatchResultWithPostInfo
            Ok(())
        }

>>>>>>> 80150de1
        /// The extrinsic sets the default take for the network.
        /// It is only callable by the root account.
        /// The extrinsic will call the Subtensor pallet to set the default take.
        ///
        /// Start at call_index(1) because index 0 was used for a now removed call.
        #[pallet::call_index(1)]
        #[pallet::weight(<T as Config>::WeightInfo::sudo_set_default_take())]
        pub fn sudo_set_default_take(origin: OriginFor<T>, default_take: u16) -> DispatchResult {
            ensure_root(origin)?;
            pallet_subtensor::Pallet::<T>::set_max_delegate_take(default_take);
            log::debug!("DefaultTakeSet( default_take: {:?} ) ", default_take);
            Ok(())
        }

        /// The extrinsic sets the transaction rate limit for the network.
        /// It is only callable by the root account.
        /// The extrinsic will call the Subtensor pallet to set the transaction rate limit.
        #[pallet::call_index(2)]
        #[pallet::weight((0, DispatchClass::Operational, Pays::No))]
        pub fn sudo_set_tx_rate_limit(origin: OriginFor<T>, tx_rate_limit: u64) -> DispatchResult {
            ensure_root(origin)?;
            pallet_subtensor::Pallet::<T>::set_tx_rate_limit(tx_rate_limit);
            log::debug!("TxRateLimitSet( tx_rate_limit: {:?} ) ", tx_rate_limit);
            Ok(())
        }

        /// The extrinsic sets the serving rate limit for a subnet.
        /// It is only callable by the root account or subnet owner.
        /// The extrinsic will call the Subtensor pallet to set the serving rate limit.
        #[pallet::call_index(3)]
        #[pallet::weight(<T as Config>::WeightInfo::sudo_set_serving_rate_limit())]
        pub fn sudo_set_serving_rate_limit(
            origin: OriginFor<T>,
            netuid: u16,
            serving_rate_limit: u64,
        ) -> DispatchResult {
            pallet_subtensor::Pallet::<T>::ensure_subnet_owner_or_root(origin, netuid)?;

            pallet_subtensor::Pallet::<T>::set_serving_rate_limit(netuid, serving_rate_limit);
            log::debug!(
                "ServingRateLimitSet( serving_rate_limit: {:?} ) ",
                serving_rate_limit
            );
            Ok(())
        }

        /// The extrinsic sets the minimum difficulty for a subnet.
        /// It is only callable by the root account or subnet owner.
        /// The extrinsic will call the Subtensor pallet to set the minimum difficulty.
        #[pallet::call_index(4)]
        #[pallet::weight(<T as Config>::WeightInfo::sudo_set_min_difficulty())]
        pub fn sudo_set_min_difficulty(
            origin: OriginFor<T>,
            netuid: u16,
            min_difficulty: u64,
        ) -> DispatchResult {
            pallet_subtensor::Pallet::<T>::ensure_subnet_owner_or_root(origin, netuid)?;

            ensure!(
                pallet_subtensor::Pallet::<T>::if_subnet_exist(netuid),
                Error::<T>::SubnetDoesNotExist
            );
            pallet_subtensor::Pallet::<T>::set_min_difficulty(netuid, min_difficulty);
            log::debug!(
                "MinDifficultySet( netuid: {:?} min_difficulty: {:?} ) ",
                netuid,
                min_difficulty
            );
            Ok(())
        }

        /// The extrinsic sets the maximum difficulty for a subnet.
        /// It is only callable by the root account or subnet owner.
        /// The extrinsic will call the Subtensor pallet to set the maximum difficulty.
        #[pallet::call_index(5)]
        #[pallet::weight(<T as Config>::WeightInfo::sudo_set_max_difficulty())]
        pub fn sudo_set_max_difficulty(
            origin: OriginFor<T>,
            netuid: u16,
            max_difficulty: u64,
        ) -> DispatchResult {
            pallet_subtensor::Pallet::<T>::ensure_subnet_owner_or_root(origin, netuid)?;

            ensure!(
                pallet_subtensor::Pallet::<T>::if_subnet_exist(netuid),
                Error::<T>::SubnetDoesNotExist
            );
            pallet_subtensor::Pallet::<T>::set_max_difficulty(netuid, max_difficulty);
            log::debug!(
                "MaxDifficultySet( netuid: {:?} max_difficulty: {:?} ) ",
                netuid,
                max_difficulty
            );
            Ok(())
        }

        /// The extrinsic sets the weights version key for a subnet.
        /// It is only callable by the root account or subnet owner.
        /// The extrinsic will call the Subtensor pallet to set the weights version key.
        #[pallet::call_index(6)]
        #[pallet::weight(<T as Config>::WeightInfo::sudo_set_weights_version_key())]
        pub fn sudo_set_weights_version_key(
            origin: OriginFor<T>,
            netuid: u16,
            weights_version_key: u64,
        ) -> DispatchResult {
            pallet_subtensor::Pallet::<T>::ensure_subnet_owner_or_root(origin, netuid)?;

            ensure!(
                pallet_subtensor::Pallet::<T>::if_subnet_exist(netuid),
                Error::<T>::SubnetDoesNotExist
            );
            pallet_subtensor::Pallet::<T>::set_weights_version_key(netuid, weights_version_key);
            log::debug!(
                "WeightsVersionKeySet( netuid: {:?} weights_version_key: {:?} ) ",
                netuid,
                weights_version_key
            );
            Ok(())
        }

        /// The extrinsic sets the weights set rate limit for a subnet.
        /// It is only callable by the root account or subnet owner.
        /// The extrinsic will call the Subtensor pallet to set the weights set rate limit.
        #[pallet::call_index(7)]
        #[pallet::weight(<T as Config>::WeightInfo::sudo_set_weights_set_rate_limit())]
        pub fn sudo_set_weights_set_rate_limit(
            origin: OriginFor<T>,
            netuid: u16,
            weights_set_rate_limit: u64,
        ) -> DispatchResult {
            pallet_subtensor::Pallet::<T>::ensure_subnet_owner_or_root(origin, netuid)?;

            ensure!(
                pallet_subtensor::Pallet::<T>::if_subnet_exist(netuid),
                Error::<T>::SubnetDoesNotExist
            );
            pallet_subtensor::Pallet::<T>::set_weights_set_rate_limit(
                netuid,
                weights_set_rate_limit,
            );
            log::debug!(
                "WeightsSetRateLimitSet( netuid: {:?} weights_set_rate_limit: {:?} ) ",
                netuid,
                weights_set_rate_limit
            );
            Ok(())
        }

        /// The extrinsic sets the adjustment interval for a subnet.
        /// It is only callable by the root account, not changeable by the subnet owner.
        /// The extrinsic will call the Subtensor pallet to set the adjustment interval.
        #[pallet::call_index(8)]
        #[pallet::weight(<T as Config>::WeightInfo::sudo_set_adjustment_interval())]
        pub fn sudo_set_adjustment_interval(
            origin: OriginFor<T>,
            netuid: u16,
            adjustment_interval: u16,
        ) -> DispatchResult {
            ensure_root(origin)?;

            ensure!(
                pallet_subtensor::Pallet::<T>::if_subnet_exist(netuid),
                Error::<T>::SubnetDoesNotExist
            );
            pallet_subtensor::Pallet::<T>::set_adjustment_interval(netuid, adjustment_interval);
            log::debug!(
                "AdjustmentIntervalSet( netuid: {:?} adjustment_interval: {:?} ) ",
                netuid,
                adjustment_interval
            );
            Ok(())
        }

        /// The extrinsic sets the adjustment alpha for a subnet.
        /// It is only callable by the root account or subnet owner.
        /// The extrinsic will call the Subtensor pallet to set the adjustment alpha.
        #[pallet::call_index(9)]
        #[pallet::weight((
            Weight::from_parts(14_000_000, 0)
                .saturating_add(T::DbWeight::get().writes(1))
                .saturating_add(T::DbWeight::get().reads(1)),
            DispatchClass::Operational,
            Pays::No
        ))]
        pub fn sudo_set_adjustment_alpha(
            origin: OriginFor<T>,
            netuid: u16,
            adjustment_alpha: u64,
        ) -> DispatchResult {
            pallet_subtensor::Pallet::<T>::ensure_subnet_owner_or_root(origin, netuid)?;

            ensure!(
                pallet_subtensor::Pallet::<T>::if_subnet_exist(netuid),
                Error::<T>::SubnetDoesNotExist
            );
            pallet_subtensor::Pallet::<T>::set_adjustment_alpha(netuid, adjustment_alpha);
            log::debug!(
                "AdjustmentAlphaSet( adjustment_alpha: {:?} ) ",
                adjustment_alpha
            );
            Ok(())
        }

        /// The extrinsic sets the adjustment beta for a subnet.
        /// It is only callable by the root account or subnet owner.
        /// The extrinsic will call the Subtensor pallet to set the adjustment beta.
        #[pallet::call_index(12)]
        #[pallet::weight(<T as Config>::WeightInfo::sudo_set_max_weight_limit())]
        pub fn sudo_set_max_weight_limit(
            origin: OriginFor<T>,
            netuid: u16,
            max_weight_limit: u16,
        ) -> DispatchResult {
            pallet_subtensor::Pallet::<T>::ensure_subnet_owner_or_root(origin, netuid)?;

            ensure!(
                pallet_subtensor::Pallet::<T>::if_subnet_exist(netuid),
                Error::<T>::SubnetDoesNotExist
            );
            pallet_subtensor::Pallet::<T>::set_max_weight_limit(netuid, max_weight_limit);
            log::debug!(
                "MaxWeightLimitSet( netuid: {:?} max_weight_limit: {:?} ) ",
                netuid,
                max_weight_limit
            );
            Ok(())
        }

        /// The extrinsic sets the immunity period for a subnet.
        /// It is only callable by the root account or subnet owner.
        /// The extrinsic will call the Subtensor pallet to set the immunity period.
        #[pallet::call_index(13)]
        #[pallet::weight(<T as Config>::WeightInfo::sudo_set_immunity_period())]
        pub fn sudo_set_immunity_period(
            origin: OriginFor<T>,
            netuid: u16,
            immunity_period: u16,
        ) -> DispatchResult {
            pallet_subtensor::Pallet::<T>::ensure_subnet_owner_or_root(origin, netuid)?;
            ensure!(
                pallet_subtensor::Pallet::<T>::if_subnet_exist(netuid),
                Error::<T>::SubnetDoesNotExist
            );

            pallet_subtensor::Pallet::<T>::set_immunity_period(netuid, immunity_period);
            log::debug!(
                "ImmunityPeriodSet( netuid: {:?} immunity_period: {:?} ) ",
                netuid,
                immunity_period
            );
            Ok(())
        }

        /// The extrinsic sets the minimum allowed weights for a subnet.
        /// It is only callable by the root account or subnet owner.
        /// The extrinsic will call the Subtensor pallet to set the minimum allowed weights.
        #[pallet::call_index(14)]
        #[pallet::weight(<T as Config>::WeightInfo::sudo_set_min_allowed_weights())]
        pub fn sudo_set_min_allowed_weights(
            origin: OriginFor<T>,
            netuid: u16,
            min_allowed_weights: u16,
        ) -> DispatchResult {
            pallet_subtensor::Pallet::<T>::ensure_subnet_owner_or_root(origin, netuid)?;

            ensure!(
                pallet_subtensor::Pallet::<T>::if_subnet_exist(netuid),
                Error::<T>::SubnetDoesNotExist
            );
            pallet_subtensor::Pallet::<T>::set_min_allowed_weights(netuid, min_allowed_weights);
            log::debug!(
                "MinAllowedWeightSet( netuid: {:?} min_allowed_weights: {:?} ) ",
                netuid,
                min_allowed_weights
            );
            Ok(())
        }

        /// The extrinsic sets the maximum allowed UIDs for a subnet.
        /// It is only callable by the root account.
        /// The extrinsic will call the Subtensor pallet to set the maximum allowed UIDs for a subnet.
        #[pallet::call_index(15)]
        #[pallet::weight(<T as Config>::WeightInfo::sudo_set_max_allowed_uids())]
        pub fn sudo_set_max_allowed_uids(
            origin: OriginFor<T>,
            netuid: u16,
            max_allowed_uids: u16,
        ) -> DispatchResult {
            ensure_root(origin)?;
            ensure!(
                pallet_subtensor::Pallet::<T>::if_subnet_exist(netuid),
                Error::<T>::SubnetDoesNotExist
            );
            ensure!(
                pallet_subtensor::Pallet::<T>::get_subnetwork_n(netuid) < max_allowed_uids,
                Error::<T>::MaxAllowedUIdsLessThanCurrentUIds
            );
            pallet_subtensor::Pallet::<T>::set_max_allowed_uids(netuid, max_allowed_uids);
            log::debug!(
                "MaxAllowedUidsSet( netuid: {:?} max_allowed_uids: {:?} ) ",
                netuid,
                max_allowed_uids
            );
            Ok(())
        }

        /// The extrinsic sets the kappa for a subnet.
        /// It is only callable by the root account or subnet owner.
        /// The extrinsic will call the Subtensor pallet to set the kappa.
        #[pallet::call_index(16)]
        #[pallet::weight(<T as Config>::WeightInfo::sudo_set_kappa())]
        pub fn sudo_set_kappa(origin: OriginFor<T>, netuid: u16, kappa: u16) -> DispatchResult {
            pallet_subtensor::Pallet::<T>::ensure_subnet_owner_or_root(origin, netuid)?;

            ensure!(
                pallet_subtensor::Pallet::<T>::if_subnet_exist(netuid),
                Error::<T>::SubnetDoesNotExist
            );
            pallet_subtensor::Pallet::<T>::set_kappa(netuid, kappa);
            log::debug!("KappaSet( netuid: {:?} kappa: {:?} ) ", netuid, kappa);
            Ok(())
        }

        /// The extrinsic sets the rho for a subnet.
        /// It is only callable by the root account or subnet owner.
        /// The extrinsic will call the Subtensor pallet to set the rho.
        #[pallet::call_index(17)]
        #[pallet::weight(<T as Config>::WeightInfo::sudo_set_rho())]
        pub fn sudo_set_rho(origin: OriginFor<T>, netuid: u16, rho: u16) -> DispatchResult {
            pallet_subtensor::Pallet::<T>::ensure_subnet_owner_or_root(origin, netuid)?;

            ensure!(
                pallet_subtensor::Pallet::<T>::if_subnet_exist(netuid),
                Error::<T>::SubnetDoesNotExist
            );
            pallet_subtensor::Pallet::<T>::set_rho(netuid, rho);
            log::debug!("RhoSet( netuid: {:?} rho: {:?} ) ", netuid, rho);
            Ok(())
        }

        /// The extrinsic sets the activity cutoff for a subnet.
        /// It is only callable by the root account or subnet owner.
        /// The extrinsic will call the Subtensor pallet to set the activity cutoff.
        #[pallet::call_index(18)]
        #[pallet::weight(<T as Config>::WeightInfo::sudo_set_activity_cutoff())]
        pub fn sudo_set_activity_cutoff(
            origin: OriginFor<T>,
            netuid: u16,
            activity_cutoff: u16,
        ) -> DispatchResult {
            pallet_subtensor::Pallet::<T>::ensure_subnet_owner_or_root(origin, netuid)?;

            ensure!(
                pallet_subtensor::Pallet::<T>::if_subnet_exist(netuid),
                Error::<T>::SubnetDoesNotExist
            );
            pallet_subtensor::Pallet::<T>::set_activity_cutoff(netuid, activity_cutoff);
            log::debug!(
                "ActivityCutoffSet( netuid: {:?} activity_cutoff: {:?} ) ",
                netuid,
                activity_cutoff
            );
            Ok(())
        }

        /// The extrinsic sets the network registration allowed for a subnet.
        /// It is only callable by the root account or subnet owner.
        /// The extrinsic will call the Subtensor pallet to set the network registration allowed.
        #[pallet::call_index(19)]
        #[pallet::weight((
			Weight::from_parts(4_000_000, 0)
				.saturating_add(Weight::from_parts(0, 0))
				.saturating_add(T::DbWeight::get().writes(1)),
			DispatchClass::Operational,
			Pays::No
		))]
        pub fn sudo_set_network_registration_allowed(
            origin: OriginFor<T>,
            netuid: u16,
            registration_allowed: bool,
        ) -> DispatchResult {
            pallet_subtensor::Pallet::<T>::ensure_subnet_owner_or_root(origin, netuid)?;

            pallet_subtensor::Pallet::<T>::set_network_registration_allowed(
                netuid,
                registration_allowed,
            );
            log::debug!(
                "NetworkRegistrationAllowed( registration_allowed: {:?} ) ",
                registration_allowed
            );
            Ok(())
        }

        /// The extrinsic sets the network PoW registration allowed for a subnet.
        /// It is only callable by the root account or subnet owner.
        /// The extrinsic will call the Subtensor pallet to set the network PoW registration allowed.
        #[pallet::call_index(20)]
        #[pallet::weight((
			Weight::from_parts(14_000_000, 0)
				.saturating_add(T::DbWeight::get().writes(1)),
			DispatchClass::Operational,
			Pays::No
		))]
        pub fn sudo_set_network_pow_registration_allowed(
            origin: OriginFor<T>,
            netuid: u16,
            registration_allowed: bool,
        ) -> DispatchResult {
            pallet_subtensor::Pallet::<T>::ensure_subnet_owner_or_root(origin, netuid)?;

            pallet_subtensor::Pallet::<T>::set_network_pow_registration_allowed(
                netuid,
                registration_allowed,
            );
            log::debug!(
                "NetworkPowRegistrationAllowed( registration_allowed: {:?} ) ",
                registration_allowed
            );
            Ok(())
        }

        /// The extrinsic sets the target registrations per interval for a subnet.
        /// It is only callable by the root account.
        /// The extrinsic will call the Subtensor pallet to set the target registrations per interval.
        #[pallet::call_index(21)]
        #[pallet::weight(<T as Config>::WeightInfo::sudo_set_target_registrations_per_interval())]
        pub fn sudo_set_target_registrations_per_interval(
            origin: OriginFor<T>,
            netuid: u16,
            target_registrations_per_interval: u16,
        ) -> DispatchResult {
            ensure_root(origin)?;

            ensure!(
                pallet_subtensor::Pallet::<T>::if_subnet_exist(netuid),
                Error::<T>::SubnetDoesNotExist
            );
            pallet_subtensor::Pallet::<T>::set_target_registrations_per_interval(
                netuid,
                target_registrations_per_interval,
            );
            log::debug!(
            "RegistrationPerIntervalSet( netuid: {:?} target_registrations_per_interval: {:?} ) ",
            netuid,
            target_registrations_per_interval
        );
            Ok(())
        }

        /// The extrinsic sets the minimum burn for a subnet.
        /// It is only callable by the root account or subnet owner.
        /// The extrinsic will call the Subtensor pallet to set the minimum burn.
        #[pallet::call_index(22)]
        #[pallet::weight(<T as Config>::WeightInfo::sudo_set_min_burn())]
        pub fn sudo_set_min_burn(
            origin: OriginFor<T>,
            netuid: u16,
            min_burn: u64,
        ) -> DispatchResult {
            pallet_subtensor::Pallet::<T>::ensure_subnet_owner_or_root(origin, netuid)?;

            ensure!(
                pallet_subtensor::Pallet::<T>::if_subnet_exist(netuid),
                Error::<T>::SubnetDoesNotExist
            );
            pallet_subtensor::Pallet::<T>::set_min_burn(netuid, min_burn);
            log::debug!(
                "MinBurnSet( netuid: {:?} min_burn: {:?} ) ",
                netuid,
                min_burn
            );
            Ok(())
        }

        /// The extrinsic sets the maximum burn for a subnet.
        /// It is only callable by the root account or subnet owner.
        /// The extrinsic will call the Subtensor pallet to set the maximum burn.
        #[pallet::call_index(23)]
        #[pallet::weight(<T as Config>::WeightInfo::sudo_set_max_burn())]
        pub fn sudo_set_max_burn(
            origin: OriginFor<T>,
            netuid: u16,
            max_burn: u64,
        ) -> DispatchResult {
            pallet_subtensor::Pallet::<T>::ensure_subnet_owner_or_root(origin, netuid)?;

            ensure!(
                pallet_subtensor::Pallet::<T>::if_subnet_exist(netuid),
                Error::<T>::SubnetDoesNotExist
            );
            pallet_subtensor::Pallet::<T>::set_max_burn(netuid, max_burn);
            log::debug!(
                "MaxBurnSet( netuid: {:?} max_burn: {:?} ) ",
                netuid,
                max_burn
            );
            Ok(())
        }

        /// The extrinsic sets the difficulty for a subnet.
        /// It is only callable by the root account or subnet owner.
        /// The extrinsic will call the Subtensor pallet to set the difficulty.
        #[pallet::call_index(24)]
        #[pallet::weight(<T as Config>::WeightInfo::sudo_set_difficulty())]
        pub fn sudo_set_difficulty(
            origin: OriginFor<T>,
            netuid: u16,
            difficulty: u64,
        ) -> DispatchResult {
            pallet_subtensor::Pallet::<T>::ensure_subnet_owner_or_root(origin, netuid)?;
            ensure!(
                pallet_subtensor::Pallet::<T>::if_subnet_exist(netuid),
                Error::<T>::SubnetDoesNotExist
            );
            pallet_subtensor::Pallet::<T>::set_difficulty(netuid, difficulty);
            log::debug!(
                "DifficultySet( netuid: {:?} difficulty: {:?} ) ",
                netuid,
                difficulty
            );
            Ok(())
        }

        /// The extrinsic sets the maximum allowed validators for a subnet.
        /// It is only callable by the root account.
        /// The extrinsic will call the Subtensor pallet to set the maximum allowed validators.
        #[pallet::call_index(25)]
        #[pallet::weight(<T as Config>::WeightInfo::sudo_set_max_allowed_validators())]
        pub fn sudo_set_max_allowed_validators(
            origin: OriginFor<T>,
            netuid: u16,
            max_allowed_validators: u16,
        ) -> DispatchResult {
            ensure_root(origin)?;
            ensure!(
                pallet_subtensor::Pallet::<T>::if_subnet_exist(netuid),
                Error::<T>::SubnetDoesNotExist
            );
            ensure!(
                max_allowed_validators
                    <= pallet_subtensor::Pallet::<T>::get_max_allowed_uids(netuid),
                Error::<T>::MaxValidatorsLargerThanMaxUIds
            );

            pallet_subtensor::Pallet::<T>::set_max_allowed_validators(
                netuid,
                max_allowed_validators,
            );
            log::debug!(
                "MaxAllowedValidatorsSet( netuid: {:?} max_allowed_validators: {:?} ) ",
                netuid,
                max_allowed_validators
            );
            Ok(())
        }

        /// The extrinsic sets the bonds moving average for a subnet.
        /// It is only callable by the root account or subnet owner.
        /// The extrinsic will call the Subtensor pallet to set the bonds moving average.
        #[pallet::call_index(26)]
        #[pallet::weight(<T as Config>::WeightInfo::sudo_set_bonds_moving_average())]
        pub fn sudo_set_bonds_moving_average(
            origin: OriginFor<T>,
            netuid: u16,
            bonds_moving_average: u64,
        ) -> DispatchResult {
            pallet_subtensor::Pallet::<T>::ensure_subnet_owner_or_root(origin, netuid)?;

            ensure!(
                pallet_subtensor::Pallet::<T>::if_subnet_exist(netuid),
                Error::<T>::SubnetDoesNotExist
            );
            pallet_subtensor::Pallet::<T>::set_bonds_moving_average(netuid, bonds_moving_average);
            log::debug!(
                "BondsMovingAverageSet( netuid: {:?} bonds_moving_average: {:?} ) ",
                netuid,
                bonds_moving_average
            );
            Ok(())
        }

        /// The extrinsic sets the maximum registrations per block for a subnet.
        /// It is only callable by the root account.
        /// The extrinsic will call the Subtensor pallet to set the maximum registrations per block.
        #[pallet::call_index(27)]
        #[pallet::weight(<T as Config>::WeightInfo::sudo_set_max_registrations_per_block())]
        pub fn sudo_set_max_registrations_per_block(
            origin: OriginFor<T>,
            netuid: u16,
            max_registrations_per_block: u16,
        ) -> DispatchResult {
            ensure_root(origin)?;

            ensure!(
                pallet_subtensor::Pallet::<T>::if_subnet_exist(netuid),
                Error::<T>::SubnetDoesNotExist
            );
            pallet_subtensor::Pallet::<T>::set_max_registrations_per_block(
                netuid,
                max_registrations_per_block,
            );
            log::debug!(
                "MaxRegistrationsPerBlock( netuid: {:?} max_registrations_per_block: {:?} ) ",
                netuid,
                max_registrations_per_block
            );
            Ok(())
        }

        /// The extrinsic sets the subnet owner cut for a subnet.
        /// It is only callable by the root account.
        /// The extrinsic will call the Subtensor pallet to set the subnet owner cut.
        #[pallet::call_index(28)]
        #[pallet::weight((
			Weight::from_parts(14_000_000, 0)
				.saturating_add(T::DbWeight::get().writes(1)),
			DispatchClass::Operational,
			Pays::No
		))]
        pub fn sudo_set_subnet_owner_cut(
            origin: OriginFor<T>,
            subnet_owner_cut: u16,
        ) -> DispatchResult {
            ensure_root(origin)?;
            pallet_subtensor::Pallet::<T>::set_subnet_owner_cut(subnet_owner_cut);
            log::debug!(
                "SubnetOwnerCut( subnet_owner_cut: {:?} ) ",
                subnet_owner_cut
            );
            Ok(())
        }

        /// The extrinsic sets the network rate limit for the network.
        /// It is only callable by the root account.
        /// The extrinsic will call the Subtensor pallet to set the network rate limit.
        #[pallet::call_index(29)]
        #[pallet::weight((
			Weight::from_parts(14_000_000, 0)
				.saturating_add(T::DbWeight::get().writes(1)),
			DispatchClass::Operational,
			Pays::No
		))]
        pub fn sudo_set_network_rate_limit(
            origin: OriginFor<T>,
            rate_limit: u64,
        ) -> DispatchResult {
            ensure_root(origin)?;
            pallet_subtensor::Pallet::<T>::set_network_rate_limit(rate_limit);
            log::debug!("NetworkRateLimit( rate_limit: {:?} ) ", rate_limit);
            Ok(())
        }

        /// The extrinsic sets the tempo for a subnet.
        /// It is only callable by the root account.
        /// The extrinsic will call the Subtensor pallet to set the tempo.
        #[pallet::call_index(30)]
        #[pallet::weight(<T as Config>::WeightInfo::sudo_set_tempo())]
        pub fn sudo_set_tempo(origin: OriginFor<T>, netuid: u16, tempo: u16) -> DispatchResult {
            ensure_root(origin)?;
            ensure!(
                pallet_subtensor::Pallet::<T>::if_subnet_exist(netuid),
                Error::<T>::SubnetDoesNotExist
            );
            pallet_subtensor::Pallet::<T>::set_tempo(netuid, tempo);
            log::debug!("TempoSet( netuid: {:?} tempo: {:?} ) ", netuid, tempo);
            Ok(())
        }

        /// The extrinsic sets the total issuance for the network.
        /// It is only callable by the root account.
        /// The extrinsic will call the Subtensor pallet to set the issuance for the network.
        #[pallet::call_index(33)]
        #[pallet::weight((0, DispatchClass::Operational, Pays::No))]
        pub fn sudo_set_total_issuance(
            origin: OriginFor<T>,
            total_issuance: u64,
        ) -> DispatchResult {
            ensure_root(origin)?;

            pallet_subtensor::Pallet::<T>::set_total_issuance(total_issuance);

            Ok(())
        }

        /// The extrinsic sets the immunity period for the network.
        /// It is only callable by the root account.
        /// The extrinsic will call the Subtensor pallet to set the immunity period for the network.
        #[pallet::call_index(35)]
        #[pallet::weight((
			Weight::from_parts(14_000_000, 0)
				.saturating_add(T::DbWeight::get().writes(1)),
			DispatchClass::Operational,
			Pays::No
		))]
        pub fn sudo_set_network_immunity_period(
            origin: OriginFor<T>,
            immunity_period: u64,
        ) -> DispatchResult {
            ensure_root(origin)?;

            pallet_subtensor::Pallet::<T>::set_network_immunity_period(immunity_period);

            log::debug!("NetworkImmunityPeriod( period: {:?} ) ", immunity_period);

            Ok(())
        }

        /// The extrinsic sets the min lock cost for the network.
        /// It is only callable by the root account.
        /// The extrinsic will call the Subtensor pallet to set the min lock cost for the network.
        #[pallet::call_index(36)]
        #[pallet::weight((
			Weight::from_parts(14_000_000, 0)
				.saturating_add(T::DbWeight::get().writes(1)),
			DispatchClass::Operational,
			Pays::No
		))]
        pub fn sudo_set_network_min_lock_cost(
            origin: OriginFor<T>,
            lock_cost: u64,
        ) -> DispatchResult {
            ensure_root(origin)?;

            pallet_subtensor::Pallet::<T>::set_network_min_lock(lock_cost);

            log::debug!("NetworkMinLockCost( lock_cost: {:?} ) ", lock_cost);

            Ok(())
        }

        /// The extrinsic sets the subnet limit for the network.
        /// It is only callable by the root account.
        /// The extrinsic will call the Subtensor pallet to set the subnet limit.
        #[pallet::call_index(37)]
        #[pallet::weight((
			Weight::from_parts(14_000_000, 0)
				.saturating_add(T::DbWeight::get().writes(1)),
			DispatchClass::Operational,
			Pays::No
		))]
        pub fn sudo_set_subnet_limit(origin: OriginFor<T>, max_subnets: u16) -> DispatchResult {
            ensure_root(origin)?;
            pallet_subtensor::Pallet::<T>::set_max_subnets(max_subnets);

            log::debug!("SubnetLimit( max_subnets: {:?} ) ", max_subnets);

            Ok(())
        }

        /// The extrinsic sets the lock reduction interval for the network.
        /// It is only callable by the root account.
        /// The extrinsic will call the Subtensor pallet to set the lock reduction interval.
        #[pallet::call_index(38)]
        #[pallet::weight((
			Weight::from_parts(14_000_000, 0)
				.saturating_add(T::DbWeight::get().writes(1)),
			DispatchClass::Operational,
			Pays::No
		))]
        pub fn sudo_set_lock_reduction_interval(
            origin: OriginFor<T>,
            interval: u64,
        ) -> DispatchResult {
            ensure_root(origin)?;

            pallet_subtensor::Pallet::<T>::set_lock_reduction_interval(interval);

            log::debug!("NetworkLockReductionInterval( interval: {:?} ) ", interval);

            Ok(())
        }

        /// The extrinsic sets the recycled RAO for a subnet.
        /// It is only callable by the root account.
        /// The extrinsic will call the Subtensor pallet to set the recycled RAO.
        #[pallet::call_index(39)]
        #[pallet::weight((0, DispatchClass::Operational, Pays::No))]
        pub fn sudo_set_rao_recycled(
            origin: OriginFor<T>,
            netuid: u16,
            rao_recycled: u64,
        ) -> DispatchResult {
            ensure_root(origin)?;
            ensure!(
                pallet_subtensor::Pallet::<T>::if_subnet_exist(netuid),
                Error::<T>::SubnetDoesNotExist
            );
            pallet_subtensor::Pallet::<T>::set_rao_recycled(netuid, rao_recycled);
            Ok(())
        }

        /// The extrinsic sets the weights min stake.
        /// It is only callable by the root account.
        /// The extrinsic will call the Subtensor pallet to set the weights min stake.
        #[pallet::call_index(42)]
        #[pallet::weight((0, DispatchClass::Operational, Pays::No))]
        pub fn sudo_set_stake_threshold(origin: OriginFor<T>, min_stake: u64) -> DispatchResult {
            ensure_root(origin)?;
            pallet_subtensor::Pallet::<T>::set_stake_threshold(min_stake);
            Ok(())
        }

        /// The extrinsic sets the minimum stake required for nominators.
        /// It is only callable by the root account.
        /// The extrinsic will call the Subtensor pallet to set the minimum stake required for nominators.
        #[pallet::call_index(43)]
        #[pallet::weight((0, DispatchClass::Operational, Pays::No))]
        pub fn sudo_set_nominator_min_required_stake(
            origin: OriginFor<T>,
            // The minimum stake required for nominators.
            min_stake: u64,
        ) -> DispatchResult {
            ensure_root(origin)?;
            let prev_min_stake = pallet_subtensor::Pallet::<T>::get_nominator_min_required_stake();
            log::trace!("Setting minimum stake to: {}", min_stake);
            pallet_subtensor::Pallet::<T>::set_nominator_min_required_stake(min_stake);
            if min_stake > prev_min_stake {
                log::trace!("Clearing small nominations");
                pallet_subtensor::Pallet::<T>::clear_small_nominations();
                log::trace!("Small nominations cleared");
            }
            Ok(())
        }

        /// The extrinsic sets the rate limit for delegate take transactions.
        /// It is only callable by the root account.
        /// The extrinsic will call the Subtensor pallet to set the rate limit for delegate take transactions.
        #[pallet::call_index(45)]
        #[pallet::weight((0, DispatchClass::Operational, Pays::No))]
        pub fn sudo_set_tx_delegate_take_rate_limit(
            origin: OriginFor<T>,
            tx_rate_limit: u64,
        ) -> DispatchResult {
            ensure_root(origin)?;
            pallet_subtensor::Pallet::<T>::set_tx_delegate_take_rate_limit(tx_rate_limit);
            log::debug!(
                "TxRateLimitDelegateTakeSet( tx_delegate_take_rate_limit: {:?} ) ",
                tx_rate_limit
            );
            Ok(())
        }

        /// The extrinsic sets the minimum delegate take.
        /// It is only callable by the root account.
        /// The extrinsic will call the Subtensor pallet to set the minimum delegate take.
        #[pallet::call_index(46)]
        #[pallet::weight((0, DispatchClass::Operational, Pays::No))]
        pub fn sudo_set_min_delegate_take(origin: OriginFor<T>, take: u16) -> DispatchResult {
            ensure_root(origin)?;
            pallet_subtensor::Pallet::<T>::set_min_delegate_take(take);
            log::debug!("TxMinDelegateTakeSet( tx_min_delegate_take: {:?} ) ", take);
            Ok(())
        }

        /// The extrinsic sets the target stake per interval.
        /// It is only callable by the root account.
        /// The extrinsic will call the Subtensor pallet to set target stake per interval.
        #[pallet::call_index(47)]
        #[pallet::weight((0, DispatchClass::Operational, Pays::No))]
        pub fn sudo_set_target_stakes_per_interval(
            origin: OriginFor<T>,
            target_stakes_per_interval: u64,
        ) -> DispatchResult {
            ensure_root(origin)?;
            pallet_subtensor::Pallet::<T>::set_target_stakes_per_interval(
                target_stakes_per_interval,
            );
            log::debug!(
                "TxTargetStakesPerIntervalSet( set_target_stakes_per_interval: {:?} ) ",
                target_stakes_per_interval
            );
            Ok(())
        }

        /// The extrinsic enabled/disables commit/reaveal for a given subnet.
        /// It is only callable by the root account or subnet owner.
        /// The extrinsic will call the Subtensor pallet to set the value.
        #[pallet::call_index(49)]
        #[pallet::weight(<T as Config>::WeightInfo::sudo_set_commit_reveal_weights_enabled())]
        pub fn sudo_set_commit_reveal_weights_enabled(
            origin: OriginFor<T>,
            netuid: u16,
            enabled: bool,
        ) -> DispatchResult {
            pallet_subtensor::Pallet::<T>::ensure_subnet_owner_or_root(origin, netuid)?;

            ensure!(
                pallet_subtensor::Pallet::<T>::if_subnet_exist(netuid),
                Error::<T>::SubnetDoesNotExist
            );

            pallet_subtensor::Pallet::<T>::set_commit_reveal_weights_enabled(netuid, enabled);
            log::debug!("ToggleSetWeightsCommitReveal( netuid: {:?} ) ", netuid);
            Ok(())
        }

        /// Enables or disables Liquid Alpha for a given subnet.
        ///
        /// # Parameters
        /// - `origin`: The origin of the call, which must be the root account or subnet owner.
        /// - `netuid`: The unique identifier for the subnet.
        /// - `enabled`: A boolean flag to enable or disable Liquid Alpha.
        ///
        /// # Weight
        /// This function has a fixed weight of 0 and is classified as an operational transaction that does not incur any fees.
        #[pallet::call_index(50)]
        #[pallet::weight((0, DispatchClass::Operational, Pays::No))]
        pub fn sudo_set_liquid_alpha_enabled(
            origin: OriginFor<T>,
            netuid: u16,
            enabled: bool,
        ) -> DispatchResult {
            pallet_subtensor::Pallet::<T>::ensure_subnet_owner_or_root(origin, netuid)?;
            pallet_subtensor::Pallet::<T>::set_liquid_alpha_enabled(netuid, enabled);
            log::debug!(
                "LiquidAlphaEnableToggled( netuid: {:?}, Enabled: {:?} ) ",
                netuid,
                enabled
            );
            Ok(())
        }

        /// Sets values for liquid alpha
        #[pallet::call_index(51)]
        #[pallet::weight((0, DispatchClass::Operational, Pays::No))]
        pub fn sudo_set_alpha_values(
            origin: OriginFor<T>,
            netuid: u16,
            alpha_low: u16,
            alpha_high: u16,
        ) -> DispatchResult {
            pallet_subtensor::Pallet::<T>::ensure_subnet_owner_or_root(origin.clone(), netuid)?;
            pallet_subtensor::Pallet::<T>::do_set_alpha_values(
                origin, netuid, alpha_low, alpha_high,
            )
        }

        /// Sets the hotkey emission tempo.
        ///
        /// This extrinsic allows the root account to set the hotkey emission tempo, which determines
        /// the number of blocks before a hotkey drains accumulated emissions through to nominator staking accounts.
        ///
        /// # Arguments
        /// * `origin` - The origin of the call, which must be the root account.
        /// * `emission_tempo` - The new emission tempo value to set.
        ///
        /// # Emits
        /// * `Event::HotkeyEmissionTempoSet` - When the hotkey emission tempo is successfully set.
        ///
        /// # Errors
        /// * `DispatchError::BadOrigin` - If the origin is not the root account.
        // #[pallet::weight(<T as Config>::WeightInfo::sudo_set_hotkey_emission_tempo())]
        #[pallet::call_index(52)]
        #[pallet::weight((0, DispatchClass::Operational, Pays::No))]
        pub fn sudo_set_hotkey_emission_tempo(
            origin: OriginFor<T>,
            emission_tempo: u64,
        ) -> DispatchResult {
            ensure_root(origin)?;
            pallet_subtensor::Pallet::<T>::set_hotkey_emission_tempo(emission_tempo);
            log::debug!(
                "HotkeyEmissionTempoSet( emission_tempo: {:?} )",
                emission_tempo
            );
            Ok(())
        }

        /// Sets the maximum stake allowed for a specific network.
        ///
        /// This function allows the root account to set the maximum stake for a given network.
        /// It updates the network's maximum stake value and logs the change.
        ///
        /// # Arguments
        ///
        /// * `origin` - The origin of the call, which must be the root account.
        /// * `netuid` - The unique identifier of the network.
        /// * `max_stake` - The new maximum stake value to set.
        ///
        /// # Returns
        ///
        /// Returns `Ok(())` if the operation is successful, or an error if it fails.
        ///
        /// # Example
        ///
        ///
        /// # Notes
        ///
        /// - This function can only be called by the root account.
        /// - The `netuid` should correspond to an existing network.
        ///
        /// # TODO
        ///
        // - Consider adding a check to ensure the `netuid` corresponds to an existing network.
        // - Implement a mechanism to gradually adjust the max stake to prevent sudden changes.
        // #[pallet::weight(<T as Config>::WeightInfo::sudo_set_network_max_stake())]
        #[pallet::call_index(53)]
        #[pallet::weight((0, DispatchClass::Operational, Pays::No))]
        pub fn sudo_set_network_max_stake(
            origin: OriginFor<T>,
            netuid: u16,
            max_stake: u64,
        ) -> DispatchResult {
            // Ensure the call is made by the root account
            ensure_root(origin)?;

            // Set the new maximum stake for the specified network
            pallet_subtensor::Pallet::<T>::set_network_max_stake(netuid, max_stake);

            // Log the change
            log::trace!(
                "NetworkMaxStakeSet( netuid: {:?}, max_stake: {:?} )",
                netuid,
                max_stake
            );

            Ok(())
        }

        /// Sets the duration of the coldkey swap schedule.
        ///
        /// This extrinsic allows the root account to set the duration for the coldkey swap schedule.
        /// The coldkey swap schedule determines how long it takes for a coldkey swap operation to complete.
        ///
        /// # Arguments
        /// * `origin` - The origin of the call, which must be the root account.
        /// * `duration` - The new duration for the coldkey swap schedule, in number of blocks.
        ///
        /// # Errors
        /// * `BadOrigin` - If the caller is not the root account.
        ///
        /// # Weight
        /// Weight is handled by the `#[pallet::weight]` attribute.
        #[pallet::call_index(54)]
        #[pallet::weight((0, DispatchClass::Operational, Pays::No))]
        pub fn sudo_set_coldkey_swap_schedule_duration(
            origin: OriginFor<T>,
            duration: BlockNumberFor<T>,
        ) -> DispatchResult {
            // Ensure the call is made by the root account
            ensure_root(origin)?;

            // Set the new duration of schedule coldkey swap
            pallet_subtensor::Pallet::<T>::set_coldkey_swap_schedule_duration(duration);

            // Log the change
            log::trace!("ColdkeySwapScheduleDurationSet( duration: {:?} )", duration);

            Ok(())
        }

        /// Sets the duration of the dissolve network schedule.
        ///
        /// This extrinsic allows the root account to set the duration for the dissolve network schedule.
        /// The dissolve network schedule determines how long it takes for a network dissolution operation to complete.
        ///
        /// # Arguments
        /// * `origin` - The origin of the call, which must be the root account.
        /// * `duration` - The new duration for the dissolve network schedule, in number of blocks.
        ///
        /// # Errors
        /// * `BadOrigin` - If the caller is not the root account.
        ///
        /// # Weight
        /// Weight is handled by the `#[pallet::weight]` attribute.
        #[pallet::call_index(55)]
        #[pallet::weight((0, DispatchClass::Operational, Pays::No))]
        pub fn sudo_set_dissolve_network_schedule_duration(
            origin: OriginFor<T>,
            duration: BlockNumberFor<T>,
        ) -> DispatchResult {
            // Ensure the call is made by the root account
            ensure_root(origin)?;

            // Set the duration of schedule dissolve network
            pallet_subtensor::Pallet::<T>::set_dissolve_network_schedule_duration(duration);

            // Log the change
            log::trace!(
                "DissolveNetworkScheduleDurationSet( duration: {:?} )",
                duration
            );

            Ok(())
        }
<<<<<<< HEAD

        /// Sets the commit-reveal weights periods for a specific subnet.
        ///
        /// This extrinsic allows the subnet owner or root account to set the duration (in epochs) during which committed weights must be revealed.
        /// The commit-reveal mechanism ensures that users commit weights in advance and reveal them only within a specified period.
        ///
        /// # Arguments
        /// * `origin` - The origin of the call, which must be the subnet owner or the root account.
        /// * `netuid` - The unique identifier of the subnet for which the periods are being set.
        /// * `periods` - The number of epochs that define the commit-reveal period.
        ///
        /// # Errors
        /// * `BadOrigin` - If the caller is neither the subnet owner nor the root account.
        /// * `SubnetDoesNotExist` - If the specified subnet does not exist.
        ///
        /// # Weight
        /// Weight is handled by the `#[pallet::weight]` attribute.
        #[pallet::call_index(57)]
        #[pallet::weight(<T as Config>::WeightInfo::sudo_set_commit_reveal_weights_interval())]
        pub fn sudo_set_commit_reveal_weights_interval(
            origin: OriginFor<T>,
            netuid: u16,
            interval: u64,
        ) -> DispatchResult {
            pallet_subtensor::Pallet::<T>::ensure_subnet_owner_or_root(origin, netuid)?;
=======

        /// Sets the commit-reveal weights periods for a specific subnet.
        ///
        /// This extrinsic allows the subnet owner or root account to set the duration (in epochs) during which committed weights must be revealed.
        /// The commit-reveal mechanism ensures that users commit weights in advance and reveal them only within a specified period.
        ///
        /// # Arguments
        /// * `origin` - The origin of the call, which must be the subnet owner or the root account.
        /// * `netuid` - The unique identifier of the subnet for which the periods are being set.
        /// * `periods` - The number of epochs that define the commit-reveal period.
        ///
        /// # Errors
        /// * `BadOrigin` - If the caller is neither the subnet owner nor the root account.
        /// * `SubnetDoesNotExist` - If the specified subnet does not exist.
        ///
        /// # Weight
        /// Weight is handled by the `#[pallet::weight]` attribute.
        #[pallet::call_index(57)]
        #[pallet::weight(<T as Config>::WeightInfo::sudo_set_commit_reveal_weights_interval())]
        pub fn sudo_set_commit_reveal_weights_interval(
            origin: OriginFor<T>,
            netuid: u16,
            interval: u64,
        ) -> DispatchResult {
            pallet_subtensor::Pallet::<T>::ensure_subnet_owner_or_root(origin, netuid)?;

            ensure!(
                pallet_subtensor::Pallet::<T>::if_subnet_exist(netuid),
                Error::<T>::SubnetDoesNotExist
            );

            pallet_subtensor::Pallet::<T>::set_reveal_period(netuid, interval);
            log::debug!(
                "SetWeightCommitInterval( netuid: {:?}, interval: {:?} ) ",
                netuid,
                interval
            );
            Ok(())
        }

        /// Sets the EVM ChainID.
        ///
        /// # Arguments
        /// * `origin` - The origin of the call, which must be the subnet owner or the root account.
        /// * `chainId` - The u64 chain ID
        ///
        /// # Errors
        /// * `BadOrigin` - If the caller is neither the subnet owner nor the root account.
        ///
        /// # Weight
        /// Weight is handled by the `#[pallet::weight]` attribute.
        #[pallet::call_index(58)]
        #[pallet::weight(<T as Config>::WeightInfo::sudo_set_evm_chain_id())]
        pub fn sudo_set_evm_chain_id(origin: OriginFor<T>, chain_id: u64) -> DispatchResult {
            // Ensure the call is made by the root account
            ensure_root(origin)?;

            ChainId::<T>::set(chain_id);
            Ok(())
        }

        /// A public interface for `pallet_grandpa::Pallet::schedule_grandpa_change`.
        ///
        /// Schedule a change in the authorities.
        ///
        /// The change will be applied at the end of execution of the block `in_blocks` after the
        /// current block. This value may be 0, in which case the change is applied at the end of
        /// the current block.
        ///
        /// If the `forced` parameter is defined, this indicates that the current set has been
        /// synchronously determined to be offline and that after `in_blocks` the given change
        /// should be applied. The given block number indicates the median last finalized block
        /// number and it should be used as the canon block when starting the new grandpa voter.
        ///
        /// No change should be signaled while any change is pending. Returns an error if a change
        /// is already pending.
        #[pallet::call_index(59)]
        #[pallet::weight(<T as Config>::WeightInfo::swap_authorities(next_authorities.len() as u32))]
        pub fn schedule_grandpa_change(
            origin: OriginFor<T>,
            // grandpa ID is always the same type, so we don't need to parametrize it via `Config`
            next_authorities: AuthorityList,
            in_blocks: BlockNumberFor<T>,
            forced: Option<BlockNumberFor<T>>,
        ) -> DispatchResult {
            ensure_root(origin)?;
            T::Grandpa::schedule_change(next_authorities, in_blocks, forced)
        }
    }
}

impl<T: Config> sp_runtime::BoundToRuntimeAppPublic for Pallet<T> {
    type Public = <T as Config>::AuthorityId;
}
>>>>>>> 80150de1

            ensure!(
                pallet_subtensor::Pallet::<T>::if_subnet_exist(netuid),
                Error::<T>::SubnetDoesNotExist
            );

            pallet_subtensor::Pallet::<T>::set_reveal_period(netuid, interval);
            log::debug!(
                "SetWeightCommitInterval( netuid: {:?}, interval: {:?} ) ",
                netuid,
                interval
            );
            Ok(())
        }

        /// Sets the EVM ChainID.
        ///
        /// # Arguments
        /// * `origin` - The origin of the call, which must be the subnet owner or the root account.
        /// * `chainId` - The u64 chain ID
        ///
        /// # Errors
        /// * `BadOrigin` - If the caller is neither the subnet owner nor the root account.
        ///
        /// # Weight
        /// Weight is handled by the `#[pallet::weight]` attribute.
        #[pallet::call_index(58)]
        #[pallet::weight(<T as Config>::WeightInfo::sudo_set_evm_chain_id())]
        pub fn sudo_set_evm_chain_id(origin: OriginFor<T>, chain_id: u64) -> DispatchResult {
            // Ensure the call is made by the root account
            ensure_root(origin)?;

            ChainId::<T>::set(chain_id);
            Ok(())
        }

        /// A public interface for `pallet_grandpa::Pallet::schedule_grandpa_change`.
        ///
        /// Schedule a change in the authorities.
        ///
        /// The change will be applied at the end of execution of the block `in_blocks` after the
        /// current block. This value may be 0, in which case the change is applied at the end of
        /// the current block.
        ///
        /// If the `forced` parameter is defined, this indicates that the current set has been
        /// synchronously determined to be offline and that after `in_blocks` the given change
        /// should be applied. The given block number indicates the median last finalized block
        /// number and it should be used as the canon block when starting the new grandpa voter.
        ///
        /// No change should be signaled while any change is pending. Returns an error if a change
        /// is already pending.
        #[pallet::call_index(59)]
        #[pallet::weight(<T as Config>::WeightInfo::swap_authorities(next_authorities.len() as u32))]
        pub fn schedule_grandpa_change(
            origin: OriginFor<T>,
            // grandpa ID is always the same type, so we don't need to parametrize it via `Config`
            next_authorities: AuthorityList,
            in_blocks: BlockNumberFor<T>,
            forced: Option<BlockNumberFor<T>>,
        ) -> DispatchResult {
            ensure_root(origin)?;
            T::Grandpa::schedule_change(next_authorities, in_blocks, forced)
        }
    }
}

<<<<<<< HEAD
=======
impl<A, M> AuraInterface<A, M> for () {
    fn change_authorities(_: BoundedVec<A, M>) {}
}

>>>>>>> 80150de1
pub trait GrandpaInterface<Runtime>
where
    Runtime: frame_system::Config,
{
    fn schedule_change(
        next_authorities: AuthorityList,
        in_blocks: BlockNumberFor<Runtime>,
        forced: Option<BlockNumberFor<Runtime>>,
    ) -> DispatchResult;
}

impl<R> GrandpaInterface<R> for ()
where
    R: frame_system::Config,
{
    fn schedule_change(
        _next_authorities: AuthorityList,
        _in_blocks: BlockNumberFor<R>,
        _forced: Option<BlockNumberFor<R>>,
    ) -> DispatchResult {
        Ok(())
    }
}<|MERGE_RESOLUTION|>--- conflicted
+++ resolved
@@ -12,11 +12,7 @@
 // - we could use a type parameter for `AuthorityId`, but there is
 //   no sense for this as GRANDPA's `AuthorityId` is not a parameter -- it's always the same
 use sp_consensus_grandpa::AuthorityList;
-<<<<<<< HEAD
-use sp_runtime::DispatchResult;
-=======
 use sp_runtime::{traits::Member, DispatchResult, RuntimeAppPublic};
->>>>>>> 80150de1
 
 mod benchmarking;
 
@@ -32,10 +28,7 @@
     use frame_support::traits::tokens::Balance;
     use frame_system::pallet_prelude::*;
     use pallet_evm_chain_id::{self, ChainId};
-<<<<<<< HEAD
-=======
     use sp_runtime::BoundedVec;
->>>>>>> 80150de1
 
     /// The main data structure of the module.
     #[pallet::pallet]
@@ -52,26 +45,8 @@
         /// Because this pallet emits events, it depends on the runtime's definition of an event.
         type RuntimeEvent: From<Event<Self>> + IsType<<Self as frame_system::Config>::RuntimeEvent>;
 
-<<<<<<< HEAD
         /// Implementation of [`GrandpaInterface`]
         type Grandpa: crate::GrandpaInterface<Self>;
-=======
-        /// Implementation of the AuraInterface
-        type Aura: crate::AuraInterface<<Self as Config>::AuthorityId, Self::MaxAuthorities>;
-
-        /// Implementation of [`GrandpaInterface`]
-        type Grandpa: crate::GrandpaInterface<Self>;
-
-        /// The identifier type for an authority.
-        type AuthorityId: Member
-            + Parameter
-            + RuntimeAppPublic
-            + MaybeSerializeDeserialize
-            + MaxEncodedLen;
-
-        /// The maximum number of authorities that the pallet can hold.
-        type MaxAuthorities: Get<u32>;
->>>>>>> 80150de1
 
         /// Weight information for extrinsics in this pallet.
         type WeightInfo: WeightInfo;
@@ -97,28 +72,6 @@
     /// Dispatchable functions allows users to interact with the pallet and invoke state changes.
     #[pallet::call]
     impl<T: Config> Pallet<T> {
-<<<<<<< HEAD
-=======
-        /// The extrinsic sets the new authorities for Aura consensus.
-        /// It is only callable by the root account.
-        /// The extrinsic will call the Aura pallet to change the authorities.
-        #[pallet::call_index(0)]
-        #[pallet::weight(<T as Config>::WeightInfo::swap_authorities(new_authorities.len() as u32))]
-        pub fn swap_authorities(
-            origin: OriginFor<T>,
-            new_authorities: BoundedVec<<T as Config>::AuthorityId, T::MaxAuthorities>,
-        ) -> DispatchResult {
-            ensure_root(origin)?;
-
-            T::Aura::change_authorities(new_authorities.clone());
-
-            log::debug!("Aura authorities changed: {:?}", new_authorities);
-
-            // Return a successful DispatchResultWithPostInfo
-            Ok(())
-        }
-
->>>>>>> 80150de1
         /// The extrinsic sets the default take for the network.
         /// It is only callable by the root account.
         /// The extrinsic will call the Subtensor pallet to set the default take.
@@ -1205,33 +1158,6 @@
 
             Ok(())
         }
-<<<<<<< HEAD
-
-        /// Sets the commit-reveal weights periods for a specific subnet.
-        ///
-        /// This extrinsic allows the subnet owner or root account to set the duration (in epochs) during which committed weights must be revealed.
-        /// The commit-reveal mechanism ensures that users commit weights in advance and reveal them only within a specified period.
-        ///
-        /// # Arguments
-        /// * `origin` - The origin of the call, which must be the subnet owner or the root account.
-        /// * `netuid` - The unique identifier of the subnet for which the periods are being set.
-        /// * `periods` - The number of epochs that define the commit-reveal period.
-        ///
-        /// # Errors
-        /// * `BadOrigin` - If the caller is neither the subnet owner nor the root account.
-        /// * `SubnetDoesNotExist` - If the specified subnet does not exist.
-        ///
-        /// # Weight
-        /// Weight is handled by the `#[pallet::weight]` attribute.
-        #[pallet::call_index(57)]
-        #[pallet::weight(<T as Config>::WeightInfo::sudo_set_commit_reveal_weights_interval())]
-        pub fn sudo_set_commit_reveal_weights_interval(
-            origin: OriginFor<T>,
-            netuid: u16,
-            interval: u64,
-        ) -> DispatchResult {
-            pallet_subtensor::Pallet::<T>::ensure_subnet_owner_or_root(origin, netuid)?;
-=======
 
         /// Sets the commit-reveal weights periods for a specific subnet.
         ///
@@ -1323,83 +1249,6 @@
     }
 }
 
-impl<T: Config> sp_runtime::BoundToRuntimeAppPublic for Pallet<T> {
-    type Public = <T as Config>::AuthorityId;
-}
->>>>>>> 80150de1
-
-            ensure!(
-                pallet_subtensor::Pallet::<T>::if_subnet_exist(netuid),
-                Error::<T>::SubnetDoesNotExist
-            );
-
-            pallet_subtensor::Pallet::<T>::set_reveal_period(netuid, interval);
-            log::debug!(
-                "SetWeightCommitInterval( netuid: {:?}, interval: {:?} ) ",
-                netuid,
-                interval
-            );
-            Ok(())
-        }
-
-        /// Sets the EVM ChainID.
-        ///
-        /// # Arguments
-        /// * `origin` - The origin of the call, which must be the subnet owner or the root account.
-        /// * `chainId` - The u64 chain ID
-        ///
-        /// # Errors
-        /// * `BadOrigin` - If the caller is neither the subnet owner nor the root account.
-        ///
-        /// # Weight
-        /// Weight is handled by the `#[pallet::weight]` attribute.
-        #[pallet::call_index(58)]
-        #[pallet::weight(<T as Config>::WeightInfo::sudo_set_evm_chain_id())]
-        pub fn sudo_set_evm_chain_id(origin: OriginFor<T>, chain_id: u64) -> DispatchResult {
-            // Ensure the call is made by the root account
-            ensure_root(origin)?;
-
-            ChainId::<T>::set(chain_id);
-            Ok(())
-        }
-
-        /// A public interface for `pallet_grandpa::Pallet::schedule_grandpa_change`.
-        ///
-        /// Schedule a change in the authorities.
-        ///
-        /// The change will be applied at the end of execution of the block `in_blocks` after the
-        /// current block. This value may be 0, in which case the change is applied at the end of
-        /// the current block.
-        ///
-        /// If the `forced` parameter is defined, this indicates that the current set has been
-        /// synchronously determined to be offline and that after `in_blocks` the given change
-        /// should be applied. The given block number indicates the median last finalized block
-        /// number and it should be used as the canon block when starting the new grandpa voter.
-        ///
-        /// No change should be signaled while any change is pending. Returns an error if a change
-        /// is already pending.
-        #[pallet::call_index(59)]
-        #[pallet::weight(<T as Config>::WeightInfo::swap_authorities(next_authorities.len() as u32))]
-        pub fn schedule_grandpa_change(
-            origin: OriginFor<T>,
-            // grandpa ID is always the same type, so we don't need to parametrize it via `Config`
-            next_authorities: AuthorityList,
-            in_blocks: BlockNumberFor<T>,
-            forced: Option<BlockNumberFor<T>>,
-        ) -> DispatchResult {
-            ensure_root(origin)?;
-            T::Grandpa::schedule_change(next_authorities, in_blocks, forced)
-        }
-    }
-}
-
-<<<<<<< HEAD
-=======
-impl<A, M> AuraInterface<A, M> for () {
-    fn change_authorities(_: BoundedVec<A, M>) {}
-}
-
->>>>>>> 80150de1
 pub trait GrandpaInterface<Runtime>
 where
     Runtime: frame_system::Config,
