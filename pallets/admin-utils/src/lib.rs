--- conflicted
+++ resolved
@@ -2184,7 +2184,25 @@
             Ok(())
         }
 
-<<<<<<< HEAD
+        /// Sets the minimum number of non-immortal & non-immune UIDs that must remain in a subnet
+        #[pallet::call_index(84)]
+        #[pallet::weight((
+            Weight::from_parts(7_114_000, 0)
+                .saturating_add(<T as frame_system::Config>::DbWeight::get().writes(1))
+                .saturating_add(<T as frame_system::Config>::DbWeight::get().reads(0_u64)),
+            DispatchClass::Operational,
+            Pays::Yes
+        ))]
+        pub fn sudo_set_min_non_immune_uids(
+            origin: OriginFor<T>,
+            netuid: NetUid,
+            min: u16,
+        ) -> DispatchResult {
+            ensure_root(origin)?;
+            pallet_subtensor::Pallet::<T>::set_min_non_immune_uids(netuid, min);
+            Ok(())
+        }
+
         /// Sets the announcement delay for coldkey swap.
         #[pallet::call_index(84)]
         #[pallet::weight((
@@ -2220,25 +2238,6 @@
             ensure_root(origin)?;
             pallet_subtensor::Pallet::<T>::set_coldkey_swap_reannouncement_delay(duration);
             log::trace!("ColdkeySwapReannouncementDelaySet( duration: {duration:?} )");
-=======
-        /// Sets the minimum number of non-immortal & non-immune UIDs that must remain in a subnet
-        #[pallet::call_index(84)]
-        #[pallet::weight((
-            Weight::from_parts(7_114_000, 0)
-                .saturating_add(<T as frame_system::Config>::DbWeight::get().writes(1))
-                .saturating_add(<T as frame_system::Config>::DbWeight::get().reads(0_u64)),
-            DispatchClass::Operational,
-            Pays::Yes
-        ))]
-        pub fn sudo_set_min_non_immune_uids(
-            origin: OriginFor<T>,
-            netuid: NetUid,
-            min: u16,
-        ) -> DispatchResult {
-            ensure_root(origin)?;
-            pallet_subtensor::Pallet::<T>::set_min_non_immune_uids(netuid, min);
->>>>>>> ee967f60
-            Ok(())
         }
     }
 }
