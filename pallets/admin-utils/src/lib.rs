#![cfg_attr(not(feature = "std"), no_std)]

// extern crate alloc;

use frame_system::pallet_prelude::BlockNumberFor;
pub use pallet::*;
// - we could replace it with Vec<(AuthorityId, u64)>, but we would need
//   `sp_consensus_grandpa` for `AuthorityId` anyway
// - we could use a type parameter for `AuthorityId`, but there is
//   no sense for this as GRANDPA's `AuthorityId` is not a parameter -- it's always the same

mod benchmarking;

#[cfg(test)]
mod tests;

#[deny(missing_docs)]
#[frame_support::pallet]
pub mod pallet {
    use super::*;
    use frame_support::pallet_prelude::*;
    use frame_support::traits::tokens::Balance;
    use frame_support::{
        dispatch::{DispatchResult, RawOrigin},
        pallet_prelude::StorageMap,
    };
    use frame_system::pallet_prelude::*;
    use pallet_evm_chain_id::{self, ChainId};
    use pallet_subtensor::utils::rate_limiting::TransactionType;
    use substrate_fixed::types::I96F32;
    use subtensor_runtime_common::{NetUid, TaoCurrency};

    /// The main data structure of the module.
    #[pallet::pallet]
    #[pallet::without_storage_info]
    pub struct Pallet<T>(_);

    /// Configure the pallet by specifying the parameters and types on which it depends.
    #[pallet::config]
    pub trait Config:
        frame_system::Config
        + pallet_subtensor::pallet::Config
        + pallet_evm_chain_id::pallet::Config
    {
        /// Because this pallet emits events, it depends on the runtime's definition of an event.
        type RuntimeEvent: From<Event<Self>> + IsType<<Self as frame_system::Config>::RuntimeEvent>;

        /// Unit of assets
        type Balance: Balance;
    }

    #[pallet::event]
    #[pallet::generate_deposit(pub(super) fn deposit_event)]
    pub enum Event<T: Config> {
        /// Event emitted when a precompile operation is updated.
        PrecompileUpdated {
            /// The type of precompile operation being updated.
            precompile_id: PrecompileEnum,
            /// Indicates if the precompile operation is enabled or not.
            enabled: bool,
        },
        /// Event emitted when the Yuma3 enable is toggled.
        Yuma3EnableToggled {
            /// The network identifier.
            netuid: NetUid,
            /// Indicates if the Yuma3 enable was enabled or disabled.
            enabled: bool,
        },
        /// Event emitted when Bonds Reset is toggled.
        BondsResetToggled {
            /// The network identifier.
            netuid: NetUid,
            /// Indicates if the Bonds Reset was enabled or disabled.
            enabled: bool,
        },
    }

    // Errors inform users that something went wrong.
    #[pallet::error]
    pub enum Error<T> {
        /// The subnet does not exist, check the netuid parameter
        SubnetDoesNotExist,
        /// The maximum number of subnet validators must be less than the maximum number of allowed UIDs in the subnet.
        MaxValidatorsLargerThanMaxUIds,
        /// The maximum number of subnet validators must be more than the current number of UIDs already in the subnet.
        MaxAllowedUIdsLessThanCurrentUIds,
        /// The maximum value for bonds moving average is reached
        BondsMovingAverageMaxReached,
        /// Only root can set negative sigmoid steepness values
        NegativeSigmoidSteepness,
        /// Reveal Peroid is not within the valid range.
        RevealPeriodOutOfBounds,
    }
    /// Enum for specifying the type of precompile operation.
    #[derive(
        Encode, Decode, DecodeWithMemTracking, TypeInfo, Clone, PartialEq, Eq, Debug, Copy,
    )]
    pub enum PrecompileEnum {
        /// Enum for balance transfer precompile
        BalanceTransfer,
        /// Enum for staking precompile
        Staking,
        /// Enum for subnet precompile
        Subnet,
        /// Enum for metagraph precompile
        Metagraph,
        /// Enum for neuron precompile
        Neuron,
        /// Enum for UID lookup precompile
        UidLookup,
        /// Enum for alpha precompile
        Alpha,
        /// Enum for crowdloan precompile
        Crowdloan,
        /// Pure proxy precompile
        PureProxy,
        /// Leasing precompile
        Leasing,
    }

    #[pallet::type_value]
    /// Default value for precompile enable
    pub fn DefaultPrecompileEnabled<T: Config>() -> bool {
        true
    }

    #[pallet::storage]
    /// Map PrecompileEnum --> enabled
    pub type PrecompileEnable<T: Config> = StorageMap<
        _,
        Blake2_128Concat,
        PrecompileEnum,
        bool,
        ValueQuery,
        DefaultPrecompileEnabled<T>,
    >;

    /// Dispatchable functions allows users to interact with the pallet and invoke state changes.
    #[pallet::call]
    impl<T: Config> Pallet<T> {
<<<<<<< HEAD
=======
        /// The extrinsic sets the new authorities for Aura consensus.
        /// It is only callable by the root account.
        /// The extrinsic will call the Aura pallet to change the authorities.
        #[pallet::call_index(0)]
        #[pallet::weight(Weight::from_parts(4_629_000, 0)
        .saturating_add(<T as frame_system::Config>::DbWeight::get().reads(0_u64))
        .saturating_add(<T as frame_system::Config>::DbWeight::get().writes(1_u64)))]
        pub fn swap_authorities(
            origin: OriginFor<T>,
            new_authorities: BoundedVec<<T as Config>::AuthorityId, T::MaxAuthorities>,
        ) -> DispatchResult {
            ensure_root(origin)?;

            T::Aura::change_authorities(new_authorities.clone());

            log::debug!("Aura authorities changed: {new_authorities:?}");

            // Return a successful DispatchResultWithPostInfo
            Ok(())
        }

>>>>>>> 7480dff0
        /// The extrinsic sets the default take for the network.
        /// It is only callable by the root account.
        /// The extrinsic will call the Subtensor pallet to set the default take.
        ///
        /// Start at call_index(1) because index 0 was used for a now removed call.
        #[pallet::call_index(1)]
        #[pallet::weight(Weight::from_parts(5_420_000, 0)
        .saturating_add(<T as frame_system::Config>::DbWeight::get().reads(0_u64))
        .saturating_add(<T as frame_system::Config>::DbWeight::get().writes(1_u64)))]
        pub fn sudo_set_default_take(origin: OriginFor<T>, default_take: u16) -> DispatchResult {
            ensure_root(origin)?;
            pallet_subtensor::Pallet::<T>::set_max_delegate_take(default_take);
            log::debug!("DefaultTakeSet( default_take: {default_take:?} ) ");
            Ok(())
        }

        /// The extrinsic sets the transaction rate limit for the network.
        /// It is only callable by the root account.
        /// The extrinsic will call the Subtensor pallet to set the transaction rate limit.
        #[pallet::call_index(2)]
        #[pallet::weight((0, DispatchClass::Operational, Pays::No))]
        pub fn sudo_set_tx_rate_limit(origin: OriginFor<T>, tx_rate_limit: u64) -> DispatchResult {
            ensure_root(origin)?;
            pallet_subtensor::Pallet::<T>::set_tx_rate_limit(tx_rate_limit);
            log::debug!("TxRateLimitSet( tx_rate_limit: {tx_rate_limit:?} ) ");
            Ok(())
        }

        /// The extrinsic sets the serving rate limit for a subnet.
        /// It is only callable by the root account or subnet owner.
        /// The extrinsic will call the Subtensor pallet to set the serving rate limit.
        #[pallet::call_index(3)]
        #[pallet::weight(Weight::from_parts(6_522_000, 0)
        .saturating_add(<T as frame_system::Config>::DbWeight::get().reads(0_u64))
        .saturating_add(<T as frame_system::Config>::DbWeight::get().writes(1_u64)))]
        pub fn sudo_set_serving_rate_limit(
            origin: OriginFor<T>,
            netuid: NetUid,
            serving_rate_limit: u64,
        ) -> DispatchResult {
            pallet_subtensor::Pallet::<T>::ensure_subnet_owner_or_root(origin, netuid)?;

            pallet_subtensor::Pallet::<T>::set_serving_rate_limit(netuid, serving_rate_limit);
            log::debug!("ServingRateLimitSet( serving_rate_limit: {serving_rate_limit:?} ) ");
            Ok(())
        }

        /// The extrinsic sets the minimum difficulty for a subnet.
        /// It is only callable by the root account or subnet owner.
        /// The extrinsic will call the Subtensor pallet to set the minimum difficulty.
        #[pallet::call_index(4)]
        #[pallet::weight(Weight::from_parts(15_230_000, 0)
        .saturating_add(<T as frame_system::Config>::DbWeight::get().reads(1_u64))
        .saturating_add(<T as frame_system::Config>::DbWeight::get().writes(1_u64)))]
        pub fn sudo_set_min_difficulty(
            origin: OriginFor<T>,
            netuid: NetUid,
            min_difficulty: u64,
        ) -> DispatchResult {
            ensure_root(origin)?;

            ensure!(
                pallet_subtensor::Pallet::<T>::if_subnet_exist(netuid),
                Error::<T>::SubnetDoesNotExist
            );
            pallet_subtensor::Pallet::<T>::set_min_difficulty(netuid, min_difficulty);
            log::debug!(
                "MinDifficultySet( netuid: {netuid:?} min_difficulty: {min_difficulty:?} ) "
            );
            Ok(())
        }

        /// The extrinsic sets the maximum difficulty for a subnet.
        /// It is only callable by the root account or subnet owner.
        /// The extrinsic will call the Subtensor pallet to set the maximum difficulty.
        #[pallet::call_index(5)]
        #[pallet::weight(Weight::from_parts(15_700_000, 0)
        .saturating_add(<T as frame_system::Config>::DbWeight::get().reads(1_u64))
        .saturating_add(<T as frame_system::Config>::DbWeight::get().writes(1_u64)))]
        pub fn sudo_set_max_difficulty(
            origin: OriginFor<T>,
            netuid: NetUid,
            max_difficulty: u64,
        ) -> DispatchResult {
            pallet_subtensor::Pallet::<T>::ensure_subnet_owner_or_root(origin, netuid)?;

            ensure!(
                pallet_subtensor::Pallet::<T>::if_subnet_exist(netuid),
                Error::<T>::SubnetDoesNotExist
            );
            pallet_subtensor::Pallet::<T>::set_max_difficulty(netuid, max_difficulty);
            log::debug!(
                "MaxDifficultySet( netuid: {netuid:?} max_difficulty: {max_difficulty:?} ) "
            );
            Ok(())
        }

        /// The extrinsic sets the weights version key for a subnet.
        /// It is only callable by the root account or subnet owner.
        /// The extrinsic will call the Subtensor pallet to set the weights version key.
        #[pallet::call_index(6)]
        #[pallet::weight(Weight::from_parts(17_460_000, 0)
        .saturating_add(<T as frame_system::Config>::DbWeight::get().reads(1_u64))
        .saturating_add(<T as frame_system::Config>::DbWeight::get().writes(1_u64)))]
        pub fn sudo_set_weights_version_key(
            origin: OriginFor<T>,
            netuid: NetUid,
            weights_version_key: u64,
        ) -> DispatchResult {
            pallet_subtensor::Pallet::<T>::ensure_subnet_owner_or_root(origin.clone(), netuid)?;

            ensure!(
                pallet_subtensor::Pallet::<T>::if_subnet_exist(netuid),
                Error::<T>::SubnetDoesNotExist
            );

            if let Ok(RawOrigin::Signed(who)) = origin.into() {
                // SN Owner
                // Ensure the origin passes the rate limit.
                ensure!(
                    pallet_subtensor::Pallet::<T>::passes_rate_limit_on_subnet(
                        &TransactionType::SetWeightsVersionKey,
                        &who,
                        netuid,
                    ),
                    pallet_subtensor::Error::<T>::TxRateLimitExceeded
                );

                // Set last transaction block
                let current_block = pallet_subtensor::Pallet::<T>::get_current_block_as_u64();
                pallet_subtensor::Pallet::<T>::set_last_transaction_block_on_subnet(
                    &who,
                    netuid,
                    &TransactionType::SetWeightsVersionKey,
                    current_block,
                );
            }

            pallet_subtensor::Pallet::<T>::set_weights_version_key(netuid, weights_version_key);
            log::debug!(
                "WeightsVersionKeySet( netuid: {netuid:?} weights_version_key: {weights_version_key:?} ) "
            );
            Ok(())
        }

        /// The extrinsic sets the weights set rate limit for a subnet.
        /// It is only callable by the root account.
        /// The extrinsic will call the Subtensor pallet to set the weights set rate limit.
        #[pallet::call_index(7)]
        #[pallet::weight(Weight::from_parts(15_060_000, 0)
        .saturating_add(<T as frame_system::Config>::DbWeight::get().reads(1_u64))
        .saturating_add(<T as frame_system::Config>::DbWeight::get().writes(1_u64)))]
        pub fn sudo_set_weights_set_rate_limit(
            origin: OriginFor<T>,
            netuid: NetUid,
            weights_set_rate_limit: u64,
        ) -> DispatchResult {
            ensure_root(origin)?;

            ensure!(
                pallet_subtensor::Pallet::<T>::if_subnet_exist(netuid),
                Error::<T>::SubnetDoesNotExist
            );
            pallet_subtensor::Pallet::<T>::set_weights_set_rate_limit(
                netuid,
                weights_set_rate_limit,
            );
            log::debug!(
                "WeightsSetRateLimitSet( netuid: {netuid:?} weights_set_rate_limit: {weights_set_rate_limit:?} ) "
            );
            Ok(())
        }

        /// The extrinsic sets the adjustment interval for a subnet.
        /// It is only callable by the root account, not changeable by the subnet owner.
        /// The extrinsic will call the Subtensor pallet to set the adjustment interval.
        #[pallet::call_index(8)]
        #[pallet::weight(Weight::from_parts(15_100_000, 0)
        .saturating_add(<T as frame_system::Config>::DbWeight::get().reads(1_u64))
        .saturating_add(<T as frame_system::Config>::DbWeight::get().writes(1_u64)))]
        pub fn sudo_set_adjustment_interval(
            origin: OriginFor<T>,
            netuid: NetUid,
            adjustment_interval: u16,
        ) -> DispatchResult {
            ensure_root(origin)?;

            ensure!(
                pallet_subtensor::Pallet::<T>::if_subnet_exist(netuid),
                Error::<T>::SubnetDoesNotExist
            );
            pallet_subtensor::Pallet::<T>::set_adjustment_interval(netuid, adjustment_interval);
            log::debug!(
                "AdjustmentIntervalSet( netuid: {netuid:?} adjustment_interval: {adjustment_interval:?} ) "
            );
            Ok(())
        }

        /// The extrinsic sets the adjustment alpha for a subnet.
        /// It is only callable by the root account or subnet owner.
        /// The extrinsic will call the Subtensor pallet to set the adjustment alpha.
        #[pallet::call_index(9)]
        #[pallet::weight((
            Weight::from_parts(14_000_000, 0)
                .saturating_add(<T as frame_system::Config>::DbWeight::get().writes(1))
                .saturating_add(<T as frame_system::Config>::DbWeight::get().reads(1)),
            DispatchClass::Operational,
            Pays::No
        ))]
        pub fn sudo_set_adjustment_alpha(
            origin: OriginFor<T>,
            netuid: NetUid,
            adjustment_alpha: u64,
        ) -> DispatchResult {
            pallet_subtensor::Pallet::<T>::ensure_subnet_owner_or_root(origin, netuid)?;

            ensure!(
                pallet_subtensor::Pallet::<T>::if_subnet_exist(netuid),
                Error::<T>::SubnetDoesNotExist
            );
            pallet_subtensor::Pallet::<T>::set_adjustment_alpha(netuid, adjustment_alpha);
            log::debug!("AdjustmentAlphaSet( adjustment_alpha: {adjustment_alpha:?} ) ");
            Ok(())
        }

        /// The extrinsic sets the adjustment beta for a subnet.
        /// It is only callable by the root account or subnet owner.
        /// The extrinsic will call the Subtensor pallet to set the adjustment beta.
        #[pallet::call_index(12)]
        #[pallet::weight(Weight::from_parts(15_170_000, 0)
        .saturating_add(<T as frame_system::Config>::DbWeight::get().reads(1_u64))
        .saturating_add(<T as frame_system::Config>::DbWeight::get().writes(1_u64)))]
        pub fn sudo_set_max_weight_limit(
            origin: OriginFor<T>,
            netuid: NetUid,
            max_weight_limit: u16,
        ) -> DispatchResult {
            pallet_subtensor::Pallet::<T>::ensure_subnet_owner_or_root(origin, netuid)?;

            ensure!(
                pallet_subtensor::Pallet::<T>::if_subnet_exist(netuid),
                Error::<T>::SubnetDoesNotExist
            );
            pallet_subtensor::Pallet::<T>::set_max_weight_limit(netuid, max_weight_limit);
            log::debug!(
                "MaxWeightLimitSet( netuid: {netuid:?} max_weight_limit: {max_weight_limit:?} ) "
            );
            Ok(())
        }

        /// The extrinsic sets the immunity period for a subnet.
        /// It is only callable by the root account or subnet owner.
        /// The extrinsic will call the Subtensor pallet to set the immunity period.
        #[pallet::call_index(13)]
        #[pallet::weight(Weight::from_parts(15_510_000, 0)
        .saturating_add(<T as frame_system::Config>::DbWeight::get().reads(1_u64))
        .saturating_add(<T as frame_system::Config>::DbWeight::get().writes(1_u64)))]
        pub fn sudo_set_immunity_period(
            origin: OriginFor<T>,
            netuid: NetUid,
            immunity_period: u16,
        ) -> DispatchResult {
            pallet_subtensor::Pallet::<T>::ensure_subnet_owner_or_root(origin, netuid)?;
            ensure!(
                pallet_subtensor::Pallet::<T>::if_subnet_exist(netuid),
                Error::<T>::SubnetDoesNotExist
            );

            pallet_subtensor::Pallet::<T>::set_immunity_period(netuid, immunity_period);
            log::debug!(
                "ImmunityPeriodSet( netuid: {netuid:?} immunity_period: {immunity_period:?} ) "
            );
            Ok(())
        }

        /// The extrinsic sets the minimum allowed weights for a subnet.
        /// It is only callable by the root account or subnet owner.
        /// The extrinsic will call the Subtensor pallet to set the minimum allowed weights.
        #[pallet::call_index(14)]
        #[pallet::weight(Weight::from_parts(15_220_000, 0)
        .saturating_add(<T as frame_system::Config>::DbWeight::get().reads(1_u64))
        .saturating_add(<T as frame_system::Config>::DbWeight::get().writes(1_u64)))]
        pub fn sudo_set_min_allowed_weights(
            origin: OriginFor<T>,
            netuid: NetUid,
            min_allowed_weights: u16,
        ) -> DispatchResult {
            pallet_subtensor::Pallet::<T>::ensure_subnet_owner_or_root(origin, netuid)?;

            ensure!(
                pallet_subtensor::Pallet::<T>::if_subnet_exist(netuid),
                Error::<T>::SubnetDoesNotExist
            );
            pallet_subtensor::Pallet::<T>::set_min_allowed_weights(netuid, min_allowed_weights);
            log::debug!(
                "MinAllowedWeightSet( netuid: {netuid:?} min_allowed_weights: {min_allowed_weights:?} ) "
            );
            Ok(())
        }

        /// The extrinsic sets the maximum allowed UIDs for a subnet.
        /// It is only callable by the root account.
        /// The extrinsic will call the Subtensor pallet to set the maximum allowed UIDs for a subnet.
        #[pallet::call_index(15)]
        #[pallet::weight(Weight::from_parts(18_800_000, 0)
        .saturating_add(<T as frame_system::Config>::DbWeight::get().reads(2_u64))
        .saturating_add(<T as frame_system::Config>::DbWeight::get().writes(1_u64)))]
        pub fn sudo_set_max_allowed_uids(
            origin: OriginFor<T>,
            netuid: NetUid,
            max_allowed_uids: u16,
        ) -> DispatchResult {
            ensure_root(origin)?;
            ensure!(
                pallet_subtensor::Pallet::<T>::if_subnet_exist(netuid),
                Error::<T>::SubnetDoesNotExist
            );
            ensure!(
                pallet_subtensor::Pallet::<T>::get_subnetwork_n(netuid) < max_allowed_uids,
                Error::<T>::MaxAllowedUIdsLessThanCurrentUIds
            );
            pallet_subtensor::Pallet::<T>::set_max_allowed_uids(netuid, max_allowed_uids);
            log::debug!(
                "MaxAllowedUidsSet( netuid: {netuid:?} max_allowed_uids: {max_allowed_uids:?} ) "
            );
            Ok(())
        }

        /// The extrinsic sets the kappa for a subnet.
        /// It is only callable by the root account or subnet owner.
        /// The extrinsic will call the Subtensor pallet to set the kappa.
        #[pallet::call_index(16)]
        #[pallet::weight(Weight::from_parts(16_740_000, 0)
        .saturating_add(<T as frame_system::Config>::DbWeight::get().reads(1_u64))
        .saturating_add(<T as frame_system::Config>::DbWeight::get().writes(1_u64)))]
        pub fn sudo_set_kappa(origin: OriginFor<T>, netuid: NetUid, kappa: u16) -> DispatchResult {
            pallet_subtensor::Pallet::<T>::ensure_subnet_owner_or_root(origin, netuid)?;

            ensure!(
                pallet_subtensor::Pallet::<T>::if_subnet_exist(netuid),
                Error::<T>::SubnetDoesNotExist
            );
            pallet_subtensor::Pallet::<T>::set_kappa(netuid, kappa);
            log::debug!("KappaSet( netuid: {netuid:?} kappa: {kappa:?} ) ");
            Ok(())
        }

        /// The extrinsic sets the rho for a subnet.
        /// It is only callable by the root account or subnet owner.
        /// The extrinsic will call the Subtensor pallet to set the rho.
        #[pallet::call_index(17)]
        #[pallet::weight(Weight::from_parts(12_570_000, 0)
        .saturating_add(<T as frame_system::Config>::DbWeight::get().reads(1_u64))
        .saturating_add(<T as frame_system::Config>::DbWeight::get().writes(1_u64)))]
        pub fn sudo_set_rho(origin: OriginFor<T>, netuid: NetUid, rho: u16) -> DispatchResult {
            pallet_subtensor::Pallet::<T>::ensure_subnet_owner_or_root(origin, netuid)?;

            ensure!(
                pallet_subtensor::Pallet::<T>::if_subnet_exist(netuid),
                Error::<T>::SubnetDoesNotExist
            );
            pallet_subtensor::Pallet::<T>::set_rho(netuid, rho);
            log::debug!("RhoSet( netuid: {netuid:?} rho: {rho:?} ) ");
            Ok(())
        }

        /// The extrinsic sets the activity cutoff for a subnet.
        /// It is only callable by the root account or subnet owner.
        /// The extrinsic will call the Subtensor pallet to set the activity cutoff.
        #[pallet::call_index(18)]
        #[pallet::weight(Weight::from_parts(17_510_000, 0)
        .saturating_add(<T as frame_system::Config>::DbWeight::get().reads(2_u64))
        .saturating_add(<T as frame_system::Config>::DbWeight::get().writes(1_u64)))]
        pub fn sudo_set_activity_cutoff(
            origin: OriginFor<T>,
            netuid: NetUid,
            activity_cutoff: u16,
        ) -> DispatchResult {
            pallet_subtensor::Pallet::<T>::ensure_subnet_owner_or_root(origin, netuid)?;

            ensure!(
                pallet_subtensor::Pallet::<T>::if_subnet_exist(netuid),
                Error::<T>::SubnetDoesNotExist
            );

            ensure!(
                activity_cutoff >= pallet_subtensor::MinActivityCutoff::<T>::get(),
                pallet_subtensor::Error::<T>::ActivityCutoffTooLow
            );

            pallet_subtensor::Pallet::<T>::set_activity_cutoff(netuid, activity_cutoff);
            log::debug!(
                "ActivityCutoffSet( netuid: {netuid:?} activity_cutoff: {activity_cutoff:?} ) "
            );
            Ok(())
        }

        /// The extrinsic sets the network registration allowed for a subnet.
        /// It is only callable by the root account or subnet owner.
        /// The extrinsic will call the Subtensor pallet to set the network registration allowed.
        #[pallet::call_index(19)]
        #[pallet::weight((
			Weight::from_parts(7_343_000, 0)
                .saturating_add(<T as frame_system::Config>::DbWeight::get().reads(0))
				.saturating_add(<T as frame_system::Config>::DbWeight::get().writes(1)),
			DispatchClass::Operational,
			Pays::No
		))]
        pub fn sudo_set_network_registration_allowed(
            origin: OriginFor<T>,
            netuid: NetUid,
            registration_allowed: bool,
        ) -> DispatchResult {
            ensure_root(origin)?;
            pallet_subtensor::Pallet::<T>::set_network_registration_allowed(
                netuid,
                registration_allowed,
            );
            log::debug!(
                "NetworkRegistrationAllowed( registration_allowed: {registration_allowed:?} ) "
            );
            Ok(())
        }

        /// The extrinsic sets the network PoW registration allowed for a subnet.
        /// It is only callable by the root account or subnet owner.
        /// The extrinsic will call the Subtensor pallet to set the network PoW registration allowed.
        #[pallet::call_index(20)]
        #[pallet::weight((
			Weight::from_parts(14_000_000, 0)
				.saturating_add(<T as frame_system::Config>::DbWeight::get().writes(1)),
			DispatchClass::Operational,
			Pays::No
		))]
        pub fn sudo_set_network_pow_registration_allowed(
            origin: OriginFor<T>,
            netuid: NetUid,
            registration_allowed: bool,
        ) -> DispatchResult {
            pallet_subtensor::Pallet::<T>::ensure_subnet_owner_or_root(origin, netuid)?;

            pallet_subtensor::Pallet::<T>::set_network_pow_registration_allowed(
                netuid,
                registration_allowed,
            );
            log::debug!(
                "NetworkPowRegistrationAllowed( registration_allowed: {registration_allowed:?} ) "
            );
            Ok(())
        }

        /// The extrinsic sets the target registrations per interval for a subnet.
        /// It is only callable by the root account.
        /// The extrinsic will call the Subtensor pallet to set the target registrations per interval.
        #[pallet::call_index(21)]
        #[pallet::weight(Weight::from_parts(15_320_000, 0)
        .saturating_add(<T as frame_system::Config>::DbWeight::get().reads(1_u64))
        .saturating_add(<T as frame_system::Config>::DbWeight::get().writes(1_u64)))]
        pub fn sudo_set_target_registrations_per_interval(
            origin: OriginFor<T>,
            netuid: NetUid,
            target_registrations_per_interval: u16,
        ) -> DispatchResult {
            ensure_root(origin)?;

            ensure!(
                pallet_subtensor::Pallet::<T>::if_subnet_exist(netuid),
                Error::<T>::SubnetDoesNotExist
            );
            pallet_subtensor::Pallet::<T>::set_target_registrations_per_interval(
                netuid,
                target_registrations_per_interval,
            );
            log::debug!(
                "RegistrationPerIntervalSet( netuid: {netuid:?} target_registrations_per_interval: {target_registrations_per_interval:?} ) "
            );
            Ok(())
        }

        /// The extrinsic sets the minimum burn for a subnet.
        /// It is only callable by the root account.
        /// The extrinsic will call the Subtensor pallet to set the minimum burn.
        #[pallet::call_index(22)]
        #[pallet::weight(Weight::from_parts(15_440_000, 0)
        .saturating_add(<T as frame_system::Config>::DbWeight::get().reads(1_u64))
        .saturating_add(<T as frame_system::Config>::DbWeight::get().writes(1_u64)))]
        pub fn sudo_set_min_burn(
            origin: OriginFor<T>,
            netuid: NetUid,
            min_burn: TaoCurrency,
        ) -> DispatchResult {
            ensure_root(origin)?;

            ensure!(
                pallet_subtensor::Pallet::<T>::if_subnet_exist(netuid),
                Error::<T>::SubnetDoesNotExist
            );
            pallet_subtensor::Pallet::<T>::set_min_burn(netuid, min_burn);
            log::debug!("MinBurnSet( netuid: {netuid:?} min_burn: {min_burn:?} ) ");
            Ok(())
        }

        /// The extrinsic sets the maximum burn for a subnet.
        /// It is only callable by the root account or subnet owner.
        /// The extrinsic will call the Subtensor pallet to set the maximum burn.
        #[pallet::call_index(23)]
        #[pallet::weight(Weight::from_parts(15_940_000, 0)
        .saturating_add(<T as frame_system::Config>::DbWeight::get().reads(1_u64))
        .saturating_add(<T as frame_system::Config>::DbWeight::get().writes(1_u64)))]
        pub fn sudo_set_max_burn(
            origin: OriginFor<T>,
            netuid: NetUid,
            max_burn: TaoCurrency,
        ) -> DispatchResult {
            ensure_root(origin)?;

            ensure!(
                pallet_subtensor::Pallet::<T>::if_subnet_exist(netuid),
                Error::<T>::SubnetDoesNotExist
            );
            pallet_subtensor::Pallet::<T>::set_max_burn(netuid, max_burn);
            log::debug!("MaxBurnSet( netuid: {netuid:?} max_burn: {max_burn:?} ) ");
            Ok(())
        }

        /// The extrinsic sets the difficulty for a subnet.
        /// It is only callable by the root account or subnet owner.
        /// The extrinsic will call the Subtensor pallet to set the difficulty.
        #[pallet::call_index(24)]
        #[pallet::weight(Weight::from_parts(15_650_000, 0)
        .saturating_add(<T as frame_system::Config>::DbWeight::get().reads(1_u64))
        .saturating_add(<T as frame_system::Config>::DbWeight::get().writes(1_u64)))]
        pub fn sudo_set_difficulty(
            origin: OriginFor<T>,
            netuid: NetUid,
            difficulty: u64,
        ) -> DispatchResult {
            ensure_root(origin)?;
            ensure!(
                pallet_subtensor::Pallet::<T>::if_subnet_exist(netuid),
                Error::<T>::SubnetDoesNotExist
            );
            pallet_subtensor::Pallet::<T>::set_difficulty(netuid, difficulty);
            log::debug!("DifficultySet( netuid: {netuid:?} difficulty: {difficulty:?} ) ");
            Ok(())
        }

        /// The extrinsic sets the maximum allowed validators for a subnet.
        /// It is only callable by the root account.
        /// The extrinsic will call the Subtensor pallet to set the maximum allowed validators.
        #[pallet::call_index(25)]
        #[pallet::weight(Weight::from_parts(19_300_000, 0)
        .saturating_add(<T as frame_system::Config>::DbWeight::get().reads(2_u64))
        .saturating_add(<T as frame_system::Config>::DbWeight::get().writes(1_u64)))]
        pub fn sudo_set_max_allowed_validators(
            origin: OriginFor<T>,
            netuid: NetUid,
            max_allowed_validators: u16,
        ) -> DispatchResult {
            ensure_root(origin)?;
            ensure!(
                pallet_subtensor::Pallet::<T>::if_subnet_exist(netuid),
                Error::<T>::SubnetDoesNotExist
            );
            ensure!(
                max_allowed_validators
                    <= pallet_subtensor::Pallet::<T>::get_max_allowed_uids(netuid),
                Error::<T>::MaxValidatorsLargerThanMaxUIds
            );

            pallet_subtensor::Pallet::<T>::set_max_allowed_validators(
                netuid,
                max_allowed_validators,
            );
            log::debug!(
                "MaxAllowedValidatorsSet( netuid: {netuid:?} max_allowed_validators: {max_allowed_validators:?} ) "
            );
            Ok(())
        }

        /// The extrinsic sets the bonds moving average for a subnet.
        /// It is only callable by the root account or subnet owner.
        /// The extrinsic will call the Subtensor pallet to set the bonds moving average.
        #[pallet::call_index(26)]
        #[pallet::weight(Weight::from_parts(15_140_000, 0)
        .saturating_add(<T as frame_system::Config>::DbWeight::get().reads(1_u64))
        .saturating_add(<T as frame_system::Config>::DbWeight::get().writes(1_u64)))]
        pub fn sudo_set_bonds_moving_average(
            origin: OriginFor<T>,
            netuid: NetUid,
            bonds_moving_average: u64,
        ) -> DispatchResult {
            pallet_subtensor::Pallet::<T>::ensure_subnet_owner_or_root(origin.clone(), netuid)?;

            if pallet_subtensor::Pallet::<T>::ensure_subnet_owner(origin, netuid).is_ok() {
                ensure!(
                    bonds_moving_average <= 975000,
                    Error::<T>::BondsMovingAverageMaxReached
                )
            }

            ensure!(
                pallet_subtensor::Pallet::<T>::if_subnet_exist(netuid),
                Error::<T>::SubnetDoesNotExist
            );
            pallet_subtensor::Pallet::<T>::set_bonds_moving_average(netuid, bonds_moving_average);
            log::debug!(
                "BondsMovingAverageSet( netuid: {netuid:?} bonds_moving_average: {bonds_moving_average:?} ) "
            );
            Ok(())
        }

        /// The extrinsic sets the bonds penalty for a subnet.
        /// It is only callable by the root account or subnet owner.
        /// The extrinsic will call the Subtensor pallet to set the bonds penalty.
        #[pallet::call_index(60)]
        #[pallet::weight(Weight::from_parts(16_220_000, 0)
        .saturating_add(<T as frame_system::Config>::DbWeight::get().reads(1_u64))
        .saturating_add(<T as frame_system::Config>::DbWeight::get().writes(1_u64)))]
        pub fn sudo_set_bonds_penalty(
            origin: OriginFor<T>,
            netuid: NetUid,
            bonds_penalty: u16,
        ) -> DispatchResult {
            pallet_subtensor::Pallet::<T>::ensure_subnet_owner_or_root(origin, netuid)?;

            ensure!(
                pallet_subtensor::Pallet::<T>::if_subnet_exist(netuid),
                Error::<T>::SubnetDoesNotExist
            );
            pallet_subtensor::Pallet::<T>::set_bonds_penalty(netuid, bonds_penalty);
            log::debug!("BondsPenalty( netuid: {netuid:?} bonds_penalty: {bonds_penalty:?} ) ");
            Ok(())
        }

        /// The extrinsic sets the maximum registrations per block for a subnet.
        /// It is only callable by the root account.
        /// The extrinsic will call the Subtensor pallet to set the maximum registrations per block.
        #[pallet::call_index(27)]
        #[pallet::weight(Weight::from_parts(15_080_000, 0)
        .saturating_add(<T as frame_system::Config>::DbWeight::get().reads(1_u64))
        .saturating_add(<T as frame_system::Config>::DbWeight::get().writes(1_u64)))]
        pub fn sudo_set_max_registrations_per_block(
            origin: OriginFor<T>,
            netuid: NetUid,
            max_registrations_per_block: u16,
        ) -> DispatchResult {
            ensure_root(origin)?;

            ensure!(
                pallet_subtensor::Pallet::<T>::if_subnet_exist(netuid),
                Error::<T>::SubnetDoesNotExist
            );
            pallet_subtensor::Pallet::<T>::set_max_registrations_per_block(
                netuid,
                max_registrations_per_block,
            );
            log::debug!(
                "MaxRegistrationsPerBlock( netuid: {netuid:?} max_registrations_per_block: {max_registrations_per_block:?} ) "
            );
            Ok(())
        }

        /// The extrinsic sets the subnet owner cut for a subnet.
        /// It is only callable by the root account.
        /// The extrinsic will call the Subtensor pallet to set the subnet owner cut.
        #[pallet::call_index(28)]
        #[pallet::weight((
			Weight::from_parts(14_000_000, 0)
				.saturating_add(<T as frame_system::Config>::DbWeight::get().writes(1)),
			DispatchClass::Operational,
			Pays::No
		))]
        pub fn sudo_set_subnet_owner_cut(
            origin: OriginFor<T>,
            subnet_owner_cut: u16,
        ) -> DispatchResult {
            ensure_root(origin)?;
            pallet_subtensor::Pallet::<T>::set_subnet_owner_cut(subnet_owner_cut);
            log::debug!("SubnetOwnerCut( subnet_owner_cut: {subnet_owner_cut:?} ) ");
            Ok(())
        }

        /// The extrinsic sets the network rate limit for the network.
        /// It is only callable by the root account.
        /// The extrinsic will call the Subtensor pallet to set the network rate limit.
        #[pallet::call_index(29)]
        #[pallet::weight((
			Weight::from_parts(14_000_000, 0)
				.saturating_add(<T as frame_system::Config>::DbWeight::get().writes(1)),
			DispatchClass::Operational,
			Pays::No
		))]
        pub fn sudo_set_network_rate_limit(
            origin: OriginFor<T>,
            rate_limit: u64,
        ) -> DispatchResult {
            ensure_root(origin)?;
            pallet_subtensor::Pallet::<T>::set_network_rate_limit(rate_limit);
            log::debug!("NetworkRateLimit( rate_limit: {rate_limit:?} ) ");
            Ok(())
        }

        /// The extrinsic sets the tempo for a subnet.
        /// It is only callable by the root account.
        /// The extrinsic will call the Subtensor pallet to set the tempo.
        #[pallet::call_index(30)]
        #[pallet::weight(Weight::from_parts(15_180_000, 0)
        .saturating_add(<T as frame_system::Config>::DbWeight::get().reads(1_u64))
        .saturating_add(<T as frame_system::Config>::DbWeight::get().writes(1_u64)))]
        pub fn sudo_set_tempo(origin: OriginFor<T>, netuid: NetUid, tempo: u16) -> DispatchResult {
            ensure_root(origin)?;
            ensure!(
                pallet_subtensor::Pallet::<T>::if_subnet_exist(netuid),
                Error::<T>::SubnetDoesNotExist
            );
            pallet_subtensor::Pallet::<T>::set_tempo(netuid, tempo);
            log::debug!("TempoSet( netuid: {netuid:?} tempo: {tempo:?} ) ");
            Ok(())
        }

        /// The extrinsic sets the total issuance for the network.
        /// It is only callable by the root account.
        /// The extrinsic will call the Subtensor pallet to set the issuance for the network.
        #[pallet::call_index(33)]
        #[pallet::weight((0, DispatchClass::Operational, Pays::No))]
        pub fn sudo_set_total_issuance(
            origin: OriginFor<T>,
            total_issuance: TaoCurrency,
        ) -> DispatchResult {
            ensure_root(origin)?;

            pallet_subtensor::Pallet::<T>::set_total_issuance(total_issuance);

            Ok(())
        }

        /// The extrinsic sets the immunity period for the network.
        /// It is only callable by the root account.
        /// The extrinsic will call the Subtensor pallet to set the immunity period for the network.
        #[pallet::call_index(35)]
        #[pallet::weight((
			Weight::from_parts(14_000_000, 0)
				.saturating_add(<T as frame_system::Config>::DbWeight::get().writes(1)),
			DispatchClass::Operational,
			Pays::No
		))]
        pub fn sudo_set_network_immunity_period(
            origin: OriginFor<T>,
            immunity_period: u64,
        ) -> DispatchResult {
            ensure_root(origin)?;

            pallet_subtensor::Pallet::<T>::set_network_immunity_period(immunity_period);

            log::debug!("NetworkImmunityPeriod( period: {immunity_period:?} ) ");

            Ok(())
        }

        /// The extrinsic sets the min lock cost for the network.
        /// It is only callable by the root account.
        /// The extrinsic will call the Subtensor pallet to set the min lock cost for the network.
        #[pallet::call_index(36)]
        #[pallet::weight((
			Weight::from_parts(14_000_000, 0)
				.saturating_add(<T as frame_system::Config>::DbWeight::get().writes(1)),
			DispatchClass::Operational,
			Pays::No
		))]
        pub fn sudo_set_network_min_lock_cost(
            origin: OriginFor<T>,
            lock_cost: TaoCurrency,
        ) -> DispatchResult {
            ensure_root(origin)?;

            pallet_subtensor::Pallet::<T>::set_network_min_lock(lock_cost);

            log::debug!("NetworkMinLockCost( lock_cost: {lock_cost:?} ) ");

            Ok(())
        }

        /// The extrinsic sets the subnet limit for the network.
        /// It is only callable by the root account.
        /// The extrinsic will call the Subtensor pallet to set the subnet limit.
        #[pallet::call_index(37)]
        #[pallet::weight((
			Weight::from_parts(14_000_000, 0)
				.saturating_add(<T as frame_system::Config>::DbWeight::get().writes(1)),
			DispatchClass::Operational,
			Pays::No
		))]
        pub fn sudo_set_subnet_limit(origin: OriginFor<T>, _max_subnets: u16) -> DispatchResult {
            ensure_root(origin)?;
            Ok(())
        }

        /// The extrinsic sets the lock reduction interval for the network.
        /// It is only callable by the root account.
        /// The extrinsic will call the Subtensor pallet to set the lock reduction interval.
        #[pallet::call_index(38)]
        #[pallet::weight((
			Weight::from_parts(14_000_000, 0)
				.saturating_add(<T as frame_system::Config>::DbWeight::get().writes(1)),
			DispatchClass::Operational,
			Pays::No
		))]
        pub fn sudo_set_lock_reduction_interval(
            origin: OriginFor<T>,
            interval: u64,
        ) -> DispatchResult {
            ensure_root(origin)?;

            pallet_subtensor::Pallet::<T>::set_lock_reduction_interval(interval);

            log::debug!("NetworkLockReductionInterval( interval: {interval:?} ) ");

            Ok(())
        }

        /// The extrinsic sets the recycled RAO for a subnet.
        /// It is only callable by the root account.
        /// The extrinsic will call the Subtensor pallet to set the recycled RAO.
        #[pallet::call_index(39)]
        #[pallet::weight((0, DispatchClass::Operational, Pays::No))]
        pub fn sudo_set_rao_recycled(
            origin: OriginFor<T>,
            netuid: NetUid,
            rao_recycled: TaoCurrency,
        ) -> DispatchResult {
            ensure_root(origin)?;
            ensure!(
                pallet_subtensor::Pallet::<T>::if_subnet_exist(netuid),
                Error::<T>::SubnetDoesNotExist
            );
            pallet_subtensor::Pallet::<T>::set_rao_recycled(netuid, rao_recycled);
            Ok(())
        }

        /// The extrinsic sets the weights min stake.
        /// It is only callable by the root account.
        /// The extrinsic will call the Subtensor pallet to set the weights min stake.
        #[pallet::call_index(42)]
        #[pallet::weight((0, DispatchClass::Operational, Pays::No))]
        pub fn sudo_set_stake_threshold(origin: OriginFor<T>, min_stake: u64) -> DispatchResult {
            ensure_root(origin)?;
            pallet_subtensor::Pallet::<T>::set_stake_threshold(min_stake);
            Ok(())
        }

        /// The extrinsic sets the minimum stake required for nominators.
        /// It is only callable by the root account.
        /// The extrinsic will call the Subtensor pallet to set the minimum stake required for nominators.
        #[pallet::call_index(43)]
        #[pallet::weight((0, DispatchClass::Operational, Pays::No))]
        pub fn sudo_set_nominator_min_required_stake(
            origin: OriginFor<T>,
            // The minimum stake required for nominators.
            min_stake: u64,
        ) -> DispatchResult {
            ensure_root(origin)?;
            let prev_min_stake = pallet_subtensor::Pallet::<T>::get_nominator_min_required_stake();
            log::trace!("Setting minimum stake to: {min_stake}");
            pallet_subtensor::Pallet::<T>::set_nominator_min_required_stake(min_stake);
            if min_stake > prev_min_stake {
                log::trace!("Clearing small nominations if possible");
                pallet_subtensor::Pallet::<T>::clear_small_nominations();
                log::trace!("Small nominations cleared");
            }
            Ok(())
        }

        /// The extrinsic sets the rate limit for delegate take transactions.
        /// It is only callable by the root account.
        /// The extrinsic will call the Subtensor pallet to set the rate limit for delegate take transactions.
        #[pallet::call_index(45)]
        #[pallet::weight((0, DispatchClass::Operational, Pays::No))]
        pub fn sudo_set_tx_delegate_take_rate_limit(
            origin: OriginFor<T>,
            tx_rate_limit: u64,
        ) -> DispatchResult {
            ensure_root(origin)?;
            pallet_subtensor::Pallet::<T>::set_tx_delegate_take_rate_limit(tx_rate_limit);
            log::debug!(
                "TxRateLimitDelegateTakeSet( tx_delegate_take_rate_limit: {tx_rate_limit:?} ) "
            );
            Ok(())
        }

        /// The extrinsic sets the minimum delegate take.
        /// It is only callable by the root account.
        /// The extrinsic will call the Subtensor pallet to set the minimum delegate take.
        #[pallet::call_index(46)]
        #[pallet::weight((0, DispatchClass::Operational, Pays::No))]
        pub fn sudo_set_min_delegate_take(origin: OriginFor<T>, take: u16) -> DispatchResult {
            ensure_root(origin)?;
            pallet_subtensor::Pallet::<T>::set_min_delegate_take(take);
            log::debug!("TxMinDelegateTakeSet( tx_min_delegate_take: {take:?} ) ");
            Ok(())
        }

        // The extrinsic sets the target stake per interval.
        // It is only callable by the root account.
        // The extrinsic will call the Subtensor pallet to set target stake per interval.
        // #[pallet::call_index(47)]
        // #[pallet::weight((0, DispatchClass::Operational, Pays::No))]
        // pub fn sudo_set_target_stakes_per_interval(
        //     origin: OriginFor<T>,
        //     target_stakes_per_interval: u64,
        // ) -> DispatchResult {
        //     ensure_root(origin)?;
        //     pallet_subtensor::Pallet::<T>::set_target_stakes_per_interval(
        //         target_stakes_per_interval,
        //     );
        //     log::debug!(
        //         "TxTargetStakesPerIntervalSet( set_target_stakes_per_interval: {:?} ) ",
        //         target_stakes_per_interval
        //     ); (DEPRECATED)
        //     Ok(())
        // } (DEPRECATED)

        /// The extrinsic enabled/disables commit/reaveal for a given subnet.
        /// It is only callable by the root account or subnet owner.
        /// The extrinsic will call the Subtensor pallet to set the value.
        #[pallet::call_index(49)]
        #[pallet::weight(Weight::from_parts(15_150_000, 0)
        .saturating_add(<T as frame_system::Config>::DbWeight::get().reads(1_u64))
        .saturating_add(<T as frame_system::Config>::DbWeight::get().writes(1_u64)))]
        pub fn sudo_set_commit_reveal_weights_enabled(
            origin: OriginFor<T>,
            netuid: NetUid,
            enabled: bool,
        ) -> DispatchResult {
            pallet_subtensor::Pallet::<T>::ensure_subnet_owner_or_root(origin, netuid)?;

            ensure!(
                pallet_subtensor::Pallet::<T>::if_subnet_exist(netuid),
                Error::<T>::SubnetDoesNotExist
            );

            pallet_subtensor::Pallet::<T>::set_commit_reveal_weights_enabled(netuid, enabled);
            log::debug!("ToggleSetWeightsCommitReveal( netuid: {netuid:?} ) ");
            Ok(())
        }

        /// Enables or disables Liquid Alpha for a given subnet.
        ///
        /// # Parameters
        /// - `origin`: The origin of the call, which must be the root account or subnet owner.
        /// - `netuid`: The unique identifier for the subnet.
        /// - `enabled`: A boolean flag to enable or disable Liquid Alpha.
        ///
        /// # Weight
        /// This function has a fixed weight of 0 and is classified as an operational transaction that does not incur any fees.
        #[pallet::call_index(50)]
        #[pallet::weight((0, DispatchClass::Operational, Pays::No))]
        pub fn sudo_set_liquid_alpha_enabled(
            origin: OriginFor<T>,
            netuid: NetUid,
            enabled: bool,
        ) -> DispatchResult {
            pallet_subtensor::Pallet::<T>::ensure_subnet_owner_or_root(origin, netuid)?;
            pallet_subtensor::Pallet::<T>::set_liquid_alpha_enabled(netuid, enabled);
            log::debug!("LiquidAlphaEnableToggled( netuid: {netuid:?}, Enabled: {enabled:?} ) ");
            Ok(())
        }

        /// Sets values for liquid alpha
        #[pallet::call_index(51)]
        #[pallet::weight((0, DispatchClass::Operational, Pays::No))]
        pub fn sudo_set_alpha_values(
            origin: OriginFor<T>,
            netuid: NetUid,
            alpha_low: u16,
            alpha_high: u16,
        ) -> DispatchResult {
            pallet_subtensor::Pallet::<T>::ensure_subnet_owner_or_root(origin.clone(), netuid)?;
            pallet_subtensor::Pallet::<T>::do_set_alpha_values(
                origin, netuid, alpha_low, alpha_high,
            )
        }

        // DEPRECATED
        // #[pallet::call_index(52)]
        // #[pallet::weight((0, DispatchClass::Operational, Pays::No))]
        // pub fn sudo_set_hotkey_emission_tempo(
        //     origin: OriginFor<T>,
        //     emission_tempo: u64,
        // ) -> DispatchResult {
        //     ensure_root(origin)?;
        //     pallet_subtensor::Pallet::<T>::set_hotkey_emission_tempo(emission_tempo);
        //     log::debug!(
        //         "HotkeyEmissionTempoSet( emission_tempo: {:?} )",
        //         emission_tempo
        //     );
        //     Ok(())
        // }

        /// Sets the maximum stake allowed for a specific network.
        ///
        /// This function allows the root account to set the maximum stake for a given network.
        /// It updates the network's maximum stake value and logs the change.
        ///
        /// # Arguments
        ///
        /// * `origin` - The origin of the call, which must be the root account.
        /// * `netuid` - The unique identifier of the network.
        /// * `max_stake` - The new maximum stake value to set.
        ///
        /// # Returns
        ///
        /// Returns `Ok(())` if the operation is successful, or an error if it fails.
        ///
        /// # Example
        ///
        ///
        /// # Notes
        ///
        /// - This function can only be called by the root account.
        /// - The `netuid` should correspond to an existing network.
        ///
        /// # TODO
        ///
        // - Consider adding a check to ensure the `netuid` corresponds to an existing network.
        // - Implement a mechanism to gradually adjust the max stake to prevent sudden changes.
        // #[pallet::weight(<T as Config>::WeightInfo::sudo_set_network_max_stake())]
        #[pallet::call_index(53)]
        #[pallet::weight((0, DispatchClass::Operational, Pays::No))]
        pub fn sudo_set_network_max_stake(
            origin: OriginFor<T>,
            _netuid: NetUid,
            _max_stake: u64,
        ) -> DispatchResult {
            // Ensure the call is made by the root account
            ensure_root(origin)?;
            Ok(())
        }

        /// Sets the duration of the coldkey swap schedule.
        ///
        /// This extrinsic allows the root account to set the duration for the coldkey swap schedule.
        /// The coldkey swap schedule determines how long it takes for a coldkey swap operation to complete.
        ///
        /// # Arguments
        /// * `origin` - The origin of the call, which must be the root account.
        /// * `duration` - The new duration for the coldkey swap schedule, in number of blocks.
        ///
        /// # Errors
        /// * `BadOrigin` - If the caller is not the root account.
        ///
        /// # Weight
        /// Weight is handled by the `#[pallet::weight]` attribute.
        #[pallet::call_index(54)]
        #[pallet::weight((0, DispatchClass::Operational, Pays::No))]
        pub fn sudo_set_coldkey_swap_schedule_duration(
            origin: OriginFor<T>,
            duration: BlockNumberFor<T>,
        ) -> DispatchResult {
            // Ensure the call is made by the root account
            ensure_root(origin)?;

            // Set the new duration of schedule coldkey swap
            pallet_subtensor::Pallet::<T>::set_coldkey_swap_schedule_duration(duration);

            // Log the change
            log::trace!("ColdkeySwapScheduleDurationSet( duration: {duration:?} )");

            Ok(())
        }

        /// Sets the duration of the dissolve network schedule.
        ///
        /// This extrinsic allows the root account to set the duration for the dissolve network schedule.
        /// The dissolve network schedule determines how long it takes for a network dissolution operation to complete.
        ///
        /// # Arguments
        /// * `origin` - The origin of the call, which must be the root account.
        /// * `duration` - The new duration for the dissolve network schedule, in number of blocks.
        ///
        /// # Errors
        /// * `BadOrigin` - If the caller is not the root account.
        ///
        /// # Weight
        /// Weight is handled by the `#[pallet::weight]` attribute.
        #[pallet::call_index(55)]
        #[pallet::weight((0, DispatchClass::Operational, Pays::No))]
        pub fn sudo_set_dissolve_network_schedule_duration(
            origin: OriginFor<T>,
            duration: BlockNumberFor<T>,
        ) -> DispatchResult {
            // Ensure the call is made by the root account
            ensure_root(origin)?;

            // Set the duration of schedule dissolve network
            pallet_subtensor::Pallet::<T>::set_dissolve_network_schedule_duration(duration);

            // Log the change
            log::trace!("DissolveNetworkScheduleDurationSet( duration: {duration:?} )");

            Ok(())
        }

        /// Sets the commit-reveal weights periods for a specific subnet.
        ///
        /// This extrinsic allows the subnet owner or root account to set the duration (in epochs) during which committed weights must be revealed.
        /// The commit-reveal mechanism ensures that users commit weights in advance and reveal them only within a specified period.
        ///
        /// # Arguments
        /// * `origin` - The origin of the call, which must be the subnet owner or the root account.
        /// * `netuid` - The unique identifier of the subnet for which the periods are being set.
        /// * `periods` - The number of epochs that define the commit-reveal period.
        ///
        /// # Errors
        /// * `BadOrigin` - If the caller is neither the subnet owner nor the root account.
        /// * `SubnetDoesNotExist` - If the specified subnet does not exist.
        ///
        /// # Weight
        /// Weight is handled by the `#[pallet::weight]` attribute.
        #[pallet::call_index(57)]
        #[pallet::weight(Weight::from_parts(19_320_000, 0)
        .saturating_add(<T as frame_system::Config>::DbWeight::get().reads(1_u64))
        .saturating_add(<T as frame_system::Config>::DbWeight::get().writes(1_u64)))]
        pub fn sudo_set_commit_reveal_weights_interval(
            origin: OriginFor<T>,
            netuid: NetUid,
            interval: u64,
        ) -> DispatchResult {
            pallet_subtensor::Pallet::<T>::ensure_subnet_owner_or_root(origin, netuid)?;

            ensure!(
                pallet_subtensor::Pallet::<T>::if_subnet_exist(netuid),
                Error::<T>::SubnetDoesNotExist
            );

            const MAX_COMMIT_REVEAL_PEROIDS: u64 = 100;
            ensure!(
                interval <= MAX_COMMIT_REVEAL_PEROIDS,
                Error::<T>::RevealPeriodOutOfBounds
            );

            pallet_subtensor::Pallet::<T>::set_reveal_period(netuid, interval);
            log::debug!("SetWeightCommitInterval( netuid: {netuid:?}, interval: {interval:?} ) ");
            Ok(())
        }

        /// Sets the EVM ChainID.
        ///
        /// # Arguments
        /// * `origin` - The origin of the call, which must be the subnet owner or the root account.
        /// * `chainId` - The u64 chain ID
        ///
        /// # Errors
        /// * `BadOrigin` - If the caller is neither the subnet owner nor the root account.
        ///
        /// # Weight
        /// Weight is handled by the `#[pallet::weight]` attribute.
        #[pallet::call_index(58)]
        #[pallet::weight(Weight::from_parts(27_199_000, 0)
        .saturating_add(<T as frame_system::Config>::DbWeight::get().reads(1_u64))
        .saturating_add(<T as frame_system::Config>::DbWeight::get().writes(1_u64)))]
        pub fn sudo_set_evm_chain_id(origin: OriginFor<T>, chain_id: u64) -> DispatchResult {
            // Ensure the call is made by the root account
            ensure_root(origin)?;

            ChainId::<T>::set(chain_id);
            Ok(())
        }

<<<<<<< HEAD
=======
        /// A public interface for `pallet_grandpa::Pallet::schedule_grandpa_change`.
        ///
        /// Schedule a change in the authorities.
        ///
        /// The change will be applied at the end of execution of the block `in_blocks` after the
        /// current block. This value may be 0, in which case the change is applied at the end of
        /// the current block.
        ///
        /// If the `forced` parameter is defined, this indicates that the current set has been
        /// synchronously determined to be offline and that after `in_blocks` the given change
        /// should be applied. The given block number indicates the median last finalized block
        /// number and it should be used as the canon block when starting the new grandpa voter.
        ///
        /// No change should be signaled while any change is pending. Returns an error if a change
        /// is already pending.
        #[pallet::call_index(59)]
        #[pallet::weight(Weight::from_parts(7_779_000, 0)
        .saturating_add(<T as frame_system::Config>::DbWeight::get().reads(1_u64))
        .saturating_add(<T as frame_system::Config>::DbWeight::get().writes(1_u64)))]
        pub fn schedule_grandpa_change(
            origin: OriginFor<T>,
            // grandpa ID is always the same type, so we don't need to parametrize it via `Config`
            next_authorities: AuthorityList,
            in_blocks: BlockNumberFor<T>,
            forced: Option<BlockNumberFor<T>>,
        ) -> DispatchResult {
            ensure_root(origin)?;
            T::Grandpa::schedule_change(next_authorities, in_blocks, forced)
        }

>>>>>>> 7480dff0
        /// Enable or disable atomic alpha transfers for a given subnet.
        ///
        /// # Parameters
        /// - `origin`: The origin of the call, which must be the root account or subnet owner.
        /// - `netuid`: The unique identifier for the subnet.
        /// - `enabled`: A boolean flag to enable or disable Liquid Alpha.
        ///
        /// # Weight
        /// This function has a fixed weight of 0 and is classified as an operational transaction that does not incur any fees.
        #[pallet::call_index(61)]
        #[pallet::weight((0, DispatchClass::Operational, Pays::No))]
        pub fn sudo_set_toggle_transfer(
            origin: OriginFor<T>,
            netuid: NetUid,
            toggle: bool,
        ) -> DispatchResult {
            pallet_subtensor::Pallet::<T>::ensure_subnet_owner_or_root(origin, netuid)?;
            pallet_subtensor::Pallet::<T>::toggle_transfer(netuid, toggle)
        }

        /// Toggles the enablement of an EVM precompile.
        ///
        /// # Arguments
        /// * `origin` - The origin of the call, which must be the root account.
        /// * `precompile_id` - The identifier of the EVM precompile to toggle.
        /// * `enabled` - The new enablement state of the precompile.
        ///
        /// # Errors
        /// * `BadOrigin` - If the caller is not the root account.
        ///
        /// # Weight
        /// Weight is handled by the `#[pallet::weight]` attribute.
        #[pallet::call_index(62)]
        #[pallet::weight((0, DispatchClass::Operational, Pays::No))]
        pub fn sudo_toggle_evm_precompile(
            origin: OriginFor<T>,
            precompile_id: PrecompileEnum,
            enabled: bool,
        ) -> DispatchResult {
            ensure_root(origin)?;
            if PrecompileEnable::<T>::get(precompile_id) != enabled {
                PrecompileEnable::<T>::insert(precompile_id, enabled);
                Self::deposit_event(Event::PrecompileUpdated {
                    precompile_id,
                    enabled,
                });
            }
            Ok(())
        }

        ///
        ///
        /// # Arguments
        /// * `origin` - The origin of the call, which must be the root account.
        /// * `alpha` - The new moving alpha value for the SubnetMovingAlpha.
        ///
        /// # Errors
        /// * `BadOrigin` - If the caller is not the root account.
        ///
        /// # Weight
        /// Weight is handled by the `#[pallet::weight]` attribute.
        #[pallet::call_index(63)]
        #[pallet::weight((0, DispatchClass::Operational, Pays::No))]
        pub fn sudo_set_subnet_moving_alpha(origin: OriginFor<T>, alpha: I96F32) -> DispatchResult {
            ensure_root(origin)?;
            pallet_subtensor::SubnetMovingAlpha::<T>::set(alpha);

            log::debug!("SubnetMovingAlphaSet( alpha: {alpha:?} )");
            Ok(())
        }

        /// Change the SubnetOwnerHotkey for a given subnet.
        ///
        /// # Arguments
        /// * `origin` - The origin of the call, which must be the subnet owner.
        /// * `netuid` - The unique identifier for the subnet.
        /// * `hotkey` - The new hotkey for the subnet owner.
        ///
        /// # Errors
        /// * `BadOrigin` - If the caller is not the subnet owner or root account.
        ///
        /// # Weight
        /// Weight is handled by the `#[pallet::weight]` attribute.
        #[pallet::call_index(64)]
        #[pallet::weight((0, DispatchClass::Operational, Pays::No))]
        pub fn sudo_set_subnet_owner_hotkey(
            origin: OriginFor<T>,
            netuid: NetUid,
            hotkey: <T as frame_system::Config>::AccountId,
        ) -> DispatchResult {
            pallet_subtensor::Pallet::<T>::ensure_subnet_owner(origin.clone(), netuid)?;
            pallet_subtensor::Pallet::<T>::set_subnet_owner_hotkey(netuid, &hotkey);

            log::debug!("SubnetOwnerHotkeySet( netuid: {netuid:?}, hotkey: {hotkey:?} )");
            Ok(())
        }

        ///
        ///
        /// # Arguments
        /// * `origin` - The origin of the call, which must be the root account.
        /// * `ema_alpha_period` - Number of blocks for EMA price to halve
        ///
        /// # Errors
        /// * `BadOrigin` - If the caller is not the root account.
        ///
        /// # Weight
        /// Weight is handled by the `#[pallet::weight]` attribute.
        #[pallet::call_index(65)]
        #[pallet::weight((0, DispatchClass::Operational, Pays::No))]
        pub fn sudo_set_ema_price_halving_period(
            origin: OriginFor<T>,
            netuid: NetUid,
            ema_halving: u64,
        ) -> DispatchResult {
            ensure_root(origin)?;
            pallet_subtensor::EMAPriceHalvingBlocks::<T>::set(netuid, ema_halving);

            log::debug!(
                "EMAPriceHalvingBlocks( netuid: {netuid:?}, ema_halving: {ema_halving:?} )"
            );
            Ok(())
        }

        ///
        ///
        /// # Arguments
        /// * `origin` - The origin of the call, which must be the root account.
        /// * `netuid` - The unique identifier for the subnet.
        /// * `steepness` - The Steepness for the alpha sigmoid function. (range is 0-int16::MAX,
        /// negative values are reserved for future use)
        ///
        /// # Errors
        /// * `BadOrigin` - If the caller is not the root account.
        /// * `SubnetDoesNotExist` - If the specified subnet does not exist.
        /// * `NegativeSigmoidSteepness` - If the steepness is negative and the caller is
        /// root.
        /// # Weight
        /// Weight is handled by the `#[pallet::weight]` attribute.
        #[pallet::call_index(68)]
        #[pallet::weight((0, DispatchClass::Operational, Pays::No))]
        pub fn sudo_set_alpha_sigmoid_steepness(
            origin: OriginFor<T>,
            netuid: NetUid,
            steepness: i16,
        ) -> DispatchResult {
            pallet_subtensor::Pallet::<T>::ensure_subnet_owner_or_root(origin.clone(), netuid)?;

            ensure!(
                pallet_subtensor::Pallet::<T>::if_subnet_exist(netuid),
                Error::<T>::SubnetDoesNotExist
            );

            let is_root = ensure_root(origin).is_ok();
            ensure!(
                is_root || steepness >= 0,
                Error::<T>::NegativeSigmoidSteepness
            );

            pallet_subtensor::Pallet::<T>::set_alpha_sigmoid_steepness(netuid, steepness);

            log::debug!("AlphaSigmoidSteepnessSet( netuid: {netuid:?}, steepness: {steepness:?} )");
            Ok(())
        }

        /// Enables or disables Yuma3 for a given subnet.
        ///
        /// # Parameters
        /// - `origin`: The origin of the call, which must be the root account or subnet owner.
        /// - `netuid`: The unique identifier for the subnet.
        /// - `enabled`: A boolean flag to enable or disable Yuma3.
        ///
        /// # Weight
        /// This function has a fixed weight of 0 and is classified as an operational transaction that does not incur any fees.
        #[pallet::call_index(69)]
        #[pallet::weight((0, DispatchClass::Operational, Pays::No))]
        pub fn sudo_set_yuma3_enabled(
            origin: OriginFor<T>,
            netuid: NetUid,
            enabled: bool,
        ) -> DispatchResult {
            pallet_subtensor::Pallet::<T>::ensure_subnet_owner_or_root(origin, netuid)?;
            pallet_subtensor::Pallet::<T>::set_yuma3_enabled(netuid, enabled);

            Self::deposit_event(Event::Yuma3EnableToggled { netuid, enabled });
            log::debug!("Yuma3EnableToggled( netuid: {netuid:?}, Enabled: {enabled:?} ) ");
            Ok(())
        }

        /// Enables or disables Bonds Reset for a given subnet.
        ///
        /// # Parameters
        /// - `origin`: The origin of the call, which must be the root account or subnet owner.
        /// - `netuid`: The unique identifier for the subnet.
        /// - `enabled`: A boolean flag to enable or disable Bonds Reset.
        ///
        /// # Weight
        /// This function has a fixed weight of 0 and is classified as an operational transaction that does not incur any fees.
        #[pallet::call_index(70)]
        #[pallet::weight((0, DispatchClass::Operational, Pays::No))]
        pub fn sudo_set_bonds_reset_enabled(
            origin: OriginFor<T>,
            netuid: NetUid,
            enabled: bool,
        ) -> DispatchResult {
            pallet_subtensor::Pallet::<T>::ensure_subnet_owner_or_root(origin, netuid)?;
            pallet_subtensor::Pallet::<T>::set_bonds_reset(netuid, enabled);

            Self::deposit_event(Event::BondsResetToggled { netuid, enabled });
            log::debug!("BondsResetToggled( netuid: {netuid:?} bonds_reset: {enabled:?} ) ");
            Ok(())
        }

        /// Sets or updates the hotkey account associated with the owner of a specific subnet.
        ///
        /// This function allows either the root origin or the current subnet owner to set or update
        /// the hotkey for a given subnet. The subnet must already exist. To prevent abuse, the call is
        /// rate-limited to once per configured interval (default: one week) per subnet.
        ///
        /// # Parameters
        /// - `origin`: The dispatch origin of the call. Must be either root or the current owner of the subnet.
        /// - `netuid`: The unique identifier of the subnet whose owner hotkey is being set.
        /// - `hotkey`: The new hotkey account to associate with the subnet owner.
        ///
        /// # Returns
        /// - `DispatchResult`: Returns `Ok(())` if the hotkey was successfully set, or an appropriate error otherwise.
        ///
        /// # Errors
        /// - `Error::SubnetNotExists`: If the specified subnet does not exist.
        /// - `Error::TxRateLimitExceeded`: If the function is called more frequently than the allowed rate limit.
        ///
        /// # Access Control
        /// Only callable by:
        /// - Root origin, or
        /// - The coldkey account that owns the subnet.
        ///
        /// # Storage
        /// - Updates [`SubnetOwnerHotkey`] for the given `netuid`.
        /// - Reads and updates [`LastRateLimitedBlock`] for rate-limiting.
        /// - Reads [`DefaultSetSNOwnerHotkeyRateLimit`] to determine the interval between allowed updates.
        ///
        /// # Rate Limiting
        /// This function is rate-limited to one call per subnet per interval (e.g., one week).
        #[pallet::call_index(67)]
        #[pallet::weight((0, DispatchClass::Operational, Pays::No))]
        pub fn sudo_set_sn_owner_hotkey(
            origin: OriginFor<T>,
            netuid: NetUid,
            hotkey: <T as frame_system::Config>::AccountId,
        ) -> DispatchResult {
            pallet_subtensor::Pallet::<T>::do_set_sn_owner_hotkey(origin, netuid, &hotkey)
        }

        /// Enables or disables subtoken trading for a given subnet.
        ///
        /// # Arguments
        /// * `origin` - The origin of the call, which must be the root account.
        /// * `netuid` - The unique identifier of the subnet.
        /// * `subtoken_enabled` - A boolean indicating whether subtoken trading should be enabled or disabled.
        ///
        /// # Errors
        /// * `BadOrigin` - If the caller is not the root account.
        ///
        /// # Weight
        /// Weight is handled by the `#[pallet::weight]` attribute.
        #[pallet::call_index(66)]
        #[pallet::weight((0, DispatchClass::Operational, Pays::No))]
        pub fn sudo_set_subtoken_enabled(
            origin: OriginFor<T>,
            netuid: NetUid,
            subtoken_enabled: bool,
        ) -> DispatchResult {
            ensure_root(origin)?;
            pallet_subtensor::SubtokenEnabled::<T>::set(netuid, subtoken_enabled);

            log::debug!(
                "SubtokenEnabled( netuid: {netuid:?}, subtoken_enabled: {subtoken_enabled:?} )"
            );
            Ok(())
        }

        /// Sets the commit-reveal weights version for all subnets
        #[pallet::call_index(71)]
        #[pallet::weight((
            Weight::from_parts(7_114_000, 0)
                .saturating_add(<T as frame_system::Config>::DbWeight::get().writes(1))
                .saturating_add(<T as frame_system::Config>::DbWeight::get().reads(0_u64)),
            DispatchClass::Operational,
            Pays::No
        ))]
        pub fn sudo_set_commit_reveal_version(
            origin: OriginFor<T>,
            version: u16,
        ) -> DispatchResult {
            ensure_root(origin)?;
            pallet_subtensor::Pallet::<T>::set_commit_reveal_weights_version(version);
            Ok(())
        }

        /// Sets the node validator emissions percent.
        #[pallet::call_index(72)]
        #[pallet::weight((
            Weight::from_parts(6_171_000, 0)
                .saturating_add(<T as frame_system::Config>::DbWeight::get().writes(1))
                .saturating_add(<T as frame_system::Config>::DbWeight::get().reads(0_u64)),
            DispatchClass::Operational,
            Pays::No
        ))]
        pub fn sudo_set_node_validator_emissions_percent(
            origin: OriginFor<T>,
            percent: sp_runtime::Percent,
        ) -> DispatchResult {
            ensure_root(origin)?;
            pallet_subtensor::Pallet::<T>::set_node_validator_emissions_percent(percent)
        }
    }
}<|MERGE_RESOLUTION|>--- conflicted
+++ resolved
@@ -138,30 +138,6 @@
     /// Dispatchable functions allows users to interact with the pallet and invoke state changes.
     #[pallet::call]
     impl<T: Config> Pallet<T> {
-<<<<<<< HEAD
-=======
-        /// The extrinsic sets the new authorities for Aura consensus.
-        /// It is only callable by the root account.
-        /// The extrinsic will call the Aura pallet to change the authorities.
-        #[pallet::call_index(0)]
-        #[pallet::weight(Weight::from_parts(4_629_000, 0)
-        .saturating_add(<T as frame_system::Config>::DbWeight::get().reads(0_u64))
-        .saturating_add(<T as frame_system::Config>::DbWeight::get().writes(1_u64)))]
-        pub fn swap_authorities(
-            origin: OriginFor<T>,
-            new_authorities: BoundedVec<<T as Config>::AuthorityId, T::MaxAuthorities>,
-        ) -> DispatchResult {
-            ensure_root(origin)?;
-
-            T::Aura::change_authorities(new_authorities.clone());
-
-            log::debug!("Aura authorities changed: {new_authorities:?}");
-
-            // Return a successful DispatchResultWithPostInfo
-            Ok(())
-        }
-
->>>>>>> 7480dff0
         /// The extrinsic sets the default take for the network.
         /// It is only callable by the root account.
         /// The extrinsic will call the Subtensor pallet to set the default take.
@@ -1331,39 +1307,6 @@
             Ok(())
         }
 
-<<<<<<< HEAD
-=======
-        /// A public interface for `pallet_grandpa::Pallet::schedule_grandpa_change`.
-        ///
-        /// Schedule a change in the authorities.
-        ///
-        /// The change will be applied at the end of execution of the block `in_blocks` after the
-        /// current block. This value may be 0, in which case the change is applied at the end of
-        /// the current block.
-        ///
-        /// If the `forced` parameter is defined, this indicates that the current set has been
-        /// synchronously determined to be offline and that after `in_blocks` the given change
-        /// should be applied. The given block number indicates the median last finalized block
-        /// number and it should be used as the canon block when starting the new grandpa voter.
-        ///
-        /// No change should be signaled while any change is pending. Returns an error if a change
-        /// is already pending.
-        #[pallet::call_index(59)]
-        #[pallet::weight(Weight::from_parts(7_779_000, 0)
-        .saturating_add(<T as frame_system::Config>::DbWeight::get().reads(1_u64))
-        .saturating_add(<T as frame_system::Config>::DbWeight::get().writes(1_u64)))]
-        pub fn schedule_grandpa_change(
-            origin: OriginFor<T>,
-            // grandpa ID is always the same type, so we don't need to parametrize it via `Config`
-            next_authorities: AuthorityList,
-            in_blocks: BlockNumberFor<T>,
-            forced: Option<BlockNumberFor<T>>,
-        ) -> DispatchResult {
-            ensure_root(origin)?;
-            T::Grandpa::schedule_change(next_authorities, in_blocks, forced)
-        }
-
->>>>>>> 7480dff0
         /// Enable or disable atomic alpha transfers for a given subnet.
         ///
         /// # Parameters
