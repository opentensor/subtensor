--- conflicted
+++ resolved
@@ -1538,9 +1538,22 @@
             Ok(())
         }
 
-<<<<<<< HEAD
+        /// Sets the childkey burn for a subnet.
+        /// It is only callable by the root account.
+        /// The extrinsic will call the Subtensor pallet to set the childkey burn.
+        #[pallet::call_index(73)]
+        #[pallet::weight(Weight::from_parts(15_650_000, 0)
+        .saturating_add(<T as frame_system::Config>::DbWeight::get().reads(1_u64))
+        .saturating_add(<T as frame_system::Config>::DbWeight::get().writes(1_u64)))]
+        pub fn sudo_set_ck_burn(origin: OriginFor<T>, burn: u64) -> DispatchResult {
+            ensure_root(origin)?;
+            pallet_subtensor::Pallet::<T>::set_ck_burn(burn);
+            log::debug!("CKBurnSet( burn: {burn:?} ) ");
+            Ok(())
+        }
+
         /// Sets the node validator emissions percent.
-        #[pallet::call_index(73)]
+        #[pallet::call_index(74)]
         #[pallet::weight((
             Weight::from_parts(6_171_000, 0)
                 .saturating_add(<T as frame_system::Config>::DbWeight::get().writes(1))
@@ -1555,59 +1568,5 @@
             ensure_root(origin)?;
             pallet_subtensor::Pallet::<T>::set_node_validator_emissions_percent(percent)
         }
-=======
-        /// Sets the childkey burn for a subnet.
-        /// It is only callable by the root account.
-        /// The extrinsic will call the Subtensor pallet to set the childkey burn.
-        #[pallet::call_index(73)]
-        #[pallet::weight(Weight::from_parts(15_650_000, 0)
-        .saturating_add(<T as frame_system::Config>::DbWeight::get().reads(1_u64))
-        .saturating_add(<T as frame_system::Config>::DbWeight::get().writes(1_u64)))]
-        pub fn sudo_set_ck_burn(origin: OriginFor<T>, burn: u64) -> DispatchResult {
-            ensure_root(origin)?;
-            pallet_subtensor::Pallet::<T>::set_ck_burn(burn);
-            log::debug!("CKBurnSet( burn: {burn:?} ) ");
-            Ok(())
-        }
-    }
-}
-
-impl<T: Config> sp_runtime::BoundToRuntimeAppPublic for Pallet<T> {
-    type Public = <T as Config>::AuthorityId;
-}
-
-// Interfaces to interact with other pallets
-use sp_runtime::BoundedVec;
-
-pub trait AuraInterface<AuthorityId, MaxAuthorities> {
-    fn change_authorities(new: BoundedVec<AuthorityId, MaxAuthorities>);
-}
-
-impl<A, M> AuraInterface<A, M> for () {
-    fn change_authorities(_: BoundedVec<A, M>) {}
-}
-
-pub trait GrandpaInterface<Runtime>
-where
-    Runtime: frame_system::Config,
-{
-    fn schedule_change(
-        next_authorities: AuthorityList,
-        in_blocks: BlockNumberFor<Runtime>,
-        forced: Option<BlockNumberFor<Runtime>>,
-    ) -> DispatchResult;
-}
-
-impl<R> GrandpaInterface<R> for ()
-where
-    R: frame_system::Config,
-{
-    fn schedule_change(
-        _next_authorities: AuthorityList,
-        _in_blocks: BlockNumberFor<R>,
-        _forced: Option<BlockNumberFor<R>>,
-    ) -> DispatchResult {
-        Ok(())
->>>>>>> 77575e34
     }
 }