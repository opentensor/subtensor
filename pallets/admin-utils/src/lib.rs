--- conflicted
+++ resolved
@@ -932,21 +932,6 @@
             Ok(())
         }
 
-<<<<<<< HEAD
-        #[pallet::call_index(47)]
-        #[pallet::weight((0, DispatchClass::Operational, Pays::No))]
-        pub fn sudo_set_alpha_high(
-            origin: OriginFor<T>,
-            netuid: u16,
-            alpha_high: u16,
-        ) -> DispatchResult {
-            T::Subtensor::ensure_subnet_owner_or_root(origin, netuid)?;
-            T::Subtensor::set_alpha_high(netuid, alpha_high);
-            log::info!(
-                "AlphaHighSet( netuid: {:?}, alpha_high: {:?} ) ",
-                netuid,
-                alpha_high
-=======
         /// The extrinsic sets the target stake per interval.
         /// It is only callable by the root account.
         /// The extrinsic will call the Subtensor pallet to set target stake per interval.
@@ -961,26 +946,26 @@
             log::info!(
                 "TxTargetStakesPerIntervalSet( set_target_stakes_per_interval: {:?} ) ",
                 target_stakes_per_interval
->>>>>>> 54d186c5
-            );
-            Ok(())
-        }
-
-<<<<<<< HEAD
-        #[pallet::call_index(48)]
+            );
+            Ok(())
+    
+        #[pallet::call_index(47)]
         #[pallet::weight((0, DispatchClass::Operational, Pays::No))]
-        pub fn sudo_set_alpha_low(
-            origin: OriginFor<T>,
-            netuid: u16,
-            alpha_low: u16,
-        ) -> DispatchResult {
-            T::Subtensor::ensure_subnet_owner_or_root(origin, netuid)?;
-            T::Subtensor::set_alpha_low(netuid, alpha_low);
-            log::info!(
-                "AlphaLowSet( netuid: {:?}, alpha_low: {:?} ) ",
-                netuid,
-                alpha_low
-=======
+        pub fn sudo_set_alpha_high(
+            origin: OriginFor<T>,
+            netuid: u16,
+            alpha_high: u16,
+        ) -> DispatchResult {
+            T::Subtensor::ensure_subnet_owner_or_root(origin, netuid)?;
+            T::Subtensor::set_alpha_high(netuid, alpha_high);
+            log::info!(
+                "AlphaHighSet( netuid: {:?}, alpha_high: {:?} ) ",
+                netuid,
+                alpha_high
+            );
+            Ok(())
+        }
+
         /// The extrinsic sets the commit/reveal interval for a subnet.
         /// It is only callable by the root account or subnet owner.
         /// The extrinsic will call the Subtensor pallet to set the interval.
@@ -1003,36 +988,21 @@
                 "SetWeightCommitInterval( netuid: {:?}, interval: {:?} ) ",
                 netuid,
                 interval
->>>>>>> 54d186c5
-            );
-            Ok(())
-        }
-
-<<<<<<< HEAD
-        #[pallet::call_index(49)]
-        #[pallet::weight((0, DispatchClass::Operational, Pays::No))]
-        pub fn sudo_set_liquid_alpha_enabled(
-=======
+            );
+            Ok(())
+        }
+
         /// The extrinsic enabled/disables commit/reaveal for a given subnet.
         /// It is only callable by the root account or subnet owner.
         /// The extrinsic will call the Subtensor pallet to set the value.
         #[pallet::call_index(49)]
         #[pallet::weight(T::WeightInfo::sudo_set_commit_reveal_weights_enabled())]
         pub fn sudo_set_commit_reveal_weights_enabled(
->>>>>>> 54d186c5
             origin: OriginFor<T>,
             netuid: u16,
             enabled: bool,
         ) -> DispatchResult {
             T::Subtensor::ensure_subnet_owner_or_root(origin, netuid)?;
-<<<<<<< HEAD
-            T::Subtensor::set_liquid_alpha_enabled(netuid, enabled);
-            log::info!(
-                "LiquidAlphaEnableToggled( netuid: {:?}, Enabled: {:?} ) ",
-                netuid,
-                enabled
-            );
-=======
 
             ensure!(
                 T::Subtensor::if_subnet_exist(netuid),
@@ -1041,7 +1011,41 @@
 
             T::Subtensor::set_commit_reveal_weights_enabled(netuid, enabled);
             log::info!("ToggleSetWeightsCommitReveal( netuid: {:?} ) ", netuid);
->>>>>>> 54d186c5
+            Ok(())
+        }
+    }
+
+        #[pallet::call_index(48)]
+        #[pallet::weight((0, DispatchClass::Operational, Pays::No))]
+        pub fn sudo_set_alpha_low(
+            origin: OriginFor<T>,
+            netuid: u16,
+            alpha_low: u16,
+        ) -> DispatchResult {
+            T::Subtensor::ensure_subnet_owner_or_root(origin, netuid)?;
+            T::Subtensor::set_alpha_low(netuid, alpha_low);
+            log::info!(
+                "AlphaLowSet( netuid: {:?}, alpha_low: {:?} ) ",
+                netuid,
+                alpha_low
+            );
+            Ok(())
+        }
+
+        #[pallet::call_index(49)]
+        #[pallet::weight((0, DispatchClass::Operational, Pays::No))]
+        pub fn sudo_set_liquid_alpha_enabled(
+            origin: OriginFor<T>,
+            netuid: u16,
+            enabled: bool,
+        ) -> DispatchResult {
+            T::Subtensor::ensure_subnet_owner_or_root(origin, netuid)?;
+            T::Subtensor::set_liquid_alpha_enabled(netuid, enabled);
+            log::info!(
+                "LiquidAlphaEnableToggled( netuid: {:?}, Enabled: {:?} ) ",
+                netuid,
+                enabled
+            );
             Ok(())
         }
     }
@@ -1136,13 +1140,10 @@
     fn get_nominator_min_required_stake() -> u64;
     fn set_nominator_min_required_stake(min_stake: u64);
     fn clear_small_nominations();
-<<<<<<< HEAD
+    fn set_target_stakes_per_interval(target_stakes_per_interval: u64);
+    fn set_commit_reveal_weights_interval(netuid: u16, interval: u64);
+    fn set_commit_reveal_weights_enabled(netuid: u16, enabled: bool);
     fn set_alpha_high(netuid: u16, alpha_high: u16);
     fn set_alpha_low(netuid: u16, alpha_low: u16);
     fn set_liquid_alpha_enabled(netuid: u16, enabled: bool);
-=======
-    fn set_target_stakes_per_interval(target_stakes_per_interval: u64);
-    fn set_commit_reveal_weights_interval(netuid: u16, interval: u64);
-    fn set_commit_reveal_weights_enabled(netuid: u16, enabled: bool);
->>>>>>> 54d186c5
 }