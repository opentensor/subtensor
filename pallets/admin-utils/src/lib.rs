#![cfg_attr(not(feature = "std"), no_std)]

// extern crate alloc;

pub use pallet::*;
pub mod weights;
pub use weights::WeightInfo;

use frame_system::pallet_prelude::BlockNumberFor;
// - we could replace it with Vec<(AuthorityId, u64)>, but we would need
//   `sp_consensus_grandpa` for `AuthorityId` anyway
// - we could use a type parameter for `AuthorityId`, but there is
//   no sense for this as GRANDPA's `AuthorityId` is not a parameter -- it's always the same
use sp_consensus_grandpa::AuthorityList;
use sp_runtime::{traits::Member, DispatchResult, RuntimeAppPublic};

mod benchmarking;

#[cfg(test)]
mod tests;

#[deny(missing_docs)]
#[frame_support::pallet]
pub mod pallet {
    use super::*;
    use frame_support::pallet_prelude::*;
    use frame_support::traits::tokens::Balance;
    use frame_support::{dispatch::DispatchResult, pallet_prelude::StorageMap};
    use frame_system::pallet_prelude::*;
    use pallet_evm_chain_id::{self, ChainId};
    use sp_runtime::BoundedVec;

    /// The main data structure of the module.
    #[pallet::pallet]
    #[pallet::without_storage_info]
    pub struct Pallet<T>(_);

    /// Configure the pallet by specifying the parameters and types on which it depends.
    #[pallet::config]
    pub trait Config:
        frame_system::Config
        + pallet_subtensor::pallet::Config
        + pallet_evm_chain_id::pallet::Config
    {
        /// Because this pallet emits events, it depends on the runtime's definition of an event.
        type RuntimeEvent: From<Event<Self>> + IsType<<Self as frame_system::Config>::RuntimeEvent>;

        /// Implementation of the AuraInterface
        type Aura: crate::AuraInterface<<Self as Config>::AuthorityId, Self::MaxAuthorities>;

        /// Implementation of [`GrandpaInterface`]
        type Grandpa: crate::GrandpaInterface<Self>;

        /// The identifier type for an authority.
        type AuthorityId: Member
            + Parameter
            + RuntimeAppPublic
            + MaybeSerializeDeserialize
            + MaxEncodedLen;

        /// The maximum number of authorities that the pallet can hold.
        type MaxAuthorities: Get<u32>;

        /// Weight information for extrinsics in this pallet.
        type WeightInfo: WeightInfo;

        /// Unit of assets
        type Balance: Balance;
    }

    #[pallet::event]
    #[pallet::generate_deposit(pub(super) fn deposit_event)]
    pub enum Event<T: Config> {
        /// Event emitted when a precompile operation is updated.
        PrecompileUpdated {
            /// The type of precompile operation being updated.
            precompile_id: PrecompileEnum,
            /// Indicates if the precompile operation is enabled or not.
            enabled: bool,
        },
    }

    // Errors inform users that something went wrong.
    #[pallet::error]
    pub enum Error<T> {
        /// The subnet does not exist, check the netuid parameter
        SubnetDoesNotExist,
        /// The maximum number of subnet validators must be less than the maximum number of allowed UIDs in the subnet.
        MaxValidatorsLargerThanMaxUIds,
        /// The maximum number of subnet validators must be more than the current number of UIDs already in the subnet.
        MaxAllowedUIdsLessThanCurrentUIds,
    }
    /// Enum for specifying the type of precompile operation.
    #[derive(Encode, Decode, TypeInfo, Clone, PartialEq, Eq, Debug, Copy)]
    pub enum PrecompileEnum {
        /// Enum for balance transfer precompile
        BalanceTransfer,
        /// Enum for staking precompile
        Staking,
        /// Enum for subnet precompile
        Subnet,
        /// Enum for metagraph precompile
        Metagraph,
        /// Enum for neuron precompile
        Neuron,
    }

    #[pallet::type_value]
    /// Default value for precompile enable
    pub fn DefaultPrecompileEnabled<T: Config>() -> bool {
        true
    }

    #[pallet::storage]
    /// Map PrecompileEnum --> enabled
    pub type PrecompileEnable<T: Config> = StorageMap<
        _,
        Blake2_128Concat,
        PrecompileEnum,
        bool,
        ValueQuery,
        DefaultPrecompileEnabled<T>,
    >;

    /// Dispatchable functions allows users to interact with the pallet and invoke state changes.
    #[pallet::call]
    impl<T: Config> Pallet<T> {
        /// The extrinsic sets the new authorities for Aura consensus.
        /// It is only callable by the root account.
        /// The extrinsic will call the Aura pallet to change the authorities.
        #[pallet::call_index(0)]
        #[pallet::weight(<T as Config>::WeightInfo::swap_authorities(new_authorities.len() as u32))]
        pub fn swap_authorities(
            origin: OriginFor<T>,
            new_authorities: BoundedVec<<T as Config>::AuthorityId, T::MaxAuthorities>,
        ) -> DispatchResult {
            ensure_root(origin)?;

            T::Aura::change_authorities(new_authorities.clone());

            log::debug!("Aura authorities changed: {:?}", new_authorities);

            // Return a successful DispatchResultWithPostInfo
            Ok(())
        }

        /// The extrinsic sets the default take for the network.
        /// It is only callable by the root account.
        /// The extrinsic will call the Subtensor pallet to set the default take.
        #[pallet::call_index(1)]
        #[pallet::weight(<T as Config>::WeightInfo::sudo_set_default_take())]
        pub fn sudo_set_default_take(origin: OriginFor<T>, default_take: u16) -> DispatchResult {
            ensure_root(origin)?;
            pallet_subtensor::Pallet::<T>::set_max_delegate_take(default_take);
            log::debug!("DefaultTakeSet( default_take: {:?} ) ", default_take);
            Ok(())
        }

        /// The extrinsic sets the transaction rate limit for the network.
        /// It is only callable by the root account.
        /// The extrinsic will call the Subtensor pallet to set the transaction rate limit.
        #[pallet::call_index(2)]
        #[pallet::weight((0, DispatchClass::Operational, Pays::No))]
        pub fn sudo_set_tx_rate_limit(origin: OriginFor<T>, tx_rate_limit: u64) -> DispatchResult {
            ensure_root(origin)?;
            pallet_subtensor::Pallet::<T>::set_tx_rate_limit(tx_rate_limit);
            log::debug!("TxRateLimitSet( tx_rate_limit: {:?} ) ", tx_rate_limit);
            Ok(())
        }

        /// The extrinsic sets the serving rate limit for a subnet.
        /// It is only callable by the root account or subnet owner.
        /// The extrinsic will call the Subtensor pallet to set the serving rate limit.
        #[pallet::call_index(3)]
        #[pallet::weight(<T as Config>::WeightInfo::sudo_set_serving_rate_limit())]
        pub fn sudo_set_serving_rate_limit(
            origin: OriginFor<T>,
            netuid: u16,
            serving_rate_limit: u64,
        ) -> DispatchResult {
            pallet_subtensor::Pallet::<T>::ensure_subnet_owner_or_root(origin, netuid)?;

            pallet_subtensor::Pallet::<T>::set_serving_rate_limit(netuid, serving_rate_limit);
            log::debug!(
                "ServingRateLimitSet( serving_rate_limit: {:?} ) ",
                serving_rate_limit
            );
            Ok(())
        }

        /// The extrinsic sets the minimum difficulty for a subnet.
        /// It is only callable by the root account or subnet owner.
        /// The extrinsic will call the Subtensor pallet to set the minimum difficulty.
        #[pallet::call_index(4)]
        #[pallet::weight(<T as Config>::WeightInfo::sudo_set_min_difficulty())]
        pub fn sudo_set_min_difficulty(
            origin: OriginFor<T>,
            netuid: u16,
            min_difficulty: u64,
        ) -> DispatchResult {
            pallet_subtensor::Pallet::<T>::ensure_subnet_owner_or_root(origin, netuid)?;

            ensure!(
                pallet_subtensor::Pallet::<T>::if_subnet_exist(netuid),
                Error::<T>::SubnetDoesNotExist
            );
            pallet_subtensor::Pallet::<T>::set_min_difficulty(netuid, min_difficulty);
            log::debug!(
                "MinDifficultySet( netuid: {:?} min_difficulty: {:?} ) ",
                netuid,
                min_difficulty
            );
            Ok(())
        }

        /// The extrinsic sets the maximum difficulty for a subnet.
        /// It is only callable by the root account or subnet owner.
        /// The extrinsic will call the Subtensor pallet to set the maximum difficulty.
        #[pallet::call_index(5)]
        #[pallet::weight(<T as Config>::WeightInfo::sudo_set_max_difficulty())]
        pub fn sudo_set_max_difficulty(
            origin: OriginFor<T>,
            netuid: u16,
            max_difficulty: u64,
        ) -> DispatchResult {
            pallet_subtensor::Pallet::<T>::ensure_subnet_owner_or_root(origin, netuid)?;

            ensure!(
                pallet_subtensor::Pallet::<T>::if_subnet_exist(netuid),
                Error::<T>::SubnetDoesNotExist
            );
            pallet_subtensor::Pallet::<T>::set_max_difficulty(netuid, max_difficulty);
            log::debug!(
                "MaxDifficultySet( netuid: {:?} max_difficulty: {:?} ) ",
                netuid,
                max_difficulty
            );
            Ok(())
        }

        /// The extrinsic sets the weights version key for a subnet.
        /// It is only callable by the root account or subnet owner.
        /// The extrinsic will call the Subtensor pallet to set the weights version key.
        #[pallet::call_index(6)]
        #[pallet::weight(<T as Config>::WeightInfo::sudo_set_weights_version_key())]
        pub fn sudo_set_weights_version_key(
            origin: OriginFor<T>,
            netuid: u16,
            weights_version_key: u64,
        ) -> DispatchResult {
            pallet_subtensor::Pallet::<T>::ensure_subnet_owner_or_root(origin, netuid)?;

            ensure!(
                pallet_subtensor::Pallet::<T>::if_subnet_exist(netuid),
                Error::<T>::SubnetDoesNotExist
            );
            pallet_subtensor::Pallet::<T>::set_weights_version_key(netuid, weights_version_key);
            log::debug!(
                "WeightsVersionKeySet( netuid: {:?} weights_version_key: {:?} ) ",
                netuid,
                weights_version_key
            );
            Ok(())
        }

        /// The extrinsic sets the weights set rate limit for a subnet.
        /// It is only callable by the root account or subnet owner.
        /// The extrinsic will call the Subtensor pallet to set the weights set rate limit.
        #[pallet::call_index(7)]
        #[pallet::weight(<T as Config>::WeightInfo::sudo_set_weights_set_rate_limit())]
        pub fn sudo_set_weights_set_rate_limit(
            origin: OriginFor<T>,
            netuid: u16,
            weights_set_rate_limit: u64,
        ) -> DispatchResult {
            pallet_subtensor::Pallet::<T>::ensure_subnet_owner_or_root(origin, netuid)?;

            ensure!(
                pallet_subtensor::Pallet::<T>::if_subnet_exist(netuid),
                Error::<T>::SubnetDoesNotExist
            );
            pallet_subtensor::Pallet::<T>::set_weights_set_rate_limit(
                netuid,
                weights_set_rate_limit,
            );
            log::debug!(
                "WeightsSetRateLimitSet( netuid: {:?} weights_set_rate_limit: {:?} ) ",
                netuid,
                weights_set_rate_limit
            );
            Ok(())
        }

        /// The extrinsic sets the adjustment interval for a subnet.
        /// It is only callable by the root account, not changeable by the subnet owner.
        /// The extrinsic will call the Subtensor pallet to set the adjustment interval.
        #[pallet::call_index(8)]
        #[pallet::weight(<T as Config>::WeightInfo::sudo_set_adjustment_interval())]
        pub fn sudo_set_adjustment_interval(
            origin: OriginFor<T>,
            netuid: u16,
            adjustment_interval: u16,
        ) -> DispatchResult {
            ensure_root(origin)?;

            ensure!(
                pallet_subtensor::Pallet::<T>::if_subnet_exist(netuid),
                Error::<T>::SubnetDoesNotExist
            );
            pallet_subtensor::Pallet::<T>::set_adjustment_interval(netuid, adjustment_interval);
            log::debug!(
                "AdjustmentIntervalSet( netuid: {:?} adjustment_interval: {:?} ) ",
                netuid,
                adjustment_interval
            );
            Ok(())
        }

        /// The extrinsic sets the adjustment alpha for a subnet.
        /// It is only callable by the root account or subnet owner.
        /// The extrinsic will call the Subtensor pallet to set the adjustment alpha.
        #[pallet::call_index(9)]
        #[pallet::weight((
            Weight::from_parts(14_000_000, 0)
                .saturating_add(T::DbWeight::get().writes(1))
                .saturating_add(T::DbWeight::get().reads(1)),
            DispatchClass::Operational,
            Pays::No
        ))]
        pub fn sudo_set_adjustment_alpha(
            origin: OriginFor<T>,
            netuid: u16,
            adjustment_alpha: u64,
        ) -> DispatchResult {
            pallet_subtensor::Pallet::<T>::ensure_subnet_owner_or_root(origin, netuid)?;

            ensure!(
                pallet_subtensor::Pallet::<T>::if_subnet_exist(netuid),
                Error::<T>::SubnetDoesNotExist
            );
            pallet_subtensor::Pallet::<T>::set_adjustment_alpha(netuid, adjustment_alpha);
            log::debug!(
                "AdjustmentAlphaSet( adjustment_alpha: {:?} ) ",
                adjustment_alpha
            );
            Ok(())
        }

        /// The extrinsic sets the adjustment beta for a subnet.
        /// It is only callable by the root account or subnet owner.
        /// The extrinsic will call the Subtensor pallet to set the adjustment beta.
        #[pallet::call_index(12)]
        #[pallet::weight(<T as Config>::WeightInfo::sudo_set_max_weight_limit())]
        pub fn sudo_set_max_weight_limit(
            origin: OriginFor<T>,
            netuid: u16,
            max_weight_limit: u16,
        ) -> DispatchResult {
            pallet_subtensor::Pallet::<T>::ensure_subnet_owner_or_root(origin, netuid)?;

            ensure!(
                pallet_subtensor::Pallet::<T>::if_subnet_exist(netuid),
                Error::<T>::SubnetDoesNotExist
            );
            pallet_subtensor::Pallet::<T>::set_max_weight_limit(netuid, max_weight_limit);
            log::debug!(
                "MaxWeightLimitSet( netuid: {:?} max_weight_limit: {:?} ) ",
                netuid,
                max_weight_limit
            );
            Ok(())
        }

        /// The extrinsic sets the immunity period for a subnet.
        /// It is only callable by the root account or subnet owner.
        /// The extrinsic will call the Subtensor pallet to set the immunity period.
        #[pallet::call_index(13)]
        #[pallet::weight(<T as Config>::WeightInfo::sudo_set_immunity_period())]
        pub fn sudo_set_immunity_period(
            origin: OriginFor<T>,
            netuid: u16,
            immunity_period: u16,
        ) -> DispatchResult {
            pallet_subtensor::Pallet::<T>::ensure_subnet_owner_or_root(origin, netuid)?;
            ensure!(
                pallet_subtensor::Pallet::<T>::if_subnet_exist(netuid),
                Error::<T>::SubnetDoesNotExist
            );

            pallet_subtensor::Pallet::<T>::set_immunity_period(netuid, immunity_period);
            log::debug!(
                "ImmunityPeriodSet( netuid: {:?} immunity_period: {:?} ) ",
                netuid,
                immunity_period
            );
            Ok(())
        }

        /// The extrinsic sets the minimum allowed weights for a subnet.
        /// It is only callable by the root account or subnet owner.
        /// The extrinsic will call the Subtensor pallet to set the minimum allowed weights.
        #[pallet::call_index(14)]
        #[pallet::weight(<T as Config>::WeightInfo::sudo_set_min_allowed_weights())]
        pub fn sudo_set_min_allowed_weights(
            origin: OriginFor<T>,
            netuid: u16,
            min_allowed_weights: u16,
        ) -> DispatchResult {
            pallet_subtensor::Pallet::<T>::ensure_subnet_owner_or_root(origin, netuid)?;

            ensure!(
                pallet_subtensor::Pallet::<T>::if_subnet_exist(netuid),
                Error::<T>::SubnetDoesNotExist
            );
            pallet_subtensor::Pallet::<T>::set_min_allowed_weights(netuid, min_allowed_weights);
            log::debug!(
                "MinAllowedWeightSet( netuid: {:?} min_allowed_weights: {:?} ) ",
                netuid,
                min_allowed_weights
            );
            Ok(())
        }

        /// The extrinsic sets the maximum allowed UIDs for a subnet.
        /// It is only callable by the root account.
        /// The extrinsic will call the Subtensor pallet to set the maximum allowed UIDs for a subnet.
        #[pallet::call_index(15)]
        #[pallet::weight(<T as Config>::WeightInfo::sudo_set_max_allowed_uids())]
        pub fn sudo_set_max_allowed_uids(
            origin: OriginFor<T>,
            netuid: u16,
            max_allowed_uids: u16,
        ) -> DispatchResult {
            ensure_root(origin)?;
            ensure!(
                pallet_subtensor::Pallet::<T>::if_subnet_exist(netuid),
                Error::<T>::SubnetDoesNotExist
            );
            ensure!(
                pallet_subtensor::Pallet::<T>::get_subnetwork_n(netuid) < max_allowed_uids,
                Error::<T>::MaxAllowedUIdsLessThanCurrentUIds
            );
            pallet_subtensor::Pallet::<T>::set_max_allowed_uids(netuid, max_allowed_uids);
            log::debug!(
                "MaxAllowedUidsSet( netuid: {:?} max_allowed_uids: {:?} ) ",
                netuid,
                max_allowed_uids
            );
            Ok(())
        }

        /// The extrinsic sets the kappa for a subnet.
        /// It is only callable by the root account or subnet owner.
        /// The extrinsic will call the Subtensor pallet to set the kappa.
        #[pallet::call_index(16)]
        #[pallet::weight(<T as Config>::WeightInfo::sudo_set_kappa())]
        pub fn sudo_set_kappa(origin: OriginFor<T>, netuid: u16, kappa: u16) -> DispatchResult {
            pallet_subtensor::Pallet::<T>::ensure_subnet_owner_or_root(origin, netuid)?;

            ensure!(
                pallet_subtensor::Pallet::<T>::if_subnet_exist(netuid),
                Error::<T>::SubnetDoesNotExist
            );
            pallet_subtensor::Pallet::<T>::set_kappa(netuid, kappa);
            log::debug!("KappaSet( netuid: {:?} kappa: {:?} ) ", netuid, kappa);
            Ok(())
        }

        /// The extrinsic sets the rho for a subnet.
        /// It is only callable by the root account or subnet owner.
        /// The extrinsic will call the Subtensor pallet to set the rho.
        #[pallet::call_index(17)]
        #[pallet::weight(<T as Config>::WeightInfo::sudo_set_rho())]
        pub fn sudo_set_rho(origin: OriginFor<T>, netuid: u16, rho: u16) -> DispatchResult {
            pallet_subtensor::Pallet::<T>::ensure_subnet_owner_or_root(origin, netuid)?;

            ensure!(
                pallet_subtensor::Pallet::<T>::if_subnet_exist(netuid),
                Error::<T>::SubnetDoesNotExist
            );
            pallet_subtensor::Pallet::<T>::set_rho(netuid, rho);
            log::debug!("RhoSet( netuid: {:?} rho: {:?} ) ", netuid, rho);
            Ok(())
        }

        /// The extrinsic sets the activity cutoff for a subnet.
        /// It is only callable by the root account or subnet owner.
        /// The extrinsic will call the Subtensor pallet to set the activity cutoff.
        #[pallet::call_index(18)]
        #[pallet::weight(<T as Config>::WeightInfo::sudo_set_activity_cutoff())]
        pub fn sudo_set_activity_cutoff(
            origin: OriginFor<T>,
            netuid: u16,
            activity_cutoff: u16,
        ) -> DispatchResult {
            pallet_subtensor::Pallet::<T>::ensure_subnet_owner_or_root(origin, netuid)?;

            ensure!(
                pallet_subtensor::Pallet::<T>::if_subnet_exist(netuid),
                Error::<T>::SubnetDoesNotExist
            );
            pallet_subtensor::Pallet::<T>::set_activity_cutoff(netuid, activity_cutoff);
            log::debug!(
                "ActivityCutoffSet( netuid: {:?} activity_cutoff: {:?} ) ",
                netuid,
                activity_cutoff
            );
            Ok(())
        }

        /// The extrinsic sets the network registration allowed for a subnet.
        /// It is only callable by the root account or subnet owner.
        /// The extrinsic will call the Subtensor pallet to set the network registration allowed.
        #[pallet::call_index(19)]
        #[pallet::weight((
			Weight::from_parts(4_000_000, 0)
				.saturating_add(Weight::from_parts(0, 0))
				.saturating_add(T::DbWeight::get().writes(1)),
			DispatchClass::Operational,
			Pays::No
		))]
        pub fn sudo_set_network_registration_allowed(
            origin: OriginFor<T>,
            netuid: u16,
            registration_allowed: bool,
        ) -> DispatchResult {
            pallet_subtensor::Pallet::<T>::ensure_subnet_owner_or_root(origin, netuid)?;

            pallet_subtensor::Pallet::<T>::set_network_registration_allowed(
                netuid,
                registration_allowed,
            );
            log::debug!(
                "NetworkRegistrationAllowed( registration_allowed: {:?} ) ",
                registration_allowed
            );
            Ok(())
        }

        /// The extrinsic sets the network PoW registration allowed for a subnet.
        /// It is only callable by the root account or subnet owner.
        /// The extrinsic will call the Subtensor pallet to set the network PoW registration allowed.
        #[pallet::call_index(20)]
        #[pallet::weight((
			Weight::from_parts(14_000_000, 0)
				.saturating_add(T::DbWeight::get().writes(1)),
			DispatchClass::Operational,
			Pays::No
		))]
        pub fn sudo_set_network_pow_registration_allowed(
            origin: OriginFor<T>,
            netuid: u16,
            registration_allowed: bool,
        ) -> DispatchResult {
            pallet_subtensor::Pallet::<T>::ensure_subnet_owner_or_root(origin, netuid)?;

            pallet_subtensor::Pallet::<T>::set_network_pow_registration_allowed(
                netuid,
                registration_allowed,
            );
            log::debug!(
                "NetworkPowRegistrationAllowed( registration_allowed: {:?} ) ",
                registration_allowed
            );
            Ok(())
        }

        /// The extrinsic sets the target registrations per interval for a subnet.
        /// It is only callable by the root account.
        /// The extrinsic will call the Subtensor pallet to set the target registrations per interval.
        #[pallet::call_index(21)]
        #[pallet::weight(<T as Config>::WeightInfo::sudo_set_target_registrations_per_interval())]
        pub fn sudo_set_target_registrations_per_interval(
            origin: OriginFor<T>,
            netuid: u16,
            target_registrations_per_interval: u16,
        ) -> DispatchResult {
            ensure_root(origin)?;

            ensure!(
                pallet_subtensor::Pallet::<T>::if_subnet_exist(netuid),
                Error::<T>::SubnetDoesNotExist
            );
            pallet_subtensor::Pallet::<T>::set_target_registrations_per_interval(
                netuid,
                target_registrations_per_interval,
            );
            log::debug!(
            "RegistrationPerIntervalSet( netuid: {:?} target_registrations_per_interval: {:?} ) ",
            netuid,
            target_registrations_per_interval
        );
            Ok(())
        }

        /// The extrinsic sets the minimum burn for a subnet.
        /// It is only callable by the root account.
        /// The extrinsic will call the Subtensor pallet to set the minimum burn.
        #[pallet::call_index(22)]
        #[pallet::weight(<T as Config>::WeightInfo::sudo_set_min_burn())]
        pub fn sudo_set_min_burn(
            origin: OriginFor<T>,
            netuid: u16,
            min_burn: u64,
        ) -> DispatchResult {
            ensure_root(origin)?;

            ensure!(
                pallet_subtensor::Pallet::<T>::if_subnet_exist(netuid),
                Error::<T>::SubnetDoesNotExist
            );
            pallet_subtensor::Pallet::<T>::set_min_burn(netuid, min_burn);
            log::debug!(
                "MinBurnSet( netuid: {:?} min_burn: {:?} ) ",
                netuid,
                min_burn
            );
            Ok(())
        }

        /// The extrinsic sets the maximum burn for a subnet.
        /// It is only callable by the root account or subnet owner.
        /// The extrinsic will call the Subtensor pallet to set the maximum burn.
        #[pallet::call_index(23)]
        #[pallet::weight(<T as Config>::WeightInfo::sudo_set_max_burn())]
        pub fn sudo_set_max_burn(
            origin: OriginFor<T>,
            netuid: u16,
            max_burn: u64,
        ) -> DispatchResult {
            pallet_subtensor::Pallet::<T>::ensure_subnet_owner_or_root(origin, netuid)?;

            ensure!(
                pallet_subtensor::Pallet::<T>::if_subnet_exist(netuid),
                Error::<T>::SubnetDoesNotExist
            );
            pallet_subtensor::Pallet::<T>::set_max_burn(netuid, max_burn);
            log::debug!(
                "MaxBurnSet( netuid: {:?} max_burn: {:?} ) ",
                netuid,
                max_burn
            );
            Ok(())
        }

        /// The extrinsic sets the difficulty for a subnet.
        /// It is only callable by the root account or subnet owner.
        /// The extrinsic will call the Subtensor pallet to set the difficulty.
        #[pallet::call_index(24)]
        #[pallet::weight(<T as Config>::WeightInfo::sudo_set_difficulty())]
        pub fn sudo_set_difficulty(
            origin: OriginFor<T>,
            netuid: u16,
            difficulty: u64,
        ) -> DispatchResult {
            pallet_subtensor::Pallet::<T>::ensure_subnet_owner_or_root(origin, netuid)?;
            ensure!(
                pallet_subtensor::Pallet::<T>::if_subnet_exist(netuid),
                Error::<T>::SubnetDoesNotExist
            );
            pallet_subtensor::Pallet::<T>::set_difficulty(netuid, difficulty);
            log::debug!(
                "DifficultySet( netuid: {:?} difficulty: {:?} ) ",
                netuid,
                difficulty
            );
            Ok(())
        }

        /// The extrinsic sets the maximum allowed validators for a subnet.
        /// It is only callable by the root account.
        /// The extrinsic will call the Subtensor pallet to set the maximum allowed validators.
        #[pallet::call_index(25)]
        #[pallet::weight(<T as Config>::WeightInfo::sudo_set_max_allowed_validators())]
        pub fn sudo_set_max_allowed_validators(
            origin: OriginFor<T>,
            netuid: u16,
            max_allowed_validators: u16,
        ) -> DispatchResult {
            ensure_root(origin)?;
            ensure!(
                pallet_subtensor::Pallet::<T>::if_subnet_exist(netuid),
                Error::<T>::SubnetDoesNotExist
            );
            ensure!(
                max_allowed_validators
                    <= pallet_subtensor::Pallet::<T>::get_max_allowed_uids(netuid),
                Error::<T>::MaxValidatorsLargerThanMaxUIds
            );

            pallet_subtensor::Pallet::<T>::set_max_allowed_validators(
                netuid,
                max_allowed_validators,
            );
            log::debug!(
                "MaxAllowedValidatorsSet( netuid: {:?} max_allowed_validators: {:?} ) ",
                netuid,
                max_allowed_validators
            );
            Ok(())
        }

        /// The extrinsic sets the bonds moving average for a subnet.
        /// It is only callable by the root account or subnet owner.
        /// The extrinsic will call the Subtensor pallet to set the bonds moving average.
        #[pallet::call_index(26)]
        #[pallet::weight(<T as Config>::WeightInfo::sudo_set_bonds_moving_average())]
        pub fn sudo_set_bonds_moving_average(
            origin: OriginFor<T>,
            netuid: u16,
            bonds_moving_average: u64,
        ) -> DispatchResult {
            pallet_subtensor::Pallet::<T>::ensure_subnet_owner_or_root(origin, netuid)?;

            ensure!(
                pallet_subtensor::Pallet::<T>::if_subnet_exist(netuid),
                Error::<T>::SubnetDoesNotExist
            );
            pallet_subtensor::Pallet::<T>::set_bonds_moving_average(netuid, bonds_moving_average);
            log::debug!(
                "BondsMovingAverageSet( netuid: {:?} bonds_moving_average: {:?} ) ",
                netuid,
                bonds_moving_average
            );
            Ok(())
        }

        /// The extrinsic sets the bonds penalty for a subnet.
        /// It is only callable by the root account or subnet owner.
        /// The extrinsic will call the Subtensor pallet to set the bonds penalty.
        #[pallet::call_index(60)]
        #[pallet::weight(<T as Config>::WeightInfo::sudo_set_bonds_penalty())]
        pub fn sudo_set_bonds_penalty(
            origin: OriginFor<T>,
            netuid: u16,
            bonds_penalty: u16,
        ) -> DispatchResult {
            pallet_subtensor::Pallet::<T>::ensure_subnet_owner_or_root(origin, netuid)?;

            ensure!(
                pallet_subtensor::Pallet::<T>::if_subnet_exist(netuid),
                Error::<T>::SubnetDoesNotExist
            );
            pallet_subtensor::Pallet::<T>::set_bonds_penalty(netuid, bonds_penalty);
            log::debug!(
                "BondsPenalty( netuid: {:?} bonds_penalty: {:?} ) ",
                netuid,
                bonds_penalty
            );
            Ok(())
        }

        /// The extrinsic sets the maximum registrations per block for a subnet.
        /// It is only callable by the root account.
        /// The extrinsic will call the Subtensor pallet to set the maximum registrations per block.
        #[pallet::call_index(27)]
        #[pallet::weight(<T as Config>::WeightInfo::sudo_set_max_registrations_per_block())]
        pub fn sudo_set_max_registrations_per_block(
            origin: OriginFor<T>,
            netuid: u16,
            max_registrations_per_block: u16,
        ) -> DispatchResult {
            ensure_root(origin)?;

            ensure!(
                pallet_subtensor::Pallet::<T>::if_subnet_exist(netuid),
                Error::<T>::SubnetDoesNotExist
            );
            pallet_subtensor::Pallet::<T>::set_max_registrations_per_block(
                netuid,
                max_registrations_per_block,
            );
            log::debug!(
                "MaxRegistrationsPerBlock( netuid: {:?} max_registrations_per_block: {:?} ) ",
                netuid,
                max_registrations_per_block
            );
            Ok(())
        }

        /// The extrinsic sets the subnet owner cut for a subnet.
        /// It is only callable by the root account.
        /// The extrinsic will call the Subtensor pallet to set the subnet owner cut.
        #[pallet::call_index(28)]
        #[pallet::weight((
			Weight::from_parts(14_000_000, 0)
				.saturating_add(T::DbWeight::get().writes(1)),
			DispatchClass::Operational,
			Pays::No
		))]
        pub fn sudo_set_subnet_owner_cut(
            origin: OriginFor<T>,
            subnet_owner_cut: u16,
        ) -> DispatchResult {
            ensure_root(origin)?;
            pallet_subtensor::Pallet::<T>::set_subnet_owner_cut(subnet_owner_cut);
            log::debug!(
                "SubnetOwnerCut( subnet_owner_cut: {:?} ) ",
                subnet_owner_cut
            );
            Ok(())
        }

        /// The extrinsic sets the network rate limit for the network.
        /// It is only callable by the root account.
        /// The extrinsic will call the Subtensor pallet to set the network rate limit.
        #[pallet::call_index(29)]
        #[pallet::weight((
			Weight::from_parts(14_000_000, 0)
				.saturating_add(T::DbWeight::get().writes(1)),
			DispatchClass::Operational,
			Pays::No
		))]
        pub fn sudo_set_network_rate_limit(
            origin: OriginFor<T>,
            rate_limit: u64,
        ) -> DispatchResult {
            ensure_root(origin)?;
            pallet_subtensor::Pallet::<T>::set_network_rate_limit(rate_limit);
            log::debug!("NetworkRateLimit( rate_limit: {:?} ) ", rate_limit);
            Ok(())
        }

        /// The extrinsic sets the tempo for a subnet.
        /// It is only callable by the root account.
        /// The extrinsic will call the Subtensor pallet to set the tempo.
        #[pallet::call_index(30)]
        #[pallet::weight(<T as Config>::WeightInfo::sudo_set_tempo())]
        pub fn sudo_set_tempo(origin: OriginFor<T>, netuid: u16, tempo: u16) -> DispatchResult {
            ensure_root(origin)?;
            ensure!(
                pallet_subtensor::Pallet::<T>::if_subnet_exist(netuid),
                Error::<T>::SubnetDoesNotExist
            );
            pallet_subtensor::Pallet::<T>::set_tempo(netuid, tempo);
            log::debug!("TempoSet( netuid: {:?} tempo: {:?} ) ", netuid, tempo);
            Ok(())
        }

        /// The extrinsic sets the total issuance for the network.
        /// It is only callable by the root account.
        /// The extrinsic will call the Subtensor pallet to set the issuance for the network.
        #[pallet::call_index(33)]
        #[pallet::weight((0, DispatchClass::Operational, Pays::No))]
        pub fn sudo_set_total_issuance(
            origin: OriginFor<T>,
            total_issuance: u64,
        ) -> DispatchResult {
            ensure_root(origin)?;

            pallet_subtensor::Pallet::<T>::set_total_issuance(total_issuance);

            Ok(())
        }

        /// The extrinsic sets the immunity period for the network.
        /// It is only callable by the root account.
        /// The extrinsic will call the Subtensor pallet to set the immunity period for the network.
        #[pallet::call_index(35)]
        #[pallet::weight((
			Weight::from_parts(14_000_000, 0)
				.saturating_add(T::DbWeight::get().writes(1)),
			DispatchClass::Operational,
			Pays::No
		))]
        pub fn sudo_set_network_immunity_period(
            origin: OriginFor<T>,
            immunity_period: u64,
        ) -> DispatchResult {
            ensure_root(origin)?;

            pallet_subtensor::Pallet::<T>::set_network_immunity_period(immunity_period);

            log::debug!("NetworkImmunityPeriod( period: {:?} ) ", immunity_period);

            Ok(())
        }

        /// The extrinsic sets the min lock cost for the network.
        /// It is only callable by the root account.
        /// The extrinsic will call the Subtensor pallet to set the min lock cost for the network.
        #[pallet::call_index(36)]
        #[pallet::weight((
			Weight::from_parts(14_000_000, 0)
				.saturating_add(T::DbWeight::get().writes(1)),
			DispatchClass::Operational,
			Pays::No
		))]
        pub fn sudo_set_network_min_lock_cost(
            origin: OriginFor<T>,
            lock_cost: u64,
        ) -> DispatchResult {
            ensure_root(origin)?;

            pallet_subtensor::Pallet::<T>::set_network_min_lock(lock_cost);

            log::debug!("NetworkMinLockCost( lock_cost: {:?} ) ", lock_cost);

            Ok(())
        }

        /// The extrinsic sets the subnet limit for the network.
        /// It is only callable by the root account.
        /// The extrinsic will call the Subtensor pallet to set the subnet limit.
        #[pallet::call_index(37)]
        #[pallet::weight((
			Weight::from_parts(14_000_000, 0)
				.saturating_add(T::DbWeight::get().writes(1)),
			DispatchClass::Operational,
			Pays::No
		))]
        pub fn sudo_set_subnet_limit(origin: OriginFor<T>, max_subnets: u16) -> DispatchResult {
            ensure_root(origin)?;
            pallet_subtensor::Pallet::<T>::set_max_subnets(max_subnets);

            log::debug!("SubnetLimit( max_subnets: {:?} ) ", max_subnets);

            Ok(())
        }

        /// The extrinsic sets the lock reduction interval for the network.
        /// It is only callable by the root account.
        /// The extrinsic will call the Subtensor pallet to set the lock reduction interval.
        #[pallet::call_index(38)]
        #[pallet::weight((
			Weight::from_parts(14_000_000, 0)
				.saturating_add(T::DbWeight::get().writes(1)),
			DispatchClass::Operational,
			Pays::No
		))]
        pub fn sudo_set_lock_reduction_interval(
            origin: OriginFor<T>,
            interval: u64,
        ) -> DispatchResult {
            ensure_root(origin)?;

            pallet_subtensor::Pallet::<T>::set_lock_reduction_interval(interval);

            log::debug!("NetworkLockReductionInterval( interval: {:?} ) ", interval);

            Ok(())
        }

        /// The extrinsic sets the recycled RAO for a subnet.
        /// It is only callable by the root account.
        /// The extrinsic will call the Subtensor pallet to set the recycled RAO.
        #[pallet::call_index(39)]
        #[pallet::weight((0, DispatchClass::Operational, Pays::No))]
        pub fn sudo_set_rao_recycled(
            origin: OriginFor<T>,
            netuid: u16,
            rao_recycled: u64,
        ) -> DispatchResult {
            ensure_root(origin)?;
            ensure!(
                pallet_subtensor::Pallet::<T>::if_subnet_exist(netuid),
                Error::<T>::SubnetDoesNotExist
            );
            pallet_subtensor::Pallet::<T>::set_rao_recycled(netuid, rao_recycled);
            Ok(())
        }

        /// The extrinsic sets the weights min stake.
        /// It is only callable by the root account.
        /// The extrinsic will call the Subtensor pallet to set the weights min stake.
        #[pallet::call_index(42)]
        #[pallet::weight((0, DispatchClass::Operational, Pays::No))]
        pub fn sudo_set_stake_threshold(origin: OriginFor<T>, min_stake: u64) -> DispatchResult {
            ensure_root(origin)?;
            pallet_subtensor::Pallet::<T>::set_stake_threshold(min_stake);
            Ok(())
        }

        /// The extrinsic sets the minimum stake required for nominators.
        /// It is only callable by the root account.
        /// The extrinsic will call the Subtensor pallet to set the minimum stake required for nominators.
        #[pallet::call_index(43)]
        #[pallet::weight((0, DispatchClass::Operational, Pays::No))]
        pub fn sudo_set_nominator_min_required_stake(
            origin: OriginFor<T>,
            // The minimum stake required for nominators.
            min_stake: u64,
        ) -> DispatchResult {
            ensure_root(origin)?;
            let prev_min_stake = pallet_subtensor::Pallet::<T>::get_nominator_min_required_stake();
            log::trace!("Setting minimum stake to: {}", min_stake);
            pallet_subtensor::Pallet::<T>::set_nominator_min_required_stake(min_stake);
            if min_stake > prev_min_stake {
                log::trace!("Clearing small nominations");
                pallet_subtensor::Pallet::<T>::clear_small_nominations();
                log::trace!("Small nominations cleared");
            }
            Ok(())
        }

        /// The extrinsic sets the rate limit for delegate take transactions.
        /// It is only callable by the root account.
        /// The extrinsic will call the Subtensor pallet to set the rate limit for delegate take transactions.
        #[pallet::call_index(45)]
        #[pallet::weight((0, DispatchClass::Operational, Pays::No))]
        pub fn sudo_set_tx_delegate_take_rate_limit(
            origin: OriginFor<T>,
            tx_rate_limit: u64,
        ) -> DispatchResult {
            ensure_root(origin)?;
            pallet_subtensor::Pallet::<T>::set_tx_delegate_take_rate_limit(tx_rate_limit);
            log::debug!(
                "TxRateLimitDelegateTakeSet( tx_delegate_take_rate_limit: {:?} ) ",
                tx_rate_limit
            );
            Ok(())
        }

        /// The extrinsic sets the minimum delegate take.
        /// It is only callable by the root account.
        /// The extrinsic will call the Subtensor pallet to set the minimum delegate take.
        #[pallet::call_index(46)]
        #[pallet::weight((0, DispatchClass::Operational, Pays::No))]
        pub fn sudo_set_min_delegate_take(origin: OriginFor<T>, take: u16) -> DispatchResult {
            ensure_root(origin)?;
            pallet_subtensor::Pallet::<T>::set_min_delegate_take(take);
            log::debug!("TxMinDelegateTakeSet( tx_min_delegate_take: {:?} ) ", take);
            Ok(())
        }

        // The extrinsic sets the target stake per interval.
        // It is only callable by the root account.
        // The extrinsic will call the Subtensor pallet to set target stake per interval.
        // #[pallet::call_index(47)]
        // #[pallet::weight((0, DispatchClass::Operational, Pays::No))]
        // pub fn sudo_set_target_stakes_per_interval(
        //     origin: OriginFor<T>,
        //     target_stakes_per_interval: u64,
        // ) -> DispatchResult {
        //     ensure_root(origin)?;
        //     pallet_subtensor::Pallet::<T>::set_target_stakes_per_interval(
        //         target_stakes_per_interval,
        //     );
        //     log::debug!(
        //         "TxTargetStakesPerIntervalSet( set_target_stakes_per_interval: {:?} ) ",
        //         target_stakes_per_interval
        //     ); (DEPRECATED)
        //     Ok(())
        // } (DEPRECATED)

        /// The extrinsic enabled/disables commit/reaveal for a given subnet.
        /// It is only callable by the root account or subnet owner.
        /// The extrinsic will call the Subtensor pallet to set the value.
        #[pallet::call_index(49)]
        #[pallet::weight(<T as Config>::WeightInfo::sudo_set_commit_reveal_weights_enabled())]
        pub fn sudo_set_commit_reveal_weights_enabled(
            origin: OriginFor<T>,
            netuid: u16,
            enabled: bool,
        ) -> DispatchResult {
            pallet_subtensor::Pallet::<T>::ensure_subnet_owner_or_root(origin, netuid)?;

            ensure!(
                pallet_subtensor::Pallet::<T>::if_subnet_exist(netuid),
                Error::<T>::SubnetDoesNotExist
            );

            pallet_subtensor::Pallet::<T>::set_commit_reveal_weights_enabled(netuid, enabled);
            log::debug!("ToggleSetWeightsCommitReveal( netuid: {:?} ) ", netuid);
            Ok(())
        }

        /// Enables or disables Liquid Alpha for a given subnet.
        ///
        /// # Parameters
        /// - `origin`: The origin of the call, which must be the root account or subnet owner.
        /// - `netuid`: The unique identifier for the subnet.
        /// - `enabled`: A boolean flag to enable or disable Liquid Alpha.
        ///
        /// # Weight
        /// This function has a fixed weight of 0 and is classified as an operational transaction that does not incur any fees.
        #[pallet::call_index(50)]
        #[pallet::weight((0, DispatchClass::Operational, Pays::No))]
        pub fn sudo_set_liquid_alpha_enabled(
            origin: OriginFor<T>,
            netuid: u16,
            enabled: bool,
        ) -> DispatchResult {
            pallet_subtensor::Pallet::<T>::ensure_subnet_owner_or_root(origin, netuid)?;
            pallet_subtensor::Pallet::<T>::set_liquid_alpha_enabled(netuid, enabled);
            log::debug!(
                "LiquidAlphaEnableToggled( netuid: {:?}, Enabled: {:?} ) ",
                netuid,
                enabled
            );
            Ok(())
        }

        /// Sets values for liquid alpha
        #[pallet::call_index(51)]
        #[pallet::weight((0, DispatchClass::Operational, Pays::No))]
        pub fn sudo_set_alpha_values(
            origin: OriginFor<T>,
            netuid: u16,
            alpha_low: u16,
            alpha_high: u16,
        ) -> DispatchResult {
            pallet_subtensor::Pallet::<T>::ensure_subnet_owner_or_root(origin.clone(), netuid)?;
            pallet_subtensor::Pallet::<T>::do_set_alpha_values(
                origin, netuid, alpha_low, alpha_high,
            )
        }

        // DEPRECATED
        // #[pallet::call_index(52)]
        // #[pallet::weight((0, DispatchClass::Operational, Pays::No))]
        // pub fn sudo_set_hotkey_emission_tempo(
        //     origin: OriginFor<T>,
        //     emission_tempo: u64,
        // ) -> DispatchResult {
        //     ensure_root(origin)?;
        //     pallet_subtensor::Pallet::<T>::set_hotkey_emission_tempo(emission_tempo);
        //     log::debug!(
        //         "HotkeyEmissionTempoSet( emission_tempo: {:?} )",
        //         emission_tempo
        //     );
        //     Ok(())
        // }

        /// Sets the maximum stake allowed for a specific network.
        ///
        /// This function allows the root account to set the maximum stake for a given network.
        /// It updates the network's maximum stake value and logs the change.
        ///
        /// # Arguments
        ///
        /// * `origin` - The origin of the call, which must be the root account.
        /// * `netuid` - The unique identifier of the network.
        /// * `max_stake` - The new maximum stake value to set.
        ///
        /// # Returns
        ///
        /// Returns `Ok(())` if the operation is successful, or an error if it fails.
        ///
        /// # Example
        ///
        ///
        /// # Notes
        ///
        /// - This function can only be called by the root account.
        /// - The `netuid` should correspond to an existing network.
        ///
        /// # TODO
        ///
        // - Consider adding a check to ensure the `netuid` corresponds to an existing network.
        // - Implement a mechanism to gradually adjust the max stake to prevent sudden changes.
        // #[pallet::weight(<T as Config>::WeightInfo::sudo_set_network_max_stake())]
        #[pallet::call_index(53)]
        #[pallet::weight((0, DispatchClass::Operational, Pays::No))]
        pub fn sudo_set_network_max_stake(
            origin: OriginFor<T>,
            netuid: u16,
            max_stake: u64,
        ) -> DispatchResult {
            // Ensure the call is made by the root account
            ensure_root(origin)?;

            // Set the new maximum stake for the specified network
            pallet_subtensor::Pallet::<T>::set_network_max_stake(netuid, max_stake);

            // Log the change
            log::trace!(
                "NetworkMaxStakeSet( netuid: {:?}, max_stake: {:?} )",
                netuid,
                max_stake
            );

            Ok(())
        }

        /// Sets the duration of the coldkey swap schedule.
        ///
        /// This extrinsic allows the root account to set the duration for the coldkey swap schedule.
        /// The coldkey swap schedule determines how long it takes for a coldkey swap operation to complete.
        ///
        /// # Arguments
        /// * `origin` - The origin of the call, which must be the root account.
        /// * `duration` - The new duration for the coldkey swap schedule, in number of blocks.
        ///
        /// # Errors
        /// * `BadOrigin` - If the caller is not the root account.
        ///
        /// # Weight
        /// Weight is handled by the `#[pallet::weight]` attribute.
        #[pallet::call_index(54)]
        #[pallet::weight((0, DispatchClass::Operational, Pays::No))]
        pub fn sudo_set_coldkey_swap_schedule_duration(
            origin: OriginFor<T>,
            duration: BlockNumberFor<T>,
        ) -> DispatchResult {
            // Ensure the call is made by the root account
            ensure_root(origin)?;

            // Set the new duration of schedule coldkey swap
            pallet_subtensor::Pallet::<T>::set_coldkey_swap_schedule_duration(duration);

            // Log the change
            log::trace!("ColdkeySwapScheduleDurationSet( duration: {:?} )", duration);

            Ok(())
        }

        /// Sets the duration of the dissolve network schedule.
        ///
        /// This extrinsic allows the root account to set the duration for the dissolve network schedule.
        /// The dissolve network schedule determines how long it takes for a network dissolution operation to complete.
        ///
        /// # Arguments
        /// * `origin` - The origin of the call, which must be the root account.
        /// * `duration` - The new duration for the dissolve network schedule, in number of blocks.
        ///
        /// # Errors
        /// * `BadOrigin` - If the caller is not the root account.
        ///
        /// # Weight
        /// Weight is handled by the `#[pallet::weight]` attribute.
        #[pallet::call_index(55)]
        #[pallet::weight((0, DispatchClass::Operational, Pays::No))]
        pub fn sudo_set_dissolve_network_schedule_duration(
            origin: OriginFor<T>,
            duration: BlockNumberFor<T>,
        ) -> DispatchResult {
            // Ensure the call is made by the root account
            ensure_root(origin)?;

            // Set the duration of schedule dissolve network
            pallet_subtensor::Pallet::<T>::set_dissolve_network_schedule_duration(duration);

            // Log the change
            log::trace!(
                "DissolveNetworkScheduleDurationSet( duration: {:?} )",
                duration
            );

            Ok(())
        }

        /// Sets the commit-reveal weights periods for a specific subnet.
        ///
        /// This extrinsic allows the subnet owner or root account to set the duration (in epochs) during which committed weights must be revealed.
        /// The commit-reveal mechanism ensures that users commit weights in advance and reveal them only within a specified period.
        ///
        /// # Arguments
        /// * `origin` - The origin of the call, which must be the subnet owner or the root account.
        /// * `netuid` - The unique identifier of the subnet for which the periods are being set.
        /// * `periods` - The number of epochs that define the commit-reveal period.
        ///
        /// # Errors
        /// * `BadOrigin` - If the caller is neither the subnet owner nor the root account.
        /// * `SubnetDoesNotExist` - If the specified subnet does not exist.
        ///
        /// # Weight
        /// Weight is handled by the `#[pallet::weight]` attribute.
        #[pallet::call_index(57)]
        #[pallet::weight(<T as Config>::WeightInfo::sudo_set_commit_reveal_weights_interval())]
        pub fn sudo_set_commit_reveal_weights_interval(
            origin: OriginFor<T>,
            netuid: u16,
            interval: u64,
        ) -> DispatchResult {
            pallet_subtensor::Pallet::<T>::ensure_subnet_owner_or_root(origin, netuid)?;

            ensure!(
                pallet_subtensor::Pallet::<T>::if_subnet_exist(netuid),
                Error::<T>::SubnetDoesNotExist
            );

            pallet_subtensor::Pallet::<T>::set_reveal_period(netuid, interval);
            log::debug!(
                "SetWeightCommitInterval( netuid: {:?}, interval: {:?} ) ",
                netuid,
                interval
            );
            Ok(())
        }

        /// Sets the EVM ChainID.
        ///
        /// # Arguments
        /// * `origin` - The origin of the call, which must be the subnet owner or the root account.
        /// * `chainId` - The u64 chain ID
        ///
        /// # Errors
        /// * `BadOrigin` - If the caller is neither the subnet owner nor the root account.
        ///
        /// # Weight
        /// Weight is handled by the `#[pallet::weight]` attribute.
        #[pallet::call_index(58)]
        #[pallet::weight(<T as Config>::WeightInfo::sudo_set_evm_chain_id())]
        pub fn sudo_set_evm_chain_id(origin: OriginFor<T>, chain_id: u64) -> DispatchResult {
            // Ensure the call is made by the root account
            ensure_root(origin)?;

            ChainId::<T>::set(chain_id);
            Ok(())
        }

        /// A public interface for `pallet_grandpa::Pallet::schedule_grandpa_change`.
        ///
        /// Schedule a change in the authorities.
        ///
        /// The change will be applied at the end of execution of the block `in_blocks` after the
        /// current block. This value may be 0, in which case the change is applied at the end of
        /// the current block.
        ///
        /// If the `forced` parameter is defined, this indicates that the current set has been
        /// synchronously determined to be offline and that after `in_blocks` the given change
        /// should be applied. The given block number indicates the median last finalized block
        /// number and it should be used as the canon block when starting the new grandpa voter.
        ///
        /// No change should be signaled while any change is pending. Returns an error if a change
        /// is already pending.
        #[pallet::call_index(59)]
        #[pallet::weight(<T as Config>::WeightInfo::swap_authorities(next_authorities.len() as u32))]
        pub fn schedule_grandpa_change(
            origin: OriginFor<T>,
            // grandpa ID is always the same type, so we don't need to parametrize it via `Config`
            next_authorities: AuthorityList,
            in_blocks: BlockNumberFor<T>,
            forced: Option<BlockNumberFor<T>>,
        ) -> DispatchResult {
            ensure_root(origin)?;
            T::Grandpa::schedule_change(next_authorities, in_blocks, forced)
        }

<<<<<<< HEAD
        /// Toggles the enablement of an EVM precompile.
        ///
        /// # Arguments
        /// * `origin` - The origin of the call, which must be the root account.
        /// * `precompile_id` - The identifier of the EVM precompile to toggle.
        /// * `enabled` - The new enablement state of the precompile.
        ///
        /// # Errors
        /// * `BadOrigin` - If the caller is not the root account.
        ///
        /// # Weight
        /// Weight is handled by the `#[pallet::weight]` attribute.
        #[pallet::call_index(61)]
        #[pallet::weight((0, DispatchClass::Operational, Pays::No))]
        pub fn sudo_toggle_evm_precompile(
            origin: OriginFor<T>,
            precompile_id: PrecompileEnum,
            enabled: bool,
        ) -> DispatchResult {
            ensure_root(origin)?;
            if PrecompileEnable::<T>::get(precompile_id) != enabled {
                PrecompileEnable::<T>::insert(precompile_id, enabled);
                Self::deposit_event(Event::PrecompileUpdated {
                    precompile_id,
                    enabled,
                });
            }
            Ok(())
=======
        /// Enables or disables Liquid Alpha for a given subnet.
        ///
        /// # Parameters
        /// - `origin`: The origin of the call, which must be the root account or subnet owner.
        /// - `netuid`: The unique identifier for the subnet.
        /// - `enabled`: A boolean flag to enable or disable Liquid Alpha.
        ///
        /// # Weight
        /// This function has a fixed weight of 0 and is classified as an operational transaction that does not incur any fees.
        #[pallet::call_index(61)]
        #[pallet::weight((0, DispatchClass::Operational, Pays::No))]
        pub fn sudo_set_toggle_transfer(
            origin: OriginFor<T>,
            netuid: u16,
            toggle: bool,
        ) -> DispatchResult {
            pallet_subtensor::Pallet::<T>::ensure_subnet_owner_or_root(origin, netuid)?;
            pallet_subtensor::Pallet::<T>::toggle_transfer(netuid, toggle)
>>>>>>> fd96f598
        }
    }
}

impl<T: Config> sp_runtime::BoundToRuntimeAppPublic for Pallet<T> {
    type Public = <T as Config>::AuthorityId;
}

// Interfaces to interact with other pallets
use sp_runtime::BoundedVec;

pub trait AuraInterface<AuthorityId, MaxAuthorities> {
    fn change_authorities(new: BoundedVec<AuthorityId, MaxAuthorities>);
}

impl<A, M> AuraInterface<A, M> for () {
    fn change_authorities(_: BoundedVec<A, M>) {}
}

pub trait GrandpaInterface<Runtime>
where
    Runtime: frame_system::Config,
{
    fn schedule_change(
        next_authorities: AuthorityList,
        in_blocks: BlockNumberFor<Runtime>,
        forced: Option<BlockNumberFor<Runtime>>,
    ) -> DispatchResult;
}

impl<R> GrandpaInterface<R> for ()
where
    R: frame_system::Config,
{
    fn schedule_change(
        _next_authorities: AuthorityList,
        _in_blocks: BlockNumberFor<R>,
        _forced: Option<BlockNumberFor<R>>,
    ) -> DispatchResult {
        Ok(())
    }
}<|MERGE_RESOLUTION|>--- conflicted
+++ resolved
@@ -1328,7 +1328,26 @@
             T::Grandpa::schedule_change(next_authorities, in_blocks, forced)
         }
 
-<<<<<<< HEAD
+        /// Enables or disables Liquid Alpha for a given subnet.
+        ///
+        /// # Parameters
+        /// - `origin`: The origin of the call, which must be the root account or subnet owner.
+        /// - `netuid`: The unique identifier for the subnet.
+        /// - `enabled`: A boolean flag to enable or disable Liquid Alpha.
+        ///
+        /// # Weight
+        /// This function has a fixed weight of 0 and is classified as an operational transaction that does not incur any fees.
+        #[pallet::call_index(61)]
+        #[pallet::weight((0, DispatchClass::Operational, Pays::No))]
+        pub fn sudo_set_toggle_transfer(
+            origin: OriginFor<T>,
+            netuid: u16,
+            toggle: bool,
+        ) -> DispatchResult {
+            pallet_subtensor::Pallet::<T>::ensure_subnet_owner_or_root(origin, netuid)?;
+            pallet_subtensor::Pallet::<T>::toggle_transfer(netuid, toggle)
+        }
+
         /// Toggles the enablement of an EVM precompile.
         ///
         /// # Arguments
@@ -1341,7 +1360,7 @@
         ///
         /// # Weight
         /// Weight is handled by the `#[pallet::weight]` attribute.
-        #[pallet::call_index(61)]
+        #[pallet::call_index(62)]
         #[pallet::weight((0, DispatchClass::Operational, Pays::No))]
         pub fn sudo_toggle_evm_precompile(
             origin: OriginFor<T>,
@@ -1357,26 +1376,6 @@
                 });
             }
             Ok(())
-=======
-        /// Enables or disables Liquid Alpha for a given subnet.
-        ///
-        /// # Parameters
-        /// - `origin`: The origin of the call, which must be the root account or subnet owner.
-        /// - `netuid`: The unique identifier for the subnet.
-        /// - `enabled`: A boolean flag to enable or disable Liquid Alpha.
-        ///
-        /// # Weight
-        /// This function has a fixed weight of 0 and is classified as an operational transaction that does not incur any fees.
-        #[pallet::call_index(61)]
-        #[pallet::weight((0, DispatchClass::Operational, Pays::No))]
-        pub fn sudo_set_toggle_transfer(
-            origin: OriginFor<T>,
-            netuid: u16,
-            toggle: bool,
-        ) -> DispatchResult {
-            pallet_subtensor::Pallet::<T>::ensure_subnet_owner_or_root(origin, netuid)?;
-            pallet_subtensor::Pallet::<T>::toggle_transfer(netuid, toggle)
->>>>>>> fd96f598
         }
     }
 }
