#![cfg_attr(not(feature = "std"), no_std)]

// extern crate alloc;

pub use pallet::*;
pub mod weights;
pub use weights::WeightInfo;

use frame_system::pallet_prelude::BlockNumberFor;
// - we could replace it with Vec<(AuthorityId, u64)>, but we would need
//   `sp_consensus_grandpa` for `AuthorityId` anyway
// - we could use a type parameter for `AuthorityId`, but there is
//   no sense for this as GRANDPA's `AuthorityId` is not a parameter -- it's always the same
use sp_consensus_grandpa::AuthorityList;
use sp_runtime::{DispatchResult, RuntimeAppPublic, traits::Member};

mod benchmarking;

#[cfg(test)]
mod tests;

#[deny(missing_docs)]
#[frame_support::pallet]
pub mod pallet {
    use super::*;
    use frame_support::pallet_prelude::*;
    use frame_support::traits::tokens::Balance;
    use frame_support::{
        dispatch::{DispatchResult, RawOrigin},
        pallet_prelude::StorageMap,
    };
    use frame_system::pallet_prelude::*;
    use pallet_evm_chain_id::{self, ChainId};
    use pallet_subtensor::utils::rate_limiting::TransactionType;
    use sp_runtime::BoundedVec;
    use substrate_fixed::types::I96F32;

    /// The main data structure of the module.
    #[pallet::pallet]
    #[pallet::without_storage_info]
    pub struct Pallet<T>(_);

    /// Configure the pallet by specifying the parameters and types on which it depends.
    #[pallet::config]
    pub trait Config:
        frame_system::Config
        + pallet_subtensor::pallet::Config
        + pallet_evm_chain_id::pallet::Config
    {
        /// Because this pallet emits events, it depends on the runtime's definition of an event.
        type RuntimeEvent: From<Event<Self>> + IsType<<Self as frame_system::Config>::RuntimeEvent>;

        /// Implementation of the AuraInterface
        type Aura: crate::AuraInterface<<Self as Config>::AuthorityId, Self::MaxAuthorities>;

        /// Implementation of [`GrandpaInterface`]
        type Grandpa: crate::GrandpaInterface<Self>;

        /// The identifier type for an authority.
        type AuthorityId: Member
            + Parameter
            + RuntimeAppPublic
            + MaybeSerializeDeserialize
            + MaxEncodedLen;

        /// The maximum number of authorities that the pallet can hold.
        type MaxAuthorities: Get<u32>;

        /// Weight information for extrinsics in this pallet.
        type WeightInfo: WeightInfo;

        /// Unit of assets
        type Balance: Balance;
    }

    #[pallet::event]
    #[pallet::generate_deposit(pub(super) fn deposit_event)]
    pub enum Event<T: Config> {
        /// Event emitted when a precompile operation is updated.
        PrecompileUpdated {
            /// The type of precompile operation being updated.
            precompile_id: PrecompileEnum,
            /// Indicates if the precompile operation is enabled or not.
            enabled: bool,
        },
    }

    // Errors inform users that something went wrong.
    #[pallet::error]
    pub enum Error<T> {
        /// The subnet does not exist, check the netuid parameter
        SubnetDoesNotExist,
        /// The maximum number of subnet validators must be less than the maximum number of allowed UIDs in the subnet.
        MaxValidatorsLargerThanMaxUIds,
        /// The maximum number of subnet validators must be more than the current number of UIDs already in the subnet.
        MaxAllowedUIdsLessThanCurrentUIds,
    }
    /// Enum for specifying the type of precompile operation.
    #[derive(Encode, Decode, TypeInfo, Clone, PartialEq, Eq, Debug, Copy)]
    pub enum PrecompileEnum {
        /// Enum for balance transfer precompile
        BalanceTransfer,
        /// Enum for staking precompile
        Staking,
        /// Enum for subnet precompile
        Subnet,
        /// Enum for metagraph precompile
        Metagraph,
        /// Enum for neuron precompile
        Neuron,
    }

    #[pallet::type_value]
    /// Default value for precompile enable
    pub fn DefaultPrecompileEnabled<T: Config>() -> bool {
        true
    }

    #[pallet::storage]
    /// Map PrecompileEnum --> enabled
    pub type PrecompileEnable<T: Config> = StorageMap<
        _,
        Blake2_128Concat,
        PrecompileEnum,
        bool,
        ValueQuery,
        DefaultPrecompileEnabled<T>,
    >;

    /// Dispatchable functions allows users to interact with the pallet and invoke state changes.
    #[pallet::call]
    impl<T: Config> Pallet<T> {
        /// The extrinsic sets the new authorities for Aura consensus.
        /// It is only callable by the root account.
        /// The extrinsic will call the Aura pallet to change the authorities.
        #[pallet::call_index(0)]
        #[pallet::weight(<T as Config>::WeightInfo::swap_authorities(new_authorities.len() as u32))]
        pub fn swap_authorities(
            origin: OriginFor<T>,
            new_authorities: BoundedVec<<T as Config>::AuthorityId, T::MaxAuthorities>,
        ) -> DispatchResult {
            ensure_root(origin)?;

            T::Aura::change_authorities(new_authorities.clone());

            log::debug!("Aura authorities changed: {:?}", new_authorities);

            // Return a successful DispatchResultWithPostInfo
            Ok(())
        }

        /// The extrinsic sets the default take for the network.
        /// It is only callable by the root account.
        /// The extrinsic will call the Subtensor pallet to set the default take.
        #[pallet::call_index(1)]
        #[pallet::weight(<T as Config>::WeightInfo::sudo_set_default_take())]
        pub fn sudo_set_default_take(origin: OriginFor<T>, default_take: u16) -> DispatchResult {
            ensure_root(origin)?;
            pallet_subtensor::Pallet::<T>::set_max_delegate_take(default_take);
            log::debug!("DefaultTakeSet( default_take: {:?} ) ", default_take);
            Ok(())
        }

        /// The extrinsic sets the transaction rate limit for the network.
        /// It is only callable by the root account.
        /// The extrinsic will call the Subtensor pallet to set the transaction rate limit.
        #[pallet::call_index(2)]
        #[pallet::weight((0, DispatchClass::Operational, Pays::No))]
        pub fn sudo_set_tx_rate_limit(origin: OriginFor<T>, tx_rate_limit: u64) -> DispatchResult {
            ensure_root(origin)?;
            pallet_subtensor::Pallet::<T>::set_tx_rate_limit(tx_rate_limit);
            log::debug!("TxRateLimitSet( tx_rate_limit: {:?} ) ", tx_rate_limit);
            Ok(())
        }

        /// The extrinsic sets the serving rate limit for a subnet.
        /// It is only callable by the root account or subnet owner.
        /// The extrinsic will call the Subtensor pallet to set the serving rate limit.
        #[pallet::call_index(3)]
        #[pallet::weight(<T as Config>::WeightInfo::sudo_set_serving_rate_limit())]
        pub fn sudo_set_serving_rate_limit(
            origin: OriginFor<T>,
            netuid: u16,
            serving_rate_limit: u64,
        ) -> DispatchResult {
            pallet_subtensor::Pallet::<T>::ensure_subnet_owner_or_root(origin, netuid)?;

            pallet_subtensor::Pallet::<T>::set_serving_rate_limit(netuid, serving_rate_limit);
            log::debug!(
                "ServingRateLimitSet( serving_rate_limit: {:?} ) ",
                serving_rate_limit
            );
            Ok(())
        }

        /// The extrinsic sets the minimum difficulty for a subnet.
        /// It is only callable by the root account or subnet owner.
        /// The extrinsic will call the Subtensor pallet to set the minimum difficulty.
        #[pallet::call_index(4)]
        #[pallet::weight(<T as Config>::WeightInfo::sudo_set_min_difficulty())]
        pub fn sudo_set_min_difficulty(
            origin: OriginFor<T>,
            netuid: u16,
            min_difficulty: u64,
        ) -> DispatchResult {
            ensure_root(origin)?;

            ensure!(
                pallet_subtensor::Pallet::<T>::if_subnet_exist(netuid),
                Error::<T>::SubnetDoesNotExist
            );
            pallet_subtensor::Pallet::<T>::set_min_difficulty(netuid, min_difficulty);
            log::debug!(
                "MinDifficultySet( netuid: {:?} min_difficulty: {:?} ) ",
                netuid,
                min_difficulty
            );
            Ok(())
        }

        /// The extrinsic sets the maximum difficulty for a subnet.
        /// It is only callable by the root account or subnet owner.
        /// The extrinsic will call the Subtensor pallet to set the maximum difficulty.
        #[pallet::call_index(5)]
        #[pallet::weight(<T as Config>::WeightInfo::sudo_set_max_difficulty())]
        pub fn sudo_set_max_difficulty(
            origin: OriginFor<T>,
            netuid: u16,
            max_difficulty: u64,
        ) -> DispatchResult {
            pallet_subtensor::Pallet::<T>::ensure_subnet_owner_or_root(origin, netuid)?;

            ensure!(
                pallet_subtensor::Pallet::<T>::if_subnet_exist(netuid),
                Error::<T>::SubnetDoesNotExist
            );
            pallet_subtensor::Pallet::<T>::set_max_difficulty(netuid, max_difficulty);
            log::debug!(
                "MaxDifficultySet( netuid: {:?} max_difficulty: {:?} ) ",
                netuid,
                max_difficulty
            );
            Ok(())
        }

        /// The extrinsic sets the weights version key for a subnet.
        /// It is only callable by the root account or subnet owner.
        /// The extrinsic will call the Subtensor pallet to set the weights version key.
        #[pallet::call_index(6)]
        #[pallet::weight(<T as Config>::WeightInfo::sudo_set_weights_version_key())]
        pub fn sudo_set_weights_version_key(
            origin: OriginFor<T>,
            netuid: u16,
            weights_version_key: u64,
        ) -> DispatchResult {
            pallet_subtensor::Pallet::<T>::ensure_subnet_owner_or_root(origin.clone(), netuid)?;

            ensure!(
                pallet_subtensor::Pallet::<T>::if_subnet_exist(netuid),
                Error::<T>::SubnetDoesNotExist
            );

            if let Ok(RawOrigin::Signed(who)) = origin.into() {
                // SN Owner
                // Ensure the origin passes the rate limit.
                ensure!(
                    pallet_subtensor::Pallet::<T>::passes_rate_limit_on_subnet(
                        &TransactionType::SetWeightsVersionKey,
                        &who,
                        netuid,
                    ),
                    pallet_subtensor::Error::<T>::TxRateLimitExceeded
                );

                // Set last transaction block
                let current_block = pallet_subtensor::Pallet::<T>::get_current_block_as_u64();
                pallet_subtensor::Pallet::<T>::set_last_transaction_block_on_subnet(
                    &who,
                    netuid,
                    &TransactionType::SetWeightsVersionKey,
                    current_block,
                );
            }

            pallet_subtensor::Pallet::<T>::set_weights_version_key(netuid, weights_version_key);
            log::debug!(
                "WeightsVersionKeySet( netuid: {:?} weights_version_key: {:?} ) ",
                netuid,
                weights_version_key
            );
            Ok(())
        }

        /// The extrinsic sets the weights set rate limit for a subnet.
        /// It is only callable by the root account.
        /// The extrinsic will call the Subtensor pallet to set the weights set rate limit.
        #[pallet::call_index(7)]
        #[pallet::weight(<T as Config>::WeightInfo::sudo_set_weights_set_rate_limit())]
        pub fn sudo_set_weights_set_rate_limit(
            origin: OriginFor<T>,
            netuid: u16,
            weights_set_rate_limit: u64,
        ) -> DispatchResult {
            ensure_root(origin)?;

            ensure!(
                pallet_subtensor::Pallet::<T>::if_subnet_exist(netuid),
                Error::<T>::SubnetDoesNotExist
            );
            pallet_subtensor::Pallet::<T>::set_weights_set_rate_limit(
                netuid,
                weights_set_rate_limit,
            );
            log::debug!(
                "WeightsSetRateLimitSet( netuid: {:?} weights_set_rate_limit: {:?} ) ",
                netuid,
                weights_set_rate_limit
            );
            Ok(())
        }

        /// The extrinsic sets the adjustment interval for a subnet.
        /// It is only callable by the root account, not changeable by the subnet owner.
        /// The extrinsic will call the Subtensor pallet to set the adjustment interval.
        #[pallet::call_index(8)]
        #[pallet::weight(<T as Config>::WeightInfo::sudo_set_adjustment_interval())]
        pub fn sudo_set_adjustment_interval(
            origin: OriginFor<T>,
            netuid: u16,
            adjustment_interval: u16,
        ) -> DispatchResult {
            ensure_root(origin)?;

            ensure!(
                pallet_subtensor::Pallet::<T>::if_subnet_exist(netuid),
                Error::<T>::SubnetDoesNotExist
            );
            pallet_subtensor::Pallet::<T>::set_adjustment_interval(netuid, adjustment_interval);
            log::debug!(
                "AdjustmentIntervalSet( netuid: {:?} adjustment_interval: {:?} ) ",
                netuid,
                adjustment_interval
            );
            Ok(())
        }

        /// The extrinsic sets the adjustment alpha for a subnet.
        /// It is only callable by the root account or subnet owner.
        /// The extrinsic will call the Subtensor pallet to set the adjustment alpha.
        #[pallet::call_index(9)]
        #[pallet::weight((
            Weight::from_parts(14_000_000, 0)
                .saturating_add(T::DbWeight::get().writes(1))
                .saturating_add(T::DbWeight::get().reads(1)),
            DispatchClass::Operational,
            Pays::No
        ))]
        pub fn sudo_set_adjustment_alpha(
            origin: OriginFor<T>,
            netuid: u16,
            adjustment_alpha: u64,
        ) -> DispatchResult {
            pallet_subtensor::Pallet::<T>::ensure_subnet_owner_or_root(origin, netuid)?;

            ensure!(
                pallet_subtensor::Pallet::<T>::if_subnet_exist(netuid),
                Error::<T>::SubnetDoesNotExist
            );
            pallet_subtensor::Pallet::<T>::set_adjustment_alpha(netuid, adjustment_alpha);
            log::debug!(
                "AdjustmentAlphaSet( adjustment_alpha: {:?} ) ",
                adjustment_alpha
            );
            Ok(())
        }

        /// The extrinsic sets the adjustment beta for a subnet.
        /// It is only callable by the root account or subnet owner.
        /// The extrinsic will call the Subtensor pallet to set the adjustment beta.
        #[pallet::call_index(12)]
        #[pallet::weight(<T as Config>::WeightInfo::sudo_set_max_weight_limit())]
        pub fn sudo_set_max_weight_limit(
            origin: OriginFor<T>,
            netuid: u16,
            max_weight_limit: u16,
        ) -> DispatchResult {
            pallet_subtensor::Pallet::<T>::ensure_subnet_owner_or_root(origin, netuid)?;

            ensure!(
                pallet_subtensor::Pallet::<T>::if_subnet_exist(netuid),
                Error::<T>::SubnetDoesNotExist
            );
            pallet_subtensor::Pallet::<T>::set_max_weight_limit(netuid, max_weight_limit);
            log::debug!(
                "MaxWeightLimitSet( netuid: {:?} max_weight_limit: {:?} ) ",
                netuid,
                max_weight_limit
            );
            Ok(())
        }

        /// The extrinsic sets the immunity period for a subnet.
        /// It is only callable by the root account or subnet owner.
        /// The extrinsic will call the Subtensor pallet to set the immunity period.
        #[pallet::call_index(13)]
        #[pallet::weight(<T as Config>::WeightInfo::sudo_set_immunity_period())]
        pub fn sudo_set_immunity_period(
            origin: OriginFor<T>,
            netuid: u16,
            immunity_period: u16,
        ) -> DispatchResult {
            pallet_subtensor::Pallet::<T>::ensure_subnet_owner_or_root(origin, netuid)?;
            ensure!(
                pallet_subtensor::Pallet::<T>::if_subnet_exist(netuid),
                Error::<T>::SubnetDoesNotExist
            );

            pallet_subtensor::Pallet::<T>::set_immunity_period(netuid, immunity_period);
            log::debug!(
                "ImmunityPeriodSet( netuid: {:?} immunity_period: {:?} ) ",
                netuid,
                immunity_period
            );
            Ok(())
        }

        /// The extrinsic sets the minimum allowed weights for a subnet.
        /// It is only callable by the root account or subnet owner.
        /// The extrinsic will call the Subtensor pallet to set the minimum allowed weights.
        #[pallet::call_index(14)]
        #[pallet::weight(<T as Config>::WeightInfo::sudo_set_min_allowed_weights())]
        pub fn sudo_set_min_allowed_weights(
            origin: OriginFor<T>,
            netuid: u16,
            min_allowed_weights: u16,
        ) -> DispatchResult {
            pallet_subtensor::Pallet::<T>::ensure_subnet_owner_or_root(origin, netuid)?;

            ensure!(
                pallet_subtensor::Pallet::<T>::if_subnet_exist(netuid),
                Error::<T>::SubnetDoesNotExist
            );
            pallet_subtensor::Pallet::<T>::set_min_allowed_weights(netuid, min_allowed_weights);
            log::debug!(
                "MinAllowedWeightSet( netuid: {:?} min_allowed_weights: {:?} ) ",
                netuid,
                min_allowed_weights
            );
            Ok(())
        }

        /// The extrinsic sets the maximum allowed UIDs for a subnet.
        /// It is only callable by the root account.
        /// The extrinsic will call the Subtensor pallet to set the maximum allowed UIDs for a subnet.
        #[pallet::call_index(15)]
        #[pallet::weight(<T as Config>::WeightInfo::sudo_set_max_allowed_uids())]
        pub fn sudo_set_max_allowed_uids(
            origin: OriginFor<T>,
            netuid: u16,
            max_allowed_uids: u16,
        ) -> DispatchResult {
            ensure_root(origin)?;
            ensure!(
                pallet_subtensor::Pallet::<T>::if_subnet_exist(netuid),
                Error::<T>::SubnetDoesNotExist
            );
            ensure!(
                pallet_subtensor::Pallet::<T>::get_subnetwork_n(netuid) < max_allowed_uids,
                Error::<T>::MaxAllowedUIdsLessThanCurrentUIds
            );
            pallet_subtensor::Pallet::<T>::set_max_allowed_uids(netuid, max_allowed_uids);
            log::debug!(
                "MaxAllowedUidsSet( netuid: {:?} max_allowed_uids: {:?} ) ",
                netuid,
                max_allowed_uids
            );
            Ok(())
        }

        /// The extrinsic sets the kappa for a subnet.
        /// It is only callable by the root account or subnet owner.
        /// The extrinsic will call the Subtensor pallet to set the kappa.
        #[pallet::call_index(16)]
        #[pallet::weight(<T as Config>::WeightInfo::sudo_set_kappa())]
        pub fn sudo_set_kappa(origin: OriginFor<T>, netuid: u16, kappa: u16) -> DispatchResult {
            pallet_subtensor::Pallet::<T>::ensure_subnet_owner_or_root(origin, netuid)?;

            ensure!(
                pallet_subtensor::Pallet::<T>::if_subnet_exist(netuid),
                Error::<T>::SubnetDoesNotExist
            );
            pallet_subtensor::Pallet::<T>::set_kappa(netuid, kappa);
            log::debug!("KappaSet( netuid: {:?} kappa: {:?} ) ", netuid, kappa);
            Ok(())
        }

        /// The extrinsic sets the rho for a subnet.
        /// It is only callable by the root account or subnet owner.
        /// The extrinsic will call the Subtensor pallet to set the rho.
        #[pallet::call_index(17)]
        #[pallet::weight(<T as Config>::WeightInfo::sudo_set_rho())]
        pub fn sudo_set_rho(origin: OriginFor<T>, netuid: u16, rho: u16) -> DispatchResult {
            pallet_subtensor::Pallet::<T>::ensure_subnet_owner_or_root(origin, netuid)?;

            ensure!(
                pallet_subtensor::Pallet::<T>::if_subnet_exist(netuid),
                Error::<T>::SubnetDoesNotExist
            );
            pallet_subtensor::Pallet::<T>::set_rho(netuid, rho);
            log::debug!("RhoSet( netuid: {:?} rho: {:?} ) ", netuid, rho);
            Ok(())
        }

        /// The extrinsic sets the activity cutoff for a subnet.
        /// It is only callable by the root account or subnet owner.
        /// The extrinsic will call the Subtensor pallet to set the activity cutoff.
        #[pallet::call_index(18)]
        #[pallet::weight(<T as Config>::WeightInfo::sudo_set_activity_cutoff())]
        pub fn sudo_set_activity_cutoff(
            origin: OriginFor<T>,
            netuid: u16,
            activity_cutoff: u16,
        ) -> DispatchResult {
            pallet_subtensor::Pallet::<T>::ensure_subnet_owner_or_root(origin, netuid)?;

            ensure!(
                pallet_subtensor::Pallet::<T>::if_subnet_exist(netuid),
                Error::<T>::SubnetDoesNotExist
            );

            ensure!(
                activity_cutoff >= pallet_subtensor::MinActivityCutoff::<T>::get(),
                pallet_subtensor::Error::<T>::ActivityCutoffTooLow
            );

            pallet_subtensor::Pallet::<T>::set_activity_cutoff(netuid, activity_cutoff);
            log::debug!(
                "ActivityCutoffSet( netuid: {:?} activity_cutoff: {:?} ) ",
                netuid,
                activity_cutoff
            );
            Ok(())
        }

        /// The extrinsic sets the network registration allowed for a subnet.
        /// It is only callable by the root account or subnet owner.
        /// The extrinsic will call the Subtensor pallet to set the network registration allowed.
        #[pallet::call_index(19)]
        #[pallet::weight((
			Weight::from_parts(4_000_000, 0)
				.saturating_add(Weight::from_parts(0, 0))
				.saturating_add(T::DbWeight::get().writes(1)),
			DispatchClass::Operational,
			Pays::No
		))]
        pub fn sudo_set_network_registration_allowed(
            origin: OriginFor<T>,
            netuid: u16,
            registration_allowed: bool,
        ) -> DispatchResult {
            pallet_subtensor::Pallet::<T>::ensure_subnet_owner_or_root(origin, netuid)?;

            pallet_subtensor::Pallet::<T>::set_network_registration_allowed(
                netuid,
                registration_allowed,
            );
            log::debug!(
                "NetworkRegistrationAllowed( registration_allowed: {:?} ) ",
                registration_allowed
            );
            Ok(())
        }

        /// The extrinsic sets the network PoW registration allowed for a subnet.
        /// It is only callable by the root account or subnet owner.
        /// The extrinsic will call the Subtensor pallet to set the network PoW registration allowed.
        #[pallet::call_index(20)]
        #[pallet::weight((
			Weight::from_parts(14_000_000, 0)
				.saturating_add(T::DbWeight::get().writes(1)),
			DispatchClass::Operational,
			Pays::No
		))]
        pub fn sudo_set_network_pow_registration_allowed(
            origin: OriginFor<T>,
            netuid: u16,
            registration_allowed: bool,
        ) -> DispatchResult {
            pallet_subtensor::Pallet::<T>::ensure_subnet_owner_or_root(origin, netuid)?;

            pallet_subtensor::Pallet::<T>::set_network_pow_registration_allowed(
                netuid,
                registration_allowed,
            );
            log::debug!(
                "NetworkPowRegistrationAllowed( registration_allowed: {:?} ) ",
                registration_allowed
            );
            Ok(())
        }

        /// The extrinsic sets the target registrations per interval for a subnet.
        /// It is only callable by the root account.
        /// The extrinsic will call the Subtensor pallet to set the target registrations per interval.
        #[pallet::call_index(21)]
        #[pallet::weight(<T as Config>::WeightInfo::sudo_set_target_registrations_per_interval())]
        pub fn sudo_set_target_registrations_per_interval(
            origin: OriginFor<T>,
            netuid: u16,
            target_registrations_per_interval: u16,
        ) -> DispatchResult {
            ensure_root(origin)?;

            ensure!(
                pallet_subtensor::Pallet::<T>::if_subnet_exist(netuid),
                Error::<T>::SubnetDoesNotExist
            );
            pallet_subtensor::Pallet::<T>::set_target_registrations_per_interval(
                netuid,
                target_registrations_per_interval,
            );
            log::debug!(
                "RegistrationPerIntervalSet( netuid: {:?} target_registrations_per_interval: {:?} ) ",
                netuid,
                target_registrations_per_interval
            );
            Ok(())
        }

        /// The extrinsic sets the minimum burn for a subnet.
        /// It is only callable by the root account.
        /// The extrinsic will call the Subtensor pallet to set the minimum burn.
        #[pallet::call_index(22)]
        #[pallet::weight(<T as Config>::WeightInfo::sudo_set_min_burn())]
        pub fn sudo_set_min_burn(
            origin: OriginFor<T>,
            netuid: u16,
            min_burn: u64,
        ) -> DispatchResult {
            ensure_root(origin)?;

            ensure!(
                pallet_subtensor::Pallet::<T>::if_subnet_exist(netuid),
                Error::<T>::SubnetDoesNotExist
            );
            pallet_subtensor::Pallet::<T>::set_min_burn(netuid, min_burn);
            log::debug!(
                "MinBurnSet( netuid: {:?} min_burn: {:?} ) ",
                netuid,
                min_burn
            );
            Ok(())
        }

        /// The extrinsic sets the maximum burn for a subnet.
        /// It is only callable by the root account or subnet owner.
        /// The extrinsic will call the Subtensor pallet to set the maximum burn.
        #[pallet::call_index(23)]
        #[pallet::weight(<T as Config>::WeightInfo::sudo_set_max_burn())]
        pub fn sudo_set_max_burn(
            origin: OriginFor<T>,
            netuid: u16,
            max_burn: u64,
        ) -> DispatchResult {
            pallet_subtensor::Pallet::<T>::ensure_subnet_owner_or_root(origin, netuid)?;

            ensure!(
                pallet_subtensor::Pallet::<T>::if_subnet_exist(netuid),
                Error::<T>::SubnetDoesNotExist
            );
            pallet_subtensor::Pallet::<T>::set_max_burn(netuid, max_burn);
            log::debug!(
                "MaxBurnSet( netuid: {:?} max_burn: {:?} ) ",
                netuid,
                max_burn
            );
            Ok(())
        }

        /// The extrinsic sets the difficulty for a subnet.
        /// It is only callable by the root account or subnet owner.
        /// The extrinsic will call the Subtensor pallet to set the difficulty.
        #[pallet::call_index(24)]
        #[pallet::weight(<T as Config>::WeightInfo::sudo_set_difficulty())]
        pub fn sudo_set_difficulty(
            origin: OriginFor<T>,
            netuid: u16,
            difficulty: u64,
        ) -> DispatchResult {
            ensure_root(origin)?;
            ensure!(
                pallet_subtensor::Pallet::<T>::if_subnet_exist(netuid),
                Error::<T>::SubnetDoesNotExist
            );
            pallet_subtensor::Pallet::<T>::set_difficulty(netuid, difficulty);
            log::debug!(
                "DifficultySet( netuid: {:?} difficulty: {:?} ) ",
                netuid,
                difficulty
            );
            Ok(())
        }

        /// The extrinsic sets the maximum allowed validators for a subnet.
        /// It is only callable by the root account.
        /// The extrinsic will call the Subtensor pallet to set the maximum allowed validators.
        #[pallet::call_index(25)]
        #[pallet::weight(<T as Config>::WeightInfo::sudo_set_max_allowed_validators())]
        pub fn sudo_set_max_allowed_validators(
            origin: OriginFor<T>,
            netuid: u16,
            max_allowed_validators: u16,
        ) -> DispatchResult {
            ensure_root(origin)?;
            ensure!(
                pallet_subtensor::Pallet::<T>::if_subnet_exist(netuid),
                Error::<T>::SubnetDoesNotExist
            );
            ensure!(
                max_allowed_validators
                    <= pallet_subtensor::Pallet::<T>::get_max_allowed_uids(netuid),
                Error::<T>::MaxValidatorsLargerThanMaxUIds
            );

            pallet_subtensor::Pallet::<T>::set_max_allowed_validators(
                netuid,
                max_allowed_validators,
            );
            log::debug!(
                "MaxAllowedValidatorsSet( netuid: {:?} max_allowed_validators: {:?} ) ",
                netuid,
                max_allowed_validators
            );
            Ok(())
        }

        /// The extrinsic sets the bonds moving average for a subnet.
        /// It is only callable by the root account or subnet owner.
        /// The extrinsic will call the Subtensor pallet to set the bonds moving average.
        #[pallet::call_index(26)]
        #[pallet::weight(<T as Config>::WeightInfo::sudo_set_bonds_moving_average())]
        pub fn sudo_set_bonds_moving_average(
            origin: OriginFor<T>,
            netuid: u16,
            bonds_moving_average: u64,
        ) -> DispatchResult {
            pallet_subtensor::Pallet::<T>::ensure_subnet_owner_or_root(origin, netuid)?;

            ensure!(
                pallet_subtensor::Pallet::<T>::if_subnet_exist(netuid),
                Error::<T>::SubnetDoesNotExist
            );
            pallet_subtensor::Pallet::<T>::set_bonds_moving_average(netuid, bonds_moving_average);
            log::debug!(
                "BondsMovingAverageSet( netuid: {:?} bonds_moving_average: {:?} ) ",
                netuid,
                bonds_moving_average
            );
            Ok(())
        }

        /// The extrinsic sets the bonds penalty for a subnet.
        /// It is only callable by the root account or subnet owner.
        /// The extrinsic will call the Subtensor pallet to set the bonds penalty.
        #[pallet::call_index(60)]
        #[pallet::weight(<T as Config>::WeightInfo::sudo_set_bonds_penalty())]
        pub fn sudo_set_bonds_penalty(
            origin: OriginFor<T>,
            netuid: u16,
            bonds_penalty: u16,
        ) -> DispatchResult {
            pallet_subtensor::Pallet::<T>::ensure_subnet_owner_or_root(origin, netuid)?;

            ensure!(
                pallet_subtensor::Pallet::<T>::if_subnet_exist(netuid),
                Error::<T>::SubnetDoesNotExist
            );
            pallet_subtensor::Pallet::<T>::set_bonds_penalty(netuid, bonds_penalty);
            log::debug!(
                "BondsPenalty( netuid: {:?} bonds_penalty: {:?} ) ",
                netuid,
                bonds_penalty
            );
            Ok(())
        }

        /// The extrinsic sets the maximum registrations per block for a subnet.
        /// It is only callable by the root account.
        /// The extrinsic will call the Subtensor pallet to set the maximum registrations per block.
        #[pallet::call_index(27)]
        #[pallet::weight(<T as Config>::WeightInfo::sudo_set_max_registrations_per_block())]
        pub fn sudo_set_max_registrations_per_block(
            origin: OriginFor<T>,
            netuid: u16,
            max_registrations_per_block: u16,
        ) -> DispatchResult {
            ensure_root(origin)?;

            ensure!(
                pallet_subtensor::Pallet::<T>::if_subnet_exist(netuid),
                Error::<T>::SubnetDoesNotExist
            );
            pallet_subtensor::Pallet::<T>::set_max_registrations_per_block(
                netuid,
                max_registrations_per_block,
            );
            log::debug!(
                "MaxRegistrationsPerBlock( netuid: {:?} max_registrations_per_block: {:?} ) ",
                netuid,
                max_registrations_per_block
            );
            Ok(())
        }

        /// The extrinsic sets the subnet owner cut for a subnet.
        /// It is only callable by the root account.
        /// The extrinsic will call the Subtensor pallet to set the subnet owner cut.
        #[pallet::call_index(28)]
        #[pallet::weight((
			Weight::from_parts(14_000_000, 0)
				.saturating_add(T::DbWeight::get().writes(1)),
			DispatchClass::Operational,
			Pays::No
		))]
        pub fn sudo_set_subnet_owner_cut(
            origin: OriginFor<T>,
            subnet_owner_cut: u16,
        ) -> DispatchResult {
            ensure_root(origin)?;
            pallet_subtensor::Pallet::<T>::set_subnet_owner_cut(subnet_owner_cut);
            log::debug!(
                "SubnetOwnerCut( subnet_owner_cut: {:?} ) ",
                subnet_owner_cut
            );
            Ok(())
        }

        /// The extrinsic sets the network rate limit for the network.
        /// It is only callable by the root account.
        /// The extrinsic will call the Subtensor pallet to set the network rate limit.
        #[pallet::call_index(29)]
        #[pallet::weight((
			Weight::from_parts(14_000_000, 0)
				.saturating_add(T::DbWeight::get().writes(1)),
			DispatchClass::Operational,
			Pays::No
		))]
        pub fn sudo_set_network_rate_limit(
            origin: OriginFor<T>,
            rate_limit: u64,
        ) -> DispatchResult {
            ensure_root(origin)?;
            pallet_subtensor::Pallet::<T>::set_network_rate_limit(rate_limit);
            log::debug!("NetworkRateLimit( rate_limit: {:?} ) ", rate_limit);
            Ok(())
        }

        /// The extrinsic sets the tempo for a subnet.
        /// It is only callable by the root account.
        /// The extrinsic will call the Subtensor pallet to set the tempo.
        #[pallet::call_index(30)]
        #[pallet::weight(<T as Config>::WeightInfo::sudo_set_tempo())]
        pub fn sudo_set_tempo(origin: OriginFor<T>, netuid: u16, tempo: u16) -> DispatchResult {
            ensure_root(origin)?;
            ensure!(
                pallet_subtensor::Pallet::<T>::if_subnet_exist(netuid),
                Error::<T>::SubnetDoesNotExist
            );
            pallet_subtensor::Pallet::<T>::set_tempo(netuid, tempo);
            log::debug!("TempoSet( netuid: {:?} tempo: {:?} ) ", netuid, tempo);
            Ok(())
        }

        /// The extrinsic sets the total issuance for the network.
        /// It is only callable by the root account.
        /// The extrinsic will call the Subtensor pallet to set the issuance for the network.
        #[pallet::call_index(33)]
        #[pallet::weight((0, DispatchClass::Operational, Pays::No))]
        pub fn sudo_set_total_issuance(
            origin: OriginFor<T>,
            total_issuance: u64,
        ) -> DispatchResult {
            ensure_root(origin)?;

            pallet_subtensor::Pallet::<T>::set_total_issuance(total_issuance);

            Ok(())
        }

        /// The extrinsic sets the immunity period for the network.
        /// It is only callable by the root account.
        /// The extrinsic will call the Subtensor pallet to set the immunity period for the network.
        #[pallet::call_index(35)]
        #[pallet::weight((
			Weight::from_parts(14_000_000, 0)
				.saturating_add(T::DbWeight::get().writes(1)),
			DispatchClass::Operational,
			Pays::No
		))]
        pub fn sudo_set_network_immunity_period(
            origin: OriginFor<T>,
            immunity_period: u64,
        ) -> DispatchResult {
            ensure_root(origin)?;

            pallet_subtensor::Pallet::<T>::set_network_immunity_period(immunity_period);

            log::debug!("NetworkImmunityPeriod( period: {:?} ) ", immunity_period);

            Ok(())
        }

        /// The extrinsic sets the min lock cost for the network.
        /// It is only callable by the root account.
        /// The extrinsic will call the Subtensor pallet to set the min lock cost for the network.
        #[pallet::call_index(36)]
        #[pallet::weight((
			Weight::from_parts(14_000_000, 0)
				.saturating_add(T::DbWeight::get().writes(1)),
			DispatchClass::Operational,
			Pays::No
		))]
        pub fn sudo_set_network_min_lock_cost(
            origin: OriginFor<T>,
            lock_cost: u64,
        ) -> DispatchResult {
            ensure_root(origin)?;

            pallet_subtensor::Pallet::<T>::set_network_min_lock(lock_cost);

            log::debug!("NetworkMinLockCost( lock_cost: {:?} ) ", lock_cost);

            Ok(())
        }

        /// The extrinsic sets the subnet limit for the network.
        /// It is only callable by the root account.
        /// The extrinsic will call the Subtensor pallet to set the subnet limit.
        #[pallet::call_index(37)]
        #[pallet::weight((
			Weight::from_parts(14_000_000, 0)
				.saturating_add(T::DbWeight::get().writes(1)),
			DispatchClass::Operational,
			Pays::No
		))]
        pub fn sudo_set_subnet_limit(origin: OriginFor<T>, _max_subnets: u16) -> DispatchResult {
            ensure_root(origin)?;
            Ok(())
        }

        /// The extrinsic sets the lock reduction interval for the network.
        /// It is only callable by the root account.
        /// The extrinsic will call the Subtensor pallet to set the lock reduction interval.
        #[pallet::call_index(38)]
        #[pallet::weight((
			Weight::from_parts(14_000_000, 0)
				.saturating_add(T::DbWeight::get().writes(1)),
			DispatchClass::Operational,
			Pays::No
		))]
        pub fn sudo_set_lock_reduction_interval(
            origin: OriginFor<T>,
            interval: u64,
        ) -> DispatchResult {
            ensure_root(origin)?;

            pallet_subtensor::Pallet::<T>::set_lock_reduction_interval(interval);

            log::debug!("NetworkLockReductionInterval( interval: {:?} ) ", interval);

            Ok(())
        }

        /// The extrinsic sets the recycled RAO for a subnet.
        /// It is only callable by the root account.
        /// The extrinsic will call the Subtensor pallet to set the recycled RAO.
        #[pallet::call_index(39)]
        #[pallet::weight((0, DispatchClass::Operational, Pays::No))]
        pub fn sudo_set_rao_recycled(
            origin: OriginFor<T>,
            netuid: u16,
            rao_recycled: u64,
        ) -> DispatchResult {
            ensure_root(origin)?;
            ensure!(
                pallet_subtensor::Pallet::<T>::if_subnet_exist(netuid),
                Error::<T>::SubnetDoesNotExist
            );
            pallet_subtensor::Pallet::<T>::set_rao_recycled(netuid, rao_recycled);
            Ok(())
        }

        /// The extrinsic sets the weights min stake.
        /// It is only callable by the root account.
        /// The extrinsic will call the Subtensor pallet to set the weights min stake.
        #[pallet::call_index(42)]
        #[pallet::weight((0, DispatchClass::Operational, Pays::No))]
        pub fn sudo_set_stake_threshold(origin: OriginFor<T>, min_stake: u64) -> DispatchResult {
            ensure_root(origin)?;
            pallet_subtensor::Pallet::<T>::set_stake_threshold(min_stake);
            Ok(())
        }

        /// The extrinsic sets the minimum stake required for nominators.
        /// It is only callable by the root account.
        /// The extrinsic will call the Subtensor pallet to set the minimum stake required for nominators.
        #[pallet::call_index(43)]
        #[pallet::weight((0, DispatchClass::Operational, Pays::No))]
        pub fn sudo_set_nominator_min_required_stake(
            origin: OriginFor<T>,
            // The minimum stake required for nominators.
            min_stake: u64,
        ) -> DispatchResult {
            ensure_root(origin)?;
            let prev_min_stake = pallet_subtensor::Pallet::<T>::get_nominator_min_required_stake();
            log::trace!("Setting minimum stake to: {}", min_stake);
            pallet_subtensor::Pallet::<T>::set_nominator_min_required_stake(min_stake);
            if min_stake > prev_min_stake {
                log::trace!("Clearing small nominations");
                pallet_subtensor::Pallet::<T>::clear_small_nominations();
                log::trace!("Small nominations cleared");
            }
            Ok(())
        }

        /// The extrinsic sets the rate limit for delegate take transactions.
        /// It is only callable by the root account.
        /// The extrinsic will call the Subtensor pallet to set the rate limit for delegate take transactions.
        #[pallet::call_index(45)]
        #[pallet::weight((0, DispatchClass::Operational, Pays::No))]
        pub fn sudo_set_tx_delegate_take_rate_limit(
            origin: OriginFor<T>,
            tx_rate_limit: u64,
        ) -> DispatchResult {
            ensure_root(origin)?;
            pallet_subtensor::Pallet::<T>::set_tx_delegate_take_rate_limit(tx_rate_limit);
            log::debug!(
                "TxRateLimitDelegateTakeSet( tx_delegate_take_rate_limit: {:?} ) ",
                tx_rate_limit
            );
            Ok(())
        }

        /// The extrinsic sets the minimum delegate take.
        /// It is only callable by the root account.
        /// The extrinsic will call the Subtensor pallet to set the minimum delegate take.
        #[pallet::call_index(46)]
        #[pallet::weight((0, DispatchClass::Operational, Pays::No))]
        pub fn sudo_set_min_delegate_take(origin: OriginFor<T>, take: u16) -> DispatchResult {
            ensure_root(origin)?;
            pallet_subtensor::Pallet::<T>::set_min_delegate_take(take);
            log::debug!("TxMinDelegateTakeSet( tx_min_delegate_take: {:?} ) ", take);
            Ok(())
        }

        // The extrinsic sets the target stake per interval.
        // It is only callable by the root account.
        // The extrinsic will call the Subtensor pallet to set target stake per interval.
        // #[pallet::call_index(47)]
        // #[pallet::weight((0, DispatchClass::Operational, Pays::No))]
        // pub fn sudo_set_target_stakes_per_interval(
        //     origin: OriginFor<T>,
        //     target_stakes_per_interval: u64,
        // ) -> DispatchResult {
        //     ensure_root(origin)?;
        //     pallet_subtensor::Pallet::<T>::set_target_stakes_per_interval(
        //         target_stakes_per_interval,
        //     );
        //     log::debug!(
        //         "TxTargetStakesPerIntervalSet( set_target_stakes_per_interval: {:?} ) ",
        //         target_stakes_per_interval
        //     ); (DEPRECATED)
        //     Ok(())
        // } (DEPRECATED)

        /// The extrinsic enabled/disables commit/reaveal for a given subnet.
        /// It is only callable by the root account or subnet owner.
        /// The extrinsic will call the Subtensor pallet to set the value.
        #[pallet::call_index(49)]
        #[pallet::weight(<T as Config>::WeightInfo::sudo_set_commit_reveal_weights_enabled())]
        pub fn sudo_set_commit_reveal_weights_enabled(
            origin: OriginFor<T>,
            netuid: u16,
            enabled: bool,
        ) -> DispatchResult {
            pallet_subtensor::Pallet::<T>::ensure_subnet_owner_or_root(origin, netuid)?;

            ensure!(
                pallet_subtensor::Pallet::<T>::if_subnet_exist(netuid),
                Error::<T>::SubnetDoesNotExist
            );

            pallet_subtensor::Pallet::<T>::set_commit_reveal_weights_enabled(netuid, enabled);
            log::debug!("ToggleSetWeightsCommitReveal( netuid: {:?} ) ", netuid);
            Ok(())
        }

        /// Enables or disables Liquid Alpha for a given subnet.
        ///
        /// # Parameters
        /// - `origin`: The origin of the call, which must be the root account or subnet owner.
        /// - `netuid`: The unique identifier for the subnet.
        /// - `enabled`: A boolean flag to enable or disable Liquid Alpha.
        ///
        /// # Weight
        /// This function has a fixed weight of 0 and is classified as an operational transaction that does not incur any fees.
        #[pallet::call_index(50)]
        #[pallet::weight((0, DispatchClass::Operational, Pays::No))]
        pub fn sudo_set_liquid_alpha_enabled(
            origin: OriginFor<T>,
            netuid: u16,
            enabled: bool,
        ) -> DispatchResult {
            pallet_subtensor::Pallet::<T>::ensure_subnet_owner_or_root(origin, netuid)?;
            pallet_subtensor::Pallet::<T>::set_liquid_alpha_enabled(netuid, enabled);
            log::debug!(
                "LiquidAlphaEnableToggled( netuid: {:?}, Enabled: {:?} ) ",
                netuid,
                enabled
            );
            Ok(())
        }

        /// Sets values for liquid alpha
        #[pallet::call_index(51)]
        #[pallet::weight((0, DispatchClass::Operational, Pays::No))]
        pub fn sudo_set_alpha_values(
            origin: OriginFor<T>,
            netuid: u16,
            alpha_low: u16,
            alpha_high: u16,
        ) -> DispatchResult {
            pallet_subtensor::Pallet::<T>::ensure_subnet_owner_or_root(origin.clone(), netuid)?;
            pallet_subtensor::Pallet::<T>::do_set_alpha_values(
                origin, netuid, alpha_low, alpha_high,
            )
        }

        // DEPRECATED
        // #[pallet::call_index(52)]
        // #[pallet::weight((0, DispatchClass::Operational, Pays::No))]
        // pub fn sudo_set_hotkey_emission_tempo(
        //     origin: OriginFor<T>,
        //     emission_tempo: u64,
        // ) -> DispatchResult {
        //     ensure_root(origin)?;
        //     pallet_subtensor::Pallet::<T>::set_hotkey_emission_tempo(emission_tempo);
        //     log::debug!(
        //         "HotkeyEmissionTempoSet( emission_tempo: {:?} )",
        //         emission_tempo
        //     );
        //     Ok(())
        // }

        /// Sets the maximum stake allowed for a specific network.
        ///
        /// This function allows the root account to set the maximum stake for a given network.
        /// It updates the network's maximum stake value and logs the change.
        ///
        /// # Arguments
        ///
        /// * `origin` - The origin of the call, which must be the root account.
        /// * `netuid` - The unique identifier of the network.
        /// * `max_stake` - The new maximum stake value to set.
        ///
        /// # Returns
        ///
        /// Returns `Ok(())` if the operation is successful, or an error if it fails.
        ///
        /// # Example
        ///
        ///
        /// # Notes
        ///
        /// - This function can only be called by the root account.
        /// - The `netuid` should correspond to an existing network.
        ///
        /// # TODO
        ///
        // - Consider adding a check to ensure the `netuid` corresponds to an existing network.
        // - Implement a mechanism to gradually adjust the max stake to prevent sudden changes.
        // #[pallet::weight(<T as Config>::WeightInfo::sudo_set_network_max_stake())]
        #[pallet::call_index(53)]
        #[pallet::weight((0, DispatchClass::Operational, Pays::No))]
        pub fn sudo_set_network_max_stake(
            origin: OriginFor<T>,
            _netuid: u16,
            _max_stake: u64,
        ) -> DispatchResult {
            // Ensure the call is made by the root account
            ensure_root(origin)?;
            Ok(())
        }

        /// Sets the duration of the coldkey swap schedule.
        ///
        /// This extrinsic allows the root account to set the duration for the coldkey swap schedule.
        /// The coldkey swap schedule determines how long it takes for a coldkey swap operation to complete.
        ///
        /// # Arguments
        /// * `origin` - The origin of the call, which must be the root account.
        /// * `duration` - The new duration for the coldkey swap schedule, in number of blocks.
        ///
        /// # Errors
        /// * `BadOrigin` - If the caller is not the root account.
        ///
        /// # Weight
        /// Weight is handled by the `#[pallet::weight]` attribute.
        #[pallet::call_index(54)]
        #[pallet::weight((0, DispatchClass::Operational, Pays::No))]
        pub fn sudo_set_coldkey_swap_schedule_duration(
            origin: OriginFor<T>,
            duration: BlockNumberFor<T>,
        ) -> DispatchResult {
            // Ensure the call is made by the root account
            ensure_root(origin)?;

            // Set the new duration of schedule coldkey swap
            pallet_subtensor::Pallet::<T>::set_coldkey_swap_schedule_duration(duration);

            // Log the change
            log::trace!("ColdkeySwapScheduleDurationSet( duration: {:?} )", duration);

            Ok(())
        }

        /// Sets the duration of the dissolve network schedule.
        ///
        /// This extrinsic allows the root account to set the duration for the dissolve network schedule.
        /// The dissolve network schedule determines how long it takes for a network dissolution operation to complete.
        ///
        /// # Arguments
        /// * `origin` - The origin of the call, which must be the root account.
        /// * `duration` - The new duration for the dissolve network schedule, in number of blocks.
        ///
        /// # Errors
        /// * `BadOrigin` - If the caller is not the root account.
        ///
        /// # Weight
        /// Weight is handled by the `#[pallet::weight]` attribute.
        #[pallet::call_index(55)]
        #[pallet::weight((0, DispatchClass::Operational, Pays::No))]
        pub fn sudo_set_dissolve_network_schedule_duration(
            origin: OriginFor<T>,
            duration: BlockNumberFor<T>,
        ) -> DispatchResult {
            // Ensure the call is made by the root account
            ensure_root(origin)?;

            // Set the duration of schedule dissolve network
            pallet_subtensor::Pallet::<T>::set_dissolve_network_schedule_duration(duration);

            // Log the change
            log::trace!(
                "DissolveNetworkScheduleDurationSet( duration: {:?} )",
                duration
            );

            Ok(())
        }

        /// Sets the commit-reveal weights periods for a specific subnet.
        ///
        /// This extrinsic allows the subnet owner or root account to set the duration (in epochs) during which committed weights must be revealed.
        /// The commit-reveal mechanism ensures that users commit weights in advance and reveal them only within a specified period.
        ///
        /// # Arguments
        /// * `origin` - The origin of the call, which must be the subnet owner or the root account.
        /// * `netuid` - The unique identifier of the subnet for which the periods are being set.
        /// * `periods` - The number of epochs that define the commit-reveal period.
        ///
        /// # Errors
        /// * `BadOrigin` - If the caller is neither the subnet owner nor the root account.
        /// * `SubnetDoesNotExist` - If the specified subnet does not exist.
        ///
        /// # Weight
        /// Weight is handled by the `#[pallet::weight]` attribute.
        #[pallet::call_index(57)]
        #[pallet::weight(<T as Config>::WeightInfo::sudo_set_commit_reveal_weights_interval())]
        pub fn sudo_set_commit_reveal_weights_interval(
            origin: OriginFor<T>,
            netuid: u16,
            interval: u64,
        ) -> DispatchResult {
            pallet_subtensor::Pallet::<T>::ensure_subnet_owner_or_root(origin, netuid)?;

            ensure!(
                pallet_subtensor::Pallet::<T>::if_subnet_exist(netuid),
                Error::<T>::SubnetDoesNotExist
            );

            pallet_subtensor::Pallet::<T>::set_reveal_period(netuid, interval);
            log::debug!(
                "SetWeightCommitInterval( netuid: {:?}, interval: {:?} ) ",
                netuid,
                interval
            );
            Ok(())
        }

        /// Sets the EVM ChainID.
        ///
        /// # Arguments
        /// * `origin` - The origin of the call, which must be the subnet owner or the root account.
        /// * `chainId` - The u64 chain ID
        ///
        /// # Errors
        /// * `BadOrigin` - If the caller is neither the subnet owner nor the root account.
        ///
        /// # Weight
        /// Weight is handled by the `#[pallet::weight]` attribute.
        #[pallet::call_index(58)]
        #[pallet::weight(<T as Config>::WeightInfo::sudo_set_evm_chain_id())]
        pub fn sudo_set_evm_chain_id(origin: OriginFor<T>, chain_id: u64) -> DispatchResult {
            // Ensure the call is made by the root account
            ensure_root(origin)?;

            ChainId::<T>::set(chain_id);
            Ok(())
        }

        /// A public interface for `pallet_grandpa::Pallet::schedule_grandpa_change`.
        ///
        /// Schedule a change in the authorities.
        ///
        /// The change will be applied at the end of execution of the block `in_blocks` after the
        /// current block. This value may be 0, in which case the change is applied at the end of
        /// the current block.
        ///
        /// If the `forced` parameter is defined, this indicates that the current set has been
        /// synchronously determined to be offline and that after `in_blocks` the given change
        /// should be applied. The given block number indicates the median last finalized block
        /// number and it should be used as the canon block when starting the new grandpa voter.
        ///
        /// No change should be signaled while any change is pending. Returns an error if a change
        /// is already pending.
        #[pallet::call_index(59)]
        #[pallet::weight(<T as Config>::WeightInfo::swap_authorities(next_authorities.len() as u32))]
        pub fn schedule_grandpa_change(
            origin: OriginFor<T>,
            // grandpa ID is always the same type, so we don't need to parametrize it via `Config`
            next_authorities: AuthorityList,
            in_blocks: BlockNumberFor<T>,
            forced: Option<BlockNumberFor<T>>,
        ) -> DispatchResult {
            ensure_root(origin)?;
            T::Grandpa::schedule_change(next_authorities, in_blocks, forced)
        }

        /// Enables or disables Liquid Alpha for a given subnet.
        ///
        /// # Parameters
        /// - `origin`: The origin of the call, which must be the root account or subnet owner.
        /// - `netuid`: The unique identifier for the subnet.
        /// - `enabled`: A boolean flag to enable or disable Liquid Alpha.
        ///
        /// # Weight
        /// This function has a fixed weight of 0 and is classified as an operational transaction that does not incur any fees.
        #[pallet::call_index(61)]
        #[pallet::weight((0, DispatchClass::Operational, Pays::No))]
        pub fn sudo_set_toggle_transfer(
            origin: OriginFor<T>,
            netuid: u16,
            toggle: bool,
        ) -> DispatchResult {
            pallet_subtensor::Pallet::<T>::ensure_subnet_owner_or_root(origin, netuid)?;
            pallet_subtensor::Pallet::<T>::toggle_transfer(netuid, toggle)
        }

        /// Toggles the enablement of an EVM precompile.
        ///
        /// # Arguments
        /// * `origin` - The origin of the call, which must be the root account.
        /// * `precompile_id` - The identifier of the EVM precompile to toggle.
        /// * `enabled` - The new enablement state of the precompile.
        ///
        /// # Errors
        /// * `BadOrigin` - If the caller is not the root account.
        ///
        /// # Weight
        /// Weight is handled by the `#[pallet::weight]` attribute.
        #[pallet::call_index(62)]
        #[pallet::weight((0, DispatchClass::Operational, Pays::No))]
        pub fn sudo_toggle_evm_precompile(
            origin: OriginFor<T>,
            precompile_id: PrecompileEnum,
            enabled: bool,
        ) -> DispatchResult {
            ensure_root(origin)?;
            if PrecompileEnable::<T>::get(precompile_id) != enabled {
                PrecompileEnable::<T>::insert(precompile_id, enabled);
                Self::deposit_event(Event::PrecompileUpdated {
                    precompile_id,
                    enabled,
                });
            }
            Ok(())
        }

        ///
        ///
        /// # Arguments
        /// * `origin` - The origin of the call, which must be the root account.
        /// * `alpha` - The new moving alpha value for the SubnetMovingAlpha.
        ///
        /// # Errors
        /// * `BadOrigin` - If the caller is not the root account.
        ///
        /// # Weight
        /// Weight is handled by the `#[pallet::weight]` attribute.
        #[pallet::call_index(63)]
        #[pallet::weight((0, DispatchClass::Operational, Pays::No))]
        pub fn sudo_set_subnet_moving_alpha(origin: OriginFor<T>, alpha: I96F32) -> DispatchResult {
            ensure_root(origin)?;
            pallet_subtensor::SubnetMovingAlpha::<T>::set(alpha);

            log::debug!("SubnetMovingAlphaSet( alpha: {:?} )", alpha);
            Ok(())
        }

        /// Change the SubnetOwnerHotkey for a given subnet.
        ///
        /// # Arguments
        /// * `origin` - The origin of the call, which must be the subnet owner.
        /// * `netuid` - The unique identifier for the subnet.
        /// * `hotkey` - The new hotkey for the subnet owner.
        ///
        /// # Errors
        /// * `BadOrigin` - If the caller is not the subnet owner or root account.
        ///
        /// # Weight
        /// Weight is handled by the `#[pallet::weight]` attribute.
        #[pallet::call_index(64)]
        #[pallet::weight((0, DispatchClass::Operational, Pays::No))]
        pub fn sudo_set_subnet_owner_hotkey(
            origin: OriginFor<T>,
            netuid: u16,
            hotkey: T::AccountId,
        ) -> DispatchResult {
            pallet_subtensor::Pallet::<T>::ensure_subnet_owner(origin.clone(), netuid)?;
            pallet_subtensor::Pallet::<T>::set_subnet_owner_hotkey(netuid, &hotkey);

            log::debug!(
                "SubnetOwnerHotkeySet( netuid: {:?}, hotkey: {:?} )",
                netuid,
                hotkey
            );
            Ok(())
        }

        ///
        ///
        /// # Arguments
        /// * `origin` - The origin of the call, which must be the root account.
        /// * `ema_alpha_period` - Number of blocks for EMA price to halve
        ///
        /// # Errors
        /// * `BadOrigin` - If the caller is not the root account.
        ///
        /// # Weight
        /// Weight is handled by the `#[pallet::weight]` attribute.
        #[pallet::call_index(65)]
        #[pallet::weight((0, DispatchClass::Operational, Pays::No))]
        pub fn sudo_set_ema_price_halving_period(
            origin: OriginFor<T>,
            netuid: u16,
            ema_halving: u64,
        ) -> DispatchResult {
            ensure_root(origin)?;
            pallet_subtensor::EMAPriceHalvingBlocks::<T>::set(netuid, ema_halving);

            log::debug!(
                "EMAPriceHalvingBlocks( netuid: {:?}, ema_halving: {:?} )",
                netuid,
                ema_halving
            );
            Ok(())
        }

<<<<<<< HEAD
        /// Sets or updates the hotkey account associated with the owner of a specific subnet.
        ///
        /// This function allows either the root origin or the current subnet owner to set or update
        /// the hotkey for a given subnet. The subnet must already exist. To prevent abuse, the call is
        /// rate-limited to once per configured interval (default: one week) per subnet.
        ///
        /// # Parameters
        /// - `origin`: The dispatch origin of the call. Must be either root or the current owner of the subnet.
        /// - `netuid`: The unique identifier of the subnet whose owner hotkey is being set.
        /// - `hotkey`: The new hotkey account to associate with the subnet owner.
        ///
        /// # Returns
        /// - `DispatchResult`: Returns `Ok(())` if the hotkey was successfully set, or an appropriate error otherwise.
        ///
        /// # Errors
        /// - `Error::SubnetNotExists`: If the specified subnet does not exist.
        /// - `Error::TxRateLimitExceeded`: If the function is called more frequently than the allowed rate limit.
        ///
        /// # Access Control
        /// Only callable by:
        /// - Root origin, or
        /// - The coldkey account that owns the subnet.
        ///
        /// # Storage
        /// - Updates [`SubnetOwnerHotkey`] for the given `netuid`.
        /// - Reads and updates [`LastRateLimitedBlock`] for rate-limiting.
        /// - Reads [`DefaultSetSNOwnerHotkeyRateLimit`] to determine the interval between allowed updates.
        ///
        /// # Rate Limiting
        /// This function is rate-limited to one call per subnet per interval (e.g., one week).
        #[pallet::call_index(66)]
        #[pallet::weight((0, DispatchClass::Operational, Pays::No))]
        pub fn sudo_set_sn_owner_hotkey(
            origin: OriginFor<T>,
            netuid: u16,
            hotkey: T::AccountId,
        ) -> DispatchResult {
            pallet_subtensor::Pallet::<T>::do_set_sn_owner_hotkey(origin, netuid, &hotkey)
=======
        /// Enables or disables subtoken trading for a given subnet.
        ///
        /// # Arguments
        /// * `origin` - The origin of the call, which must be the root account.
        /// * `netuid` - The unique identifier of the subnet.
        /// * `subtoken_enabled` - A boolean indicating whether subtoken trading should be enabled or disabled.
        ///
        /// # Errors
        /// * `BadOrigin` - If the caller is not the root account.
        ///
        /// # Weight
        /// Weight is handled by the `#[pallet::weight]` attribute.
        #[pallet::call_index(66)]
        #[pallet::weight((0, DispatchClass::Operational, Pays::No))]
        pub fn sudo_set_subtoken_enabled(
            origin: OriginFor<T>,
            netuid: u16,
            subtoken_enabled: bool,
        ) -> DispatchResult {
            ensure_root(origin)?;
            pallet_subtensor::SubtokenEnabled::<T>::set(netuid, subtoken_enabled);

            log::debug!(
                "SubtokenEnabled( netuid: {:?}, subtoken_enabled: {:?} )",
                netuid,
                subtoken_enabled
            );
            Ok(())
>>>>>>> 8b5ea1a3
        }
    }
}

impl<T: Config> sp_runtime::BoundToRuntimeAppPublic for Pallet<T> {
    type Public = <T as Config>::AuthorityId;
}

// Interfaces to interact with other pallets
use sp_runtime::BoundedVec;

pub trait AuraInterface<AuthorityId, MaxAuthorities> {
    fn change_authorities(new: BoundedVec<AuthorityId, MaxAuthorities>);
}

impl<A, M> AuraInterface<A, M> for () {
    fn change_authorities(_: BoundedVec<A, M>) {}
}

pub trait GrandpaInterface<Runtime>
where
    Runtime: frame_system::Config,
{
    fn schedule_change(
        next_authorities: AuthorityList,
        in_blocks: BlockNumberFor<Runtime>,
        forced: Option<BlockNumberFor<Runtime>>,
    ) -> DispatchResult;
}

impl<R> GrandpaInterface<R> for ()
where
    R: frame_system::Config,
{
    fn schedule_change(
        _next_authorities: AuthorityList,
        _in_blocks: BlockNumberFor<R>,
        _forced: Option<BlockNumberFor<R>>,
    ) -> DispatchResult {
        Ok(())
    }
}<|MERGE_RESOLUTION|>--- conflicted
+++ resolved
@@ -1477,7 +1477,6 @@
             Ok(())
         }
 
-<<<<<<< HEAD
         /// Sets or updates the hotkey account associated with the owner of a specific subnet.
         ///
         /// This function allows either the root origin or the current subnet owner to set or update
@@ -1516,7 +1515,8 @@
             hotkey: T::AccountId,
         ) -> DispatchResult {
             pallet_subtensor::Pallet::<T>::do_set_sn_owner_hotkey(origin, netuid, &hotkey)
-=======
+        }
+
         /// Enables or disables subtoken trading for a given subnet.
         ///
         /// # Arguments
@@ -1545,7 +1545,6 @@
                 subtoken_enabled
             );
             Ok(())
->>>>>>> 8b5ea1a3
         }
     }
 }
