--- conflicted
+++ resolved
@@ -8,11 +8,8 @@
 //   `sp_consensus_grandpa` for `AuthorityId` anyway
 // - we could use a type parameter for `AuthorityId`, but there is
 //   no sense for this as GRANDPA's `AuthorityId` is not a parameter -- it's always the same
-<<<<<<< HEAD
-=======
 use sp_consensus_grandpa::AuthorityList;
 use sp_runtime::{DispatchResult, RuntimeAppPublic, Vec, traits::Member};
->>>>>>> edc68a1b
 
 mod benchmarking;
 
@@ -28,12 +25,8 @@
     use frame_support::{dispatch::DispatchResult, pallet_prelude::StorageMap};
     use frame_system::pallet_prelude::*;
     use pallet_evm_chain_id::{self, ChainId};
-<<<<<<< HEAD
-    use pallet_subtensor::utils::rate_limiting::TransactionType;
-=======
     use pallet_subtensor::utils::rate_limiting::{Hyperparameter, TransactionType};
     use sp_runtime::BoundedVec;
->>>>>>> edc68a1b
     use substrate_fixed::types::I96F32;
     use subtensor_runtime_common::{MechId, NetUid, TaoCurrency};
 
@@ -1811,24 +1804,6 @@
             Ok(())
         }
 
-<<<<<<< HEAD
-        /// Sets the node validator emissions percent.
-        #[pallet::call_index(74)]
-        #[pallet::weight((
-            Weight::from_parts(6_171_000, 0)
-                .saturating_add(<T as frame_system::Config>::DbWeight::get().writes(1))
-                .saturating_add(<T as frame_system::Config>::DbWeight::get().reads(0_u64)),
-            DispatchClass::Operational,
-            Pays::No
-        ))]
-        pub fn sudo_set_node_validator_emissions_percent(
-            origin: OriginFor<T>,
-            percent: sp_runtime::Percent,
-        ) -> DispatchResult {
-            ensure_root(origin)?;
-            pallet_subtensor::Pallet::<T>::set_node_validator_emissions_percent(percent)
-        }
-=======
         /// Sets the admin freeze window length (in blocks) at the end of a tempo.
         /// Only callable by root.
         #[pallet::call_index(74)]
@@ -1979,45 +1954,22 @@
             );
             Ok(())
         }
-    }
-}
-
-impl<T: Config> sp_runtime::BoundToRuntimeAppPublic for Pallet<T> {
-    type Public = <T as Config>::AuthorityId;
-}
-
-// Interfaces to interact with other pallets
-use sp_runtime::BoundedVec;
-
-pub trait AuraInterface<AuthorityId, MaxAuthorities> {
-    fn change_authorities(new: BoundedVec<AuthorityId, MaxAuthorities>);
-}
-
-impl<A, M> AuraInterface<A, M> for () {
-    fn change_authorities(_: BoundedVec<A, M>) {}
-}
-
-pub trait GrandpaInterface<Runtime>
-where
-    Runtime: frame_system::Config,
-{
-    fn schedule_change(
-        next_authorities: AuthorityList,
-        in_blocks: BlockNumberFor<Runtime>,
-        forced: Option<BlockNumberFor<Runtime>>,
-    ) -> DispatchResult;
-}
-
-impl<R> GrandpaInterface<R> for ()
-where
-    R: frame_system::Config,
-{
-    fn schedule_change(
-        _next_authorities: AuthorityList,
-        _in_blocks: BlockNumberFor<R>,
-        _forced: Option<BlockNumberFor<R>>,
-    ) -> DispatchResult {
-        Ok(())
->>>>>>> edc68a1b
+
+        /// Sets the node validator emissions percent.
+        #[pallet::call_index(81)]
+        #[pallet::weight((
+            Weight::from_parts(6_171_000, 0)
+                .saturating_add(<T as frame_system::Config>::DbWeight::get().writes(1))
+                .saturating_add(<T as frame_system::Config>::DbWeight::get().reads(0_u64)),
+            DispatchClass::Operational,
+            Pays::No
+        ))]
+        pub fn sudo_set_node_validator_emissions_percent(
+            origin: OriginFor<T>,
+            percent: sp_runtime::Percent,
+        ) -> DispatchResult {
+            ensure_root(origin)?;
+            pallet_subtensor::Pallet::<T>::set_node_validator_emissions_percent(percent)
+        }
     }
 }