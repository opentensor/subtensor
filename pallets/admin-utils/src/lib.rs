--- conflicted
+++ resolved
@@ -1606,9 +1606,23 @@
             Ok(())
         }
 
-<<<<<<< HEAD
+        /// Sets the number of immune owner neurons
+        #[pallet::call_index(72)]
+        #[pallet::weight(Weight::from_parts(15_000_000, 0)
+        .saturating_add(<T as frame_system::Config>::DbWeight::get().reads(1_u64))
+        .saturating_add(<T as frame_system::Config>::DbWeight::get().writes(1_u64)))]
+        pub fn sudo_set_owner_immune_neuron_limit(
+            origin: OriginFor<T>,
+            netuid: NetUid,
+            immune_neurons: u16,
+        ) -> DispatchResult {
+            pallet_subtensor::Pallet::<T>::ensure_subnet_owner_or_root(origin, netuid)?;
+            pallet_subtensor::Pallet::<T>::set_owner_immune_neuron_limit(netuid, immune_neurons)?;
+            Ok(())
+        }
+
         /// Sets the node validator emissions percent.
-        #[pallet::call_index(72)]
+        #[pallet::call_index(73)]
         #[pallet::weight((
             Weight::from_parts(6_171_000, 0)
                 .saturating_add(<T as frame_system::Config>::DbWeight::get().writes(1))
@@ -1623,60 +1637,5 @@
             ensure_root(origin)?;
             pallet_subtensor::Pallet::<T>::set_node_validator_emissions_percent(percent)
         }
-=======
-        /// Sets the number of immune owner neurons
-        #[pallet::call_index(72)]
-        #[pallet::weight(Weight::from_parts(15_000_000, 0)
-        .saturating_add(<T as frame_system::Config>::DbWeight::get().reads(1_u64))
-        .saturating_add(<T as frame_system::Config>::DbWeight::get().writes(1_u64)))]
-        pub fn sudo_set_owner_immune_neuron_limit(
-            origin: OriginFor<T>,
-            netuid: NetUid,
-            immune_neurons: u16,
-        ) -> DispatchResult {
-            pallet_subtensor::Pallet::<T>::ensure_subnet_owner_or_root(origin, netuid)?;
-            pallet_subtensor::Pallet::<T>::set_owner_immune_neuron_limit(netuid, immune_neurons)?;
-            Ok(())
-        }
-    }
-}
-
-impl<T: Config> sp_runtime::BoundToRuntimeAppPublic for Pallet<T> {
-    type Public = <T as Config>::AuthorityId;
-}
-
-// Interfaces to interact with other pallets
-use sp_runtime::BoundedVec;
-
-pub trait AuraInterface<AuthorityId, MaxAuthorities> {
-    fn change_authorities(new: BoundedVec<AuthorityId, MaxAuthorities>);
-}
-
-impl<A, M> AuraInterface<A, M> for () {
-    fn change_authorities(_: BoundedVec<A, M>) {}
-}
-
-pub trait GrandpaInterface<Runtime>
-where
-    Runtime: frame_system::Config,
-{
-    fn schedule_change(
-        next_authorities: AuthorityList,
-        in_blocks: BlockNumberFor<Runtime>,
-        forced: Option<BlockNumberFor<Runtime>>,
-    ) -> DispatchResult;
-}
-
-impl<R> GrandpaInterface<R> for ()
-where
-    R: frame_system::Config,
-{
-    fn schedule_change(
-        _next_authorities: AuthorityList,
-        _in_blocks: BlockNumberFor<R>,
-        _forced: Option<BlockNumberFor<R>>,
-    ) -> DispatchResult {
-        Ok(())
->>>>>>> 0f37b9a4
     }
 }