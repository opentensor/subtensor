--- conflicted
+++ resolved
@@ -997,19 +997,6 @@
             Ok(())
         }
 
-<<<<<<< HEAD
-        /// Sets the [`pallet_subtensor::TotalSubnetLocked`] value.
-        #[pallet::call_index(50)]
-        #[pallet::weight(T::WeightInfo::sudo_set_commit_reveal_weights_enabled())]
-        pub fn sudo_set_total_subnet_locked(origin: OriginFor<T>, amount: u64) -> DispatchResult {
-            ensure_root(origin)?;
-
-            pallet_subtensor::TotalSubnetLocked::<T>::put(amount);
-
-            log::info!("Set pallet_subtensor::TotalSubnetLocked to {}", amount);
-            Ok(())
-        }
-=======
         /// Enables or disables Liquid Alpha for a given subnet.
         ///
         /// # Parameters
@@ -1048,7 +1035,18 @@
             T::Subtensor::ensure_subnet_owner_or_root(origin.clone(), netuid)?;
             T::Subtensor::do_set_alpha_values(origin, netuid, alpha_low, alpha_high)
         }
->>>>>>> a2b8d70b
+
+        /// Sets the [`pallet_subtensor::TotalSubnetLocked`] value.
+        #[pallet::call_index(52)]
+        #[pallet::weight(T::WeightInfo::sudo_set_commit_reveal_weights_enabled())]
+        pub fn sudo_set_total_subnet_locked(origin: OriginFor<T>, amount: u64) -> DispatchResult {
+            ensure_root(origin)?;
+
+            pallet_subtensor::TotalSubnetLocked::<T>::put(amount);
+
+            log::info!("Set pallet_subtensor::TotalSubnetLocked to {}", amount);
+            Ok(())
+        }
     }
 }
 
