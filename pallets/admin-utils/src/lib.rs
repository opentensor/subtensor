#![cfg_attr(not(feature = "std"), no_std)]

pub use pallet::*;
pub mod weights;
pub use weights::WeightInfo;

use frame_system::pallet_prelude::BlockNumberFor;
use sp_runtime::{traits::Member, RuntimeAppPublic};

mod benchmarking;

#[deny(missing_docs)]
#[frame_support::pallet]
pub mod pallet {
    use super::*;
    use frame_support::dispatch::DispatchResult;
    use frame_support::pallet_prelude::*;
    use frame_support::traits::tokens::Balance;
    use frame_system::pallet_prelude::*;
    use sp_runtime::BoundedVec;

    /// The main data structure of the module.
    #[pallet::pallet]
    #[pallet::without_storage_info]
    pub struct Pallet<T>(_);

    /// Configure the pallet by specifying the parameters and types on which it depends.
    #[pallet::config]
    pub trait Config: frame_system::Config + pallet_subtensor::pallet::Config {
        /// Because this pallet emits events, it depends on the runtime's definition of an event.
        type RuntimeEvent: From<Event<Self>> + IsType<<Self as frame_system::Config>::RuntimeEvent>;

        /// Implementation of the AuraInterface
        type Aura: crate::AuraInterface<Self::AuthorityId, Self::MaxAuthorities>;

        /// The identifier type for an authority.
        type AuthorityId: Member
            + Parameter
            + RuntimeAppPublic
            + MaybeSerializeDeserialize
            + MaxEncodedLen;

        /// The maximum number of authorities that the pallet can hold.
        type MaxAuthorities: Get<u32>;

        /// Weight information for extrinsics in this pallet.
        type WeightInfo: WeightInfo;

        /// Unit of assets
        type Balance: Balance;
    }

    #[pallet::event]
    pub enum Event<T: Config> {}

    // Errors inform users that something went wrong.
    #[pallet::error]
    pub enum Error<T> {
        /// The subnet does not exist, check the netuid parameter
        SubnetDoesNotExist,
        /// The maximum number of subnet validators must be less than the maximum number of allowed UIDs in the subnet.
        MaxValidatorsLargerThanMaxUIds,
        /// The maximum number of subnet validators must be more than the current number of UIDs already in the subnet.
        MaxAllowedUIdsLessThanCurrentUIds,
    }

    /// Dispatchable functions allows users to interact with the pallet and invoke state changes.
    #[pallet::call]
    impl<T: Config> Pallet<T> {
        /// The extrinsic sets the new authorities for Aura consensus.
        /// It is only callable by the root account.
        /// The extrinsic will call the Aura pallet to change the authorities.
        #[pallet::call_index(0)]
        #[pallet::weight(T::WeightInfo::swap_authorities(new_authorities.len() as u32))]
        pub fn swap_authorities(
            origin: OriginFor<T>,
            new_authorities: BoundedVec<T::AuthorityId, T::MaxAuthorities>,
        ) -> DispatchResult {
            ensure_root(origin)?;

            T::Aura::change_authorities(new_authorities.clone());

            log::debug!("Aura authorities changed: {:?}", new_authorities);

            // Return a successful DispatchResultWithPostInfo
            Ok(())
        }

        /// The extrinsic sets the default take for the network.
        /// It is only callable by the root account.
        /// The extrinsic will call the Subtensor pallet to set the default take.
        #[pallet::call_index(1)]
        #[pallet::weight(T::WeightInfo::sudo_set_default_take())]
        pub fn sudo_set_default_take(origin: OriginFor<T>, default_take: u16) -> DispatchResult {
            ensure_root(origin)?;
            pallet_subtensor::Pallet::<T>::set_max_delegate_take(default_take);
            log::debug!("DefaultTakeSet( default_take: {:?} ) ", default_take);
            Ok(())
        }

        /// The extrinsic sets the transaction rate limit for the network.
        /// It is only callable by the root account.
        /// The extrinsic will call the Subtensor pallet to set the transaction rate limit.
        #[pallet::call_index(2)]
        #[pallet::weight((0, DispatchClass::Operational, Pays::No))]
        pub fn sudo_set_tx_rate_limit(origin: OriginFor<T>, tx_rate_limit: u64) -> DispatchResult {
            ensure_root(origin)?;
            pallet_subtensor::Pallet::<T>::set_tx_rate_limit(tx_rate_limit);
            log::debug!("TxRateLimitSet( tx_rate_limit: {:?} ) ", tx_rate_limit);
            Ok(())
        }

        /// The extrinsic sets the serving rate limit for a subnet.
        /// It is only callable by the root account or subnet owner.
        /// The extrinsic will call the Subtensor pallet to set the serving rate limit.
        #[pallet::call_index(3)]
        #[pallet::weight(T::WeightInfo::sudo_set_serving_rate_limit())]
        pub fn sudo_set_serving_rate_limit(
            origin: OriginFor<T>,
            netuid: u16,
            serving_rate_limit: u64,
        ) -> DispatchResult {
            pallet_subtensor::Pallet::<T>::ensure_subnet_owner_or_root(origin, netuid)?;

            pallet_subtensor::Pallet::<T>::set_serving_rate_limit(netuid, serving_rate_limit);
            log::debug!(
                "ServingRateLimitSet( serving_rate_limit: {:?} ) ",
                serving_rate_limit
            );
            Ok(())
        }

        /// The extrinsic sets the minimum difficulty for a subnet.
        /// It is only callable by the root account or subnet owner.
        /// The extrinsic will call the Subtensor pallet to set the minimum difficulty.
        #[pallet::call_index(4)]
        #[pallet::weight(T::WeightInfo::sudo_set_min_difficulty())]
        pub fn sudo_set_min_difficulty(
            origin: OriginFor<T>,
            netuid: u16,
            min_difficulty: u64,
        ) -> DispatchResult {
            pallet_subtensor::Pallet::<T>::ensure_subnet_owner_or_root(origin, netuid)?;

            ensure!(
                pallet_subtensor::Pallet::<T>::if_subnet_exist(netuid),
                Error::<T>::SubnetDoesNotExist
            );
            pallet_subtensor::Pallet::<T>::set_min_difficulty(netuid, min_difficulty);
            log::debug!(
                "MinDifficultySet( netuid: {:?} min_difficulty: {:?} ) ",
                netuid,
                min_difficulty
            );
            Ok(())
        }

        /// The extrinsic sets the maximum difficulty for a subnet.
        /// It is only callable by the root account or subnet owner.
        /// The extrinsic will call the Subtensor pallet to set the maximum difficulty.
        #[pallet::call_index(5)]
        #[pallet::weight(T::WeightInfo::sudo_set_max_difficulty())]
        pub fn sudo_set_max_difficulty(
            origin: OriginFor<T>,
            netuid: u16,
            max_difficulty: u64,
        ) -> DispatchResult {
            pallet_subtensor::Pallet::<T>::ensure_subnet_owner_or_root(origin, netuid)?;

            ensure!(
                pallet_subtensor::Pallet::<T>::if_subnet_exist(netuid),
                Error::<T>::SubnetDoesNotExist
            );
            pallet_subtensor::Pallet::<T>::set_max_difficulty(netuid, max_difficulty);
            log::debug!(
                "MaxDifficultySet( netuid: {:?} max_difficulty: {:?} ) ",
                netuid,
                max_difficulty
            );
            Ok(())
        }

        /// The extrinsic sets the weights version key for a subnet.
        /// It is only callable by the root account or subnet owner.
        /// The extrinsic will call the Subtensor pallet to set the weights version key.
        #[pallet::call_index(6)]
        #[pallet::weight(T::WeightInfo::sudo_set_weights_version_key())]
        pub fn sudo_set_weights_version_key(
            origin: OriginFor<T>,
            netuid: u16,
            weights_version_key: u64,
        ) -> DispatchResult {
            pallet_subtensor::Pallet::<T>::ensure_subnet_owner_or_root(origin, netuid)?;

            ensure!(
                pallet_subtensor::Pallet::<T>::if_subnet_exist(netuid),
                Error::<T>::SubnetDoesNotExist
            );
            pallet_subtensor::Pallet::<T>::set_weights_version_key(netuid, weights_version_key);
            log::debug!(
                "WeightsVersionKeySet( netuid: {:?} weights_version_key: {:?} ) ",
                netuid,
                weights_version_key
            );
            Ok(())
        }

        /// The extrinsic sets the weights set rate limit for a subnet.
        /// It is only callable by the root account or subnet owner.
        /// The extrinsic will call the Subtensor pallet to set the weights set rate limit.
        #[pallet::call_index(7)]
        #[pallet::weight(T::WeightInfo::sudo_set_weights_set_rate_limit())]
        pub fn sudo_set_weights_set_rate_limit(
            origin: OriginFor<T>,
            netuid: u16,
            weights_set_rate_limit: u64,
        ) -> DispatchResult {
            pallet_subtensor::Pallet::<T>::ensure_subnet_owner_or_root(origin, netuid)?;

            ensure!(
                pallet_subtensor::Pallet::<T>::if_subnet_exist(netuid),
                Error::<T>::SubnetDoesNotExist
            );
            pallet_subtensor::Pallet::<T>::set_weights_set_rate_limit(
                netuid,
                weights_set_rate_limit,
            );
            log::debug!(
                "WeightsSetRateLimitSet( netuid: {:?} weights_set_rate_limit: {:?} ) ",
                netuid,
                weights_set_rate_limit
            );
            Ok(())
        }

        /// The extrinsic sets the adjustment interval for a subnet.
        /// It is only callable by the root account, not changeable by the subnet owner.
        /// The extrinsic will call the Subtensor pallet to set the adjustment interval.
        #[pallet::call_index(8)]
        #[pallet::weight(T::WeightInfo::sudo_set_adjustment_interval())]
        pub fn sudo_set_adjustment_interval(
            origin: OriginFor<T>,
            netuid: u16,
            adjustment_interval: u16,
        ) -> DispatchResult {
            ensure_root(origin)?;

            ensure!(
                pallet_subtensor::Pallet::<T>::if_subnet_exist(netuid),
                Error::<T>::SubnetDoesNotExist
            );
            pallet_subtensor::Pallet::<T>::set_adjustment_interval(netuid, adjustment_interval);
            log::debug!(
                "AdjustmentIntervalSet( netuid: {:?} adjustment_interval: {:?} ) ",
                netuid,
                adjustment_interval
            );
            Ok(())
        }

        /// The extrinsic sets the adjustment alpha for a subnet.
        /// It is only callable by the root account or subnet owner.
        /// The extrinsic will call the Subtensor pallet to set the adjustment alpha.
        #[pallet::call_index(9)]
        #[pallet::weight((
            Weight::from_parts(14_000_000, 0)
                .saturating_add(T::DbWeight::get().writes(1))
                .saturating_add(T::DbWeight::get().reads(1)),
            DispatchClass::Operational,
            Pays::No
        ))]
        pub fn sudo_set_adjustment_alpha(
            origin: OriginFor<T>,
            netuid: u16,
            adjustment_alpha: u64,
        ) -> DispatchResult {
            pallet_subtensor::Pallet::<T>::ensure_subnet_owner_or_root(origin, netuid)?;

            ensure!(
                pallet_subtensor::Pallet::<T>::if_subnet_exist(netuid),
                Error::<T>::SubnetDoesNotExist
            );
            pallet_subtensor::Pallet::<T>::set_adjustment_alpha(netuid, adjustment_alpha);
            log::debug!(
                "AdjustmentAlphaSet( adjustment_alpha: {:?} ) ",
                adjustment_alpha
            );
            Ok(())
        }

        /// The extrinsic sets the adjustment beta for a subnet.
        /// It is only callable by the root account or subnet owner.
        /// The extrinsic will call the Subtensor pallet to set the adjustment beta.
        #[pallet::call_index(12)]
        #[pallet::weight(T::WeightInfo::sudo_set_max_weight_limit())]
        pub fn sudo_set_max_weight_limit(
            origin: OriginFor<T>,
            netuid: u16,
            max_weight_limit: u16,
        ) -> DispatchResult {
            pallet_subtensor::Pallet::<T>::ensure_subnet_owner_or_root(origin, netuid)?;

            ensure!(
                pallet_subtensor::Pallet::<T>::if_subnet_exist(netuid),
                Error::<T>::SubnetDoesNotExist
            );
            pallet_subtensor::Pallet::<T>::set_max_weight_limit(netuid, max_weight_limit);
            log::debug!(
                "MaxWeightLimitSet( netuid: {:?} max_weight_limit: {:?} ) ",
                netuid,
                max_weight_limit
            );
            Ok(())
        }

        /// The extrinsic sets the immunity period for a subnet.
        /// It is only callable by the root account or subnet owner.
        /// The extrinsic will call the Subtensor pallet to set the immunity period.
        #[pallet::call_index(13)]
        #[pallet::weight(T::WeightInfo::sudo_set_immunity_period())]
        pub fn sudo_set_immunity_period(
            origin: OriginFor<T>,
            netuid: u16,
            immunity_period: u16,
        ) -> DispatchResult {
            pallet_subtensor::Pallet::<T>::ensure_subnet_owner_or_root(origin, netuid)?;
            ensure!(
                pallet_subtensor::Pallet::<T>::if_subnet_exist(netuid),
                Error::<T>::SubnetDoesNotExist
            );

            pallet_subtensor::Pallet::<T>::set_immunity_period(netuid, immunity_period);
            log::debug!(
                "ImmunityPeriodSet( netuid: {:?} immunity_period: {:?} ) ",
                netuid,
                immunity_period
            );
            Ok(())
        }

        /// The extrinsic sets the minimum allowed weights for a subnet.
        /// It is only callable by the root account or subnet owner.
        /// The extrinsic will call the Subtensor pallet to set the minimum allowed weights.
        #[pallet::call_index(14)]
        #[pallet::weight(T::WeightInfo::sudo_set_min_allowed_weights())]
        pub fn sudo_set_min_allowed_weights(
            origin: OriginFor<T>,
            netuid: u16,
            min_allowed_weights: u16,
        ) -> DispatchResult {
            pallet_subtensor::Pallet::<T>::ensure_subnet_owner_or_root(origin, netuid)?;

            ensure!(
                pallet_subtensor::Pallet::<T>::if_subnet_exist(netuid),
                Error::<T>::SubnetDoesNotExist
            );
            pallet_subtensor::Pallet::<T>::set_min_allowed_weights(netuid, min_allowed_weights);
            log::debug!(
                "MinAllowedWeightSet( netuid: {:?} min_allowed_weights: {:?} ) ",
                netuid,
                min_allowed_weights
            );
            Ok(())
        }

        /// The extrinsic sets the maximum allowed UIDs for a subnet.
        /// It is only callable by the root account.
        /// The extrinsic will call the Subtensor pallet to set the maximum allowed UIDs for a subnet.
        #[pallet::call_index(15)]
        #[pallet::weight(T::WeightInfo::sudo_set_max_allowed_uids())]
        pub fn sudo_set_max_allowed_uids(
            origin: OriginFor<T>,
            netuid: u16,
            max_allowed_uids: u16,
        ) -> DispatchResult {
            ensure_root(origin)?;
            ensure!(
                pallet_subtensor::Pallet::<T>::if_subnet_exist(netuid),
                Error::<T>::SubnetDoesNotExist
            );
            ensure!(
                pallet_subtensor::Pallet::<T>::get_subnetwork_n(netuid) < max_allowed_uids,
                Error::<T>::MaxAllowedUIdsLessThanCurrentUIds
            );
            pallet_subtensor::Pallet::<T>::set_max_allowed_uids(netuid, max_allowed_uids);
            log::debug!(
                "MaxAllowedUidsSet( netuid: {:?} max_allowed_uids: {:?} ) ",
                netuid,
                max_allowed_uids
            );
            Ok(())
        }

        /// The extrinsic sets the kappa for a subnet.
        /// It is only callable by the root account or subnet owner.
        /// The extrinsic will call the Subtensor pallet to set the kappa.
        #[pallet::call_index(16)]
        #[pallet::weight(T::WeightInfo::sudo_set_kappa())]
        pub fn sudo_set_kappa(origin: OriginFor<T>, netuid: u16, kappa: u16) -> DispatchResult {
            pallet_subtensor::Pallet::<T>::ensure_subnet_owner_or_root(origin, netuid)?;

            ensure!(
                pallet_subtensor::Pallet::<T>::if_subnet_exist(netuid),
                Error::<T>::SubnetDoesNotExist
            );
            pallet_subtensor::Pallet::<T>::set_kappa(netuid, kappa);
            log::debug!("KappaSet( netuid: {:?} kappa: {:?} ) ", netuid, kappa);
            Ok(())
        }

        /// The extrinsic sets the rho for a subnet.
        /// It is only callable by the root account or subnet owner.
        /// The extrinsic will call the Subtensor pallet to set the rho.
        #[pallet::call_index(17)]
        #[pallet::weight(T::WeightInfo::sudo_set_rho())]
        pub fn sudo_set_rho(origin: OriginFor<T>, netuid: u16, rho: u16) -> DispatchResult {
            pallet_subtensor::Pallet::<T>::ensure_subnet_owner_or_root(origin, netuid)?;

            ensure!(
                pallet_subtensor::Pallet::<T>::if_subnet_exist(netuid),
                Error::<T>::SubnetDoesNotExist
            );
            pallet_subtensor::Pallet::<T>::set_rho(netuid, rho);
            log::debug!("RhoSet( netuid: {:?} rho: {:?} ) ", netuid, rho);
            Ok(())
        }

        /// The extrinsic sets the activity cutoff for a subnet.
        /// It is only callable by the root account or subnet owner.
        /// The extrinsic will call the Subtensor pallet to set the activity cutoff.
        #[pallet::call_index(18)]
        #[pallet::weight(T::WeightInfo::sudo_set_activity_cutoff())]
        pub fn sudo_set_activity_cutoff(
            origin: OriginFor<T>,
            netuid: u16,
            activity_cutoff: u16,
        ) -> DispatchResult {
            pallet_subtensor::Pallet::<T>::ensure_subnet_owner_or_root(origin, netuid)?;

            ensure!(
                pallet_subtensor::Pallet::<T>::if_subnet_exist(netuid),
                Error::<T>::SubnetDoesNotExist
            );
            pallet_subtensor::Pallet::<T>::set_activity_cutoff(netuid, activity_cutoff);
            log::debug!(
                "ActivityCutoffSet( netuid: {:?} activity_cutoff: {:?} ) ",
                netuid,
                activity_cutoff
            );
            Ok(())
        }

        /// The extrinsic sets the network registration allowed for a subnet.
        /// It is only callable by the root account or subnet owner.
        /// The extrinsic will call the Subtensor pallet to set the network registration allowed.
        #[pallet::call_index(19)]
        #[pallet::weight((
			Weight::from_parts(4_000_000, 0)
				.saturating_add(Weight::from_parts(0, 0))
				.saturating_add(T::DbWeight::get().writes(1)),
			DispatchClass::Operational,
			Pays::No
		))]
        pub fn sudo_set_network_registration_allowed(
            origin: OriginFor<T>,
            netuid: u16,
            registration_allowed: bool,
        ) -> DispatchResult {
            pallet_subtensor::Pallet::<T>::ensure_subnet_owner_or_root(origin, netuid)?;

            pallet_subtensor::Pallet::<T>::set_network_registration_allowed(
                netuid,
                registration_allowed,
            );
            log::debug!(
                "NetworkRegistrationAllowed( registration_allowed: {:?} ) ",
                registration_allowed
            );
            Ok(())
        }

        /// The extrinsic sets the network PoW registration allowed for a subnet.
        /// It is only callable by the root account or subnet owner.
        /// The extrinsic will call the Subtensor pallet to set the network PoW registration allowed.
        #[pallet::call_index(20)]
        #[pallet::weight((
			Weight::from_parts(14_000_000, 0)
				.saturating_add(T::DbWeight::get().writes(1)),
			DispatchClass::Operational,
			Pays::No
		))]
        pub fn sudo_set_network_pow_registration_allowed(
            origin: OriginFor<T>,
            netuid: u16,
            registration_allowed: bool,
        ) -> DispatchResult {
            pallet_subtensor::Pallet::<T>::ensure_subnet_owner_or_root(origin, netuid)?;

            pallet_subtensor::Pallet::<T>::set_network_pow_registration_allowed(
                netuid,
                registration_allowed,
            );
            log::debug!(
                "NetworkPowRegistrationAllowed( registration_allowed: {:?} ) ",
                registration_allowed
            );
            Ok(())
        }

        /// The extrinsic sets the target registrations per interval for a subnet.
        /// It is only callable by the root account.
        /// The extrinsic will call the Subtensor pallet to set the target registrations per interval.
        #[pallet::call_index(21)]
        #[pallet::weight(T::WeightInfo::sudo_set_target_registrations_per_interval())]
        pub fn sudo_set_target_registrations_per_interval(
            origin: OriginFor<T>,
            netuid: u16,
            target_registrations_per_interval: u16,
        ) -> DispatchResult {
            ensure_root(origin)?;

            ensure!(
                pallet_subtensor::Pallet::<T>::if_subnet_exist(netuid),
                Error::<T>::SubnetDoesNotExist
            );
            pallet_subtensor::Pallet::<T>::set_target_registrations_per_interval(
                netuid,
                target_registrations_per_interval,
            );
            log::debug!(
            "RegistrationPerIntervalSet( netuid: {:?} target_registrations_per_interval: {:?} ) ",
            netuid,
            target_registrations_per_interval
        );
            Ok(())
        }

        /// The extrinsic sets the minimum burn for a subnet.
        /// It is only callable by the root account or subnet owner.
        /// The extrinsic will call the Subtensor pallet to set the minimum burn.
        #[pallet::call_index(22)]
        #[pallet::weight(T::WeightInfo::sudo_set_min_burn())]
        pub fn sudo_set_min_burn(
            origin: OriginFor<T>,
            netuid: u16,
            min_burn: u64,
        ) -> DispatchResult {
            pallet_subtensor::Pallet::<T>::ensure_subnet_owner_or_root(origin, netuid)?;

            ensure!(
                pallet_subtensor::Pallet::<T>::if_subnet_exist(netuid),
                Error::<T>::SubnetDoesNotExist
            );
            pallet_subtensor::Pallet::<T>::set_min_burn(netuid, min_burn);
            log::debug!(
                "MinBurnSet( netuid: {:?} min_burn: {:?} ) ",
                netuid,
                min_burn
            );
            Ok(())
        }

        /// The extrinsic sets the maximum burn for a subnet.
        /// It is only callable by the root account or subnet owner.
        /// The extrinsic will call the Subtensor pallet to set the maximum burn.
        #[pallet::call_index(23)]
        #[pallet::weight(T::WeightInfo::sudo_set_max_burn())]
        pub fn sudo_set_max_burn(
            origin: OriginFor<T>,
            netuid: u16,
            max_burn: u64,
        ) -> DispatchResult {
            pallet_subtensor::Pallet::<T>::ensure_subnet_owner_or_root(origin, netuid)?;

            ensure!(
                pallet_subtensor::Pallet::<T>::if_subnet_exist(netuid),
                Error::<T>::SubnetDoesNotExist
            );
            pallet_subtensor::Pallet::<T>::set_max_burn(netuid, max_burn);
            log::debug!(
                "MaxBurnSet( netuid: {:?} max_burn: {:?} ) ",
                netuid,
                max_burn
            );
            Ok(())
        }

        /// The extrinsic sets the difficulty for a subnet.
        /// It is only callable by the root account or subnet owner.
        /// The extrinsic will call the Subtensor pallet to set the difficulty.
        #[pallet::call_index(24)]
        #[pallet::weight(T::WeightInfo::sudo_set_difficulty())]
        pub fn sudo_set_difficulty(
            origin: OriginFor<T>,
            netuid: u16,
            difficulty: u64,
        ) -> DispatchResult {
            pallet_subtensor::Pallet::<T>::ensure_subnet_owner_or_root(origin, netuid)?;
            ensure!(
                pallet_subtensor::Pallet::<T>::if_subnet_exist(netuid),
                Error::<T>::SubnetDoesNotExist
            );
            pallet_subtensor::Pallet::<T>::set_difficulty(netuid, difficulty);
            log::debug!(
                "DifficultySet( netuid: {:?} difficulty: {:?} ) ",
                netuid,
                difficulty
            );
            Ok(())
        }

        /// The extrinsic sets the maximum allowed validators for a subnet.
        /// It is only callable by the root account.
        /// The extrinsic will call the Subtensor pallet to set the maximum allowed validators.
        #[pallet::call_index(25)]
        #[pallet::weight(T::WeightInfo::sudo_set_max_allowed_validators())]
        pub fn sudo_set_max_allowed_validators(
            origin: OriginFor<T>,
            netuid: u16,
            max_allowed_validators: u16,
        ) -> DispatchResult {
            ensure_root(origin)?;
            ensure!(
                pallet_subtensor::Pallet::<T>::if_subnet_exist(netuid),
                Error::<T>::SubnetDoesNotExist
            );
            ensure!(
                max_allowed_validators
                    <= pallet_subtensor::Pallet::<T>::get_max_allowed_uids(netuid),
                Error::<T>::MaxValidatorsLargerThanMaxUIds
            );

            pallet_subtensor::Pallet::<T>::set_max_allowed_validators(
                netuid,
                max_allowed_validators,
            );
            log::debug!(
                "MaxAllowedValidatorsSet( netuid: {:?} max_allowed_validators: {:?} ) ",
                netuid,
                max_allowed_validators
            );
            Ok(())
        }

        /// The extrinsic sets the bonds moving average for a subnet.
        /// It is only callable by the root account or subnet owner.
        /// The extrinsic will call the Subtensor pallet to set the bonds moving average.
        #[pallet::call_index(26)]
        #[pallet::weight(T::WeightInfo::sudo_set_bonds_moving_average())]
        pub fn sudo_set_bonds_moving_average(
            origin: OriginFor<T>,
            netuid: u16,
            bonds_moving_average: u64,
        ) -> DispatchResult {
            pallet_subtensor::Pallet::<T>::ensure_subnet_owner_or_root(origin, netuid)?;

            ensure!(
                pallet_subtensor::Pallet::<T>::if_subnet_exist(netuid),
                Error::<T>::SubnetDoesNotExist
            );
            pallet_subtensor::Pallet::<T>::set_bonds_moving_average(netuid, bonds_moving_average);
            log::debug!(
                "BondsMovingAverageSet( netuid: {:?} bonds_moving_average: {:?} ) ",
                netuid,
                bonds_moving_average
            );
            Ok(())
        }

        /// The extrinsic sets the maximum registrations per block for a subnet.
        /// It is only callable by the root account.
        /// The extrinsic will call the Subtensor pallet to set the maximum registrations per block.
        #[pallet::call_index(27)]
        #[pallet::weight(T::WeightInfo::sudo_set_max_registrations_per_block())]
        pub fn sudo_set_max_registrations_per_block(
            origin: OriginFor<T>,
            netuid: u16,
            max_registrations_per_block: u16,
        ) -> DispatchResult {
            ensure_root(origin)?;

            ensure!(
                pallet_subtensor::Pallet::<T>::if_subnet_exist(netuid),
                Error::<T>::SubnetDoesNotExist
            );
            pallet_subtensor::Pallet::<T>::set_max_registrations_per_block(
                netuid,
                max_registrations_per_block,
            );
            log::debug!(
                "MaxRegistrationsPerBlock( netuid: {:?} max_registrations_per_block: {:?} ) ",
                netuid,
                max_registrations_per_block
            );
            Ok(())
        }

        /// The extrinsic sets the subnet owner cut for a subnet.
        /// It is only callable by the root account.
        /// The extrinsic will call the Subtensor pallet to set the subnet owner cut.
        #[pallet::call_index(28)]
        #[pallet::weight((
			Weight::from_parts(14_000_000, 0)
				.saturating_add(T::DbWeight::get().writes(1)),
			DispatchClass::Operational,
			Pays::No
		))]
        pub fn sudo_set_subnet_owner_cut(
            origin: OriginFor<T>,
            subnet_owner_cut: u16,
        ) -> DispatchResult {
            ensure_root(origin)?;
            pallet_subtensor::Pallet::<T>::set_subnet_owner_cut(subnet_owner_cut);
            log::debug!(
                "SubnetOwnerCut( subnet_owner_cut: {:?} ) ",
                subnet_owner_cut
            );
            Ok(())
        }

        /// The extrinsic sets the network rate limit for the network.
        /// It is only callable by the root account.
        /// The extrinsic will call the Subtensor pallet to set the network rate limit.
        #[pallet::call_index(29)]
        #[pallet::weight((
			Weight::from_parts(14_000_000, 0)
				.saturating_add(T::DbWeight::get().writes(1)),
			DispatchClass::Operational,
			Pays::No
		))]
        pub fn sudo_set_network_rate_limit(
            origin: OriginFor<T>,
            rate_limit: u64,
        ) -> DispatchResult {
            ensure_root(origin)?;
            pallet_subtensor::Pallet::<T>::set_network_rate_limit(rate_limit);
            log::debug!("NetworkRateLimit( rate_limit: {:?} ) ", rate_limit);
            Ok(())
        }

        /// The extrinsic sets the tempo for a subnet.
        /// It is only callable by the root account.
        /// The extrinsic will call the Subtensor pallet to set the tempo.
        #[pallet::call_index(30)]
        #[pallet::weight(T::WeightInfo::sudo_set_tempo())]
        pub fn sudo_set_tempo(origin: OriginFor<T>, netuid: u16, tempo: u16) -> DispatchResult {
            ensure_root(origin)?;
            ensure!(
                pallet_subtensor::Pallet::<T>::if_subnet_exist(netuid),
                Error::<T>::SubnetDoesNotExist
            );
            pallet_subtensor::Pallet::<T>::set_tempo(netuid, tempo);
            log::debug!("TempoSet( netuid: {:?} tempo: {:?} ) ", netuid, tempo);
            Ok(())
        }

        /// The extrinsic sets the total issuance for the network.
        /// It is only callable by the root account.
        /// The extrinsic will call the Subtensor pallet to set the issuance for the network.
        #[pallet::call_index(33)]
        #[pallet::weight((0, DispatchClass::Operational, Pays::No))]
        pub fn sudo_set_total_issuance(
            origin: OriginFor<T>,
            total_issuance: u64,
        ) -> DispatchResult {
            ensure_root(origin)?;

            pallet_subtensor::Pallet::<T>::set_total_issuance(total_issuance);

            Ok(())
        }

        /// The extrinsic sets the immunity period for the network.
        /// It is only callable by the root account.
        /// The extrinsic will call the Subtensor pallet to set the immunity period for the network.
        #[pallet::call_index(35)]
        #[pallet::weight((
			Weight::from_parts(14_000_000, 0)
				.saturating_add(T::DbWeight::get().writes(1)),
			DispatchClass::Operational,
			Pays::No
		))]
        pub fn sudo_set_network_immunity_period(
            origin: OriginFor<T>,
            immunity_period: u64,
        ) -> DispatchResult {
            ensure_root(origin)?;

            pallet_subtensor::Pallet::<T>::set_network_immunity_period(immunity_period);

            log::debug!("NetworkImmunityPeriod( period: {:?} ) ", immunity_period);

            Ok(())
        }

        /// The extrinsic sets the min lock cost for the network.
        /// It is only callable by the root account.
        /// The extrinsic will call the Subtensor pallet to set the min lock cost for the network.
        #[pallet::call_index(36)]
        #[pallet::weight((
			Weight::from_parts(14_000_000, 0)
				.saturating_add(T::DbWeight::get().writes(1)),
			DispatchClass::Operational,
			Pays::No
		))]
        pub fn sudo_set_network_min_lock_cost(
            origin: OriginFor<T>,
            lock_cost: u64,
        ) -> DispatchResult {
            ensure_root(origin)?;

            pallet_subtensor::Pallet::<T>::set_network_min_lock(lock_cost);

            log::debug!("NetworkMinLockCost( lock_cost: {:?} ) ", lock_cost);

            Ok(())
        }

        /// The extrinsic sets the subnet limit for the network.
        /// It is only callable by the root account.
        /// The extrinsic will call the Subtensor pallet to set the subnet limit.
        #[pallet::call_index(37)]
        #[pallet::weight((
			Weight::from_parts(14_000_000, 0)
				.saturating_add(T::DbWeight::get().writes(1)),
			DispatchClass::Operational,
			Pays::No
		))]
        pub fn sudo_set_subnet_limit(origin: OriginFor<T>, max_subnets: u16) -> DispatchResult {
            ensure_root(origin)?;
            pallet_subtensor::Pallet::<T>::set_max_subnets(max_subnets);

            log::debug!("SubnetLimit( max_subnets: {:?} ) ", max_subnets);

            Ok(())
        }

        /// The extrinsic sets the lock reduction interval for the network.
        /// It is only callable by the root account.
        /// The extrinsic will call the Subtensor pallet to set the lock reduction interval.
        #[pallet::call_index(38)]
        #[pallet::weight((
			Weight::from_parts(14_000_000, 0)
				.saturating_add(T::DbWeight::get().writes(1)),
			DispatchClass::Operational,
			Pays::No
		))]
        pub fn sudo_set_lock_reduction_interval(
            origin: OriginFor<T>,
            interval: u64,
        ) -> DispatchResult {
            ensure_root(origin)?;

            pallet_subtensor::Pallet::<T>::set_lock_reduction_interval(interval);

            log::debug!("NetworkLockReductionInterval( interval: {:?} ) ", interval);

            Ok(())
        }

        /// The extrinsic sets the recycled RAO for a subnet.
        /// It is only callable by the root account.
        /// The extrinsic will call the Subtensor pallet to set the recycled RAO.
        #[pallet::call_index(39)]
        #[pallet::weight((0, DispatchClass::Operational, Pays::No))]
        pub fn sudo_set_rao_recycled(
            origin: OriginFor<T>,
            netuid: u16,
            rao_recycled: u64,
        ) -> DispatchResult {
            ensure_root(origin)?;
            ensure!(
                pallet_subtensor::Pallet::<T>::if_subnet_exist(netuid),
                Error::<T>::SubnetDoesNotExist
            );
            pallet_subtensor::Pallet::<T>::set_rao_recycled(netuid, rao_recycled);
            Ok(())
        }

        /// The extrinsic sets the weights min stake.
        /// It is only callable by the root account.
        /// The extrinsic will call the Subtensor pallet to set the weights min stake.
        #[pallet::call_index(42)]
        #[pallet::weight((0, DispatchClass::Operational, Pays::No))]
        pub fn sudo_set_weights_min_stake(origin: OriginFor<T>, min_stake: u64) -> DispatchResult {
            ensure_root(origin)?;
            pallet_subtensor::Pallet::<T>::set_weights_min_stake(min_stake);
            Ok(())
        }

        /// The extrinsic sets the minimum stake required for nominators.
        /// It is only callable by the root account.
        /// The extrinsic will call the Subtensor pallet to set the minimum stake required for nominators.
        #[pallet::call_index(43)]
        #[pallet::weight((0, DispatchClass::Operational, Pays::No))]
        pub fn sudo_set_nominator_min_required_stake(
            origin: OriginFor<T>,
            // The minimum stake required for nominators.
            min_stake: u64,
        ) -> DispatchResult {
            ensure_root(origin)?;
            let prev_min_stake = pallet_subtensor::Pallet::<T>::get_nominator_min_required_stake();
            log::trace!("Setting minimum stake to: {}", min_stake);
            pallet_subtensor::Pallet::<T>::set_nominator_min_required_stake(min_stake);
            if min_stake > prev_min_stake {
                log::trace!("Clearing small nominations");
                pallet_subtensor::Pallet::<T>::clear_small_nominations();
                log::trace!("Small nominations cleared");
            }
            Ok(())
        }

        /// The extrinsic sets the rate limit for delegate take transactions.
        /// It is only callable by the root account.
        /// The extrinsic will call the Subtensor pallet to set the rate limit for delegate take transactions.
        #[pallet::call_index(45)]
        #[pallet::weight((0, DispatchClass::Operational, Pays::No))]
        pub fn sudo_set_tx_delegate_take_rate_limit(
            origin: OriginFor<T>,
            tx_rate_limit: u64,
        ) -> DispatchResult {
            ensure_root(origin)?;
            pallet_subtensor::Pallet::<T>::set_tx_delegate_take_rate_limit(tx_rate_limit);
            log::debug!(
                "TxRateLimitDelegateTakeSet( tx_delegate_take_rate_limit: {:?} ) ",
                tx_rate_limit
            );
            Ok(())
        }

        /// The extrinsic sets the minimum delegate take.
        /// It is only callable by the root account.
        /// The extrinsic will call the Subtensor pallet to set the minimum delegate take.
        #[pallet::call_index(46)]
        #[pallet::weight((0, DispatchClass::Operational, Pays::No))]
        pub fn sudo_set_min_delegate_take(origin: OriginFor<T>, take: u16) -> DispatchResult {
            ensure_root(origin)?;
            pallet_subtensor::Pallet::<T>::set_min_delegate_take(take);
            log::debug!("TxMinDelegateTakeSet( tx_min_delegate_take: {:?} ) ", take);
            Ok(())
        }

        /// The extrinsic sets the target stake per interval.
        /// It is only callable by the root account.
        /// The extrinsic will call the Subtensor pallet to set target stake per interval.
        #[pallet::call_index(47)]
        #[pallet::weight((0, DispatchClass::Operational, Pays::No))]
        pub fn sudo_set_target_stakes_per_interval(
            origin: OriginFor<T>,
            target_stakes_per_interval: u64,
        ) -> DispatchResult {
            ensure_root(origin)?;
            pallet_subtensor::Pallet::<T>::set_target_stakes_per_interval(
                target_stakes_per_interval,
            );
            log::debug!(
                "TxTargetStakesPerIntervalSet( set_target_stakes_per_interval: {:?} ) ",
                target_stakes_per_interval
            );
            Ok(())
        }

        /// The extrinsic enabled/disables commit/reaveal for a given subnet.
        /// It is only callable by the root account or subnet owner.
        /// The extrinsic will call the Subtensor pallet to set the value.
        #[pallet::call_index(49)]
        #[pallet::weight(T::WeightInfo::sudo_set_commit_reveal_weights_enabled())]
        pub fn sudo_set_commit_reveal_weights_enabled(
            origin: OriginFor<T>,
            netuid: u16,
            enabled: bool,
        ) -> DispatchResult {
            pallet_subtensor::Pallet::<T>::ensure_subnet_owner_or_root(origin, netuid)?;

            ensure!(
                pallet_subtensor::Pallet::<T>::if_subnet_exist(netuid),
                Error::<T>::SubnetDoesNotExist
            );

            pallet_subtensor::Pallet::<T>::set_commit_reveal_weights_enabled(netuid, enabled);
            log::debug!("ToggleSetWeightsCommitReveal( netuid: {:?} ) ", netuid);
            Ok(())
        }

        /// Enables or disables Liquid Alpha for a given subnet.
        ///
        /// # Parameters
        /// - `origin`: The origin of the call, which must be the root account or subnet owner.
        /// - `netuid`: The unique identifier for the subnet.
        /// - `enabled`: A boolean flag to enable or disable Liquid Alpha.
        ///
        /// # Weight
        /// This function has a fixed weight of 0 and is classified as an operational transaction that does not incur any fees.
        #[pallet::call_index(50)]
        #[pallet::weight((0, DispatchClass::Operational, Pays::No))]
        pub fn sudo_set_liquid_alpha_enabled(
            origin: OriginFor<T>,
            netuid: u16,
            enabled: bool,
        ) -> DispatchResult {
            pallet_subtensor::Pallet::<T>::ensure_subnet_owner_or_root(origin, netuid)?;
            pallet_subtensor::Pallet::<T>::set_liquid_alpha_enabled(netuid, enabled);
            log::debug!(
                "LiquidAlphaEnableToggled( netuid: {:?}, Enabled: {:?} ) ",
                netuid,
                enabled
            );
            Ok(())
        }

        /// Sets values for liquid alpha
        #[pallet::call_index(51)]
        #[pallet::weight((0, DispatchClass::Operational, Pays::No))]
        pub fn sudo_set_alpha_values(
            origin: OriginFor<T>,
            netuid: u16,
            alpha_low: u16,
            alpha_high: u16,
        ) -> DispatchResult {
            pallet_subtensor::Pallet::<T>::ensure_subnet_owner_or_root(origin.clone(), netuid)?;
            pallet_subtensor::Pallet::<T>::do_set_alpha_values(
                origin, netuid, alpha_low, alpha_high,
            )
        }

        /// Sets the hotkey emission tempo.
        ///
        /// This extrinsic allows the root account to set the hotkey emission tempo, which determines
        /// the number of blocks before a hotkey drains accumulated emissions through to nominator staking accounts.
        ///
        /// # Arguments
        /// * `origin` - The origin of the call, which must be the root account.
        /// * `emission_tempo` - The new emission tempo value to set.
        ///
        /// # Emits
        /// * `Event::HotkeyEmissionTempoSet` - When the hotkey emission tempo is successfully set.
        ///
        /// # Errors
        /// * `DispatchError::BadOrigin` - If the origin is not the root account.
        // #[pallet::weight(T::WeightInfo::sudo_set_hotkey_emission_tempo())]
        #[pallet::call_index(52)]
        #[pallet::weight((0, DispatchClass::Operational, Pays::No))]
        pub fn sudo_set_hotkey_emission_tempo(
            origin: OriginFor<T>,
            emission_tempo: u64,
        ) -> DispatchResult {
            ensure_root(origin)?;
            pallet_subtensor::Pallet::<T>::set_hotkey_emission_tempo(emission_tempo);
            log::debug!(
                "HotkeyEmissionTempoSet( emission_tempo: {:?} )",
                emission_tempo
            );
            Ok(())
        }

        /// Sets the maximum stake allowed for a specific network.
        ///
        /// This function allows the root account to set the maximum stake for a given network.
        /// It updates the network's maximum stake value and logs the change.
        ///
        /// # Arguments
        ///
        /// * `origin` - The origin of the call, which must be the root account.
        /// * `netuid` - The unique identifier of the network.
        /// * `max_stake` - The new maximum stake value to set.
        ///
        /// # Returns
        ///
        /// Returns `Ok(())` if the operation is successful, or an error if it fails.
        ///
        /// # Example
        ///
        ///
        /// # Notes
        ///
        /// - This function can only be called by the root account.
        /// - The `netuid` should correspond to an existing network.
        ///
        /// # TODO
        ///
        // - Consider adding a check to ensure the `netuid` corresponds to an existing network.
        // - Implement a mechanism to gradually adjust the max stake to prevent sudden changes.
        // #[pallet::weight(T::WeightInfo::sudo_set_network_max_stake())]
        #[pallet::call_index(53)]
        #[pallet::weight((0, DispatchClass::Operational, Pays::No))]
        pub fn sudo_set_network_max_stake(
            origin: OriginFor<T>,
            netuid: u16,
            max_stake: u64,
        ) -> DispatchResult {
            // Ensure the call is made by the root account
            ensure_root(origin)?;

            // Set the new maximum stake for the specified network
            pallet_subtensor::Pallet::<T>::set_network_max_stake(netuid, max_stake);

            // Log the change
            log::trace!(
                "NetworkMaxStakeSet( netuid: {:?}, max_stake: {:?} )",
                netuid,
                max_stake
            );

            Ok(())
        }

        /// Sets the duration of the coldkey swap schedule.
        ///
        /// This extrinsic allows the root account to set the duration for the coldkey swap schedule.
        /// The coldkey swap schedule determines how long it takes for a coldkey swap operation to complete.
        ///
        /// # Arguments
        /// * `origin` - The origin of the call, which must be the root account.
        /// * `duration` - The new duration for the coldkey swap schedule, in number of blocks.
        ///
        /// # Errors
        /// * `BadOrigin` - If the caller is not the root account.
        ///
        /// # Weight
        /// Weight is handled by the `#[pallet::weight]` attribute.
        #[pallet::call_index(54)]
        #[pallet::weight((0, DispatchClass::Operational, Pays::No))]
        pub fn sudo_set_coldkey_swap_schedule_duration(
            origin: OriginFor<T>,
            duration: BlockNumberFor<T>,
        ) -> DispatchResult {
            // Ensure the call is made by the root account
            ensure_root(origin)?;

            // Set the new duration of schedule coldkey swap
            pallet_subtensor::Pallet::<T>::set_coldkey_swap_schedule_duration(duration);

            // Log the change
            log::trace!("ColdkeySwapScheduleDurationSet( duration: {:?} )", duration);

            Ok(())
        }
<<<<<<< HEAD
=======

        /// Sets the duration of the dissolve network schedule.
        ///
        /// This extrinsic allows the root account to set the duration for the dissolve network schedule.
        /// The dissolve network schedule determines how long it takes for a network dissolution operation to complete.
        ///
        /// # Arguments
        /// * `origin` - The origin of the call, which must be the root account.
        /// * `duration` - The new duration for the dissolve network schedule, in number of blocks.
        ///
        /// # Errors
        /// * `BadOrigin` - If the caller is not the root account.
        ///
        /// # Weight
        /// Weight is handled by the `#[pallet::weight]` attribute.
        #[pallet::call_index(55)]
        #[pallet::weight((0, DispatchClass::Operational, Pays::No))]
        pub fn sudo_set_dissolve_network_schedule_duration(
            origin: OriginFor<T>,
            duration: BlockNumberFor<T>,
        ) -> DispatchResult {
            // Ensure the call is made by the root account
            ensure_root(origin)?;

            // Set the duration of schedule dissolve network
            pallet_subtensor::Pallet::<T>::set_dissolve_network_schedule_duration(duration);

            // Log the change
            log::trace!(
                "DissolveNetworkScheduleDurationSet( duration: {:?} )",
                duration
            );

            Ok(())
        }

        /// Sets the commit-reveal weights periods for a specific subnet.
        ///
        /// This extrinsic allows the subnet owner or root account to set the duration (in epochs) during which committed weights must be revealed.
        /// The commit-reveal mechanism ensures that users commit weights in advance and reveal them only within a specified period.
        ///
        /// # Arguments
        /// * `origin` - The origin of the call, which must be the subnet owner or the root account.
        /// * `netuid` - The unique identifier of the subnet for which the periods are being set.
        /// * `periods` - The number of epochs that define the commit-reveal period.
        ///
        /// # Errors
        /// * `BadOrigin` - If the caller is neither the subnet owner nor the root account.
        /// * `SubnetDoesNotExist` - If the specified subnet does not exist.
        ///
        /// # Weight
        /// Weight is handled by the `#[pallet::weight]` attribute.
        #[pallet::call_index(56)]
        #[pallet::weight(T::WeightInfo::sudo_set_commit_reveal_weights_periods())]
        pub fn sudo_set_commit_reveal_weights_periods(
            origin: OriginFor<T>,
            netuid: u16,
            periods: u64,
        ) -> DispatchResult {
            pallet_subtensor::Pallet::<T>::ensure_subnet_owner_or_root(origin, netuid)?;

            ensure!(
                pallet_subtensor::Pallet::<T>::if_subnet_exist(netuid),
                Error::<T>::SubnetDoesNotExist
            );

            pallet_subtensor::Pallet::<T>::set_reveal_period(netuid, periods);
            log::debug!(
                "SetWeightCommitPeriods( netuid: {:?}, periods: {:?} ) ",
                netuid,
                periods
            );
            Ok(())
        }
>>>>>>> 2ad1381d
    }
}

impl<T: Config> sp_runtime::BoundToRuntimeAppPublic for Pallet<T> {
    type Public = T::AuthorityId;
}

// Interfaces to interact with other pallets
use sp_runtime::BoundedVec;

pub trait AuraInterface<AuthorityId, MaxAuthorities> {
    fn change_authorities(new: BoundedVec<AuthorityId, MaxAuthorities>);
}

impl<A, M> AuraInterface<A, M> for () {
    fn change_authorities(_: BoundedVec<A, M>) {}
}<|MERGE_RESOLUTION|>--- conflicted
+++ resolved
@@ -1135,43 +1135,6 @@
 
             Ok(())
         }
-<<<<<<< HEAD
-=======
-
-        /// Sets the duration of the dissolve network schedule.
-        ///
-        /// This extrinsic allows the root account to set the duration for the dissolve network schedule.
-        /// The dissolve network schedule determines how long it takes for a network dissolution operation to complete.
-        ///
-        /// # Arguments
-        /// * `origin` - The origin of the call, which must be the root account.
-        /// * `duration` - The new duration for the dissolve network schedule, in number of blocks.
-        ///
-        /// # Errors
-        /// * `BadOrigin` - If the caller is not the root account.
-        ///
-        /// # Weight
-        /// Weight is handled by the `#[pallet::weight]` attribute.
-        #[pallet::call_index(55)]
-        #[pallet::weight((0, DispatchClass::Operational, Pays::No))]
-        pub fn sudo_set_dissolve_network_schedule_duration(
-            origin: OriginFor<T>,
-            duration: BlockNumberFor<T>,
-        ) -> DispatchResult {
-            // Ensure the call is made by the root account
-            ensure_root(origin)?;
-
-            // Set the duration of schedule dissolve network
-            pallet_subtensor::Pallet::<T>::set_dissolve_network_schedule_duration(duration);
-
-            // Log the change
-            log::trace!(
-                "DissolveNetworkScheduleDurationSet( duration: {:?} )",
-                duration
-            );
-
-            Ok(())
-        }
 
         /// Sets the commit-reveal weights periods for a specific subnet.
         ///
@@ -1211,7 +1174,6 @@
             );
             Ok(())
         }
->>>>>>> 2ad1381d
     }
 }
 
