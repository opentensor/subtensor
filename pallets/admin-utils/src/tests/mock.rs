--- conflicted
+++ resolved
@@ -34,12 +34,9 @@
         Drand: pallet_drand::{Pallet, Call, Storage, Event<T>} = 6,
         Grandpa: pallet_grandpa = 7,
         EVMChainId: pallet_evm_chain_id = 8,
-<<<<<<< HEAD
-        Preimage: pallet_preimage::{Pallet, Call, Storage, Event<T>} = 9,
-        Crowdloan: pallet_crowdloan::{Pallet, Call, Storage, Event<T>} = 10,
-=======
         Swap: pallet_subtensor_swap::{Pallet, Call, Storage, Event<T>} = 9,
->>>>>>> 5eae8738
+        Preimage: pallet_preimage::{Pallet, Call, Storage, Event<T>} = 10,
+        Crowdloan: pallet_crowdloan::{Pallet, Call, Storage, Event<T>} = 11,
     }
 );
 
