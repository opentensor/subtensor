--- conflicted
+++ resolved
@@ -3,17 +3,18 @@
 use core::num::NonZeroU64;
 
 use frame_support::{
-    PalletId, assert_ok, derive_impl, parameter_types,
+    assert_ok, derive_impl, parameter_types,
     traits::{Everything, Hooks, InherentBuilder, PrivilegeCmp},
+    PalletId,
 };
 use frame_system::{self as system, offchain::CreateTransactionBase};
-use frame_system::{EnsureNever, EnsureRoot, limits};
+use frame_system::{limits, EnsureNever, EnsureRoot};
 use sp_core::U256;
 use sp_core::{ConstU64, H256};
 use sp_runtime::{
-    BuildStorage, KeyTypeId, Perbill, Percent,
     testing::TestXt,
     traits::{BlakeTwo256, ConstU32, IdentityLookup},
+    BuildStorage, KeyTypeId, Perbill, Percent,
 };
 use sp_std::cmp::Ordering;
 use sp_weights::Weight;
@@ -355,25 +356,11 @@
     }
 }
 
-<<<<<<< HEAD
-=======
 pub struct CommitmentsI;
 impl pallet_subtensor::CommitmentsInterface for CommitmentsI {
     fn purge_netuid(_netuid: NetUid) {}
 }
 
-pub struct GrandpaInterfaceImpl;
-impl crate::GrandpaInterface<Test> for GrandpaInterfaceImpl {
-    fn schedule_change(
-        next_authorities: GrandpaAuthorityList,
-        in_blocks: BlockNumber,
-        forced: Option<BlockNumber>,
-    ) -> sp_runtime::DispatchResult {
-        Grandpa::schedule_change(next_authorities, in_blocks, forced)
-    }
-}
-
->>>>>>> edc68a1b
 impl crate::Config for Test {
     type RuntimeEvent = RuntimeEvent;
     type Balance = Balance;
@@ -418,8 +405,8 @@
 
 mod test_crypto {
     use super::KEY_TYPE;
+    use sp_core::sr25519::{Public as Sr25519Public, Signature as Sr25519Signature};
     use sp_core::U256;
-    use sp_core::sr25519::{Public as Sr25519Public, Signature as Sr25519Signature};
     use sp_runtime::{
         app_crypto::{app_crypto, sr25519},
         traits::IdentifyAccount,
