use frame_support::sp_runtime::DispatchError;
use frame_support::{
    assert_err, assert_noop, assert_ok,
    dispatch::{DispatchClass, GetDispatchInfo, Pays},
    traits::Hooks,
};
use frame_system::Config;
use pallet_subtensor::{
    Error as SubtensorError, MaxRegistrationsPerBlock, Rank, SubnetOwner,
    TargetRegistrationsPerInterval, Tempo, WeightsVersionKeyRateLimit, *,
};
// use pallet_subtensor::{migrations, Event};
use pallet_subtensor::{
    Event, subnets::mechanism::MAX_MECHANISM_COUNT_PER_SUBNET,
    utils::rate_limiting::TransactionType,
};
use sp_consensus_grandpa::AuthorityId as GrandpaId;
use sp_core::{Get, Pair, U256, ed25519};
use substrate_fixed::types::I96F32;
use subtensor_runtime_common::{Currency, MechId, NetUid, TaoCurrency};

use crate::Error;
use crate::pallet::PrecompileEnable;
use mock::*;

mod mock;

#[test]
fn test_sudo_set_default_take() {
    new_test_ext().execute_with(|| {
        let to_be_set: u16 = 10;
        let init_value: u16 = SubtensorModule::get_default_delegate_take();
        assert_eq!(
            AdminUtils::sudo_set_default_take(
                <<Test as Config>::RuntimeOrigin>::signed(U256::from(0)),
                to_be_set
            ),
            Err(DispatchError::BadOrigin)
        );
        assert_eq!(SubtensorModule::get_default_delegate_take(), init_value);
        assert_ok!(AdminUtils::sudo_set_default_take(
            <<Test as Config>::RuntimeOrigin>::root(),
            to_be_set
        ));
        assert_eq!(SubtensorModule::get_default_delegate_take(), to_be_set);
    });
}

#[test]
fn test_sudo_set_serving_rate_limit() {
    new_test_ext().execute_with(|| {
        let netuid = NetUid::from(3);
        let to_be_set: u64 = 10;
        let init_value: u64 = SubtensorModule::get_serving_rate_limit(netuid);
        assert_eq!(
            AdminUtils::sudo_set_serving_rate_limit(
                <<Test as Config>::RuntimeOrigin>::signed(U256::from(1)),
                netuid,
                to_be_set
            ),
            Err(DispatchError::BadOrigin)
        );
        assert_eq!(SubtensorModule::get_serving_rate_limit(netuid), init_value);
        assert_ok!(AdminUtils::sudo_set_serving_rate_limit(
            <<Test as Config>::RuntimeOrigin>::root(),
            netuid,
            to_be_set
        ));
        assert_eq!(SubtensorModule::get_serving_rate_limit(netuid), to_be_set);
    });
}

#[test]
fn test_sudo_set_min_difficulty() {
    new_test_ext().execute_with(|| {
        let netuid = NetUid::from(1);
        let to_be_set: u64 = 10;
        add_network(netuid, 10);
        let init_value: u64 = SubtensorModule::get_min_difficulty(netuid);
        assert_eq!(
            AdminUtils::sudo_set_min_difficulty(
                <<Test as Config>::RuntimeOrigin>::signed(U256::from(1)),
                netuid,
                to_be_set
            ),
            Err(DispatchError::BadOrigin)
        );
        assert_eq!(
            AdminUtils::sudo_set_min_difficulty(
                <<Test as Config>::RuntimeOrigin>::root(),
                netuid.next(),
                to_be_set
            ),
            Err(Error::<Test>::SubnetDoesNotExist.into())
        );
        assert_eq!(SubtensorModule::get_min_difficulty(netuid), init_value);
        assert_ok!(AdminUtils::sudo_set_min_difficulty(
            <<Test as Config>::RuntimeOrigin>::root(),
            netuid,
            to_be_set
        ));
        assert_eq!(SubtensorModule::get_min_difficulty(netuid), to_be_set);
    });
}

#[test]
fn test_sudo_set_max_difficulty() {
    new_test_ext().execute_with(|| {
        let netuid = NetUid::from(1);
        let to_be_set: u64 = 10;
        add_network(netuid, 10);
        let init_value: u64 = SubtensorModule::get_max_difficulty(netuid);
        assert_eq!(
            AdminUtils::sudo_set_max_difficulty(
                <<Test as Config>::RuntimeOrigin>::signed(U256::from(1)),
                netuid,
                to_be_set
            ),
            Err(DispatchError::BadOrigin)
        );
        assert_eq!(
            AdminUtils::sudo_set_max_difficulty(
                <<Test as Config>::RuntimeOrigin>::root(),
                netuid.next(),
                to_be_set
            ),
            Err(Error::<Test>::SubnetDoesNotExist.into())
        );
        assert_eq!(SubtensorModule::get_max_difficulty(netuid), init_value);
        assert_ok!(AdminUtils::sudo_set_max_difficulty(
            <<Test as Config>::RuntimeOrigin>::root(),
            netuid,
            to_be_set
        ));
        assert_eq!(SubtensorModule::get_max_difficulty(netuid), to_be_set);
    });
}

#[test]
fn test_sudo_set_weights_version_key() {
    new_test_ext().execute_with(|| {
        let netuid = NetUid::from(1);
        let to_be_set: u64 = 10;
        add_network(netuid, 10);
        let init_value: u64 = SubtensorModule::get_weights_version_key(netuid);
        assert_eq!(
            AdminUtils::sudo_set_weights_version_key(
                <<Test as Config>::RuntimeOrigin>::signed(U256::from(1)),
                netuid,
                to_be_set
            ),
            Err(DispatchError::BadOrigin)
        );
        assert_eq!(
            AdminUtils::sudo_set_weights_version_key(
                <<Test as Config>::RuntimeOrigin>::root(),
                netuid.next(),
                to_be_set
            ),
            Err(Error::<Test>::SubnetDoesNotExist.into())
        );
        assert_eq!(SubtensorModule::get_weights_version_key(netuid), init_value);
        assert_ok!(AdminUtils::sudo_set_weights_version_key(
            <<Test as Config>::RuntimeOrigin>::root(),
            netuid,
            to_be_set
        ));
        assert_eq!(SubtensorModule::get_weights_version_key(netuid), to_be_set);
    });
}

#[test]
fn test_sudo_set_weights_version_key_rate_limit() {
    new_test_ext().execute_with(|| {
        let netuid = NetUid::from(1);
        let to_be_set: u64 = 10;

        let sn_owner = U256::from(1);
        add_network(netuid, 10);
        // Set the Subnet Owner
        SubnetOwner::<Test>::insert(netuid, sn_owner);

        let rate_limit = WeightsVersionKeyRateLimit::<Test>::get();
        let tempo = Tempo::<Test>::get(netuid);

        let rate_limit_period = rate_limit * (tempo as u64);

        assert_ok!(AdminUtils::sudo_set_weights_version_key(
            <<Test as Config>::RuntimeOrigin>::signed(sn_owner),
            netuid,
            to_be_set
        ));
        assert_eq!(SubtensorModule::get_weights_version_key(netuid), to_be_set);

        // Try to set again with
        // Assert rate limit not passed
        assert!(
            !TransactionType::SetWeightsVersionKey
                .passes_rate_limit_on_subnet::<Test>(&sn_owner, netuid)
        );

        // Try transaction
        assert_noop!(
            AdminUtils::sudo_set_weights_version_key(
                <<Test as Config>::RuntimeOrigin>::signed(sn_owner),
                netuid,
                to_be_set + 1
            ),
            pallet_subtensor::Error::<Test>::TxRateLimitExceeded
        );

        // Wait for rate limit to pass
        run_to_block(rate_limit_period + 1);
        assert!(
            TransactionType::SetWeightsVersionKey
                .passes_rate_limit_on_subnet::<Test>(&sn_owner, netuid)
        );

        // Try transaction
        assert_ok!(AdminUtils::sudo_set_weights_version_key(
            <<Test as Config>::RuntimeOrigin>::signed(sn_owner),
            netuid,
            to_be_set + 1
        ));
        assert_eq!(
            SubtensorModule::get_weights_version_key(netuid),
            to_be_set + 1
        );
    });
}

#[test]
fn test_sudo_set_weights_version_key_rate_limit_root() {
    // root should not be effected by rate limit
    new_test_ext().execute_with(|| {
        let netuid = NetUid::from(1);
        let to_be_set: u64 = 10;

        let sn_owner = U256::from(1);
        add_network(netuid, 10);
        // Set the Subnet Owner
        SubnetOwner::<Test>::insert(netuid, sn_owner);

        let rate_limit = WeightsVersionKeyRateLimit::<Test>::get();
        let tempo: u16 = Tempo::<Test>::get(netuid);

        let rate_limit_period = rate_limit * (tempo as u64);
        // Verify the rate limit is more than 0 blocks
        assert!(rate_limit_period > 0);

        assert_ok!(AdminUtils::sudo_set_weights_version_key(
            <<Test as Config>::RuntimeOrigin>::root(),
            netuid,
            to_be_set
        ));
        assert_eq!(SubtensorModule::get_weights_version_key(netuid), to_be_set);

        // Try transaction
        assert_ok!(AdminUtils::sudo_set_weights_version_key(
            <<Test as Config>::RuntimeOrigin>::signed(sn_owner),
            netuid,
            to_be_set + 1
        ));
        assert_eq!(
            SubtensorModule::get_weights_version_key(netuid),
            to_be_set + 1
        );
    });
}

#[test]
fn test_sudo_set_weights_set_rate_limit() {
    new_test_ext().execute_with(|| {
        let netuid = NetUid::from(1);
        let to_be_set: u64 = 10;
        add_network(netuid, 10);
        let init_value: u64 = SubtensorModule::get_weights_set_rate_limit(netuid);
        assert_eq!(
            AdminUtils::sudo_set_weights_set_rate_limit(
                <<Test as Config>::RuntimeOrigin>::signed(U256::from(1)),
                netuid,
                to_be_set
            ),
            Err(DispatchError::BadOrigin)
        );
        assert_eq!(
            AdminUtils::sudo_set_weights_set_rate_limit(
                <<Test as Config>::RuntimeOrigin>::root(),
                netuid.next(),
                to_be_set
            ),
            Err(Error::<Test>::SubnetDoesNotExist.into())
        );
        assert_eq!(
            SubtensorModule::get_weights_set_rate_limit(netuid),
            init_value
        );
        assert_ok!(AdminUtils::sudo_set_weights_set_rate_limit(
            <<Test as Config>::RuntimeOrigin>::root(),
            netuid,
            to_be_set
        ));
        assert_eq!(
            SubtensorModule::get_weights_set_rate_limit(netuid),
            to_be_set
        );
    });
}

#[test]
fn test_sudo_set_adjustment_interval() {
    new_test_ext().execute_with(|| {
        let netuid = NetUid::from(1);
        let to_be_set: u16 = 10;
        add_network(netuid, 10);
        let init_value: u16 = SubtensorModule::get_adjustment_interval(netuid);
        assert_eq!(
            AdminUtils::sudo_set_adjustment_interval(
                <<Test as Config>::RuntimeOrigin>::signed(U256::from(1)),
                netuid,
                to_be_set
            ),
            Err(DispatchError::BadOrigin)
        );
        assert_eq!(
            AdminUtils::sudo_set_adjustment_interval(
                <<Test as Config>::RuntimeOrigin>::root(),
                netuid.next(),
                to_be_set
            ),
            Err(Error::<Test>::SubnetDoesNotExist.into())
        );
        assert_eq!(SubtensorModule::get_adjustment_interval(netuid), init_value);
        assert_ok!(AdminUtils::sudo_set_adjustment_interval(
            <<Test as Config>::RuntimeOrigin>::root(),
            netuid,
            to_be_set
        ));
        assert_eq!(SubtensorModule::get_adjustment_interval(netuid), to_be_set);
    });
}

#[test]
fn test_sudo_set_adjustment_alpha() {
    new_test_ext().execute_with(|| {
        let netuid = NetUid::from(1);
        let to_be_set: u64 = 10;
        add_network(netuid, 10);
        let init_value: u64 = SubtensorModule::get_adjustment_alpha(netuid);
        assert_eq!(
            AdminUtils::sudo_set_adjustment_alpha(
                <<Test as Config>::RuntimeOrigin>::signed(U256::from(1)),
                netuid,
                to_be_set
            ),
            Err(DispatchError::BadOrigin)
        );
        assert_eq!(
            AdminUtils::sudo_set_adjustment_alpha(
                <<Test as Config>::RuntimeOrigin>::root(),
                netuid.next(),
                to_be_set
            ),
            Err(Error::<Test>::SubnetDoesNotExist.into())
        );
        assert_eq!(SubtensorModule::get_adjustment_alpha(netuid), init_value);
        assert_ok!(AdminUtils::sudo_set_adjustment_alpha(
            <<Test as Config>::RuntimeOrigin>::root(),
            netuid,
            to_be_set
        ));
        assert_eq!(SubtensorModule::get_adjustment_alpha(netuid), to_be_set);
    });
}

#[test]
fn test_sudo_subnet_owner_cut() {
    new_test_ext().execute_with(|| {
        let to_be_set: u16 = 10;
        let init_value: u16 = SubtensorModule::get_subnet_owner_cut();
        assert_eq!(
            AdminUtils::sudo_set_subnet_owner_cut(
                <<Test as Config>::RuntimeOrigin>::signed(U256::from(0)),
                to_be_set
            ),
            Err(DispatchError::BadOrigin)
        );
        assert_eq!(SubtensorModule::get_subnet_owner_cut(), init_value);
        assert_ok!(AdminUtils::sudo_set_subnet_owner_cut(
            <<Test as Config>::RuntimeOrigin>::root(),
            to_be_set
        ));
        assert_eq!(SubtensorModule::get_subnet_owner_cut(), to_be_set);
    });
}

#[test]
fn test_sudo_set_issuance() {
    new_test_ext().execute_with(|| {
        let to_be_set = TaoCurrency::from(10);
        assert_eq!(
            AdminUtils::sudo_set_total_issuance(
                <<Test as Config>::RuntimeOrigin>::signed(U256::from(0)),
                to_be_set
            ),
            Err(DispatchError::BadOrigin)
        );
        assert_ok!(AdminUtils::sudo_set_total_issuance(
            <<Test as Config>::RuntimeOrigin>::root(),
            to_be_set
        ));
        assert_eq!(SubtensorModule::get_total_issuance(), to_be_set);
    });
}

#[test]
fn test_sudo_set_immunity_period() {
    new_test_ext().execute_with(|| {
        let netuid = NetUid::from(1);
        let to_be_set: u16 = 10;
        add_network(netuid, 10);
        let init_value: u16 = SubtensorModule::get_immunity_period(netuid);
        assert_eq!(
            AdminUtils::sudo_set_immunity_period(
                <<Test as Config>::RuntimeOrigin>::signed(U256::from(1)),
                netuid,
                to_be_set
            ),
            Err(DispatchError::BadOrigin)
        );
        assert_eq!(
            AdminUtils::sudo_set_immunity_period(
                <<Test as Config>::RuntimeOrigin>::root(),
                netuid.next(),
                to_be_set
            ),
            Err(Error::<Test>::SubnetDoesNotExist.into())
        );
        assert_eq!(SubtensorModule::get_immunity_period(netuid), init_value);
        assert_ok!(AdminUtils::sudo_set_immunity_period(
            <<Test as Config>::RuntimeOrigin>::root(),
            netuid,
            to_be_set
        ));
        assert_eq!(SubtensorModule::get_immunity_period(netuid), to_be_set);
    });
}

#[test]
fn test_sudo_set_min_allowed_weights() {
    new_test_ext().execute_with(|| {
        let netuid = NetUid::from(1);
        let to_be_set: u16 = 10;
        add_network(netuid, 10);
        let init_value: u16 = SubtensorModule::get_min_allowed_weights(netuid);
        assert_eq!(
            AdminUtils::sudo_set_min_allowed_weights(
                <<Test as Config>::RuntimeOrigin>::signed(U256::from(1)),
                netuid,
                to_be_set
            ),
            Err(DispatchError::BadOrigin)
        );
        assert_eq!(
            AdminUtils::sudo_set_min_allowed_weights(
                <<Test as Config>::RuntimeOrigin>::root(),
                netuid.next(),
                to_be_set
            ),
            Err(Error::<Test>::SubnetDoesNotExist.into())
        );
        assert_eq!(SubtensorModule::get_min_allowed_weights(netuid), init_value);
        assert_ok!(AdminUtils::sudo_set_min_allowed_weights(
            <<Test as Config>::RuntimeOrigin>::root(),
            netuid,
            to_be_set
        ));
        assert_eq!(SubtensorModule::get_min_allowed_weights(netuid), to_be_set);
    });
}

#[test]
fn test_sudo_set_max_allowed_uids() {
    new_test_ext().execute_with(|| {
        let netuid = NetUid::from(1);
        let to_be_set: u16 = 12;
        add_network(netuid, 10);
        MaxRegistrationsPerBlock::<Test>::insert(netuid, 256);
        TargetRegistrationsPerInterval::<Test>::insert(netuid, 256);

        // Register some neurons
        for i in 0..=8 {
            register_ok_neuron(netuid, U256::from(i * 1000), U256::from(i * 1000 + i), 0);
        }

        // Bad origin that is not root or subnet owner
        assert_noop!(
            AdminUtils::sudo_set_max_allowed_uids(
                <<Test as Config>::RuntimeOrigin>::signed(U256::from(42)),
                netuid,
                to_be_set
            ),
            DispatchError::BadOrigin
        );

        // Random netuid that doesn't exist
        assert_noop!(
            AdminUtils::sudo_set_max_allowed_uids(
                <<Test as Config>::RuntimeOrigin>::root(),
                NetUid::from(42),
                to_be_set
            ),
            Error::<Test>::SubnetDoesNotExist
        );

        // Trying to set max allowed uids less than min allowed uids
        assert_noop!(
            AdminUtils::sudo_set_max_allowed_uids(
                <<Test as Config>::RuntimeOrigin>::root(),
                netuid,
                SubtensorModule::get_min_allowed_uids(netuid) - 1
            ),
            Error::<Test>::MaxAllowedUidsLessThanMinAllowedUids
        );

        // Trying to set max allowed uids less than current uids
        assert_noop!(
            AdminUtils::sudo_set_max_allowed_uids(
                <<Test as Config>::RuntimeOrigin>::root(),
                netuid,
                SubtensorModule::get_subnetwork_n(netuid) - 1
            ),
            Error::<Test>::MaxAllowedUIdsLessThanCurrentUIds
        );

        // Trying to set max allowed uids greater than default max allowed uids
        assert_noop!(
            AdminUtils::sudo_set_max_allowed_uids(
                <<Test as Config>::RuntimeOrigin>::root(),
                netuid,
                DefaultMaxAllowedUids::<Test>::get() + 1
            ),
            Error::<Test>::MaxAllowedUidsGreaterThanDefaultMaxAllowedUids
        );

        // Trying to set max allowed uids that would cause max_allowed_uids * mechanism_count > 256
        MaxAllowedUids::<Test>::insert(netuid, 8);
        MechanismCountCurrent::<Test>::insert(netuid, MechId::from(32));
        let large_max_uids = 16;
        assert_noop!(
            AdminUtils::sudo_set_max_allowed_uids(
                <<Test as Config>::RuntimeOrigin>::root(),
                netuid,
                large_max_uids
            ),
            SubtensorError::<Test>::TooManyUIDsPerMechanism
        );
        MechanismCountCurrent::<Test>::insert(netuid, MechId::from(1));

        // Normal case
        assert_ok!(AdminUtils::sudo_set_max_allowed_uids(
            <<Test as Config>::RuntimeOrigin>::root(),
            netuid,
            to_be_set
        ));
        assert_eq!(SubtensorModule::get_max_allowed_uids(netuid), to_be_set);

        // Exact current case
        assert_ok!(AdminUtils::sudo_set_max_allowed_uids(
            <<Test as Config>::RuntimeOrigin>::root(),
            netuid,
            SubtensorModule::get_subnetwork_n(netuid)
        ));
        assert_eq!(
            SubtensorModule::get_max_allowed_uids(netuid),
            SubtensorModule::get_subnetwork_n(netuid)
        );

        // Lower bound case
        SubtensorModule::set_min_allowed_uids(netuid, SubtensorModule::get_subnetwork_n(netuid));
        assert_ok!(AdminUtils::sudo_set_max_allowed_uids(
            <<Test as Config>::RuntimeOrigin>::root(),
            netuid,
            SubtensorModule::get_min_allowed_uids(netuid)
        ));
        assert_eq!(
            SubtensorModule::get_max_allowed_uids(netuid),
            SubtensorModule::get_min_allowed_uids(netuid)
        );

        // Upper bound case
        assert_ok!(AdminUtils::sudo_set_max_allowed_uids(
            <<Test as Config>::RuntimeOrigin>::root(),
            netuid,
            DefaultMaxAllowedUids::<Test>::get(),
        ));
        assert_eq!(
            SubtensorModule::get_max_allowed_uids(netuid),
            DefaultMaxAllowedUids::<Test>::get()
        );
    });
}

#[test]
fn test_sudo_set_kappa() {
    new_test_ext().execute_with(|| {
        let netuid = NetUid::from(1);
        let to_be_set: u16 = 10;
        add_network(netuid, 10);
        let init_value: u16 = SubtensorModule::get_kappa(netuid);
        assert_eq!(
            AdminUtils::sudo_set_kappa(
                <<Test as Config>::RuntimeOrigin>::signed(U256::from(1)),
                netuid,
                to_be_set
            ),
            Err(DispatchError::BadOrigin)
        );
        assert_eq!(
            AdminUtils::sudo_set_kappa(
                <<Test as Config>::RuntimeOrigin>::root(),
                netuid.next(),
                to_be_set
            ),
            Err(Error::<Test>::SubnetDoesNotExist.into())
        );
        assert_eq!(SubtensorModule::get_kappa(netuid), init_value);
        assert_ok!(AdminUtils::sudo_set_kappa(
            <<Test as Config>::RuntimeOrigin>::root(),
            netuid,
            to_be_set
        ));
        assert_eq!(SubtensorModule::get_kappa(netuid), to_be_set);
    });
}

#[test]
fn test_sudo_set_rho() {
    new_test_ext().execute_with(|| {
        let netuid = NetUid::from(1);
        let to_be_set: u16 = 10;
        add_network(netuid, 10);
        let init_value: u16 = SubtensorModule::get_rho(netuid);
        assert_eq!(
            AdminUtils::sudo_set_rho(
                <<Test as Config>::RuntimeOrigin>::signed(U256::from(1)),
                netuid,
                to_be_set
            ),
            Err(DispatchError::BadOrigin)
        );
        assert_eq!(
            AdminUtils::sudo_set_rho(
                <<Test as Config>::RuntimeOrigin>::root(),
                netuid.next(),
                to_be_set
            ),
            Err(Error::<Test>::SubnetDoesNotExist.into())
        );
        assert_eq!(SubtensorModule::get_rho(netuid), init_value);
        assert_ok!(AdminUtils::sudo_set_rho(
            <<Test as Config>::RuntimeOrigin>::root(),
            netuid,
            to_be_set
        ));
        assert_eq!(SubtensorModule::get_rho(netuid), to_be_set);
    });
}

#[test]
fn test_sudo_set_activity_cutoff() {
    new_test_ext().execute_with(|| {
        let netuid = NetUid::from(1);
        let to_be_set: u16 = pallet_subtensor::MinActivityCutoff::<Test>::get();
        add_network(netuid, 10);
        let init_value: u16 = SubtensorModule::get_activity_cutoff(netuid);
        assert_eq!(
            AdminUtils::sudo_set_activity_cutoff(
                <<Test as Config>::RuntimeOrigin>::signed(U256::from(1)),
                netuid,
                to_be_set
            ),
            Err(DispatchError::BadOrigin)
        );
        assert_eq!(
            AdminUtils::sudo_set_activity_cutoff(
                <<Test as Config>::RuntimeOrigin>::root(),
                netuid.next(),
                to_be_set
            ),
            Err(Error::<Test>::SubnetDoesNotExist.into())
        );
        assert_eq!(SubtensorModule::get_activity_cutoff(netuid), init_value);
        assert_ok!(AdminUtils::sudo_set_activity_cutoff(
            <<Test as Config>::RuntimeOrigin>::root(),
            netuid,
            to_be_set
        ));
        assert_eq!(SubtensorModule::get_activity_cutoff(netuid), to_be_set);
    });
}

#[test]
fn test_sudo_set_target_registrations_per_interval() {
    new_test_ext().execute_with(|| {
        let netuid = NetUid::from(1);
        let to_be_set: u16 = 10;
        add_network(netuid, 10);
        let init_value: u16 = SubtensorModule::get_target_registrations_per_interval(netuid);
        assert_eq!(
            AdminUtils::sudo_set_target_registrations_per_interval(
                <<Test as Config>::RuntimeOrigin>::signed(U256::from(1)),
                netuid,
                to_be_set
            ),
            Err(DispatchError::BadOrigin)
        );
        assert_eq!(
            AdminUtils::sudo_set_target_registrations_per_interval(
                <<Test as Config>::RuntimeOrigin>::root(),
                netuid.next(),
                to_be_set
            ),
            Err(Error::<Test>::SubnetDoesNotExist.into())
        );
        assert_eq!(
            SubtensorModule::get_target_registrations_per_interval(netuid),
            init_value
        );
        assert_ok!(AdminUtils::sudo_set_target_registrations_per_interval(
            <<Test as Config>::RuntimeOrigin>::root(),
            netuid,
            to_be_set
        ));
        assert_eq!(
            SubtensorModule::get_target_registrations_per_interval(netuid),
            to_be_set
        );
    });
}

#[test]
fn test_sudo_set_difficulty() {
    new_test_ext().execute_with(|| {
        let netuid = NetUid::from(1);
        let to_be_set: u64 = 10;
        add_network(netuid, 10);
        let init_value: u64 = SubtensorModule::get_difficulty_as_u64(netuid);
        assert_eq!(
            AdminUtils::sudo_set_difficulty(
                <<Test as Config>::RuntimeOrigin>::signed(U256::from(1)),
                netuid,
                to_be_set
            ),
            Err(DispatchError::BadOrigin)
        );
        assert_eq!(
            AdminUtils::sudo_set_difficulty(
                <<Test as Config>::RuntimeOrigin>::root(),
                netuid.next(),
                to_be_set
            ),
            Err(Error::<Test>::SubnetDoesNotExist.into())
        );
        assert_eq!(SubtensorModule::get_difficulty_as_u64(netuid), init_value);
        assert_ok!(AdminUtils::sudo_set_difficulty(
            <<Test as Config>::RuntimeOrigin>::root(),
            netuid,
            to_be_set
        ));
        assert_eq!(SubtensorModule::get_difficulty_as_u64(netuid), to_be_set);

        // Test that SN owner can't set difficulty
        pallet_subtensor::SubnetOwner::<Test>::insert(netuid, U256::from(1));
        assert_eq!(
            AdminUtils::sudo_set_difficulty(
                <<Test as Config>::RuntimeOrigin>::signed(U256::from(1)),
                netuid,
                init_value
            ),
            Err(DispatchError::BadOrigin)
        );
        assert_eq!(SubtensorModule::get_difficulty_as_u64(netuid), to_be_set); // no change
    });
}

#[test]
fn test_sudo_set_max_allowed_validators() {
    new_test_ext().execute_with(|| {
        let netuid = NetUid::from(1);
        let to_be_set: u16 = 10;
        add_network(netuid, 10);
        let init_value: u16 = SubtensorModule::get_max_allowed_validators(netuid);
        assert_eq!(
            AdminUtils::sudo_set_max_allowed_validators(
                <<Test as Config>::RuntimeOrigin>::signed(U256::from(1)),
                netuid,
                to_be_set
            ),
            Err(DispatchError::BadOrigin)
        );
        assert_eq!(
            AdminUtils::sudo_set_max_allowed_validators(
                <<Test as Config>::RuntimeOrigin>::root(),
                netuid.next(),
                to_be_set
            ),
            Err(Error::<Test>::SubnetDoesNotExist.into())
        );
        assert_eq!(
            SubtensorModule::get_max_allowed_validators(netuid),
            init_value
        );
        assert_ok!(AdminUtils::sudo_set_max_allowed_validators(
            <<Test as Config>::RuntimeOrigin>::root(),
            netuid,
            to_be_set
        ));
        assert_eq!(
            SubtensorModule::get_max_allowed_validators(netuid),
            to_be_set
        );
    });
}

#[test]
fn test_sudo_set_stake_threshold() {
    new_test_ext().execute_with(|| {
        let to_be_set: u64 = 10;
        let init_value: u64 = SubtensorModule::get_stake_threshold();
        assert_eq!(
            AdminUtils::sudo_set_stake_threshold(
                <<Test as Config>::RuntimeOrigin>::signed(U256::from(1)),
                to_be_set
            ),
            Err(DispatchError::BadOrigin)
        );
        assert_eq!(SubtensorModule::get_stake_threshold(), init_value);
        assert_ok!(AdminUtils::sudo_set_stake_threshold(
            <<Test as Config>::RuntimeOrigin>::root(),
            to_be_set
        ));
        assert_eq!(SubtensorModule::get_stake_threshold(), to_be_set);
    });
}

#[test]
fn test_sudo_set_bonds_moving_average() {
    new_test_ext().execute_with(|| {
        let netuid = NetUid::from(1);
        let to_be_set: u64 = 10;
        add_network(netuid, 10);
        let init_value: u64 = SubtensorModule::get_bonds_moving_average(netuid.into());
        assert_eq!(
            AdminUtils::sudo_set_bonds_moving_average(
                <<Test as Config>::RuntimeOrigin>::signed(U256::from(1)),
                netuid,
                to_be_set
            ),
            Err(DispatchError::BadOrigin)
        );
        assert_eq!(
            AdminUtils::sudo_set_bonds_moving_average(
                <<Test as Config>::RuntimeOrigin>::root(),
                netuid.next(),
                to_be_set
            ),
            Err(Error::<Test>::SubnetDoesNotExist.into())
        );
        assert_eq!(
            SubtensorModule::get_bonds_moving_average(netuid.into()),
            init_value
        );
        assert_ok!(AdminUtils::sudo_set_bonds_moving_average(
            <<Test as Config>::RuntimeOrigin>::root(),
            netuid,
            to_be_set
        ));
        assert_eq!(
            SubtensorModule::get_bonds_moving_average(netuid.into()),
            to_be_set
        );
    });
}

#[test]
fn test_sudo_set_bonds_penalty() {
    new_test_ext().execute_with(|| {
        let netuid = NetUid::from(1);
        let to_be_set: u16 = 10;
        add_network(netuid, 10);
        let init_value: u16 = SubtensorModule::get_bonds_penalty(netuid);
        assert_eq!(
            AdminUtils::sudo_set_bonds_penalty(
                <<Test as Config>::RuntimeOrigin>::signed(U256::from(1)),
                netuid,
                to_be_set
            ),
            Err(DispatchError::BadOrigin)
        );
        assert_eq!(
            AdminUtils::sudo_set_bonds_penalty(
                <<Test as Config>::RuntimeOrigin>::root(),
                netuid.next(),
                to_be_set
            ),
            Err(Error::<Test>::SubnetDoesNotExist.into())
        );
        assert_eq!(SubtensorModule::get_bonds_penalty(netuid), init_value);
        assert_ok!(AdminUtils::sudo_set_bonds_penalty(
            <<Test as Config>::RuntimeOrigin>::root(),
            netuid,
            to_be_set
        ));
        assert_eq!(SubtensorModule::get_bonds_penalty(netuid), to_be_set);
    });
}

#[test]
fn test_sudo_set_rao_recycled() {
    new_test_ext().execute_with(|| {
        let netuid = NetUid::from(1);
        let to_be_set = TaoCurrency::from(10);
        add_network(netuid, 10);
        let init_value = SubtensorModule::get_rao_recycled(netuid);

        // Need to run from genesis block
        run_to_block(1);

        assert_eq!(
            AdminUtils::sudo_set_rao_recycled(
                <<Test as Config>::RuntimeOrigin>::signed(U256::from(0)),
                netuid,
                to_be_set
            ),
            Err(DispatchError::BadOrigin)
        );
        assert_eq!(
            AdminUtils::sudo_set_rao_recycled(
                <<Test as Config>::RuntimeOrigin>::root(),
                netuid.next(),
                to_be_set
            ),
            Err(Error::<Test>::SubnetDoesNotExist.into())
        );
        assert_eq!(SubtensorModule::get_rao_recycled(netuid), init_value);

        // Verify no events emitted matching the expected event
        assert_eq!(
            System::events()
                .iter()
                .filter(|r| r.event
                    == RuntimeEvent::SubtensorModule(Event::RAORecycledForRegistrationSet(
                        netuid, to_be_set
                    )))
                .count(),
            0
        );

        assert_ok!(AdminUtils::sudo_set_rao_recycled(
            <<Test as Config>::RuntimeOrigin>::root(),
            netuid,
            to_be_set
        ));
        assert_eq!(SubtensorModule::get_rao_recycled(netuid), to_be_set);

        // Verify event emitted with correct values
        assert_eq!(
            System::events()
                .last()
                .unwrap_or_else(|| panic!(
                    "Expected there to be events: {:?}",
                    System::events().to_vec()
                ))
                .event,
            RuntimeEvent::SubtensorModule(Event::RAORecycledForRegistrationSet(netuid, to_be_set))
        );
    });
}

#[test]
fn test_sudo_set_network_lock_reduction_interval() {
    new_test_ext().execute_with(|| {
        let netuid = NetUid::from(1);
        let to_be_set: u64 = 7200;
        add_network(netuid, 10);

        let init_value: u64 = SubtensorModule::get_lock_reduction_interval();
        assert_eq!(
            AdminUtils::sudo_set_lock_reduction_interval(
                <<Test as Config>::RuntimeOrigin>::signed(U256::from(1)),
                to_be_set
            ),
            Err(DispatchError::BadOrigin)
        );
        assert_eq!(SubtensorModule::get_lock_reduction_interval(), init_value);
        assert_ok!(AdminUtils::sudo_set_lock_reduction_interval(
            <<Test as Config>::RuntimeOrigin>::root(),
            to_be_set
        ));
        assert_eq!(SubtensorModule::get_lock_reduction_interval(), to_be_set);
    });
}

#[test]
fn test_sudo_set_network_pow_registration_allowed() {
    new_test_ext().execute_with(|| {
        let netuid = NetUid::from(1);
        let to_be_set: bool = true;
        add_network(netuid, 10);

        let init_value: bool = SubtensorModule::get_network_pow_registration_allowed(netuid);
        assert_eq!(
            AdminUtils::sudo_set_network_pow_registration_allowed(
                <<Test as Config>::RuntimeOrigin>::signed(U256::from(1)),
                netuid,
                to_be_set
            ),
            Err(DispatchError::BadOrigin)
        );
        assert_eq!(
            SubtensorModule::get_network_pow_registration_allowed(netuid),
            init_value
        );
        assert_ok!(AdminUtils::sudo_set_network_pow_registration_allowed(
            <<Test as Config>::RuntimeOrigin>::root(),
            netuid,
            to_be_set
        ));
        assert_eq!(
            SubtensorModule::get_network_pow_registration_allowed(netuid),
            to_be_set
        );
    });
}

mod sudo_set_nominator_min_required_stake {
    use super::*;

    #[test]
    fn can_only_be_called_by_admin() {
        new_test_ext().execute_with(|| {
            let to_be_set = SubtensorModule::get_nominator_min_required_stake() + 5;
            assert_eq!(
                AdminUtils::sudo_set_nominator_min_required_stake(
                    <<Test as Config>::RuntimeOrigin>::signed(U256::from(0)),
                    to_be_set
                ),
                Err(DispatchError::BadOrigin)
            );
        });
    }

    #[test]
    fn sets_a_lower_value() {
        new_test_ext().execute_with(|| {
            assert_ok!(AdminUtils::sudo_set_nominator_min_required_stake(
                <<Test as Config>::RuntimeOrigin>::root(),
                10
            ));
            let default_min_stake = pallet_subtensor::DefaultMinStake::<Test>::get();
            assert_eq!(
                SubtensorModule::get_nominator_min_required_stake(),
                10 * default_min_stake.to_u64() / 1_000_000
            );

            assert_ok!(AdminUtils::sudo_set_nominator_min_required_stake(
                <<Test as Config>::RuntimeOrigin>::root(),
                5
            ));
            assert_eq!(
                SubtensorModule::get_nominator_min_required_stake(),
                5 * default_min_stake.to_u64() / 1_000_000
            );
        });
    }

    #[test]
    fn sets_a_higher_value() {
        new_test_ext().execute_with(|| {
            let to_be_set = SubtensorModule::get_nominator_min_required_stake() + 5;
            let default_min_stake = pallet_subtensor::DefaultMinStake::<Test>::get();
            assert_ok!(AdminUtils::sudo_set_nominator_min_required_stake(
                <<Test as Config>::RuntimeOrigin>::root(),
                to_be_set
            ));
            assert_eq!(
                SubtensorModule::get_nominator_min_required_stake(),
                to_be_set * default_min_stake.to_u64() / 1_000_000
            );
        });
    }
}

#[test]
fn test_sudo_set_tx_delegate_take_rate_limit() {
    new_test_ext().execute_with(|| {
        let to_be_set: u64 = 10;
        let init_value: u64 = SubtensorModule::get_tx_delegate_take_rate_limit();
        assert_eq!(
            AdminUtils::sudo_set_tx_delegate_take_rate_limit(
                <<Test as Config>::RuntimeOrigin>::signed(U256::from(1)),
                to_be_set
            ),
            Err(DispatchError::BadOrigin)
        );
        assert_eq!(
            SubtensorModule::get_tx_delegate_take_rate_limit(),
            init_value
        );
        assert_ok!(AdminUtils::sudo_set_tx_delegate_take_rate_limit(
            <<Test as Config>::RuntimeOrigin>::root(),
            to_be_set
        ));
        assert_eq!(
            SubtensorModule::get_tx_delegate_take_rate_limit(),
            to_be_set
        );
    });
}

#[test]
fn test_sudo_set_min_delegate_take() {
    new_test_ext().execute_with(|| {
        let to_be_set = u16::MAX / 100;
        let init_value = SubtensorModule::get_min_delegate_take();
        assert_eq!(
            AdminUtils::sudo_set_min_delegate_take(
                <<Test as Config>::RuntimeOrigin>::signed(U256::from(1)),
                to_be_set
            ),
            Err(DispatchError::BadOrigin)
        );
        assert_eq!(SubtensorModule::get_min_delegate_take(), init_value);
        assert_ok!(AdminUtils::sudo_set_min_delegate_take(
            <<Test as Config>::RuntimeOrigin>::root(),
            to_be_set
        ));
        assert_eq!(SubtensorModule::get_min_delegate_take(), to_be_set);
    });
}

#[test]
fn test_sudo_set_commit_reveal_weights_enabled() {
    new_test_ext().execute_with(|| {
        let netuid = NetUid::from(1);
        add_network(netuid, 10);

        let to_be_set: bool = false;
        let init_value: bool = SubtensorModule::get_commit_reveal_weights_enabled(netuid);

        assert_ok!(AdminUtils::sudo_set_commit_reveal_weights_enabled(
            <<Test as Config>::RuntimeOrigin>::root(),
            netuid,
            to_be_set
        ));

        assert!(init_value != to_be_set);
        assert_eq!(
            SubtensorModule::get_commit_reveal_weights_enabled(netuid),
            to_be_set
        );
    });
}

#[test]
fn test_sudo_set_liquid_alpha_enabled() {
    new_test_ext().execute_with(|| {
        let netuid = NetUid::from(1);
        let enabled: bool = true;
        assert_eq!(!enabled, SubtensorModule::get_liquid_alpha_enabled(netuid));

        assert_ok!(AdminUtils::sudo_set_liquid_alpha_enabled(
            <<Test as Config>::RuntimeOrigin>::root(),
            netuid,
            enabled
        ));

        assert_eq!(enabled, SubtensorModule::get_liquid_alpha_enabled(netuid));
    });
}

#[test]
fn test_sudo_set_alpha_sigmoid_steepness() {
    new_test_ext().execute_with(|| {
        let netuid = NetUid::from(1);
        let to_be_set: i16 = 5000;
        add_network(netuid, 10);
        let init_value = SubtensorModule::get_alpha_sigmoid_steepness(netuid);
        assert_eq!(
            AdminUtils::sudo_set_alpha_sigmoid_steepness(
                <<Test as Config>::RuntimeOrigin>::signed(U256::from(1)),
                netuid,
                to_be_set
            ),
            Err(DispatchError::BadOrigin)
        );
        assert_eq!(
            AdminUtils::sudo_set_alpha_sigmoid_steepness(
                <<Test as Config>::RuntimeOrigin>::root(),
                netuid.next(),
                to_be_set
            ),
            Err(Error::<Test>::SubnetDoesNotExist.into())
        );

        let owner = U256::from(10);
        pallet_subtensor::SubnetOwner::<Test>::insert(netuid, owner);
        assert_eq!(
            AdminUtils::sudo_set_alpha_sigmoid_steepness(
                <<Test as Config>::RuntimeOrigin>::signed(owner),
                netuid,
                -to_be_set
            ),
            Err(Error::<Test>::NegativeSigmoidSteepness.into())
        );
        assert_eq!(
            SubtensorModule::get_alpha_sigmoid_steepness(netuid),
            init_value
        );
        assert_ok!(AdminUtils::sudo_set_alpha_sigmoid_steepness(
            <<Test as Config>::RuntimeOrigin>::root(),
            netuid,
            to_be_set
        ));
        assert_eq!(
            SubtensorModule::get_alpha_sigmoid_steepness(netuid),
            to_be_set
        );
        assert_ok!(AdminUtils::sudo_set_alpha_sigmoid_steepness(
            <<Test as Config>::RuntimeOrigin>::root(),
            netuid,
            -to_be_set
        ));
        assert_eq!(
            SubtensorModule::get_alpha_sigmoid_steepness(netuid),
            -to_be_set
        );
    });
}

#[test]
fn test_set_alpha_values_dispatch_info_ok() {
    new_test_ext().execute_with(|| {
        let netuid = NetUid::from(1);
        let alpha_low: u16 = 1638_u16;
        let alpha_high: u16 = u16::MAX - 10;
        let call = RuntimeCall::AdminUtils(crate::Call::sudo_set_alpha_values {
            netuid,
            alpha_low,
            alpha_high,
        });

        let dispatch_info = call.get_dispatch_info();

        assert_eq!(dispatch_info.class, DispatchClass::Normal);
        assert_eq!(dispatch_info.pays_fee, Pays::Yes);
    });
}

#[test]
fn test_sudo_get_set_alpha() {
    new_test_ext().execute_with(|| {
        let netuid = NetUid::from(1);
        let alpha_low: u16 = 1638_u16;
        let alpha_high: u16 = u16::MAX - 10;

        let hotkey: U256 = U256::from(1);
        let coldkey: U256 = U256::from(1 + 456);
        let signer = <<Test as Config>::RuntimeOrigin>::signed(coldkey);

        // Enable Liquid Alpha and setup
        SubtensorModule::set_liquid_alpha_enabled(netuid, true);
        pallet_subtensor::migrations::migrate_create_root_network::migrate_create_root_network::<
            Test,
        >();
        SubtensorModule::add_balance_to_coldkey_account(&coldkey, 1_000_000_000_000_000);
        assert_ok!(SubtensorModule::root_register(signer.clone(), hotkey,));

        // Should fail as signer does not own the subnet
        assert_err!(
            AdminUtils::sudo_set_alpha_values(signer.clone(), netuid, alpha_low, alpha_high),
            DispatchError::BadOrigin
        );

        assert_ok!(SubtensorModule::register_network(signer.clone(), hotkey));

        assert_ok!(AdminUtils::sudo_set_alpha_values(
            signer.clone(),
            netuid,
            alpha_low,
            alpha_high
        ));
        let (grabbed_alpha_low, grabbed_alpha_high): (u16, u16) =
            SubtensorModule::get_alpha_values(netuid);

        log::info!("alpha_low: {grabbed_alpha_low:?} alpha_high: {grabbed_alpha_high:?}");
        assert_eq!(grabbed_alpha_low, alpha_low);
        assert_eq!(grabbed_alpha_high, alpha_high);

        // Convert the u16 values to decimal values
        fn unnormalize_u16_to_float(normalized_value: u16) -> f32 {
            const MAX_U16: u16 = 65535;
            normalized_value as f32 / MAX_U16 as f32
        }

        let alpha_low_decimal = unnormalize_u16_to_float(alpha_low);
        let alpha_high_decimal = unnormalize_u16_to_float(alpha_high);

        let (alpha_low_32, alpha_high_32) = SubtensorModule::get_alpha_values_32(netuid);

        let tolerance: f32 = 1e-6; // 0.000001

        // Check if the values are equal to the sixth decimal
        assert!(
            (alpha_low_32.to_num::<f32>() - alpha_low_decimal).abs() < tolerance,
            "alpha_low mismatch: {} != {}",
            alpha_low_32.to_num::<f32>(),
            alpha_low_decimal
        );
        assert!(
            (alpha_high_32.to_num::<f32>() - alpha_high_decimal).abs() < tolerance,
            "alpha_high mismatch: {} != {}",
            alpha_high_32.to_num::<f32>(),
            alpha_high_decimal
        );

        // 1. Liquid alpha disabled
        SubtensorModule::set_liquid_alpha_enabled(netuid, false);
        assert_err!(
            AdminUtils::sudo_set_alpha_values(signer.clone(), netuid, alpha_low, alpha_high),
            SubtensorError::<Test>::LiquidAlphaDisabled
        );
        // Correct scenario after error
        SubtensorModule::set_liquid_alpha_enabled(netuid, true); // Re-enable for further tests
        assert_ok!(AdminUtils::sudo_set_alpha_values(
            signer.clone(),
            netuid,
            alpha_low,
            alpha_high
        ));

        // 2. Alpha high too low
        let alpha_high_too_low = (u16::MAX as u32 / 40) as u16 - 1; // One less than the minimum acceptable value
        assert_err!(
            AdminUtils::sudo_set_alpha_values(
                signer.clone(),
                netuid,
                alpha_low,
                alpha_high_too_low
            ),
            SubtensorError::<Test>::AlphaHighTooLow
        );
        // Correct scenario after error
        assert_ok!(AdminUtils::sudo_set_alpha_values(
            signer.clone(),
            netuid,
            alpha_low,
            alpha_high
        ));

        // 3. Alpha low too low or too high
        let alpha_low_too_low = 0_u16;
        assert_err!(
            AdminUtils::sudo_set_alpha_values(
                signer.clone(),
                netuid,
                alpha_low_too_low,
                alpha_high
            ),
            SubtensorError::<Test>::AlphaLowOutOfRange
        );
        // Correct scenario after error
        assert_ok!(AdminUtils::sudo_set_alpha_values(
            signer.clone(),
            netuid,
            alpha_low,
            alpha_high
        ));

        let alpha_low_too_high = alpha_high + 1;
        assert_err!(
            AdminUtils::sudo_set_alpha_values(
                signer.clone(),
                netuid,
                alpha_low_too_high,
                alpha_high
            ),
            SubtensorError::<Test>::AlphaLowOutOfRange
        );
        // Correct scenario after error
        assert_ok!(AdminUtils::sudo_set_alpha_values(
            signer.clone(),
            netuid,
            alpha_low,
            alpha_high
        ));
    });
}

#[test]
fn test_sudo_set_coldkey_swap_schedule_duration() {
    new_test_ext().execute_with(|| {
        // Arrange
        let root = RuntimeOrigin::root();
        let non_root = RuntimeOrigin::signed(U256::from(1));
        let new_duration = 100u32.into();

        // Act & Assert: Non-root account should fail
        assert_noop!(
            AdminUtils::sudo_set_coldkey_swap_schedule_duration(non_root, new_duration),
            DispatchError::BadOrigin
        );

        // Act: Root account should succeed
        assert_ok!(AdminUtils::sudo_set_coldkey_swap_schedule_duration(
            root.clone(),
            new_duration
        ));

        // Assert: Check if the duration was actually set
        assert_eq!(
            pallet_subtensor::ColdkeySwapScheduleDuration::<Test>::get(),
            new_duration
        );

        // Act & Assert: Setting the same value again should succeed (idempotent operation)
        assert_ok!(AdminUtils::sudo_set_coldkey_swap_schedule_duration(
            root,
            new_duration
        ));

        // You might want to check for events here if your pallet emits them
        System::assert_last_event(Event::ColdkeySwapScheduleDurationSet(new_duration).into());
    });
}

#[test]
fn test_sudo_set_dissolve_network_schedule_duration() {
    new_test_ext().execute_with(|| {
        // Arrange
        let root = RuntimeOrigin::root();
        let non_root = RuntimeOrigin::signed(U256::from(1));
        let new_duration = 200u32.into();

        // Act & Assert: Non-root account should fail
        assert_noop!(
            AdminUtils::sudo_set_dissolve_network_schedule_duration(non_root, new_duration),
            DispatchError::BadOrigin
        );

        // Act: Root account should succeed
        assert_ok!(AdminUtils::sudo_set_dissolve_network_schedule_duration(
            root.clone(),
            new_duration
        ));

        // Assert: Check if the duration was actually set
        assert_eq!(
            pallet_subtensor::DissolveNetworkScheduleDuration::<Test>::get(),
            new_duration
        );

        // Act & Assert: Setting the same value again should succeed (idempotent operation)
        assert_ok!(AdminUtils::sudo_set_dissolve_network_schedule_duration(
            root,
            new_duration
        ));

        // You might want to check for events here if your pallet emits them
        System::assert_last_event(Event::DissolveNetworkScheduleDurationSet(new_duration).into());
    });
}

#[test]
fn sudo_set_commit_reveal_weights_interval() {
    new_test_ext().execute_with(|| {
        let netuid = NetUid::from(1);
        add_network(netuid, 10);

        let too_high = 101;
        assert_err!(
            AdminUtils::sudo_set_commit_reveal_weights_interval(
                <<Test as Config>::RuntimeOrigin>::root(),
                netuid,
                too_high
            ),
            pallet_subtensor::Error::<Test>::RevealPeriodTooLarge
        );

        let to_be_set = 55;
        let init_value = SubtensorModule::get_reveal_period(netuid);

        assert_ok!(AdminUtils::sudo_set_commit_reveal_weights_interval(
            <<Test as Config>::RuntimeOrigin>::root(),
            netuid,
            to_be_set
        ));

        assert!(init_value != to_be_set);
        assert_eq!(SubtensorModule::get_reveal_period(netuid), to_be_set);
    });
}

#[test]
fn test_sudo_root_sets_evm_chain_id() {
    new_test_ext().execute_with(|| {
        let chain_id: u64 = 945;
        assert_eq!(pallet_evm_chain_id::ChainId::<Test>::get(), 0);

        assert_ok!(AdminUtils::sudo_set_evm_chain_id(
            <<Test as Config>::RuntimeOrigin>::root(),
            chain_id
        ));

        assert_eq!(pallet_evm_chain_id::ChainId::<Test>::get(), chain_id);
    });
}

#[test]
fn test_sudo_non_root_cannot_set_evm_chain_id() {
    new_test_ext().execute_with(|| {
        let chain_id: u64 = 945;
        assert_eq!(pallet_evm_chain_id::ChainId::<Test>::get(), 0);

        assert_eq!(
            AdminUtils::sudo_set_evm_chain_id(
                <<Test as Config>::RuntimeOrigin>::signed(U256::from(0)),
                chain_id
            ),
            Err(DispatchError::BadOrigin)
        );

        assert_eq!(pallet_evm_chain_id::ChainId::<Test>::get(), 0);
    });
}

#[test]
fn test_schedule_grandpa_change() {
    new_test_ext().execute_with(|| {
        assert_eq!(Grandpa::grandpa_authorities(), vec![]);

        let bob: GrandpaId = ed25519::Pair::from_legacy_string("//Bob", None)
            .public()
            .into();

        assert_ok!(AdminUtils::schedule_grandpa_change(
            RuntimeOrigin::root(),
            vec![(bob.clone(), 1)],
            41,
            None
        ));

        Grandpa::on_finalize(42);

        assert_eq!(Grandpa::grandpa_authorities(), vec![(bob, 1)]);
    });
}

#[test]
fn test_sudo_toggle_evm_precompile() {
    new_test_ext().execute_with(|| {
        let precompile_id = crate::PrecompileEnum::BalanceTransfer;
        let initial_enabled = PrecompileEnable::<Test>::get(precompile_id);
        assert!(initial_enabled); // Assuming the default is true

        run_to_block(1);

        assert_eq!(
            AdminUtils::sudo_toggle_evm_precompile(
                <<Test as Config>::RuntimeOrigin>::signed(U256::from(0)),
                precompile_id,
                false
            ),
            Err(DispatchError::BadOrigin)
        );

        assert_ok!(AdminUtils::sudo_toggle_evm_precompile(
            RuntimeOrigin::root(),
            precompile_id,
            false
        ));

        assert_eq!(
            System::events()
                .iter()
                .filter(|r| r.event
                    == RuntimeEvent::AdminUtils(crate::Event::PrecompileUpdated {
                        precompile_id,
                        enabled: false
                    }))
                .count(),
            1
        );

        let updated_enabled = PrecompileEnable::<Test>::get(precompile_id);
        assert!(!updated_enabled);

        run_to_block(2);

        assert_ok!(AdminUtils::sudo_toggle_evm_precompile(
            RuntimeOrigin::root(),
            precompile_id,
            false
        ));

        // no event without status change
        assert_eq!(
            System::events()
                .iter()
                .filter(|r| r.event
                    == RuntimeEvent::AdminUtils(crate::Event::PrecompileUpdated {
                        precompile_id,
                        enabled: false
                    }))
                .count(),
            0
        );

        assert_ok!(AdminUtils::sudo_toggle_evm_precompile(
            RuntimeOrigin::root(),
            precompile_id,
            true
        ));

        let final_enabled = PrecompileEnable::<Test>::get(precompile_id);
        assert!(final_enabled);
    });
}

#[test]
fn test_sudo_root_sets_subnet_moving_alpha() {
    new_test_ext().execute_with(|| {
        let alpha: I96F32 = I96F32::saturating_from_num(0.5);
        let initial = pallet_subtensor::SubnetMovingAlpha::<Test>::get();
        assert!(initial != alpha);

        assert_ok!(AdminUtils::sudo_set_subnet_moving_alpha(
            <<Test as Config>::RuntimeOrigin>::root(),
            alpha
        ));

        assert_eq!(pallet_subtensor::SubnetMovingAlpha::<Test>::get(), alpha);
    });
}

#[test]
fn test_sets_a_lower_value_clears_small_nominations() {
    new_test_ext().execute_with(|| {
        let hotkey: U256 = U256::from(3);
        let owner_coldkey: U256 = U256::from(1);
        let staker_coldkey: U256 = U256::from(2);

        let initial_nominator_min_required_stake = 10;
        let nominator_min_required_stake_0 = 5;
        let nominator_min_required_stake_1 = 20;

        assert!(nominator_min_required_stake_0 < nominator_min_required_stake_1);
        assert!(nominator_min_required_stake_0 < initial_nominator_min_required_stake);

        let to_stake = initial_nominator_min_required_stake + 1;

        assert!(to_stake > initial_nominator_min_required_stake);
        assert!(to_stake > nominator_min_required_stake_0); // Should stay when set
        assert!(to_stake < nominator_min_required_stake_1); // Should be removed when set

        // Create network
        let netuid = NetUid::from(2);
        add_network(netuid, 10);

        // Register a neuron
        register_ok_neuron(netuid, hotkey, owner_coldkey, 0);

        let default_min_stake = pallet_subtensor::DefaultMinStake::<Test>::get();
        assert_ok!(AdminUtils::sudo_set_nominator_min_required_stake(
            RuntimeOrigin::root(),
            initial_nominator_min_required_stake
        ));
        assert_eq!(
            SubtensorModule::get_nominator_min_required_stake(),
            initial_nominator_min_required_stake * default_min_stake.to_u64() / 1_000_000
        );

        // Stake to the hotkey as staker_coldkey
        SubtensorModule::increase_stake_for_hotkey_and_coldkey_on_subnet(
            &hotkey,
            &staker_coldkey,
            netuid,
            to_stake.into(),
        );

        let default_min_stake = pallet_subtensor::DefaultMinStake::<Test>::get();
        assert_ok!(AdminUtils::sudo_set_nominator_min_required_stake(
            RuntimeOrigin::root(),
            nominator_min_required_stake_0
        ));
        assert_eq!(
            SubtensorModule::get_nominator_min_required_stake(),
            nominator_min_required_stake_0 * default_min_stake.to_u64() / 1_000_000
        );

        // Check this nomination is not cleared
        assert!(
            SubtensorModule::get_stake_for_hotkey_and_coldkey_on_subnet(
                &hotkey,
                &staker_coldkey,
                netuid
            ) > 0.into()
        );

        assert_ok!(AdminUtils::sudo_set_nominator_min_required_stake(
            RuntimeOrigin::root(),
            nominator_min_required_stake_1
        ));
        assert_eq!(
            SubtensorModule::get_nominator_min_required_stake(),
            nominator_min_required_stake_1 * default_min_stake.to_u64() / 1_000_000
        );

        // Check this nomination is cleared
        assert_eq!(
            SubtensorModule::get_stake_for_hotkey_and_coldkey_on_subnet(
                &hotkey,
                &staker_coldkey,
                netuid
            ),
            0.into()
        );
    });
}

// #[test]
// fn test_sudo_set_subnet_owner_hotkey() {
//     new_test_ext().execute_with(|| {
//         let netuid = NetUid::from(1);

//         let coldkey: U256 = U256::from(1);
//         let hotkey: U256 = U256::from(2);
//         let new_hotkey: U256 = U256::from(3);

//         let coldkey_origin = <<Test as Config>::RuntimeOrigin>::signed(coldkey);
//         let root = RuntimeOrigin::root();
//         let random_account = RuntimeOrigin::signed(U256::from(123456));

//         pallet_subtensor::SubnetOwner::<Test>::insert(netuid, coldkey);
//         pallet_subtensor::SubnetOwnerHotkey::<Test>::insert(netuid, hotkey);
//         assert_eq!(
//             pallet_subtensor::SubnetOwnerHotkey::<Test>::get(netuid),
//             hotkey
//         );

//         assert_ok!(AdminUtils::sudo_set_subnet_owner_hotkey(
//             coldkey_origin,
//             netuid,
//             new_hotkey
//         ));

//         assert_eq!(
//             pallet_subtensor::SubnetOwnerHotkey::<Test>::get(netuid),
//             new_hotkey
//         );

//         assert_noop!(
//             AdminUtils::sudo_set_subnet_owner_hotkey(random_account, netuid, new_hotkey),
//             DispatchError::BadOrigin
//         );

//         assert_noop!(
//             AdminUtils::sudo_set_subnet_owner_hotkey(root, netuid, new_hotkey),
//             DispatchError::BadOrigin
//         );
//     });
// }

// cargo test --package pallet-admin-utils --lib -- tests::test_sudo_set_ema_halving --exact --show-output
#[test]
fn test_sudo_set_ema_halving() {
    new_test_ext().execute_with(|| {
        let netuid = NetUid::from(1);
        let to_be_set: u64 = 10;
        add_network(netuid, 10);

        let value_before: u64 = pallet_subtensor::EMAPriceHalvingBlocks::<Test>::get(netuid);
        assert_eq!(
            AdminUtils::sudo_set_ema_price_halving_period(
                <<Test as Config>::RuntimeOrigin>::signed(U256::from(1)),
                netuid,
                to_be_set
            ),
            Err(DispatchError::BadOrigin)
        );
        let value_after_0: u64 = pallet_subtensor::EMAPriceHalvingBlocks::<Test>::get(netuid);
        assert_eq!(value_after_0, value_before);

        let owner = U256::from(10);
        pallet_subtensor::SubnetOwner::<Test>::insert(netuid, owner);
        assert_eq!(
            AdminUtils::sudo_set_ema_price_halving_period(
                <<Test as Config>::RuntimeOrigin>::signed(owner),
                netuid,
                to_be_set
            ),
            Err(DispatchError::BadOrigin)
        );
        let value_after_1: u64 = pallet_subtensor::EMAPriceHalvingBlocks::<Test>::get(netuid);
        assert_eq!(value_after_1, value_before);
        assert_ok!(AdminUtils::sudo_set_ema_price_halving_period(
            <<Test as Config>::RuntimeOrigin>::root(),
            netuid,
            to_be_set
        ));
        let value_after_2: u64 = pallet_subtensor::EMAPriceHalvingBlocks::<Test>::get(netuid);
        assert_eq!(value_after_2, to_be_set);
    });
}

// cargo test --package pallet-admin-utils --lib -- tests::test_set_sn_owner_hotkey --exact --show-output
#[test]
fn test_set_sn_owner_hotkey_owner() {
    new_test_ext().execute_with(|| {
        let netuid = NetUid::from(1);
        let hotkey: U256 = U256::from(3);
        let bad_origin_coldkey: U256 = U256::from(4);
        add_network(netuid, 10);

        let owner = U256::from(10);
        pallet_subtensor::SubnetOwner::<Test>::insert(netuid, owner);

        // Non-owner and non-root cannot set the sn owner hotkey
        assert_eq!(
            AdminUtils::sudo_set_sn_owner_hotkey(
                <<Test as Config>::RuntimeOrigin>::signed(bad_origin_coldkey),
                netuid,
                hotkey
            ),
            Err(DispatchError::BadOrigin)
        );

        // SN owner can set the hotkey
        assert_ok!(AdminUtils::sudo_set_sn_owner_hotkey(
            <<Test as Config>::RuntimeOrigin>::signed(owner),
            netuid,
            hotkey
        ));

        // Check the value
        let actual_hotkey = pallet_subtensor::SubnetOwnerHotkey::<Test>::get(netuid);
        assert_eq!(actual_hotkey, hotkey);

        // Cannot set again (rate limited)
        assert_err!(
            AdminUtils::sudo_set_sn_owner_hotkey(
                <<Test as Config>::RuntimeOrigin>::signed(owner),
                netuid,
                hotkey
            ),
            pallet_subtensor::Error::<Test>::TxRateLimitExceeded
        );
    });
}

// cargo test --package pallet-admin-utils --lib -- tests::test_set_sn_owner_hotkey_root --exact --show-output
#[test]
fn test_set_sn_owner_hotkey_root() {
    new_test_ext().execute_with(|| {
        let netuid = NetUid::from(1);
        let hotkey: U256 = U256::from(3);
        add_network(netuid, 10);

        let owner = U256::from(10);
        pallet_subtensor::SubnetOwner::<Test>::insert(netuid, owner);

        // Root can set the hotkey
        assert_ok!(AdminUtils::sudo_set_sn_owner_hotkey(
            <<Test as Config>::RuntimeOrigin>::root(),
            netuid,
            hotkey
        ));

        // Check the value
        let actual_hotkey = pallet_subtensor::SubnetOwnerHotkey::<Test>::get(netuid);
        assert_eq!(actual_hotkey, hotkey);
    });
}

#[test]
fn test_sudo_set_bonds_reset_enabled() {
    new_test_ext().execute_with(|| {
        let netuid = NetUid::from(1);
        let to_be_set: bool = true;
        let sn_owner = U256::from(1);
        add_network(netuid, 10);
        let init_value: bool = SubtensorModule::get_bonds_reset(netuid);

        assert_eq!(
            AdminUtils::sudo_set_bonds_reset_enabled(
                <<Test as Config>::RuntimeOrigin>::signed(U256::from(1)),
                netuid,
                to_be_set
            ),
            Err(DispatchError::BadOrigin)
        );

        assert_ok!(AdminUtils::sudo_set_bonds_reset_enabled(
            <<Test as Config>::RuntimeOrigin>::root(),
            netuid,
            to_be_set
        ));
        assert_eq!(SubtensorModule::get_bonds_reset(netuid), to_be_set);
        assert_ne!(SubtensorModule::get_bonds_reset(netuid), init_value);

        pallet_subtensor::SubnetOwner::<Test>::insert(netuid, sn_owner);

        assert_ok!(AdminUtils::sudo_set_bonds_reset_enabled(
            <<Test as Config>::RuntimeOrigin>::signed(sn_owner),
            netuid,
            !to_be_set
        ));
        assert_eq!(SubtensorModule::get_bonds_reset(netuid), !to_be_set);
    });
}

#[test]
fn test_sudo_set_yuma3_enabled() {
    new_test_ext().execute_with(|| {
        let netuid = NetUid::from(1);
        let to_be_set: bool = true;
        let sn_owner = U256::from(1);
        add_network(netuid, 10);
        let init_value: bool = SubtensorModule::get_yuma3_enabled(netuid);

        assert_eq!(
            AdminUtils::sudo_set_yuma3_enabled(
                <<Test as Config>::RuntimeOrigin>::signed(U256::from(1)),
                netuid,
                to_be_set
            ),
            Err(DispatchError::BadOrigin)
        );

        assert_ok!(AdminUtils::sudo_set_yuma3_enabled(
            <<Test as Config>::RuntimeOrigin>::root(),
            netuid,
            to_be_set
        ));
        assert_eq!(SubtensorModule::get_yuma3_enabled(netuid), to_be_set);
        assert_ne!(SubtensorModule::get_yuma3_enabled(netuid), init_value);

        pallet_subtensor::SubnetOwner::<Test>::insert(netuid, sn_owner);

        assert_ok!(AdminUtils::sudo_set_yuma3_enabled(
            <<Test as Config>::RuntimeOrigin>::signed(sn_owner),
            netuid,
            !to_be_set
        ));
        assert_eq!(SubtensorModule::get_yuma3_enabled(netuid), !to_be_set);
    });
}

#[test]
fn test_sudo_set_commit_reveal_version() {
    new_test_ext().execute_with(|| {
        add_network(NetUid::from(1), 10);

        let to_be_set: u16 = 5;
        let init_value: u16 = SubtensorModule::get_commit_reveal_weights_version();

        assert_ok!(AdminUtils::sudo_set_commit_reveal_version(
            <<Test as Config>::RuntimeOrigin>::root(),
            to_be_set
        ));

        assert!(init_value != to_be_set);
        assert_eq!(
            SubtensorModule::get_commit_reveal_weights_version(),
            to_be_set
        );
    });
}

#[test]
fn test_sudo_set_admin_freeze_window_and_rate() {
    new_test_ext().execute_with(|| {
        // Non-root fails
        assert_eq!(
            AdminUtils::sudo_set_admin_freeze_window(
                <<Test as Config>::RuntimeOrigin>::signed(U256::from(1)),
                7
            ),
            Err(DispatchError::BadOrigin)
        );
        // Root succeeds
        assert_ok!(AdminUtils::sudo_set_admin_freeze_window(
            <<Test as Config>::RuntimeOrigin>::root(),
            7
        ));
        assert_eq!(pallet_subtensor::AdminFreezeWindow::<Test>::get(), 7);

        // Owner hyperparam tempos setter
        assert_eq!(
            AdminUtils::sudo_set_owner_hparam_rate_limit(
                <<Test as Config>::RuntimeOrigin>::signed(U256::from(1)),
                5
            ),
            Err(DispatchError::BadOrigin)
        );
        assert_ok!(AdminUtils::sudo_set_owner_hparam_rate_limit(
            <<Test as Config>::RuntimeOrigin>::root(),
            5
        ));
        assert_eq!(pallet_subtensor::OwnerHyperparamRateLimit::<Test>::get(), 5);
    });
}

#[test]
fn test_freeze_window_blocks_root_and_owner() {
    new_test_ext().execute_with(|| {
        let netuid = NetUid::from(1);
        let tempo = 10;
        // Create subnet with tempo 10
        add_network(netuid, tempo);
        // Set freeze window to 3 blocks
        assert_ok!(AdminUtils::sudo_set_admin_freeze_window(
            <<Test as Config>::RuntimeOrigin>::root(),
            3
        ));
        // Advance to a block where remaining < 3
        run_to_block((tempo - 2).into());

        // Root should be blocked during freeze window
        assert_noop!(
            AdminUtils::sudo_set_min_burn(
                <<Test as Config>::RuntimeOrigin>::root(),
                netuid,
                123.into()
            ),
            SubtensorError::<Test>::AdminActionProhibitedDuringWeightsWindow
        );

        // Owner should be blocked during freeze window as well
        // Set owner
        let owner: U256 = U256::from(9);
        SubnetOwner::<Test>::insert(netuid, owner);
        assert_noop!(
            AdminUtils::sudo_set_commit_reveal_weights_interval(
                <<Test as Config>::RuntimeOrigin>::signed(owner),
                netuid,
                77
            ),
            SubtensorError::<Test>::AdminActionProhibitedDuringWeightsWindow
        );
    });
}

#[test]
fn test_sudo_set_min_burn() {
    new_test_ext().execute_with(|| {
        let netuid = NetUid::from(1);
        let to_be_set = TaoCurrency::from(1_000_000);
        add_network(netuid, 10);
        let init_value = SubtensorModule::get_min_burn(netuid);

        // Simple case
        assert_ok!(AdminUtils::sudo_set_min_burn(
            <<Test as Config>::RuntimeOrigin>::root(),
            netuid,
            TaoCurrency::from(to_be_set)
        ));
        assert_ne!(SubtensorModule::get_min_burn(netuid), init_value);
        assert_eq!(SubtensorModule::get_min_burn(netuid), to_be_set);

        // Unknown subnet
        assert_err!(
            AdminUtils::sudo_set_min_burn(
                <<Test as Config>::RuntimeOrigin>::root(),
                NetUid::from(42),
                TaoCurrency::from(to_be_set)
            ),
            Error::<Test>::SubnetDoesNotExist
        );

        // Non subnet owner
        assert_err!(
            AdminUtils::sudo_set_min_burn(
                <<Test as Config>::RuntimeOrigin>::signed(U256::from(1)),
                netuid,
                TaoCurrency::from(to_be_set)
            ),
            DispatchError::BadOrigin
        );

        // Above upper bound
        assert_err!(
            AdminUtils::sudo_set_min_burn(
                <<Test as Config>::RuntimeOrigin>::root(),
                netuid,
                <Test as pallet_subtensor::Config>::MinBurnUpperBound::get() + 1.into()
            ),
            Error::<Test>::ValueNotInBounds
        );

        // Above max burn
        assert_err!(
            AdminUtils::sudo_set_min_burn(
                <<Test as Config>::RuntimeOrigin>::root(),
                netuid,
                SubtensorModule::get_max_burn(netuid) + 1.into()
            ),
            Error::<Test>::ValueNotInBounds
        );
    });
}

#[test]
fn test_owner_hyperparam_update_rate_limit_enforced() {
    new_test_ext().execute_with(|| {
        let netuid = NetUid::from(1);
        add_network(netuid, 10);
        // Set owner
        let owner: U256 = U256::from(5);
        SubnetOwner::<Test>::insert(netuid, owner);

        // Set tempo to 1 so owner hyperparam RL = 2 tempos = 2 blocks
        SubtensorModule::set_tempo(netuid, 1);
        // Disable admin freeze window to avoid blocking on small tempo
        assert_ok!(AdminUtils::sudo_set_admin_freeze_window(
            <<Test as Config>::RuntimeOrigin>::root(),
            0
        ));

        // First update succeeds
        assert_ok!(AdminUtils::sudo_set_commit_reveal_weights_interval(
            <<Test as Config>::RuntimeOrigin>::signed(owner),
            netuid,
            11
        ));
        // Immediate second update fails due to TxRateLimitExceeded
        assert_noop!(
            AdminUtils::sudo_set_commit_reveal_weights_interval(
                <<Test as Config>::RuntimeOrigin>::signed(owner),
                netuid,
                12
            ),
            SubtensorError::<Test>::TxRateLimitExceeded
        );

        // Advance less than limit still fails
        run_to_block(SubtensorModule::get_current_block_as_u64() + 1);
        assert_noop!(
            AdminUtils::sudo_set_commit_reveal_weights_interval(
                <<Test as Config>::RuntimeOrigin>::signed(owner),
                netuid,
                13
            ),
            SubtensorError::<Test>::TxRateLimitExceeded
        );

        // Advance one more block to pass the limit; should succeed
        run_to_block(SubtensorModule::get_current_block_as_u64() + 1);
        assert_ok!(AdminUtils::sudo_set_commit_reveal_weights_interval(
            <<Test as Config>::RuntimeOrigin>::signed(owner),
            netuid,
            14
        ));
    });
}

// Verifies that owner hyperparameter rate limit is enforced based on tempo (2 tempos).
#[test]
fn test_hyperparam_rate_limit_enforced_by_tempo() {
    new_test_ext().execute_with(|| {
        // Setup subnet and owner
        let netuid = NetUid::from(42);
        add_network(netuid, 10);
        let owner: U256 = U256::from(77);
        SubnetOwner::<Test>::insert(netuid, owner);

        // Set tempo to 1 so RL = 2 blocks
        SubtensorModule::set_tempo(netuid, 1);
        // Disable admin freeze window to avoid blocking on small tempo
        assert_ok!(AdminUtils::sudo_set_admin_freeze_window(
            <<Test as Config>::RuntimeOrigin>::root(),
            0
        ));

        // First owner update should succeed
        assert_ok!(AdminUtils::sudo_set_commit_reveal_weights_interval(
            <<Test as Config>::RuntimeOrigin>::signed(owner),
            netuid,
            1
        ));

        // Immediate second update should fail due to tempo-based RL
        assert_noop!(
            AdminUtils::sudo_set_commit_reveal_weights_interval(
                <<Test as Config>::RuntimeOrigin>::signed(owner),
                netuid,
                2
            ),
            SubtensorError::<Test>::TxRateLimitExceeded
        );

        // Advance 2 blocks (2 tempos with tempo=1) then succeed
        run_to_block(SubtensorModule::get_current_block_as_u64() + 2);
        assert_ok!(AdminUtils::sudo_set_commit_reveal_weights_interval(
            <<Test as Config>::RuntimeOrigin>::signed(owner),
            netuid,
            3
        ));
    });
}

// Verifies owner hyperparameters are rate-limited independently per parameter.
// Setting one hyperparameter should not block setting a different hyperparameter
// during the same rate-limit window, but it should still block itself.
#[test]
fn test_owner_hyperparam_rate_limit_independent_per_param() {
    new_test_ext().execute_with(|| {
        let netuid = NetUid::from(7);
        add_network(netuid, 10);

        // Set subnet owner
        let owner: U256 = U256::from(123);
        SubnetOwner::<Test>::insert(netuid, owner);

        // Use small tempo to make RL short and deterministic (2 blocks when tempo=1)
        SubtensorModule::set_tempo(netuid, 1);
        // Disable admin freeze window so it doesn't interfere with small tempo
        assert_ok!(AdminUtils::sudo_set_admin_freeze_window(
            <<Test as Config>::RuntimeOrigin>::root(),
            0
        ));

        // First update to kappa should succeed
        assert_ok!(AdminUtils::sudo_set_commit_reveal_weights_interval(
            <<Test as Config>::RuntimeOrigin>::signed(owner),
            netuid,
            10
        ));

        // Immediate second update to the SAME param (kappa) should be blocked by RL
        assert_noop!(
            AdminUtils::sudo_set_commit_reveal_weights_interval(
                <<Test as Config>::RuntimeOrigin>::signed(owner),
                netuid,
                11
            ),
            SubtensorError::<Test>::TxRateLimitExceeded
        );

        // Updating a DIFFERENT param (rho) should pass immediately — independent RL key
        assert_ok!(AdminUtils::sudo_set_rho(
            <<Test as Config>::RuntimeOrigin>::signed(owner),
            netuid,
            5
        ));

        // kappa should still be blocked until its own RL window passes
        assert_noop!(
            AdminUtils::sudo_set_commit_reveal_weights_interval(
                <<Test as Config>::RuntimeOrigin>::signed(owner),
                netuid,
                12
            ),
            SubtensorError::<Test>::TxRateLimitExceeded
        );

        // rho should also be blocked for itself immediately after being set
        assert_noop!(
            AdminUtils::sudo_set_rho(<<Test as Config>::RuntimeOrigin>::signed(owner), netuid, 6),
            SubtensorError::<Test>::TxRateLimitExceeded
        );

        // Advance enough blocks to pass the RL window (2 blocks when tempo=1 and default epochs=2)
        run_to_block(SubtensorModule::get_current_block_as_u64() + 2);

        // Now both hyperparameters can be updated again
        assert_ok!(AdminUtils::sudo_set_commit_reveal_weights_interval(
            <<Test as Config>::RuntimeOrigin>::signed(owner),
            netuid,
            13
        ));
        assert_ok!(AdminUtils::sudo_set_rho(
            <<Test as Config>::RuntimeOrigin>::signed(owner),
            netuid,
            7
        ));
    });
}

#[test]
fn test_sudo_set_max_burn() {
    new_test_ext().execute_with(|| {
        let netuid = NetUid::from(1);
        let to_be_set = TaoCurrency::from(100_000_001);
        add_network(netuid, 10);
        let init_value = SubtensorModule::get_max_burn(netuid);

        // Simple case
        assert_ok!(AdminUtils::sudo_set_max_burn(
            <<Test as Config>::RuntimeOrigin>::root(),
            netuid,
            TaoCurrency::from(to_be_set)
        ));
        assert_ne!(SubtensorModule::get_max_burn(netuid), init_value);
        assert_eq!(SubtensorModule::get_max_burn(netuid), to_be_set);

        // Unknown subnet
        assert_err!(
            AdminUtils::sudo_set_max_burn(
                <<Test as Config>::RuntimeOrigin>::root(),
                NetUid::from(42),
                TaoCurrency::from(to_be_set)
            ),
            Error::<Test>::SubnetDoesNotExist
        );

        // Non subnet owner
        assert_err!(
            AdminUtils::sudo_set_max_burn(
                <<Test as Config>::RuntimeOrigin>::signed(U256::from(1)),
                netuid,
                TaoCurrency::from(to_be_set)
            ),
            DispatchError::BadOrigin
        );

        // Below lower bound
        assert_err!(
            AdminUtils::sudo_set_max_burn(
                <<Test as Config>::RuntimeOrigin>::root(),
                netuid,
                <Test as pallet_subtensor::Config>::MaxBurnLowerBound::get() - 1.into()
            ),
            Error::<Test>::ValueNotInBounds
        );

        // Below min burn
        assert_err!(
            AdminUtils::sudo_set_max_burn(
                <<Test as Config>::RuntimeOrigin>::root(),
                netuid,
                SubtensorModule::get_min_burn(netuid) - 1.into()
            ),
            Error::<Test>::ValueNotInBounds
        );
    });
}

#[test]
fn test_sudo_set_mechanism_count() {
    new_test_ext().execute_with(|| {
        let netuid = NetUid::from(1);
        let ss_count_ok = MaxMechanismCount::<Test>::get();
        let ss_count_bad = MechId::from(u8::from(ss_count_ok) + 1);

        let sn_owner = U256::from(1324);
        add_network(netuid, 10);
        // Set the Subnet Owner
        SubnetOwner::<Test>::insert(netuid, sn_owner);
        MaxAllowedUids::<Test>::insert(netuid, 256_u16);

        assert_eq!(
            AdminUtils::sudo_set_mechanism_count(
                <<Test as Config>::RuntimeOrigin>::signed(U256::from(1)),
                netuid,
                ss_count_ok
            ),
            Err(DispatchError::BadOrigin)
        );
        assert_noop!(
            AdminUtils::sudo_set_mechanism_count(RuntimeOrigin::root(), netuid, ss_count_bad),
            pallet_subtensor::Error::<Test>::InvalidValue
        );
        assert_noop!(
            AdminUtils::sudo_set_mechanism_count(RuntimeOrigin::root(), netuid, ss_count_ok),
            pallet_subtensor::Error::<Test>::TooManyUIDsPerMechanism
        );

        // Reduce max UIDs to 128
        MaxAllowedUids::<Test>::insert(netuid, 128_u16);
        assert_ok!(AdminUtils::sudo_set_mechanism_count(
            <<Test as Config>::RuntimeOrigin>::root(),
            netuid,
            ss_count_ok
        ));

        assert_ok!(AdminUtils::sudo_set_mechanism_count(
            <<Test as Config>::RuntimeOrigin>::signed(sn_owner),
            netuid,
            ss_count_ok
        ));
    });
}

// cargo test --package pallet-admin-utils --lib -- tests::test_sudo_set_mechanism_count_and_emissions --exact --show-output
#[test]
fn test_sudo_set_mechanism_count_and_emissions() {
    new_test_ext().execute_with(|| {
        let netuid = NetUid::from(1);
        let ss_count_ok = MechId::from(2);

        let sn_owner = U256::from(1324);
        add_network(netuid, 10);
        // Set the Subnet Owner
        SubnetOwner::<Test>::insert(netuid, sn_owner);
        MaxMechanismCount::<Test>::set(MechId::from(2));
        MaxAllowedUids::<Test>::set(netuid, 128_u16);

        assert_ok!(AdminUtils::sudo_set_mechanism_count(
            <<Test as Config>::RuntimeOrigin>::signed(sn_owner),
            netuid,
            ss_count_ok
        ));

        // Cannot set emission split with wrong number of entries
        // With two mechanisms the size of the split vector should be 2, not 3
        assert_noop!(
            AdminUtils::sudo_set_mechanism_emission_split(
                <<Test as Config>::RuntimeOrigin>::signed(sn_owner),
                netuid,
                Some(vec![0xFFFF / 5 * 2, 0xFFFF / 5 * 2, 0xFFFF / 5])
            ),
            pallet_subtensor::Error::<Test>::InvalidValue
        );

        // Cannot set emission split with wrong total of entries
        // Split vector entries should sum up to exactly 0xFFFF
        assert_noop!(
            AdminUtils::sudo_set_mechanism_emission_split(
                <<Test as Config>::RuntimeOrigin>::signed(sn_owner),
                netuid,
                Some(vec![0xFFFF / 5 * 4, 0xFFFF / 5 - 1])
            ),
            pallet_subtensor::Error::<Test>::InvalidValue
        );

        // Can set good split ok
        // We also verify here that it can happen in the same block as setting mechanism counts
        // or soon, without rate limiting
        assert_ok!(AdminUtils::sudo_set_mechanism_emission_split(
            <<Test as Config>::RuntimeOrigin>::signed(sn_owner),
            netuid,
            Some(vec![0xFFFF / 5, 0xFFFF / 5 * 4])
        ));

        // Cannot set it again due to rate limits
        assert_noop!(
            AdminUtils::sudo_set_mechanism_emission_split(
                <<Test as Config>::RuntimeOrigin>::signed(sn_owner),
                netuid,
                Some(vec![0xFFFF / 5 * 4, 0xFFFF / 5])
            ),
            pallet_subtensor::Error::<Test>::TxRateLimitExceeded
        );
    });
}

#[test]
fn test_trim_to_max_allowed_uids() {
    new_test_ext().execute_with(|| {
        let netuid = NetUid::from(1);
        let sn_owner = U256::from(1);
        let sn_owner_hotkey1 = U256::from(2);
        let sn_owner_hotkey2 = U256::from(3);
        add_network(netuid, 10);
        SubnetOwner::<Test>::insert(netuid, sn_owner);
        SubnetOwnerHotkey::<Test>::insert(netuid, sn_owner_hotkey1);
        MaxRegistrationsPerBlock::<Test>::insert(netuid, 256);
        TargetRegistrationsPerInterval::<Test>::insert(netuid, 256);
        ImmuneOwnerUidsLimit::<Test>::insert(netuid, 2);
        // We set a low value here to make testing easier
        MinAllowedUids::<Test>::set(netuid, 4);
        // We define 4 mechanisms
        let mechanism_count = MechId::from(4);
        MechanismCountCurrent::<Test>::insert(netuid, mechanism_count);

        // Add some neurons
        let max_n = 16;
        for i in 1..=max_n {
            let n = i * 1000;
            register_ok_neuron(netuid, U256::from(n), U256::from(n + i), 0);
        }

        // Run some blocks to ensure stake weights are set and that we are past the immunity period
        // for all neurons
        run_to_block((ImmunityPeriod::<Test>::get(netuid) + 1).into());

        // Set some randomized values that we can keep track of
        let values = vec![
            17u16, 42u16, 8u16, 56u16, 23u16, 91u16, 34u16, // owner owned
            77u16, // temporally immune
            12u16, 65u16, 3u16, 88u16, // owner owned
            29u16, 51u16, 74u16, // temporally immune
            39u16,
        ];
        let bool_values = vec![
            false, false, false, true, false, true, true, // owner owned
            true, // temporally immune
            false, true, false, true, // owner owned
            false, true, true, // temporally immune
            false,
        ];
        let alpha_values = values.iter().map(|&v| (v as u64).into()).collect();
        let u64_values: Vec<u64> = values.iter().map(|&v| v as u64).collect();

        Emission::<Test>::set(netuid, alpha_values);
        // NOTE: `Rank`, `Trust`, and `PruningScores` are *not* trimmed anymore,
        // but we can still populate them without asserting on them.
        Rank::<Test>::insert(netuid, values.clone());
        Trust::<Test>::insert(netuid, values.clone());
        Consensus::<Test>::insert(netuid, values.clone());
        Dividends::<Test>::insert(netuid, values.clone());
        PruningScores::<Test>::insert(netuid, values.clone());
        ValidatorTrust::<Test>::insert(netuid, values.clone());
        StakeWeight::<Test>::insert(netuid, values.clone());
        ValidatorPermit::<Test>::insert(netuid, bool_values.clone());
        Active::<Test>::insert(netuid, bool_values);

        for mecid in 0..mechanism_count.into() {
            let netuid_index =
                SubtensorModule::get_mechanism_storage_index(netuid, MechId::from(mecid));
            Incentive::<Test>::insert(netuid_index, values.clone());
            LastUpdate::<Test>::insert(netuid_index, u64_values.clone());
        }

        // We set some owner immune uids
        let now = frame_system::Pallet::<Test>::block_number();
        BlockAtRegistration::<Test>::set(netuid, 6, now);
        BlockAtRegistration::<Test>::set(netuid, 11, now);

        // And some temporally immune uids
        Keys::<Test>::insert(netuid, 7, sn_owner_hotkey1);
        Uids::<Test>::insert(netuid, sn_owner_hotkey1, 7);
        Keys::<Test>::insert(netuid, 14, sn_owner_hotkey2);
        Uids::<Test>::insert(netuid, sn_owner_hotkey2, 14);

        // Set some evm addresses
        AssociatedEvmAddress::<Test>::insert(
            netuid,
            6,
            (sp_core::H160::from_slice(b"12345678901234567891"), now),
        );
        AssociatedEvmAddress::<Test>::insert(
            netuid,
            10,
            (sp_core::H160::from_slice(b"12345678901234567892"), now),
        );
        AssociatedEvmAddress::<Test>::insert(
            netuid,
            12,
            (sp_core::H160::from_slice(b"12345678901234567893"), now),
        );
        AssociatedEvmAddress::<Test>::insert(
            netuid,
            14,
            (sp_core::H160::from_slice(b"12345678901234567894"), now),
        );

        // Populate Weights and Bonds storage items to test trimming
        // Create weights and bonds that span across the range that will be trimmed
        for uid in 0..max_n {
            let mut weights = Vec::new();
            let mut bonds = Vec::new();

            // Add connections to all other uids, including those that will be trimmed
            for target_uid in 0..max_n {
                if target_uid != uid {
                    // Use some non-zero values to make the test more meaningful
                    let weight_value = (uid + target_uid) % 1000;
                    let bond_value = (uid * target_uid) % 1000;
                    weights.push((target_uid, weight_value));
                    bonds.push((target_uid, bond_value));
                }
            }

            for mecid in 0..mechanism_count.into() {
                let netuid_index =
                    SubtensorModule::get_mechanism_storage_index(netuid, MechId::from(mecid));
                Weights::<Test>::insert(netuid_index, uid, weights.clone());
                Bonds::<Test>::insert(netuid_index, uid, bonds.clone());
            }
        }

        // Normal case
        let new_max_n = 8;
        assert_ok!(AdminUtils::sudo_trim_to_max_allowed_uids(
            <<Test as Config>::RuntimeOrigin>::root(),
            netuid,
            new_max_n
        ));

        // Ensure the max allowed uids has been set correctly
        assert_eq!(MaxAllowedUids::<Test>::get(netuid), new_max_n);

        // Ensure the emission has been trimmed correctly, keeping the highest emitters
        // (after respecting immunity/owner exclusions) and compressed to the left
        assert_eq!(
            Emission::<Test>::get(netuid),
            vec![
                56.into(),
                91.into(),
                34.into(),
                77.into(),
                65.into(),
                88.into(),
                51.into(),
                74.into()
            ]
        );

        // Ensure rest of (active) storage has been trimmed correctly
        let expected_values = vec![56, 91, 34, 77, 65, 88, 51, 74];
        let expected_bools = vec![true, true, true, true, true, true, true, true];
        let expected_u64_values = vec![56, 91, 34, 77, 65, 88, 51, 74];

        // NOTE: Rank/Trust/PruningScores are no longer trimmed; do not assert on them.
        assert_eq!(Active::<Test>::get(netuid), expected_bools);
        assert_eq!(Consensus::<Test>::get(netuid), expected_values);
        assert_eq!(Dividends::<Test>::get(netuid), expected_values);
        assert_eq!(ValidatorTrust::<Test>::get(netuid), expected_values);
        assert_eq!(ValidatorPermit::<Test>::get(netuid), expected_bools);
        assert_eq!(StakeWeight::<Test>::get(netuid), expected_values);

        for mecid in 0..mechanism_count.into() {
            let netuid_index =
                SubtensorModule::get_mechanism_storage_index(netuid, MechId::from(mecid));
            assert_eq!(Incentive::<Test>::get(netuid_index), expected_values);
            assert_eq!(LastUpdate::<Test>::get(netuid_index), expected_u64_values);
        }

        // Ensure trimmed uids related storage has been cleared
        for uid in new_max_n..max_n {
            assert!(!Keys::<Test>::contains_key(netuid, uid));
            assert!(!BlockAtRegistration::<Test>::contains_key(netuid, uid));
            assert!(!AssociatedEvmAddress::<Test>::contains_key(netuid, uid));
            for mecid in 0..mechanism_count.into() {
                let netuid_index =
                    SubtensorModule::get_mechanism_storage_index(netuid, MechId::from(mecid));
                assert!(!Weights::<Test>::contains_key(netuid_index, uid));
                assert!(!Bonds::<Test>::contains_key(netuid_index, uid));
            }
        }

        // Ensure trimmed uids hotkey related storage has been cleared
        let trimmed_hotkeys = vec![
            U256::from(1000),
            U256::from(2000),
            U256::from(3000),
            U256::from(5000),
            U256::from(9000),
            U256::from(11000),
            U256::from(13000),
            U256::from(16000),
        ];
        for hotkey in trimmed_hotkeys {
            assert!(!Uids::<Test>::contains_key(netuid, hotkey));
            assert!(!IsNetworkMember::<Test>::contains_key(hotkey, netuid));
            assert!(!LastHotkeyEmissionOnNetuid::<Test>::contains_key(
                hotkey, netuid
            ));
            assert!(!AlphaDividendsPerSubnet::<Test>::contains_key(
                netuid, hotkey
            ));
            assert!(!Axons::<Test>::contains_key(netuid, hotkey));
            assert!(!NeuronCertificates::<Test>::contains_key(netuid, hotkey));
            assert!(!Prometheus::<Test>::contains_key(netuid, hotkey));
        }

        // Ensure trimmed uids weights and bonds connections have been trimmed correctly
        for uid in 0..new_max_n {
            for mecid in 0..mechanism_count.into() {
                let netuid_index =
                    SubtensorModule::get_mechanism_storage_index(netuid, MechId::from(mecid));
                assert!(
                    Weights::<Test>::get(netuid_index, uid)
                        .iter()
                        .all(|(target_uid, _)| *target_uid < new_max_n),
                    "Found a weight with target_uid >= new_max_n"
                );
                assert!(
                    Bonds::<Test>::get(netuid_index, uid)
                        .iter()
                        .all(|(target_uid, _)| *target_uid < new_max_n),
                    "Found a bond with target_uid >= new_max_n"
                );
            }
        }

        // Actual number of neurons on the network updated after trimming
        assert_eq!(SubnetworkN::<Test>::get(netuid), new_max_n);

        // Uids match enumeration order
        for i in 0..new_max_n.into() {
            let hotkey = Keys::<Test>::get(netuid, i);
            let uid = Uids::<Test>::get(netuid, hotkey);
            assert_eq!(uid, Some(i));
        }

        // EVM association have been remapped correctly (uids: 6 -> 2, 14 -> 7)
        assert_eq!(
            AssociatedEvmAddress::<Test>::get(netuid, 2),
            Some((sp_core::H160::from_slice(b"12345678901234567891"), now))
        );
        assert_eq!(
            AssociatedEvmAddress::<Test>::get(netuid, 7),
            Some((sp_core::H160::from_slice(b"12345678901234567894"), now))
        );

        // Non existent subnet
        assert_err!(
            AdminUtils::sudo_trim_to_max_allowed_uids(
                <<Test as Config>::RuntimeOrigin>::root(),
                NetUid::from(42),
                new_max_n
            ),
            pallet_subtensor::Error::<Test>::SubnetNotExists
        );

        // New max n less than lower bound
        assert_err!(
            AdminUtils::sudo_trim_to_max_allowed_uids(
                <<Test as Config>::RuntimeOrigin>::root(),
                netuid,
                2
            ),
            pallet_subtensor::Error::<Test>::InvalidValue
        );

        // New max n greater than upper bound
        assert_err!(
            AdminUtils::sudo_trim_to_max_allowed_uids(
                <<Test as Config>::RuntimeOrigin>::root(),
                netuid,
                SubtensorModule::get_max_allowed_uids(netuid) + 1
            ),
            pallet_subtensor::Error::<Test>::InvalidValue
        );
    });
}

#[test]
fn test_trim_to_max_allowed_uids_too_many_immune() {
    new_test_ext().execute_with(|| {
        let netuid = NetUid::from(1);
        let sn_owner = U256::from(1);
        add_network(netuid, 10);
        SubnetOwner::<Test>::insert(netuid, sn_owner);
        MaxRegistrationsPerBlock::<Test>::insert(netuid, 256);
        TargetRegistrationsPerInterval::<Test>::insert(netuid, 256);
        ImmuneOwnerUidsLimit::<Test>::insert(netuid, 2);
        MinAllowedUids::<Test>::set(netuid, 2);

        // Add 5 neurons
        let max_n = 5;
        for i in 1..=max_n {
            let n = i * 1000;
            register_ok_neuron(netuid, U256::from(n), U256::from(n + i), 0);
        }

        // Run some blocks to ensure stake weights are set
        run_to_block((ImmunityPeriod::<Test>::get(netuid) + 1).into());

        // Set owner immune uids (2 UIDs) by adding them to OwnedHotkeys
        let owner_hotkey1 = U256::from(1000);
        let owner_hotkey2 = U256::from(2000);
        OwnedHotkeys::<Test>::insert(sn_owner, vec![owner_hotkey1, owner_hotkey2]);
        Keys::<Test>::insert(netuid, 0, owner_hotkey1);
        Uids::<Test>::insert(netuid, owner_hotkey1, 0);
        Keys::<Test>::insert(netuid, 1, owner_hotkey2);
        Uids::<Test>::insert(netuid, owner_hotkey2, 1);

        // Set temporally immune uids (2 UIDs) to make total immune count 4 out of 5 (80%)
        // Set their registration block to current block to make them temporally immune
        let current_block = frame_system::Pallet::<Test>::block_number();
        for uid in 2..4 {
            let hotkey = U256::from(uid * 1000 + 1000);
            Keys::<Test>::insert(netuid, uid, hotkey);
            Uids::<Test>::insert(netuid, hotkey, uid);
            BlockAtRegistration::<Test>::insert(netuid, uid, current_block);
        }

        // Try to trim to 4 UIDs - this should fail because 4/4 = 100% immune (>= 80%)
        assert_err!(
            AdminUtils::sudo_trim_to_max_allowed_uids(
                <<Test as Config>::RuntimeOrigin>::root(),
                netuid,
                4
            ),
            pallet_subtensor::Error::<Test>::TrimmingWouldExceedMaxImmunePercentage
        );

        // Try to trim to 3 UIDs - this should also fail because 4/3 > 80% immune (>= 80%)
        assert_err!(
            AdminUtils::sudo_trim_to_max_allowed_uids(
                <<Test as Config>::RuntimeOrigin>::root(),
                netuid,
                3
            ),
            pallet_subtensor::Error::<Test>::TrimmingWouldExceedMaxImmunePercentage
        );

        // Now test a scenario where trimming should succeed
        // Remove one immune UID to make it 3 immune out of 4 total
        let uid_to_remove = 3;
        let hotkey_to_remove = U256::from(uid_to_remove * 1000 + 1000);
        #[allow(unknown_lints)]
        Keys::<Test>::remove(netuid, uid_to_remove);
        Uids::<Test>::remove(netuid, hotkey_to_remove);
        BlockAtRegistration::<Test>::remove(netuid, uid_to_remove);

        // Remove another immune UID to make it 2 immune out of 3 total
        let uid_to_remove2 = 2;
        let hotkey_to_remove2 = U256::from(uid_to_remove2 * 1000 + 1000);
        #[allow(unknown_lints)]
        Keys::<Test>::remove(netuid, uid_to_remove2);
        Uids::<Test>::remove(netuid, hotkey_to_remove2);
        BlockAtRegistration::<Test>::remove(netuid, uid_to_remove2);

        // Now we have 2 immune out of 2 total UIDs
        // Try to trim to 1 UID - this should fail because 2/1 is impossible, but the check prevents it
        assert_err!(
            AdminUtils::sudo_trim_to_max_allowed_uids(
                <<Test as Config>::RuntimeOrigin>::root(),
                netuid,
                1
            ),
            pallet_subtensor::Error::<Test>::InvalidValue
        );
    });
}

#[test]
fn test_sudo_set_min_allowed_uids() {
    new_test_ext().execute_with(|| {
        let netuid = NetUid::from(1);
        let to_be_set: u16 = 8;
        add_network(netuid, 10);
        MaxRegistrationsPerBlock::<Test>::insert(netuid, 256);
        TargetRegistrationsPerInterval::<Test>::insert(netuid, 256);

        // Register some neurons
        for i in 0..=16 {
            register_ok_neuron(netuid, U256::from(i * 1000), U256::from(i * 1000 + i), 0);
        }

        // Normal case
        assert_ok!(AdminUtils::sudo_set_min_allowed_uids(
            <<Test as Config>::RuntimeOrigin>::root(),
            netuid,
            to_be_set
        ));
        assert_eq!(SubtensorModule::get_min_allowed_uids(netuid), to_be_set);

        // Non root
        assert_err!(
            AdminUtils::sudo_set_min_allowed_uids(
                <<Test as Config>::RuntimeOrigin>::signed(U256::from(0)),
                netuid,
                to_be_set
            ),
            DispatchError::BadOrigin
        );

        // Non existent subnet
        assert_err!(
            AdminUtils::sudo_set_min_allowed_uids(
                <<Test as Config>::RuntimeOrigin>::root(),
                NetUid::from(42),
                to_be_set
            ),
            Error::<Test>::SubnetDoesNotExist
        );

        // Min allowed uids greater than max allowed uids
        assert_err!(
            AdminUtils::sudo_set_min_allowed_uids(
                <<Test as Config>::RuntimeOrigin>::root(),
                netuid,
                SubtensorModule::get_max_allowed_uids(netuid) + 1
            ),
            Error::<Test>::MinAllowedUidsGreaterThanMaxAllowedUids
        );

        // Min allowed uids greater than current uids
        assert_err!(
            AdminUtils::sudo_set_min_allowed_uids(
                <<Test as Config>::RuntimeOrigin>::root(),
                netuid,
                SubtensorModule::get_subnetwork_n(netuid) + 1
            ),
            Error::<Test>::MinAllowedUidsGreaterThanCurrentUids
        );
    });
}

#[test]
<<<<<<< HEAD
fn test_sudo_set_max_mechanism_count() {
    new_test_ext().execute_with(|| {
        // Normal case
        assert_ok!(AdminUtils::sudo_set_max_mechanism_count(
            <<Test as Config>::RuntimeOrigin>::root(),
            MechId::from(10)
        ));

        // Zero fails
        assert_noop!(
            AdminUtils::sudo_set_max_mechanism_count(
                <<Test as Config>::RuntimeOrigin>::root(),
                MechId::from(0)
            ),
            pallet_subtensor::Error::<Test>::InvalidValue
        );

        // Over max bound fails
        assert_noop!(
            AdminUtils::sudo_set_max_mechanism_count(
                <<Test as Config>::RuntimeOrigin>::root(),
                MechId::from(MAX_MECHANISM_COUNT_PER_SUBNET + 1)
            ),
            pallet_subtensor::Error::<Test>::InvalidValue
        );
=======
fn test_sudo_set_min_non_immune_uids() {
    new_test_ext().execute_with(|| {
        let netuid = NetUid::from(1);
        add_network(netuid, 10);

        let to_be_set: u16 = 12;
        let init_value: u16 = SubtensorModule::get_min_non_immune_uids(netuid);

        assert_ok!(AdminUtils::sudo_set_min_non_immune_uids(
            <<Test as Config>::RuntimeOrigin>::root(),
            netuid,
            to_be_set
        ));

        assert!(init_value != to_be_set);
        assert_eq!(SubtensorModule::get_min_non_immune_uids(netuid), to_be_set);
>>>>>>> 7b027b70
    });
}<|MERGE_RESOLUTION|>--- conflicted
+++ resolved
@@ -2895,7 +2895,6 @@
 }
 
 #[test]
-<<<<<<< HEAD
 fn test_sudo_set_max_mechanism_count() {
     new_test_ext().execute_with(|| {
         // Normal case
@@ -2921,7 +2920,10 @@
             ),
             pallet_subtensor::Error::<Test>::InvalidValue
         );
-=======
+    });
+}
+
+#[test]
 fn test_sudo_set_min_non_immune_uids() {
     new_test_ext().execute_with(|| {
         let netuid = NetUid::from(1);
@@ -2938,6 +2940,5 @@
 
         assert!(init_value != to_be_set);
         assert_eq!(SubtensorModule::get_min_non_immune_uids(netuid), to_be_set);
->>>>>>> 7b027b70
     });
 }