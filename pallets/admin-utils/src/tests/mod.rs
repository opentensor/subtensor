--- conflicted
+++ resolved
@@ -2360,23 +2360,6 @@
     });
 }
 
-<<<<<<< HEAD
-#[test]
-fn test_get_validator_cut() {
-    new_test_ext().execute_with(|| {
-        let netuid = NetUid::from(1);
-        let expected_cut: u16 = 5000; // 50% cut
-
-        // Set up a network
-        add_network(netuid, 10);
-
-        // Set a validator cut value
-        SubtensorModule::set_validator_cut(netuid, expected_cut);
-
-        // Test that we can retrieve the value
-        let retrieved_cut = SubtensorModule::get_validator_cut(netuid);
-        assert_eq!(retrieved_cut, expected_cut);
-=======
 // cargo test --package pallet-admin-utils --lib -- tests::test_sudo_set_mechanism_count_and_emissions --exact --show-output
 #[test]
 fn test_sudo_set_mechanism_count_and_emissions() {
@@ -2435,33 +2418,11 @@
             ),
             pallet_subtensor::Error::<Test>::TxRateLimitExceeded
         );
->>>>>>> 2f417081
-    });
-}
-
-#[test]
-<<<<<<< HEAD
-fn test_set_validator_cut() {
-    new_test_ext().execute_with(|| {
-        let netuid = NetUid::from(2);
-        let initial_cut: u16 = pallet_subtensor::DefaultValidatorCut::<Test>::get();
-        let new_cut: u16 = 7500; // 75% cut
-
-        // Set up a network
-        add_network(netuid, 10);
-
-        // Verify initial value
-        assert_eq!(SubtensorModule::get_validator_cut(netuid), initial_cut);
-
-        // Set new validator cut
-        SubtensorModule::set_validator_cut(netuid, new_cut);
-
-        // Verify the value was set correctly
-        assert_eq!(SubtensorModule::get_validator_cut(netuid), new_cut);
-=======
+    });
+}
+
 fn test_trim_to_max_allowed_uids() {
     new_test_ext().execute_with(|| {
-        let netuid = NetUid::from(1);
         let sn_owner = U256::from(1);
         let sn_owner_hotkey1 = U256::from(2);
         let sn_owner_hotkey2 = U256::from(3);
@@ -2737,47 +2698,10 @@
             ),
             pallet_subtensor::Error::<Test>::InvalidValue
         );
->>>>>>> 2f417081
-    });
-}
-
-#[test]
-<<<<<<< HEAD
-fn test_sudo_set_validator_cut() {
-    new_test_ext().execute_with(|| {
-        let netuid = NetUid::from(3);
-        let to_be_set: u16 = 4200; // 42% cut
-
-        // Set up a network
-        add_network(netuid, 10);
-
-        let sn_owner = U256::from(1324);
-        // Set the Subnet Owner
-        SubnetOwner::<Test>::insert(netuid, sn_owner);
-
-        let init_value = SubtensorModule::get_validator_cut(netuid);
-
-        // Test that non-authorized origin fails (using a regular signed origin)
-        assert_eq!(
-            AdminUtils::sudo_set_validator_cut(
-                <<Test as Config>::RuntimeOrigin>::signed(U256::from(1)),
-                netuid,
-                to_be_set
-            ),
-            Err(DispatchError::BadOrigin)
-        );
-        // Value should remain unchangeds
-        assert_eq!(SubtensorModule::get_validator_cut(netuid), init_value);
-
-        assert_ok!(AdminUtils::sudo_set_validator_cut(
-            <<Test as Config>::RuntimeOrigin>::signed(sn_owner),
-            netuid,
-            to_be_set
-        ));
-
-        // Verify the value was set correctly
-        assert_eq!(SubtensorModule::get_validator_cut(netuid), to_be_set);
-=======
+    });
+}
+
+#[test]
 fn test_trim_to_max_allowed_uids_too_many_immune() {
     new_test_ext().execute_with(|| {
         let netuid = NetUid::from(1);
@@ -2865,23 +2789,10 @@
             ),
             pallet_subtensor::Error::<Test>::InvalidValue
         );
->>>>>>> 2f417081
-    });
-}
-
-#[test]
-<<<<<<< HEAD
-fn test_sudo_set_validator_cut_root() {
-    new_test_ext().execute_with(|| {
-        let netuid = NetUid::from(4);
-        let to_be_set: u16 = 10000; // 100% cut
-
-        // Set up a network
-        add_network(netuid, 10);
-
-        // Test that root can set the validator cut successfully
-        assert_ok!(AdminUtils::sudo_set_validator_cut(
-=======
+    });
+}
+
+#[test]
 fn test_sudo_set_min_allowed_uids() {
     new_test_ext().execute_with(|| {
         let netuid = NetUid::from(1);
@@ -2897,36 +2808,10 @@
 
         // Normal case
         assert_ok!(AdminUtils::sudo_set_min_allowed_uids(
->>>>>>> 2f417081
-            <<Test as Config>::RuntimeOrigin>::root(),
-            netuid,
-            to_be_set
-        ));
-<<<<<<< HEAD
-
-        // Verify the value was set correctly
-        assert_eq!(SubtensorModule::get_validator_cut(netuid), to_be_set);
-    });
-}
-
-#[test]
-fn test_validator_cut_bounds() {
-    new_test_ext().execute_with(|| {
-        let netuid = NetUid::from(5);
-        let min_cut: u16 = 0; // 0% cut
-        let max_cut: u16 = u16::MAX; // 100% cut
-
-        // Set up a network
-        add_network(netuid, 10);
-
-        // Test minimum value
-        SubtensorModule::set_validator_cut(netuid, min_cut);
-        assert_eq!(SubtensorModule::get_validator_cut(netuid), min_cut);
-
-        // Test maximum value
-        SubtensorModule::set_validator_cut(netuid, max_cut);
-        assert_eq!(SubtensorModule::get_validator_cut(netuid), max_cut);
-=======
+            <<Test as Config>::RuntimeOrigin>::root(),
+            netuid,
+            to_be_set
+        ));
         assert_eq!(SubtensorModule::get_min_allowed_uids(netuid), to_be_set);
 
         // Non root
@@ -2968,6 +2853,184 @@
             ),
             Error::<Test>::MinAllowedUidsGreaterThanCurrentUids
         );
->>>>>>> 2f417081
-    });
-}+    });
+}
+
+#[test]
+fn test_validator_cut_bounds() {
+    new_test_ext().execute_with(|| {
+        let netuid = NetUid::from(5);
+        let min_cut: u16 = 0; // 0% cut
+        let max_cut: u16 = u16::MAX; // 100% cut
+
+        // Set up a network
+        add_network(netuid, 10);
+
+        // Test minimum value
+        SubtensorModule::set_validator_cut(netuid, min_cut);
+        assert_eq!(SubtensorModule::get_validator_cut(netuid), min_cut);
+
+        // Test maximum value
+        SubtensorModule::set_validator_cut(netuid, max_cut);
+        assert_eq!(SubtensorModule::get_validator_cut(netuid), max_cut);
+        assert_eq!(SubtensorModule::get_min_allowed_uids(netuid), to_be_set);
+
+        // Non root
+        assert_err!(
+            AdminUtils::sudo_set_min_allowed_uids(
+                <<Test as Config>::RuntimeOrigin>::signed(U256::from(0)),
+                netuid,
+                to_be_set
+            ),
+            DispatchError::BadOrigin
+        );
+
+        // Non existent subnet
+        assert_err!(
+            AdminUtils::sudo_set_min_allowed_uids(
+                <<Test as Config>::RuntimeOrigin>::root(),
+                NetUid::from(42),
+                to_be_set
+            ),
+            Error::<Test>::SubnetDoesNotExist
+        );
+
+        // Min allowed uids greater than max allowed uids
+        assert_err!(
+            AdminUtils::sudo_set_min_allowed_uids(
+                <<Test as Config>::RuntimeOrigin>::root(),
+                netuid,
+                SubtensorModule::get_max_allowed_uids(netuid) + 1
+            ),
+            Error::<Test>::MinAllowedUidsGreaterThanMaxAllowedUids
+        );
+
+        // Min allowed uids greater than current uids
+        assert_err!(
+            AdminUtils::sudo_set_min_allowed_uids(
+                <<Test as Config>::RuntimeOrigin>::root(),
+                netuid,
+                SubtensorModule::get_subnetwork_n(netuid) + 1
+            ),
+            Error::<Test>::MinAllowedUidsGreaterThanCurrentUids
+        );
+    });
+}
+
+#[test]
+fn test_get_validator_cut() {
+    new_test_ext().execute_with(|| {
+        let netuid = NetUid::from(1);
+        let expected_cut: u16 = 5000; // 50% cut
+
+        // Set up a network
+        add_network(netuid, 10);
+
+        // Set a validator cut value
+        SubtensorModule::set_validator_cut(netuid, expected_cut);
+
+        // Test that we can retrieve the value
+        let retrieved_cut = SubtensorModule::get_validator_cut(netuid);
+        assert_eq!(retrieved_cut, expected_cut);
+    });
+}
+
+#[test]
+fn test_set_validator_cut() {
+    new_test_ext().execute_with(|| {
+        let netuid = NetUid::from(2);
+        let initial_cut: u16 = pallet_subtensor::DefaultValidatorCut::<Test>::get();
+        let new_cut: u16 = 7500; // 75% cut
+
+        // Set up a network
+        add_network(netuid, 10);
+
+        // Verify initial value
+        assert_eq!(SubtensorModule::get_validator_cut(netuid), initial_cut);
+
+        // Set new validator cut
+        SubtensorModule::set_validator_cut(netuid, new_cut);
+
+        // Verify the value was set correctly
+        assert_eq!(SubtensorModule::get_validator_cut(netuid), new_cut);
+    });
+}
+
+#[test]
+fn test_sudo_set_validator_cut() {
+    new_test_ext().execute_with(|| {
+        let netuid = NetUid::from(3);
+        let to_be_set: u16 = 4200; // 42% cut
+
+        // Set up a network
+        add_network(netuid, 10);
+
+        let sn_owner = U256::from(1324);
+        // Set the Subnet Owner
+        SubnetOwner::<Test>::insert(netuid, sn_owner);
+
+        let init_value = SubtensorModule::get_validator_cut(netuid);
+
+        // Test that non-authorized origin fails (using a regular signed origin)
+        assert_eq!(
+            AdminUtils::sudo_set_validator_cut(
+                <<Test as Config>::RuntimeOrigin>::signed(U256::from(1)),
+                netuid,
+                to_be_set
+            ),
+            Err(DispatchError::BadOrigin)
+        );
+        // Value should remain unchangeds
+        assert_eq!(SubtensorModule::get_validator_cut(netuid), init_value);
+
+        assert_ok!(AdminUtils::sudo_set_validator_cut(
+            <<Test as Config>::RuntimeOrigin>::signed(sn_owner),
+            netuid,
+            to_be_set
+        ));
+
+        // Verify the value was set correctly
+        assert_eq!(SubtensorModule::get_validator_cut(netuid), to_be_set);
+    });
+}
+
+#[test]
+fn test_sudo_set_validator_cut_root() {
+    new_test_ext().execute_with(|| {
+        let netuid = NetUid::from(4);
+        let to_be_set: u16 = 10000; // 100% cut
+
+        // Set up a network
+        add_network(netuid, 10);
+
+        // Test that root can set the validator cut successfully
+        assert_ok!(AdminUtils::sudo_set_validator_cut(
+            <<Test as Config>::RuntimeOrigin>::root(),
+            netuid,
+            to_be_set
+        ));
+
+        // Verify the value was set correctly
+        assert_eq!(SubtensorModule::get_validator_cut(netuid), to_be_set);
+    });
+}
+
+// #[test]
+// fn test_validator_cut_bounds() {
+//     new_test_ext().execute_with(|| {
+//         let netuid = NetUid::from(5);
+//         let min_cut: u16 = 0; // 0% cut
+//         let max_cut: u16 = u16::MAX; // 100% cut
+
+//         // Set up a network
+//         add_network(netuid, 10);
+
+//         // Test minimum value
+//         SubtensorModule::set_validator_cut(netuid, min_cut);
+//         assert_eq!(SubtensorModule::get_validator_cut(netuid), min_cut);
+
+//         // Test maximum value
+//         SubtensorModule::set_validator_cut(netuid, max_cut);
+//         assert_eq!(SubtensorModule::get_validator_cut(netuid), max_cut);
+//     });
+// }