//! Benchmarking setup
#![cfg(feature = "runtime-benchmarks")]
#![allow(clippy::arithmetic_side_effects)]

extern crate alloc;

#[allow(unused)]
use crate::Pallet as AdminUtils;
use frame_benchmarking::v2::*;
use frame_system::RawOrigin;
use pallet_subtensor::SubnetworkN;
use subtensor_runtime_common::NetUid;

use super::*;

#[benchmarks]
mod benchmarks {
    use super::*;

    #[benchmark]
<<<<<<< HEAD
=======
    fn swap_authorities(a: Linear<0, 32>) {
        // disable admin freeze window
        pallet_subtensor::Pallet::<T>::set_admin_freeze_window(0);

        let mut value: BoundedVec<
            <T as pallet::Config>::AuthorityId,
            <T as pallet::Config>::MaxAuthorities,
        > = BoundedVec::new();

        for idx in 1..=a {
            let authority: <T as pallet::Config>::AuthorityId = account("Authority", idx, 0u32);
            let result = value.try_push(authority.clone());
            if result.is_err() {
                // Handle the error, perhaps by breaking the loop or logging an error message
            }
        }

        #[extrinsic_call]
        _(RawOrigin::Root, value);
    }

    #[benchmark]
    fn schedule_grandpa_change(a: Linear<0, 32>) {
        // disable admin freeze window
        pallet_subtensor::Pallet::<T>::set_admin_freeze_window(0);
        let next_authorities = (1..=a)
            .map(|idx| account("Authority", idx, 0u32))
            .collect::<Vec<(sp_consensus_grandpa::AuthorityId, u64)>>();
        let in_blocks = BlockNumberFor::<T>::from(42u32);

        #[extrinsic_call]
        _(RawOrigin::Root, next_authorities, in_blocks, None);
    }

    #[benchmark]
>>>>>>> edc68a1b
    fn sudo_set_default_take() {
        // disable admin freeze window
        pallet_subtensor::Pallet::<T>::set_admin_freeze_window(0);
        #[extrinsic_call]
		_(RawOrigin::Root, 100u16/*default_take*/)/*sudo_set_default_take*/;
    }

    #[benchmark]
    fn sudo_set_serving_rate_limit() {
        // disable admin freeze window
        pallet_subtensor::Pallet::<T>::set_admin_freeze_window(0);
        #[extrinsic_call]
		_(RawOrigin::Root, 1u16.into()/*netuid*/, 100u64/*serving_rate_limit*/)/*sudo_set_serving_rate_limit*/;
    }

    #[benchmark]
    fn sudo_set_max_difficulty() {
        // disable admin freeze window
        pallet_subtensor::Pallet::<T>::set_admin_freeze_window(0);
        pallet_subtensor::Pallet::<T>::init_new_network(
            1u16.into(), /*netuid*/
            1u16,        /*tempo*/
        );

        #[extrinsic_call]
		_(RawOrigin::Root, 1u16.into()/*netuid*/, 10000u64/*max_difficulty*/)/*sudo_set_max_difficulty*/;
    }

    #[benchmark]
    fn sudo_set_min_difficulty() {
        // disable admin freeze window
        pallet_subtensor::Pallet::<T>::set_admin_freeze_window(0);
        pallet_subtensor::Pallet::<T>::init_new_network(
            1u16.into(), /*netuid*/
            1u16,        /*tempo*/
        );

        #[extrinsic_call]
		_(RawOrigin::Root, 1u16.into()/*netuid*/, 1000u64/*min_difficulty*/)/*sudo_set_min_difficulty*/;
    }

    #[benchmark]
    fn sudo_set_weights_set_rate_limit() {
        // disable admin freeze window
        pallet_subtensor::Pallet::<T>::set_admin_freeze_window(0);
        pallet_subtensor::Pallet::<T>::init_new_network(
            1u16.into(), /*netuid*/
            1u16,        /*tempo*/
        );

        #[extrinsic_call]
		_(RawOrigin::Root, 1u16.into()/*netuid*/, 3u64/*rate_limit*/)/*sudo_set_weights_set_rate_limit*/;
    }

    #[benchmark]
    fn sudo_set_weights_version_key() {
        // disable admin freeze window
        pallet_subtensor::Pallet::<T>::set_admin_freeze_window(0);
        pallet_subtensor::Pallet::<T>::init_new_network(
            1u16.into(), /*netuid*/
            1u16,        /*tempo*/
        );

        #[extrinsic_call]
		_(RawOrigin::Root, 1u16.into()/*netuid*/, 1u64/*version_key*/)/*sudo_set_weights_version_key*/;
    }

    #[benchmark]
    fn sudo_set_bonds_moving_average() {
        // disable admin freeze window
        pallet_subtensor::Pallet::<T>::set_admin_freeze_window(0);
        pallet_subtensor::Pallet::<T>::init_new_network(
            1u16.into(), /*netuid*/
            1u16,        /*tempo*/
        );

        #[extrinsic_call]
		_(RawOrigin::Root, 1u16.into()/*netuid*/, 100u64/*bonds_moving_average*/)/*sudo_set_bonds_moving_average*/;
    }

    #[benchmark]
    fn sudo_set_bonds_penalty() {
        // disable admin freeze window
        pallet_subtensor::Pallet::<T>::set_admin_freeze_window(0);
        pallet_subtensor::Pallet::<T>::init_new_network(
            1u16.into(), /*netuid*/
            1u16,        /*tempo*/
        );

        #[extrinsic_call]
        _(RawOrigin::Root, 1u16.into()/*netuid*/, 100u16/*bonds_penalty*/)/*sudo_set_bonds_penalty*/;
    }

    #[benchmark]
    fn sudo_set_max_allowed_validators() {
        // disable admin freeze window
        pallet_subtensor::Pallet::<T>::set_admin_freeze_window(0);
        pallet_subtensor::Pallet::<T>::init_new_network(
            1u16.into(), /*netuid*/
            1u16,        /*tempo*/
        );

        #[extrinsic_call]
		_(RawOrigin::Root, 1u16.into()/*netuid*/, 10u16/*max_allowed_validators*/)/*sudo_set_max_allowed_validators*/;
    }

    #[benchmark]
    fn sudo_set_difficulty() {
        // disable admin freeze window
        pallet_subtensor::Pallet::<T>::set_admin_freeze_window(0);
        pallet_subtensor::Pallet::<T>::init_new_network(
            1u16.into(), /*netuid*/
            1u16,        /*tempo*/
        );

        #[extrinsic_call]
		_(RawOrigin::Root, 1u16.into()/*netuid*/, 1200000u64/*difficulty*/)/*sudo_set_difficulty*/;
    }

    #[benchmark]
    fn sudo_set_adjustment_interval() {
        // disable admin freeze window
        pallet_subtensor::Pallet::<T>::set_admin_freeze_window(0);
        pallet_subtensor::Pallet::<T>::init_new_network(
            1u16.into(), /*netuid*/
            1u16,        /*tempo*/
        );

        #[extrinsic_call]
		_(RawOrigin::Root, 1u16.into()/*netuid*/, 12u16/*adjustment_interval*/)/*sudo_set_adjustment_interval*/;
    }

    #[benchmark]
    fn sudo_set_target_registrations_per_interval() {
        // disable admin freeze window
        pallet_subtensor::Pallet::<T>::set_admin_freeze_window(0);
        pallet_subtensor::Pallet::<T>::init_new_network(
            1u16.into(), /*netuid*/
            1u16,        /*tempo*/
        );

        #[extrinsic_call]
		_(RawOrigin::Root, 1u16.into()/*netuid*/, 300u16/*target_registrations*/)/*sudo_set_target_registrations_per_interval*/;
    }

    #[benchmark]
    fn sudo_set_activity_cutoff() {
        // disable admin freeze window
        pallet_subtensor::Pallet::<T>::set_admin_freeze_window(0);
        pallet_subtensor::Pallet::<T>::init_new_network(
            1u16.into(), /*netuid*/
            1u16,        /*tempo*/
        );

        #[extrinsic_call]
		_(RawOrigin::Root, 1u16.into()/*netuid*/, 361u16/*activity_cutoff*/)/*sudo_set_activity_cutoff*/;
    }

    #[benchmark]
    fn sudo_set_rho() {
        // disable admin freeze window
        pallet_subtensor::Pallet::<T>::set_admin_freeze_window(0);
        pallet_subtensor::Pallet::<T>::init_new_network(
            1u16.into(), /*netuid*/
            1u16,        /*tempo*/
        );

        #[extrinsic_call]
		_(RawOrigin::Root, 1u16.into()/*netuid*/, 300u16/*rho*/)/*sudo_set_rho*/;
    }

    #[benchmark]
    fn sudo_set_kappa() {
        // disable admin freeze window
        pallet_subtensor::Pallet::<T>::set_admin_freeze_window(0);
        pallet_subtensor::Pallet::<T>::init_new_network(
            1u16.into(), /*netuid*/
            1u16,        /*sudo_tempo*/
        );

        #[extrinsic_call]
		_(RawOrigin::Root, 1u16.into()/*netuid*/, 3u16/*kappa*/)/*set_kappa*/;
    }

    #[benchmark]
    fn sudo_set_min_allowed_uids() {
        let netuid = NetUid::from(1);
        pallet_subtensor::Pallet::<T>::set_admin_freeze_window(0);
        pallet_subtensor::Pallet::<T>::init_new_network(netuid, 1u16 /*tempo*/);

        // Artificially set that some neurons are already registered
        SubnetworkN::<T>::set(netuid, 32);

        #[extrinsic_call]
		_(RawOrigin::Root, netuid, 16u16/*min_allowed_uids*/)/*sudo_set_min_allowed_uids*/;
    }

    #[benchmark]
    fn sudo_set_max_allowed_uids() {
        // disable admin freeze window
        pallet_subtensor::Pallet::<T>::set_admin_freeze_window(0);
        pallet_subtensor::Pallet::<T>::init_new_network(
            1u16.into(), /*netuid*/
            1u16,        /*tempo*/
        );

        #[extrinsic_call]
		_(RawOrigin::Root, 1u16.into()/*netuid*/, 4097u16/*max_allowed_uids*/)/*sudo_set_max_allowed_uids*/;
    }

    #[benchmark]
    fn sudo_set_min_allowed_weights() {
        // disable admin freeze window
        pallet_subtensor::Pallet::<T>::set_admin_freeze_window(0);
        pallet_subtensor::Pallet::<T>::init_new_network(
            1u16.into(), /*netuid*/
            1u16,        /*tempo*/
        );

        #[extrinsic_call]
		_(RawOrigin::Root, 1u16.into()/*netuid*/, 10u16/*max_allowed_uids*/)/*sudo_set_min_allowed_weights*/;
    }

    #[benchmark]
    fn sudo_set_immunity_period() {
        // disable admin freeze window
        pallet_subtensor::Pallet::<T>::set_admin_freeze_window(0);
        pallet_subtensor::Pallet::<T>::init_new_network(
            1u16.into(), /*netuid*/
            1u16,        /*tempo*/
        );

        #[extrinsic_call]
		_(RawOrigin::Root, 1u16.into()/*netuid*/, 100u16/*immunity_period*/)/*sudo_set_immunity_period*/;
    }

    #[benchmark]
    fn sudo_set_max_weight_limit() {
        // disable admin freeze window
        pallet_subtensor::Pallet::<T>::set_admin_freeze_window(0);
        pallet_subtensor::Pallet::<T>::init_new_network(
            1u16.into(), /*netuid*/
            1u16,        /*tempo*/
        );

        #[extrinsic_call]
		_(RawOrigin::Root, 1u16.into()/*netuid*/, 100u16/*max_weight_limit*/)/*sudo_set_max_weight_limit*/;
    }

    #[benchmark]
    fn sudo_set_max_registrations_per_block() {
        // disable admin freeze window
        pallet_subtensor::Pallet::<T>::set_admin_freeze_window(0);
        pallet_subtensor::Pallet::<T>::init_new_network(
            1u16.into(), /*netuid*/
            1u16,        /*tempo*/
        );

        #[extrinsic_call]
		_(RawOrigin::Root, 1u16.into()/*netuid*/, 100u16/*max_registrations*/)/*sudo_set_max_registrations_per_block*/;
    }

    #[benchmark]
    fn sudo_set_max_burn() {
        // disable admin freeze window
        pallet_subtensor::Pallet::<T>::set_admin_freeze_window(0);
        pallet_subtensor::Pallet::<T>::init_new_network(
            1u16.into(), /*netuid*/
            1u16,        /*tempo*/
        );

        #[extrinsic_call]
		_(RawOrigin::Root, 1u16.into()/*netuid*/, 2_000_000_000.into()/*max_burn*/)/*sudo_set_max_burn*/;
    }

    #[benchmark]
    fn sudo_set_min_burn() {
        // disable admin freeze window
        pallet_subtensor::Pallet::<T>::set_admin_freeze_window(0);
        pallet_subtensor::Pallet::<T>::init_new_network(
            1u16.into(), /*netuid*/
            1u16,        /*tempo*/
        );

        #[extrinsic_call]
		_(RawOrigin::Root, 1u16.into()/*netuid*/, 10.into()/*min_burn*/)/*sudo_set_min_burn*/;
    }

    #[benchmark]
    fn sudo_set_network_registration_allowed() {
        // disable admin freeze window
        pallet_subtensor::Pallet::<T>::set_admin_freeze_window(0);
        pallet_subtensor::Pallet::<T>::init_new_network(
            1u16.into(), /*netuid*/
            1u16,        /*tempo*/
        );

        #[extrinsic_call]
		_(RawOrigin::Root, 1u16.into()/*netuid*/, true/*registration_allowed*/)/*sudo_set_network_registration_allowed*/;
    }

    /*
        benchmark_sudo_set_tempo {
        let netuid = NetUid::from(1);
        let tempo_default: u16 = 1; <------- unused?
        let tempo: u16 = 15;
        let modality: u16 = 0;

        pallet_subtensor::Pallet::<T>::init_new_network(netuid, tempo);

    }: sudo_set_tempo(RawOrigin::<AccountIdOf<T>>::Root, netuid, tempo)
    */
    #[benchmark]
    fn sudo_set_tempo() {
        // disable admin freeze window
        pallet_subtensor::Pallet::<T>::set_admin_freeze_window(0);
        pallet_subtensor::Pallet::<T>::init_new_network(
            1u16.into(), /*netuid*/
            1u16,        /*tempo*/
        );

        #[extrinsic_call]
		_(RawOrigin::Root, 1u16.into()/*netuid*/, 1u16/*tempo*/)/*sudo_set_tempo*/;
    }

    #[benchmark]
    fn sudo_set_commit_reveal_weights_interval() {
        // disable admin freeze window
        pallet_subtensor::Pallet::<T>::set_admin_freeze_window(0);
        pallet_subtensor::Pallet::<T>::init_new_network(
            1u16.into(), /*netuid*/
            1u16,        /*sudo_tempo*/
        );

        #[extrinsic_call]
		_(RawOrigin::Root, 1u16.into()/*netuid*/, 3u64/*interval*/)/*sudo_set_commit_reveal_weights_interval()*/;
    }

    #[benchmark]
    fn sudo_set_commit_reveal_weights_enabled() {
        // disable admin freeze window
        pallet_subtensor::Pallet::<T>::set_admin_freeze_window(0);
        pallet_subtensor::Pallet::<T>::init_new_network(
            1u16.into(), /*netuid*/
            1u16,        /*sudo_tempo*/
        );

        #[extrinsic_call]
		_(RawOrigin::Root, 1u16.into()/*netuid*/, true/*enabled*/)/*set_commit_reveal_weights_enabled*/;
    }

    #[benchmark]
    fn sudo_set_commit_reveal_version() {
        // disable admin freeze window
        pallet_subtensor::Pallet::<T>::set_admin_freeze_window(0);
        pallet_subtensor::Pallet::<T>::init_new_network(
            1u16.into(), /*netuid*/
            1u16,        /*sudo_tempo*/
        );

        #[extrinsic_call]
		_(RawOrigin::Root, 5u16/*version*/)/*sudo_set_commit_reveal_version()*/;
    }

    #[benchmark]
    fn sudo_set_admin_freeze_window() {
        #[extrinsic_call]
		_(RawOrigin::Root, 5u16/*window*/)/*sudo_set_admin_freeze_window*/;
    }

    #[benchmark]
    fn sudo_set_owner_hparam_rate_limit() {
        // disable admin freeze window
        pallet_subtensor::Pallet::<T>::set_admin_freeze_window(0);
        #[extrinsic_call]
		_(RawOrigin::Root, 2u16/*epochs*/)/*sudo_set_owner_hparam_rate_limit*/;
    }

    #[benchmark]
    fn sudo_set_owner_immune_neuron_limit() {
        // disable admin freeze window
        pallet_subtensor::Pallet::<T>::set_admin_freeze_window(0);
        pallet_subtensor::Pallet::<T>::init_new_network(
            1u16.into(), /*netuid*/
            1u16,        /*sudo_tempo*/
        );

        #[extrinsic_call]
        _(RawOrigin::Root, 1u16.into()/*netuid*/, 5u16/*immune_neurons*/)/*sudo_set_owner_immune_neuron_limit()*/;
    }

    #[benchmark]
    fn sudo_trim_to_max_allowed_uids() {
        pallet_subtensor::Pallet::<T>::set_admin_freeze_window(0);
        pallet_subtensor::Pallet::<T>::init_new_network(
            1u16.into(), /*netuid*/
            1u16,        /*sudo_tempo*/
        );

        #[extrinsic_call]
		_(RawOrigin::Root, 1u16.into()/*netuid*/, 256u16/*max_n*/)/*sudo_trim_to_max_allowed_uids()*/;
    }

    //impl_benchmark_test_suite!(AdminUtils, crate::mock::new_test_ext(), crate::mock::Test);
}<|MERGE_RESOLUTION|>--- conflicted
+++ resolved
@@ -18,44 +18,6 @@
     use super::*;
 
     #[benchmark]
-<<<<<<< HEAD
-=======
-    fn swap_authorities(a: Linear<0, 32>) {
-        // disable admin freeze window
-        pallet_subtensor::Pallet::<T>::set_admin_freeze_window(0);
-
-        let mut value: BoundedVec<
-            <T as pallet::Config>::AuthorityId,
-            <T as pallet::Config>::MaxAuthorities,
-        > = BoundedVec::new();
-
-        for idx in 1..=a {
-            let authority: <T as pallet::Config>::AuthorityId = account("Authority", idx, 0u32);
-            let result = value.try_push(authority.clone());
-            if result.is_err() {
-                // Handle the error, perhaps by breaking the loop or logging an error message
-            }
-        }
-
-        #[extrinsic_call]
-        _(RawOrigin::Root, value);
-    }
-
-    #[benchmark]
-    fn schedule_grandpa_change(a: Linear<0, 32>) {
-        // disable admin freeze window
-        pallet_subtensor::Pallet::<T>::set_admin_freeze_window(0);
-        let next_authorities = (1..=a)
-            .map(|idx| account("Authority", idx, 0u32))
-            .collect::<Vec<(sp_consensus_grandpa::AuthorityId, u64)>>();
-        let in_blocks = BlockNumberFor::<T>::from(42u32);
-
-        #[extrinsic_call]
-        _(RawOrigin::Root, next_authorities, in_blocks, None);
-    }
-
-    #[benchmark]
->>>>>>> edc68a1b
     fn sudo_set_default_take() {
         // disable admin freeze window
         pallet_subtensor::Pallet::<T>::set_admin_freeze_window(0);
