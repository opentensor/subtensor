--- conflicted
+++ resolved
@@ -347,7 +347,6 @@
     }
 
     #[benchmark]
-<<<<<<< HEAD
     fn sudo_set_admin_freeze_window() {
         #[extrinsic_call]
 		_(RawOrigin::Root, 5u16/*window*/)/*sudo_set_admin_freeze_window*/;
@@ -357,7 +356,9 @@
     fn sudo_set_owner_hparam_rate_limit() {
         #[extrinsic_call]
 		_(RawOrigin::Root, 10u64/*limit*/)/*sudo_set_owner_hparam_rate_limit*/;
-=======
+    }
+
+    #[benchmark]
     fn sudo_set_owner_immune_neuron_limit() {
         pallet_subtensor::Pallet::<T>::init_new_network(
             1u16.into(), /*netuid*/
@@ -366,7 +367,6 @@
 
         #[extrinsic_call]
         _(RawOrigin::Root, 1u16.into()/*netuid*/, 5u16/*immune_neurons*/)/*sudo_set_owner_immune_neuron_limit()*/;
->>>>>>> 37506bdd
     }
 
     //impl_benchmark_test_suite!(AdminUtils, crate::mock::new_test_ext(), crate::mock::Test);
