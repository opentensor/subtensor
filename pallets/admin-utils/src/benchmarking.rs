--- conflicted
+++ resolved
@@ -348,7 +348,6 @@
     }
 
     #[benchmark]
-<<<<<<< HEAD
     fn sudo_set_tx_rate_limit() {
         #[extrinsic_call]
         _(RawOrigin::Root, 100u64);
@@ -525,7 +524,8 @@
         #[extrinsic_call]
         _(RawOrigin::Root, netuid, true);
     }
-=======
+
+    #[benchmark]
     fn sudo_set_owner_immune_neuron_limit() {
         pallet_subtensor::Pallet::<T>::init_new_network(
             1u16.into(), /*netuid*/
@@ -535,7 +535,4 @@
         #[extrinsic_call]
         _(RawOrigin::Root, 1u16.into()/*netuid*/, 5u16/*immune_neurons*/)/*sudo_set_owner_immune_neuron_limit()*/;
     }
-
-    //impl_benchmark_test_suite!(AdminUtils, crate::mock::new_test_ext(), crate::mock::Test);
->>>>>>> b033d0e9
 }