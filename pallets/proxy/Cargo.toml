[package]
name = "pallet-proxy-opentensor"
version = "38.0.0"
authors = ["Bittensor Nucleus Team"]
edition.workspace = true
license = "Apache-2.0"
homepage = "https://bittensor.com"
description = "FRAME proxying pallet"
readme = "README.md"

[lints]
workspace = true

[package.metadata.docs.rs]
targets = ["x86_64-unknown-linux-gnu"]

[dependencies]
codec = { workspace = true, features = ["derive", "max-encoded-len"] }
scale-info = { workspace = true, features = ["derive"] }
frame-benchmarking = { workspace = true, optional = true }
frame-support.workspace = true
frame-system.workspace = true
sp-io.workspace = true
sp-runtime.workspace = true
subtensor-macros.workspace = true

[dev-dependencies]
<<<<<<< HEAD
pallet-balances = { default-features = true, workspace = true }
pallet-utility-opentensor = { default-features = true, workspace = true }
sp-core = { default-features = true, workspace = true }
=======
pallet-balances = { workspace = true, default-features = true }
pallet-utility = { workspace = true, default-features = true }
sp-core = { workspace = true, default-features = true }
>>>>>>> bda2df55

[features]
default = ["std"]
std = [
	"codec/std",
	"frame-benchmarking?/std",
	"frame-support/std",
	"frame-system/std",
	"scale-info/std",
	"sp-io/std",
	"sp-runtime/std",
]
runtime-benchmarks = [
	"frame-benchmarking/runtime-benchmarks",
	"frame-support/runtime-benchmarks",
	"frame-system/runtime-benchmarks",
	"sp-runtime/runtime-benchmarks",
	"pallet-balances/runtime-benchmarks",
<<<<<<< HEAD
	"pallet-utility-opentensor/runtime-benchmarks"
=======
	"pallet-utility/runtime-benchmarks",
>>>>>>> bda2df55
]
try-runtime = [
	"frame-support/try-runtime",
	"frame-system/try-runtime",
	"sp-runtime/try-runtime",
	"pallet-balances/try-runtime",
<<<<<<< HEAD
	"pallet-utility-opentensor/try-runtime"
=======
	"pallet-utility/try-runtime",
>>>>>>> bda2df55
]<|MERGE_RESOLUTION|>--- conflicted
+++ resolved
@@ -25,15 +25,9 @@
 subtensor-macros.workspace = true
 
 [dev-dependencies]
-<<<<<<< HEAD
 pallet-balances = { default-features = true, workspace = true }
 pallet-utility-opentensor = { default-features = true, workspace = true }
 sp-core = { default-features = true, workspace = true }
-=======
-pallet-balances = { workspace = true, default-features = true }
-pallet-utility = { workspace = true, default-features = true }
-sp-core = { workspace = true, default-features = true }
->>>>>>> bda2df55
 
 [features]
 default = ["std"]
@@ -52,20 +46,12 @@
 	"frame-system/runtime-benchmarks",
 	"sp-runtime/runtime-benchmarks",
 	"pallet-balances/runtime-benchmarks",
-<<<<<<< HEAD
 	"pallet-utility-opentensor/runtime-benchmarks"
-=======
-	"pallet-utility/runtime-benchmarks",
->>>>>>> bda2df55
 ]
 try-runtime = [
 	"frame-support/try-runtime",
 	"frame-system/try-runtime",
 	"sp-runtime/try-runtime",
 	"pallet-balances/try-runtime",
-<<<<<<< HEAD
 	"pallet-utility-opentensor/try-runtime"
-=======
-	"pallet-utility/try-runtime",
->>>>>>> bda2df55
 ]