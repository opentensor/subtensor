--- conflicted
+++ resolved
@@ -791,16 +791,12 @@
         ValueQuery,
     >;
 
-<<<<<<< HEAD
     /// The result of the last call made by the proxy (key).
     #[pallet::storage]
     pub type LastCallResult<T: Config> =
         StorageMap<_, Twox64Concat, T::AccountId, DispatchResult, OptionQuery>;
 
-    #[pallet::view_functions_experimental]
-=======
     #[pallet::view_functions]
->>>>>>> e846eba3
     impl<T: Config> Pallet<T> {
         /// Check if a `RuntimeCall` is allowed for a given `ProxyType`.
         pub fn check_permissions(
