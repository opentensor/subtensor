// This file is part of Substrate.

// Copyright (C) Parity Technologies (UK) Ltd.
// SPDX-License-Identifier: Apache-2.0

// Licensed under the Apache License, Version 2.0 (the "License");
// you may not use this file except in compliance with the License.
// You may obtain a copy of the License at
//
// 	http://www.apache.org/licenses/LICENSE-2.0
//
// Unless required by applicable law or agreed to in writing, software
// distributed under the License is distributed on an "AS IS" BASIS,
// WITHOUT WARRANTIES OR CONDITIONS OF ANY KIND, either express or implied.
// See the License for the specific language governing permissions and
// limitations under the License.

//! # Proxy Pallet
//! A pallet allowing accounts to give permission to other accounts to dispatch types of calls from
//! their signed origin.
//!
//! The accounts to which permission is delegated may be required to announce the action that they
//! wish to execute some duration prior to execution happens. In this case, the target account may
//! reject the announcement and in doing so, veto the execution.
//!
//! - [`Config`]
//! - [`Call`]

// Ensure we're `no_std` when compiling for Wasm.
#![cfg_attr(not(feature = "std"), no_std)]

mod benchmarking;
mod tests;
pub mod weights;

extern crate alloc;
use alloc::{boxed::Box, vec};
use frame::{
    prelude::*,
    traits::{Currency, InstanceFilter, ReservableCurrency},
};
pub use pallet::*;
<<<<<<< HEAD
use pallet_evm::AddressMapping;
use scale_info::{TypeInfo, prelude::cmp::Ordering};
use sp_core::H160;
use sp_io::hashing::blake2_256;
use sp_runtime::{
    DispatchError, DispatchResult, RuntimeDebug,
    traits::{Dispatchable, Hash, Saturating, StaticLookup, TrailingZeroInput, Zero},
};
=======
>>>>>>> 0a41ca67
use subtensor_macros::freeze_struct;
pub use weights::WeightInfo;

type CallHashOf<T> = <<T as Config>::CallHasher as Hash>::Output;

type BalanceOf<T> =
    <<T as Config>::Currency as Currency<<T as frame_system::Config>::AccountId>>::Balance;

pub type BlockNumberFor<T> =
    <<T as Config>::BlockNumberProvider as BlockNumberProvider>::BlockNumber;

type AccountIdLookupOf<T> = <<T as frame_system::Config>::Lookup as StaticLookup>::Source;

/// The parameters under which a particular account has a proxy relationship with some other
/// account.
#[derive(
    Encode,
    Decode,
    Clone,
    Copy,
    Eq,
    PartialEq,
    Ord,
    PartialOrd,
    RuntimeDebug,
    MaxEncodedLen,
    TypeInfo,
)]
#[freeze_struct("a37bb67fe5520678")]
pub struct ProxyDefinition<AccountId, ProxyType, BlockNumber> {
    /// The account which may act on behalf of another.
    pub delegate: AccountId,
    /// A value defining the subset of calls that it is allowed to make.
    pub proxy_type: ProxyType,
    /// The number of blocks that an announcement must be in place for before the corresponding
    /// call may be dispatched. If zero, then no announcement is needed.
    pub delay: BlockNumber,
}

/// Details surrounding a specific instance of an announcement to make a call.
#[derive(Encode, Decode, Clone, Copy, Eq, PartialEq, RuntimeDebug, MaxEncodedLen, TypeInfo)]
#[freeze_struct("4c1b5c8c3bc489ad")]
pub struct Announcement<AccountId, Hash, BlockNumber> {
    /// The account which made the announcement.
    real: AccountId,
    /// The hash of the call to be made.
    call_hash: Hash,
    /// The height at which the announcement was made.
    height: BlockNumber,
}

/// The type of deposit
#[derive(
    Encode,
    Decode,
    Clone,
    Copy,
    Eq,
    PartialEq,
    RuntimeDebug,
    MaxEncodedLen,
    TypeInfo,
    DecodeWithMemTracking,
)]
pub enum DepositKind {
    /// Proxy registration deposit
    Proxies,
    /// Announcement deposit
    Announcements,
}

#[frame::pallet]
pub mod pallet {
    use super::*;

    #[pallet::pallet]
    pub struct Pallet<T>(_);

    /// Configuration trait.
    #[pallet::config]
    pub trait Config: frame_system::Config {
        /// The overarching event type.
        type RuntimeEvent: From<Event<Self>> + IsType<<Self as frame_system::Config>::RuntimeEvent>;

        /// The overarching call type.
        type RuntimeCall: Parameter
            + Dispatchable<RuntimeOrigin = Self::RuntimeOrigin>
            + GetDispatchInfo
            + From<frame_system::Call<Self>>
            + IsSubType<Call<Self>>
            + IsType<<Self as frame_system::Config>::RuntimeCall>;

        /// The currency mechanism.
        type Currency: ReservableCurrency<Self::AccountId>;

        /// A kind of proxy; specified with the proxy and passed in to the `IsProxyable` filter.
        /// The instance filter determines whether a given call may be proxied under this type.
        ///
        /// IMPORTANT: `Default` must be provided and MUST BE the the *most permissive* value.
        type ProxyType: Parameter
            + Member
            + Ord
            + PartialOrd
            + frame::traits::InstanceFilter<<Self as Config>::RuntimeCall>
            + Default
            + MaxEncodedLen;

        /// The address mapping for the EVM.
        type AddressMapping: AddressMapping<Self::AccountId>;

        /// The base amount of currency needed to reserve for creating a proxy.
        ///
        /// This is held for an additional storage item whose value size is
        /// `sizeof(Balance)` bytes and whose key size is `sizeof(AccountId)` bytes.
        #[pallet::constant]
        type ProxyDepositBase: Get<BalanceOf<Self>>;

        /// The amount of currency needed per proxy added.
        ///
        /// This is held for adding 32 bytes plus an instance of `ProxyType` more into a
        /// pre-existing storage value. Thus, when configuring `ProxyDepositFactor` one should take
        /// into account `32 + proxy_type.encode().len()` bytes of data.
        #[pallet::constant]
        type ProxyDepositFactor: Get<BalanceOf<Self>>;

        /// The maximum amount of proxies allowed for a single account.
        #[pallet::constant]
        type MaxProxies: Get<u32>;

        /// Weight information for extrinsics in this pallet.
        type WeightInfo: WeightInfo;

        /// The maximum amount of time-delayed announcements that are allowed to be pending.
        #[pallet::constant]
        type MaxPending: Get<u32>;

        /// The type of hash used for hashing the call.
        type CallHasher: Hash;

        /// The base amount of currency needed to reserve for creating an announcement.
        ///
        /// This is held when a new storage item holding a `Balance` is created (typically 16
        /// bytes).
        #[pallet::constant]
        type AnnouncementDepositBase: Get<BalanceOf<Self>>;

        /// The amount of currency needed per announcement made.
        ///
        /// This is held for adding an `AccountId`, `Hash` and `BlockNumber` (typically 68 bytes)
        /// into a pre-existing storage value.
        #[pallet::constant]
        type AnnouncementDepositFactor: Get<BalanceOf<Self>>;

        /// Query the current block number.
        ///
        /// Must return monotonically increasing values when called from consecutive blocks.
        /// Can be configured to return either:
        /// - the local block number of the runtime via `frame_system::Pallet`
        /// - a remote block number, eg from the relay chain through `RelaychainDataProvider`
        /// - an arbitrary value through a custom implementation of the trait
        ///
        /// There is currently no migration provided to "hot-swap" block number providers and it may
        /// result in undefined behavior when doing so. Parachains are therefore best off setting
        /// this to their local block number provider if they have the pallet already deployed.
        ///
        /// Suggested values:
        /// - Solo- and Relay-chains: `frame_system::Pallet`
        /// - Parachains that may produce blocks sparingly or only when needed (on-demand):
        ///   - already have the pallet deployed: `frame_system::Pallet`
        ///   - are freshly deploying this pallet: `RelaychainDataProvider`
        /// - Parachains with a reliably block production rate (PLO or bulk-coretime):
        ///   - already have the pallet deployed: `frame_system::Pallet`
        ///   - are freshly deploying this pallet: no strong recommendation. Both local and remote
        ///     providers can be used. Relay provider can be a bit better in cases where the
        ///     parachain is lagging its block production to avoid clock skew.
        type BlockNumberProvider: BlockNumberProvider;
    }

    #[pallet::call]
    impl<T: Config> Pallet<T> {
        /// Dispatch the given `call` from an account that the sender is authorised for through
        /// `add_proxy`.
        ///
        /// The dispatch origin for this call must be _Signed_.
        ///
        /// Parameters:
        /// - `real`: The account that the proxy will make a call on behalf of.
        /// - `force_proxy_type`: Specify the exact proxy type to be used and checked for this call.
        /// - `call`: The call to be made by the `real` account.
        #[pallet::call_index(0)]
        #[pallet::weight({
			let di = call.get_dispatch_info();
			(T::WeightInfo::proxy(T::MaxProxies::get())
				 // AccountData for inner call origin accountdata.
				.saturating_add(T::DbWeight::get().reads_writes(1, 1))
				.saturating_add(di.call_weight),
			di.class, di.pays_fee)
		})]
        pub fn proxy(
            origin: OriginFor<T>,
            real: AccountIdLookupOf<T>,
            force_proxy_type: Option<T::ProxyType>,
            call: Box<<T as Config>::RuntimeCall>,
        ) -> DispatchResult {
            let who = ensure_signed(origin)?;
            let real = T::Lookup::lookup(real)?;
            let def = Self::find_proxy(&real, &who, force_proxy_type)?;
            ensure!(def.delay.is_zero(), Error::<T>::Unannounced);
            Self::do_proxy(def, real, *call);
            Ok(())
        }

        /// Register a proxy account for the sender that is able to make calls on its behalf.
        ///
        /// The dispatch origin for this call must be _Signed_.
        ///
        /// Parameters:
        /// - `proxy`: The account that the `caller` would like to make a proxy.
        /// - `proxy_type`: The permissions allowed for this proxy account.
        /// - `delay`: The announcement period required of the initial proxy. Will generally be
        /// zero.
        #[pallet::call_index(1)]
        #[pallet::weight(T::WeightInfo::add_proxy(T::MaxProxies::get()))]
        pub fn add_proxy(
            origin: OriginFor<T>,
            delegate: AccountIdLookupOf<T>,
            proxy_type: T::ProxyType,
            delay: BlockNumberFor<T>,
        ) -> DispatchResult {
            let who = ensure_signed(origin)?;
            let delegate = T::Lookup::lookup(delegate)?;
            Self::add_proxy_delegate(&who, delegate, proxy_type, delay)
        }

        /// Unregister a proxy account for the sender.
        ///
        /// The dispatch origin for this call must be _Signed_.
        ///
        /// Parameters:
        /// - `proxy`: The account that the `caller` would like to remove as a proxy.
        /// - `proxy_type`: The permissions currently enabled for the removed proxy account.
        #[pallet::call_index(2)]
        #[pallet::weight(T::WeightInfo::remove_proxy(T::MaxProxies::get()))]
        pub fn remove_proxy(
            origin: OriginFor<T>,
            delegate: AccountIdLookupOf<T>,
            proxy_type: T::ProxyType,
            delay: BlockNumberFor<T>,
        ) -> DispatchResult {
            let who = ensure_signed(origin)?;
            let delegate = T::Lookup::lookup(delegate)?;
            Self::remove_proxy_delegate(&who, delegate, proxy_type, delay)
        }

        /// Unregister all proxy accounts for the sender.
        ///
        /// The dispatch origin for this call must be _Signed_.
        ///
        /// WARNING: This may be called on accounts created by `create_pure`, however if done, then
        /// the unreserved fees will be inaccessible. **All access to this account will be lost.**
        #[pallet::call_index(3)]
        #[pallet::weight(T::WeightInfo::remove_proxies(T::MaxProxies::get()))]
        pub fn remove_proxies(origin: OriginFor<T>) -> DispatchResult {
            let who = ensure_signed(origin)?;
            Self::remove_all_proxy_delegates(&who);
            Ok(())
        }

        /// Spawn a fresh new account that is guaranteed to be otherwise inaccessible, and
        /// initialize it with a proxy of `proxy_type` for `origin` sender.
        ///
        /// Requires a `Signed` origin.
        ///
        /// - `proxy_type`: The type of the proxy that the sender will be registered as over the
        /// new account. This will almost always be the most permissive `ProxyType` possible to
        /// allow for maximum flexibility.
        /// - `index`: A disambiguation index, in case this is called multiple times in the same
        /// transaction (e.g. with `utility::batch`). Unless you're using `batch` you probably just
        /// want to use `0`.
        /// - `delay`: The announcement period required of the initial proxy. Will generally be
        /// zero.
        ///
        /// Fails with `Duplicate` if this has already been called in this transaction, from the
        /// same sender, with the same parameters.
        ///
        /// Fails if there are insufficient funds to pay for deposit.
        #[pallet::call_index(4)]
        #[pallet::weight(T::WeightInfo::create_pure(T::MaxProxies::get()))]
        pub fn create_pure(
            origin: OriginFor<T>,
            proxy_type: T::ProxyType,
            delay: BlockNumberFor<T>,
            index: u16,
        ) -> DispatchResult {
            let who = ensure_signed(origin)?;

            Self::do_create_pure(&who, proxy_type, delay, index)?;

            Ok(())
        }

        /// Removes a previously spawned pure proxy.
        ///
        /// WARNING: **All access to this account will be lost.** Any funds held in it will be
        /// inaccessible.
        ///
        /// Requires a `Signed` origin, and the sender account must have been created by a call to
        /// `create_pure` with corresponding parameters.
        ///
        /// - `spawner`: The account that originally called `create_pure` to create this account.
        /// - `index`: The disambiguation index originally passed to `create_pure`. Probably `0`.
        /// - `proxy_type`: The proxy type originally passed to `create_pure`.
        /// - `height`: The height of the chain when the call to `create_pure` was processed.
        /// - `ext_index`: The extrinsic index in which the call to `create_pure` was processed.
        ///
        /// Fails with `NoPermission` in case the caller is not a previously created pure
        /// account whose `create_pure` call has corresponding parameters.
        #[pallet::call_index(5)]
        #[pallet::weight(T::WeightInfo::kill_pure(T::MaxProxies::get()))]
        pub fn kill_pure(
            origin: OriginFor<T>,
            spawner: AccountIdLookupOf<T>,
            proxy_type: T::ProxyType,
            index: u16,
            #[pallet::compact] height: BlockNumberFor<T>,
            #[pallet::compact] ext_index: u32,
        ) -> DispatchResult {
            let who = ensure_signed(origin)?;
            let spawner = T::Lookup::lookup(spawner)?;

            let when = (height, ext_index);
            let proxy = Self::pure_account(&spawner, &proxy_type, index, Some(when));
            ensure!(proxy == who, Error::<T>::NoPermission);

            let (_, deposit) = Proxies::<T>::take(&who);
            T::Currency::unreserve(&spawner, deposit);

            Self::deposit_event(Event::PureKilled {
                pure: who,
                spawner,
                proxy_type,
                disambiguation_index: index,
            });

            Ok(())
        }

        /// Publish the hash of a proxy-call that will be made in the future.
        ///
        /// This must be called some number of blocks before the corresponding `proxy` is attempted
        /// if the delay associated with the proxy relationship is greater than zero.
        ///
        /// No more than `MaxPending` announcements may be made at any one time.
        ///
        /// This will take a deposit of `AnnouncementDepositFactor` as well as
        /// `AnnouncementDepositBase` if there are no other pending announcements.
        ///
        /// The dispatch origin for this call must be _Signed_ and a proxy of `real`.
        ///
        /// Parameters:
        /// - `real`: The account that the proxy will make a call on behalf of.
        /// - `call_hash`: The hash of the call to be made by the `real` account.
        #[pallet::call_index(6)]
        #[pallet::weight(T::WeightInfo::announce(T::MaxPending::get(), T::MaxProxies::get()))]
        pub fn announce(
            origin: OriginFor<T>,
            real: AccountIdLookupOf<T>,
            call_hash: CallHashOf<T>,
        ) -> DispatchResult {
            let who = ensure_signed(origin)?;
            let real = T::Lookup::lookup(real)?;
            Proxies::<T>::get(&real)
                .0
                .into_iter()
                .find(|x| x.delegate == who)
                .ok_or(Error::<T>::NotProxy)?;

            let announcement = Announcement {
                real: real.clone(),
                call_hash,
                height: T::BlockNumberProvider::current_block_number(),
            };

            Announcements::<T>::try_mutate(&who, |(pending, deposit)| {
                pending
                    .try_push(announcement)
                    .map_err(|_| Error::<T>::TooMany)?;
                Self::rejig_deposit(
                    &who,
                    *deposit,
                    T::AnnouncementDepositBase::get(),
                    T::AnnouncementDepositFactor::get(),
                    pending.len(),
                )
                .map(|d| {
                    d.expect("Just pushed; pending.len() > 0; rejig_deposit returns Some; qed")
                })
                .map(|d| *deposit = d)
            })?;
            Self::deposit_event(Event::Announced {
                real,
                proxy: who,
                call_hash,
            });

            Ok(())
        }

        /// Remove a given announcement.
        ///
        /// May be called by a proxy account to remove a call they previously announced and return
        /// the deposit.
        ///
        /// The dispatch origin for this call must be _Signed_.
        ///
        /// Parameters:
        /// - `real`: The account that the proxy will make a call on behalf of.
        /// - `call_hash`: The hash of the call to be made by the `real` account.
        #[pallet::call_index(7)]
        #[pallet::weight(T::WeightInfo::remove_announcement(
            T::MaxPending::get(),
            T::MaxProxies::get()
        ))]
        pub fn remove_announcement(
            origin: OriginFor<T>,
            real: AccountIdLookupOf<T>,
            call_hash: CallHashOf<T>,
        ) -> DispatchResult {
            let who = ensure_signed(origin)?;
            let real = T::Lookup::lookup(real)?;
            Self::edit_announcements(&who, |ann| ann.real != real || ann.call_hash != call_hash)?;

            Ok(())
        }

        /// Remove the given announcement of a delegate.
        ///
        /// May be called by a target (proxied) account to remove a call that one of their delegates
        /// (`delegate`) has announced they want to execute. The deposit is returned.
        ///
        /// The dispatch origin for this call must be _Signed_.
        ///
        /// Parameters:
        /// - `delegate`: The account that previously announced the call.
        /// - `call_hash`: The hash of the call to be made.
        #[pallet::call_index(8)]
        #[pallet::weight(T::WeightInfo::reject_announcement(
            T::MaxPending::get(),
            T::MaxProxies::get()
        ))]
        pub fn reject_announcement(
            origin: OriginFor<T>,
            delegate: AccountIdLookupOf<T>,
            call_hash: CallHashOf<T>,
        ) -> DispatchResult {
            let who = ensure_signed(origin)?;
            let delegate = T::Lookup::lookup(delegate)?;
            Self::edit_announcements(&delegate, |ann| {
                ann.real != who || ann.call_hash != call_hash
            })?;

            Ok(())
        }

        /// Dispatch the given `call` from an account that the sender is authorized for through
        /// `add_proxy`.
        ///
        /// Removes any corresponding announcement(s).
        ///
        /// The dispatch origin for this call must be _Signed_.
        ///
        /// Parameters:
        /// - `real`: The account that the proxy will make a call on behalf of.
        /// - `force_proxy_type`: Specify the exact proxy type to be used and checked for this call.
        /// - `call`: The call to be made by the `real` account.
        #[pallet::call_index(9)]
        #[pallet::weight({
			let di = call.get_dispatch_info();
			(T::WeightInfo::proxy_announced(T::MaxPending::get(), T::MaxProxies::get())
				 // AccountData for inner call origin accountdata.
				.saturating_add(T::DbWeight::get().reads_writes(1, 1))
				.saturating_add(di.call_weight),
			di.class)
		})]
        pub fn proxy_announced(
            origin: OriginFor<T>,
            delegate: AccountIdLookupOf<T>,
            real: AccountIdLookupOf<T>,
            force_proxy_type: Option<T::ProxyType>,
            call: Box<<T as Config>::RuntimeCall>,
        ) -> DispatchResult {
            ensure_signed(origin)?;
            let delegate = T::Lookup::lookup(delegate)?;
            let real = T::Lookup::lookup(real)?;
            let def = Self::find_proxy(&real, &delegate, force_proxy_type)?;

            let call_hash = T::CallHasher::hash_of(&call);
            let now = T::BlockNumberProvider::current_block_number();
            Self::edit_announcements(&delegate, |ann| {
                ann.real != real
                    || ann.call_hash != call_hash
                    || now.saturating_sub(ann.height) < def.delay
            })
            .map_err(|_| Error::<T>::Unannounced)?;

            Self::do_proxy(def, real, *call);

            Ok(())
        }

<<<<<<< HEAD
        /// Dispatch the given `call` from an account that the sender is authorized for through
        /// `create_evm_pure`.
        ///
        /// The dispatch origin for this call must be _Signed_.
        ///
        /// Parameters:
        /// - `real`: The account that the proxy will make a call on behalf of.
        /// - `force_proxy_type`: Specify the exact proxy type to be used and checked for this call.
        /// - `call`: The call to be made by the `real` account.
        #[pallet::call_index(10)]
        #[pallet::weight({
			let di = call.get_dispatch_info();
			let inner_call_weight = match di.pays_fee {
				Pays::Yes => di.call_weight,
				Pays::No => Weight::zero(),
			};
			let base_weight = T::WeightInfo::proxy(T::MaxProxies::get())
				.saturating_add(T::DbWeight::get().reads_writes(3, 1));
			(base_weight.saturating_add(inner_call_weight), di.class)
		})]
        pub fn evm_proxy(
            origin: OriginFor<T>,
            force_proxy_type: Option<T::ProxyType>,
            call: Box<<T as Config>::RuntimeCall>,
            evm_address: H160,
            proxy: T::AccountId,
        ) -> DispatchResult {
            let who = ensure_signed(origin)?;
            let owner: T::AccountId = T::AddressMapping::into_account_id(evm_address);

            ensure!(who == owner, Error::<T>::OriginNotMatchMappedEVM);

            if EVMProxies::<T>::get(evm_address).contains(&proxy) {
                let def = Self::find_proxy(&proxy, &who, force_proxy_type)?;

                ensure!(def.delay.is_zero(), Error::<T>::Unannounced);

                Self::do_proxy(def, proxy, *call);
                Ok(())
            } else {
                return Err(Error::<T>::EVMProxyNotFound.into());
            }
        }

        /// Create a pure proxy account for the given EVM address.
        ///
        /// The dispatch origin for this call must be _Signed_.
        ///
        /// Parameters:
        /// - `proxy_type`: The type of the proxy that the sender will be registered as over the
        ///   new account. This will almost always be the most permissive `ProxyType` possible to
        /// - `delay`: The announcement period required of the initial proxy. Will generally be
        ///   zero.
        /// - `index`: A disambiguation index, in case this is called multiple times in the same
        ///   transaction (e.g. with `utility::batch`). Unless you're using `batch` you probably just
        ///   want to use `0`.
        /// - `evm_address`: The EVM address of the account to create a pure proxy for.
        #[pallet::call_index(11)]
        #[pallet::weight(T::WeightInfo::create_evm_pure(T::MaxProxies::get()))]
        pub fn create_evm_pure(
            origin: OriginFor<T>,
            proxy_type: T::ProxyType,
            delay: BlockNumberFor<T>,
            index: u16,
            evm_address: H160,
        ) -> DispatchResult {
            let who = ensure_signed(origin)?;

            let owner: T::AccountId = T::AddressMapping::into_account_id(evm_address);

            ensure!(who == owner, Error::<T>::OriginNotMatchMappedEVM);

            ensure!(
                EVMProxies::<T>::get(evm_address).len() < T::MaxProxies::get() as usize,
                Error::<T>::TooMany
            );

            let pure = Self::do_create_pure(&who, proxy_type, delay, index)?;

            let _ = EVMProxies::<T>::try_mutate(evm_address, |proxies| proxies.try_push(pure));

            Ok(())
        }

        /// Kill a pure proxy account for the given EVM address.
        ///
        /// The dispatch origin for this call must be _Signed_.
        ///
        /// Parameters:
        /// - `evm_address`: The EVM address of the account to kill.
        #[pallet::call_index(12)]
        #[pallet::weight(T::WeightInfo::kill_evm_pure(T::MaxProxies::get()))]
        pub fn kill_evm_pure(
            origin: OriginFor<T>,
            evm_address: H160,
            proxy: T::AccountId,
        ) -> DispatchResult {
            let who = ensure_signed(origin)?;

            let owner: T::AccountId = T::AddressMapping::into_account_id(evm_address);

            ensure!(who == owner, Error::<T>::OriginNotMatchMappedEVM);

            let proxies = EVMProxies::<T>::get(evm_address);
            let index = proxies.iter().position(|p| p == &proxy);

            match index {
                Some(i) => {
                    let (_, deposit) = Proxies::<T>::take(&proxy);
                    T::Currency::unreserve(&who, deposit);
                    EVMProxies::<T>::mutate(evm_address, |proxies| proxies.remove(i));
                    Ok(())
                }
                None => Err(Error::<T>::EVMProxyNotFound.into()),
            }
=======
        /// Poke / Adjust deposits made for proxies and announcements based on current values.
        /// This can be used by accounts to possibly lower their locked amount.
        ///
        /// The dispatch origin for this call must be _Signed_.
        ///
        /// The transaction fee is waived if the deposit amount has changed.
        ///
        /// Emits `DepositPoked` if successful.
        #[pallet::call_index(10)]
        #[pallet::weight(T::WeightInfo::poke_deposit())]
        pub fn poke_deposit(origin: OriginFor<T>) -> DispatchResultWithPostInfo {
            let who = ensure_signed(origin)?;
            let mut deposit_updated = false;

            // Check and update proxy deposits
            Proxies::<T>::try_mutate_exists(&who, |maybe_proxies| -> DispatchResult {
                let (proxies, old_deposit) = maybe_proxies.take().unwrap_or_default();
                let maybe_new_deposit = Self::rejig_deposit(
                    &who,
                    old_deposit,
                    T::ProxyDepositBase::get(),
                    T::ProxyDepositFactor::get(),
                    proxies.len(),
                )?;

                match maybe_new_deposit {
                    Some(new_deposit) if new_deposit != old_deposit => {
                        *maybe_proxies = Some((proxies, new_deposit));
                        deposit_updated = true;
                        Self::deposit_event(Event::DepositPoked {
                            who: who.clone(),
                            kind: DepositKind::Proxies,
                            old_deposit,
                            new_deposit,
                        });
                    }
                    Some(_) => {
                        *maybe_proxies = Some((proxies, old_deposit));
                    }
                    None => {
                        *maybe_proxies = None;
                        if !old_deposit.is_zero() {
                            deposit_updated = true;
                            Self::deposit_event(Event::DepositPoked {
                                who: who.clone(),
                                kind: DepositKind::Proxies,
                                old_deposit,
                                new_deposit: BalanceOf::<T>::zero(),
                            });
                        }
                    }
                }
                Ok(())
            })?;

            // Check and update announcement deposits
            Announcements::<T>::try_mutate_exists(&who, |maybe_announcements| -> DispatchResult {
                let (announcements, old_deposit) = maybe_announcements.take().unwrap_or_default();
                let maybe_new_deposit = Self::rejig_deposit(
                    &who,
                    old_deposit,
                    T::AnnouncementDepositBase::get(),
                    T::AnnouncementDepositFactor::get(),
                    announcements.len(),
                )?;

                match maybe_new_deposit {
                    Some(new_deposit) if new_deposit != old_deposit => {
                        *maybe_announcements = Some((announcements, new_deposit));
                        deposit_updated = true;
                        Self::deposit_event(Event::DepositPoked {
                            who: who.clone(),
                            kind: DepositKind::Announcements,
                            old_deposit,
                            new_deposit,
                        });
                    }
                    Some(_) => {
                        *maybe_announcements = Some((announcements, old_deposit));
                    }
                    None => {
                        *maybe_announcements = None;
                        if !old_deposit.is_zero() {
                            deposit_updated = true;
                            Self::deposit_event(Event::DepositPoked {
                                who: who.clone(),
                                kind: DepositKind::Announcements,
                                old_deposit,
                                new_deposit: BalanceOf::<T>::zero(),
                            });
                        }
                    }
                }
                Ok(())
            })?;

            Ok(if deposit_updated {
                Pays::No.into()
            } else {
                Pays::Yes.into()
            })
>>>>>>> 0a41ca67
        }
    }

    #[pallet::event]
    #[pallet::generate_deposit(pub(super) fn deposit_event)]
    pub enum Event<T: Config> {
        /// A proxy was executed correctly, with the given.
        ProxyExecuted { result: DispatchResult },
        /// A pure account has been created by new proxy with given
        /// disambiguation index and proxy type.
        PureCreated {
            pure: T::AccountId,
            who: T::AccountId,
            proxy_type: T::ProxyType,
            disambiguation_index: u16,
        },
        /// An announcement was placed to make a call in the future.
        Announced {
            real: T::AccountId,
            proxy: T::AccountId,
            call_hash: CallHashOf<T>,
        },
        /// A proxy was added.
        ProxyAdded {
            delegator: T::AccountId,
            delegatee: T::AccountId,
            proxy_type: T::ProxyType,
            delay: BlockNumberFor<T>,
        },
        /// A proxy was removed.
        ProxyRemoved {
            delegator: T::AccountId,
            delegatee: T::AccountId,
            proxy_type: T::ProxyType,
            delay: BlockNumberFor<T>,
        },
        /// A pure proxy was killed by its spawner.
        PureKilled {
            // The pure proxy account that was destroyed.
            pure: T::AccountId,
            // The account that created the pure proxy.
            spawner: T::AccountId,
            // The proxy type of the pure proxy that was destroyed.
            proxy_type: T::ProxyType,
            // The index originally passed to `create_pure` when this pure proxy was created.
            disambiguation_index: u16,
        },
        /// A deposit stored for proxies or announcements was poked / updated.
        DepositPoked {
            who: T::AccountId,
            kind: DepositKind,
            old_deposit: BalanceOf<T>,
            new_deposit: BalanceOf<T>,
        },
    }

    #[pallet::error]
    pub enum Error<T> {
        /// There are too many proxies registered or too many announcements pending.
        TooMany,
        /// Proxy registration not found.
        NotFound,
        /// Sender is not a proxy of the account to be proxied.
        NotProxy,
        /// A call which is incompatible with the proxy type's filter was attempted.
        Unproxyable,
        /// Account is already a proxy.
        Duplicate,
        /// Call may not be made by proxy because it may escalate its privileges.
        NoPermission,
        /// Announcement, if made at all, was made too recently.
        Unannounced,
        /// Cannot add self as proxy.
        NoSelfProxy,
        /// Origin not match mapped EVM address.
        OriginNotMatchMappedEVM,
        /// EVM proxy already exists.
        EVMProxyDuplicate,
        /// EVM proxy not found.
        EVMProxyNotFound,
    }

    /// The set of account proxies. Maps the account which has delegated to the accounts
    /// which are being delegated to, together with the amount held on deposit.
    #[pallet::storage]
    pub type Proxies<T: Config> = StorageMap<
        _,
        Twox64Concat,
        T::AccountId,
        (
            BoundedVec<
                ProxyDefinition<T::AccountId, T::ProxyType, BlockNumberFor<T>>,
                T::MaxProxies,
            >,
            BalanceOf<T>,
        ),
        ValueQuery,
    >;

    /// The announcements made by the proxy (key).
    #[pallet::storage]
    pub type Announcements<T: Config> = StorageMap<
        _,
        Twox64Concat,
        T::AccountId,
        (
            BoundedVec<Announcement<T::AccountId, CallHashOf<T>, BlockNumberFor<T>>, T::MaxPending>,
            BalanceOf<T>,
        ),
        ValueQuery,
    >;

<<<<<<< HEAD
    /// The EVM proxies. Maps the EVM address to the account ID.
    #[pallet::storage]
    pub type EVMProxies<T: Config> =
        StorageMap<_, Twox64Concat, H160, BoundedVec<T::AccountId, T::MaxProxies>, ValueQuery>;
=======
    #[pallet::view_functions_experimental]
    impl<T: Config> Pallet<T> {
        /// Check if a `RuntimeCall` is allowed for a given `ProxyType`.
        pub fn check_permissions(
            call: <T as Config>::RuntimeCall,
            proxy_type: T::ProxyType,
        ) -> bool {
            proxy_type.filter(&call)
        }

        /// Check if one `ProxyType` is a subset of another `ProxyType`.
        pub fn is_superset(to_check: T::ProxyType, against: T::ProxyType) -> bool {
            to_check.is_superset(&against)
        }
    }
>>>>>>> 0a41ca67
}

impl<T: Config> Pallet<T> {
    /// Public function to proxies storage.
    pub fn proxies(
        account: T::AccountId,
    ) -> (
        BoundedVec<ProxyDefinition<T::AccountId, T::ProxyType, BlockNumberFor<T>>, T::MaxProxies>,
        BalanceOf<T>,
    ) {
        Proxies::<T>::get(account)
    }

    /// Public function to announcements storage.
    pub fn announcements(
        account: T::AccountId,
    ) -> (
        BoundedVec<Announcement<T::AccountId, CallHashOf<T>, BlockNumberFor<T>>, T::MaxPending>,
        BalanceOf<T>,
    ) {
        Announcements::<T>::get(account)
    }

    /// Public function to EVM proxies storage.
    pub fn evm_proxies(address: H160) -> BoundedVec<T::AccountId, T::MaxProxies> {
        EVMProxies::<T>::get(address)
    }

    /// Calculate the address of an pure account.
    ///
    /// - `who`: The spawner account.
    /// - `proxy_type`: The type of the proxy that the sender will be registered as over the
    ///   new account. This will almost always be the most permissive `ProxyType` possible to
    ///   allow for maximum flexibility.
    /// - `index`: A disambiguation index, in case this is called multiple times in the same
    ///   transaction (e.g. with `utility::batch`). Unless you're using `batch` you probably just
    ///   want to use `0`.
    /// - `maybe_when`: The block height and extrinsic index of when the pure account was
    ///   created. None to use current block height and extrinsic index.
    pub fn pure_account(
        who: &T::AccountId,
        proxy_type: &T::ProxyType,
        index: u16,
        maybe_when: Option<(BlockNumberFor<T>, u32)>,
    ) -> T::AccountId {
        let (height, ext_index) = maybe_when.unwrap_or_else(|| {
            (
                T::BlockNumberProvider::current_block_number(),
                frame_system::Pallet::<T>::extrinsic_index().unwrap_or_default(),
            )
        });
        let entropy = (
            b"modlpy/proxy____",
            who,
            height,
            ext_index,
            proxy_type,
            index,
        )
            .using_encoded(blake2_256);
        Decode::decode(&mut TrailingZeroInput::new(entropy.as_ref()))
            .expect("infinite length input; no invalid inputs for type; qed")
    }

    /// Register a proxy account for the delegator that is able to make calls on its behalf.
    ///
    /// Parameters:
    /// - `delegator`: The delegator account.
    /// - `delegatee`: The account that the `delegator` would like to make a proxy.
    /// - `proxy_type`: The permissions allowed for this proxy account.
    /// - `delay`: The announcement period required of the initial proxy. Will generally be
    ///   zero.
    pub fn add_proxy_delegate(
        delegator: &T::AccountId,
        delegatee: T::AccountId,
        proxy_type: T::ProxyType,
        delay: BlockNumberFor<T>,
    ) -> DispatchResult {
        ensure!(delegator != &delegatee, Error::<T>::NoSelfProxy);
        Proxies::<T>::try_mutate(delegator, |(proxies, deposit)| {
            let proxy_def = ProxyDefinition {
                delegate: delegatee.clone(),
                proxy_type: proxy_type.clone(),
                delay,
            };
            let i = proxies
                .binary_search(&proxy_def)
                .err()
                .ok_or(Error::<T>::Duplicate)?;
            proxies
                .try_insert(i, proxy_def)
                .map_err(|_| Error::<T>::TooMany)?;
            let new_deposit = Self::deposit(proxies.len() as u32);
            if new_deposit > *deposit {
                T::Currency::reserve(delegator, new_deposit.saturating_sub(*deposit))?;
            } else if new_deposit < *deposit {
                T::Currency::unreserve(delegator, (*deposit).saturating_sub(new_deposit));
            }
            *deposit = new_deposit;
            Self::deposit_event(Event::<T>::ProxyAdded {
                delegator: delegator.clone(),
                delegatee,
                proxy_type,
                delay,
            });
            Ok(())
        })
    }

    /// Unregister a proxy account for the delegator.
    ///
    /// Parameters:
    /// - `delegator`: The delegator account.
    /// - `delegatee`: The account that the `delegator` would like to make a proxy.
    /// - `proxy_type`: The permissions allowed for this proxy account.
    /// - `delay`: The announcement period required of the initial proxy. Will generally be
    ///   zero.
    pub fn remove_proxy_delegate(
        delegator: &T::AccountId,
        delegatee: T::AccountId,
        proxy_type: T::ProxyType,
        delay: BlockNumberFor<T>,
    ) -> DispatchResult {
        Proxies::<T>::try_mutate_exists(delegator, |x| {
            let (mut proxies, old_deposit) = x.take().ok_or(Error::<T>::NotFound)?;
            let proxy_def = ProxyDefinition {
                delegate: delegatee.clone(),
                proxy_type: proxy_type.clone(),
                delay,
            };
            let i = proxies
                .binary_search(&proxy_def)
                .ok()
                .ok_or(Error::<T>::NotFound)?;
            proxies.remove(i);
            let new_deposit = Self::deposit(proxies.len() as u32);
            if new_deposit > old_deposit {
                T::Currency::reserve(delegator, new_deposit.saturating_sub(old_deposit))?;
            } else if new_deposit < old_deposit {
                T::Currency::unreserve(delegator, old_deposit.saturating_sub(new_deposit));
            }
            if !proxies.is_empty() {
                *x = Some((proxies, new_deposit))
            }
            Self::deposit_event(Event::<T>::ProxyRemoved {
                delegator: delegator.clone(),
                delegatee,
                proxy_type,
                delay,
            });
            Ok(())
        })
    }

    pub fn deposit(num_proxies: u32) -> BalanceOf<T> {
        if num_proxies == 0 {
            Zero::zero()
        } else {
            T::ProxyDepositBase::get()
                .saturating_add(T::ProxyDepositFactor::get().saturating_mul(num_proxies.into()))
        }
    }

    fn rejig_deposit(
        who: &T::AccountId,
        old_deposit: BalanceOf<T>,
        base: BalanceOf<T>,
        factor: BalanceOf<T>,
        len: usize,
    ) -> Result<Option<BalanceOf<T>>, DispatchError> {
        let new_deposit = if len == 0 {
            BalanceOf::<T>::zero()
        } else {
            base.saturating_add(factor.saturating_mul((len as u32).into()))
        };
        if new_deposit > old_deposit {
            T::Currency::reserve(who, new_deposit.saturating_sub(old_deposit))?;
        } else if new_deposit < old_deposit {
            let excess = old_deposit.saturating_sub(new_deposit);
            let remaining_unreserved = T::Currency::unreserve(who, excess);
            if !remaining_unreserved.is_zero() {
                defensive!(
                    "Failed to unreserve full amount. (Requested, Actual)",
                    (excess, excess.saturating_sub(remaining_unreserved))
                );
            }
        }
        Ok(if len == 0 { None } else { Some(new_deposit) })
    }

    fn edit_announcements<
        F: FnMut(&Announcement<T::AccountId, CallHashOf<T>, BlockNumberFor<T>>) -> bool,
    >(
        delegate: &T::AccountId,
        f: F,
    ) -> DispatchResult {
        Announcements::<T>::try_mutate_exists(delegate, |x| {
            let (mut pending, old_deposit) = x.take().ok_or(Error::<T>::NotFound)?;
            let orig_pending_len = pending.len();
            pending.retain(f);
            ensure!(orig_pending_len > pending.len(), Error::<T>::NotFound);
            *x = Self::rejig_deposit(
                delegate,
                old_deposit,
                T::AnnouncementDepositBase::get(),
                T::AnnouncementDepositFactor::get(),
                pending.len(),
            )?
            .map(|deposit| (pending, deposit));
            Ok(())
        })
    }

    pub fn find_proxy(
        real: &T::AccountId,
        delegate: &T::AccountId,
        force_proxy_type: Option<T::ProxyType>,
    ) -> Result<ProxyDefinition<T::AccountId, T::ProxyType, BlockNumberFor<T>>, DispatchError> {
        let f = |x: &ProxyDefinition<T::AccountId, T::ProxyType, BlockNumberFor<T>>| -> bool {
            &x.delegate == delegate && force_proxy_type.as_ref().is_none_or(|y| &x.proxy_type == y)
        };

        Ok(Proxies::<T>::get(real)
            .0
            .into_iter()
            .find(f)
            .ok_or(Error::<T>::NotProxy)?)
    }

    fn do_proxy(
        def: ProxyDefinition<T::AccountId, T::ProxyType, BlockNumberFor<T>>,
        real: T::AccountId,
        call: <T as Config>::RuntimeCall,
    ) {
        use frame::traits::{InstanceFilter as _, OriginTrait as _};
        // This is a freshly authenticated new account, the origin restrictions doesn't apply.
        let mut origin: T::RuntimeOrigin = frame_system::RawOrigin::Signed(real).into();
        origin.add_filter(move |c: &<T as frame_system::Config>::RuntimeCall| {
            let c = <T as Config>::RuntimeCall::from_ref(c);
            // We make sure the proxy call does access this pallet to change modify proxies.
            match c.is_sub_type() {
                // Proxy call cannot add or remove a proxy with more permissions than it already
                // has.
                Some(Call::add_proxy { proxy_type, .. })
                | Some(Call::remove_proxy { proxy_type, .. })
                    if !def.proxy_type.is_superset(proxy_type) =>
                {
                    false
                }
                // Proxy call cannot remove all proxies or kill pure proxies unless it has full
                // permissions.
                Some(Call::remove_proxies { .. }) | Some(Call::kill_pure { .. })
                    if def.proxy_type != T::ProxyType::default() =>
                {
                    false
                }
                _ => def.proxy_type.filter(c),
            }
        });
        let e = call.dispatch(origin);
        Self::deposit_event(Event::ProxyExecuted {
            result: e.map(|_| ()).map_err(|e| e.error),
        });
    }

    /// Removes all proxy delegates for a given delegator.
    ///
    /// Parameters:
    /// - `delegator`: The delegator account.
    pub fn remove_all_proxy_delegates(delegator: &T::AccountId) {
        let (_, old_deposit) = Proxies::<T>::take(delegator);
        T::Currency::unreserve(delegator, old_deposit);
    }

    pub fn do_create_pure(
        who: &T::AccountId,
        proxy_type: T::ProxyType,
        delay: BlockNumberFor<T>,
        index: u16,
    ) -> Result<T::AccountId, DispatchError> {
        let pure = Self::pure_account(who, &proxy_type, index, None);
        ensure!(!Proxies::<T>::contains_key(&pure), Error::<T>::Duplicate);

        let proxy_def = ProxyDefinition {
            delegate: who.clone(),
            proxy_type: proxy_type.clone(),
            delay,
        };

        let bounded_proxies: BoundedVec<_, T::MaxProxies> = vec![proxy_def]
            .try_into()
            .map_err(|_| Error::<T>::TooMany)?;

        let deposit = T::ProxyDepositBase::get().saturating_add(T::ProxyDepositFactor::get());
        T::Currency::reserve(who, deposit)?;

        Proxies::<T>::insert(&pure, (bounded_proxies, deposit));

        Self::deposit_event(Event::PureCreated {
            pure: pure.clone(),
            who: who.clone(),
            proxy_type,
            disambiguation_index: index,
        });

        Ok(pure)
    }
}<|MERGE_RESOLUTION|>--- conflicted
+++ resolved
@@ -40,7 +40,6 @@
     traits::{Currency, InstanceFilter, ReservableCurrency},
 };
 pub use pallet::*;
-<<<<<<< HEAD
 use pallet_evm::AddressMapping;
 use scale_info::{TypeInfo, prelude::cmp::Ordering};
 use sp_core::H160;
@@ -49,8 +48,6 @@
     DispatchError, DispatchResult, RuntimeDebug,
     traits::{Dispatchable, Hash, Saturating, StaticLookup, TrailingZeroInput, Zero},
 };
-=======
->>>>>>> 0a41ca67
 use subtensor_macros::freeze_struct;
 pub use weights::WeightInfo;
 
@@ -561,7 +558,6 @@
             Ok(())
         }
 
-<<<<<<< HEAD
         /// Dispatch the given `call` from an account that the sender is authorized for through
         /// `create_evm_pure`.
         ///
@@ -571,7 +567,7 @@
         /// - `real`: The account that the proxy will make a call on behalf of.
         /// - `force_proxy_type`: Specify the exact proxy type to be used and checked for this call.
         /// - `call`: The call to be made by the `real` account.
-        #[pallet::call_index(10)]
+        #[pallet::call_index(11)]
         #[pallet::weight({
 			let di = call.get_dispatch_info();
 			let inner_call_weight = match di.pays_fee {
@@ -619,7 +615,7 @@
         ///   transaction (e.g. with `utility::batch`). Unless you're using `batch` you probably just
         ///   want to use `0`.
         /// - `evm_address`: The EVM address of the account to create a pure proxy for.
-        #[pallet::call_index(11)]
+        #[pallet::call_index(12)]
         #[pallet::weight(T::WeightInfo::create_evm_pure(T::MaxProxies::get()))]
         pub fn create_evm_pure(
             origin: OriginFor<T>,
@@ -652,7 +648,7 @@
         ///
         /// Parameters:
         /// - `evm_address`: The EVM address of the account to kill.
-        #[pallet::call_index(12)]
+        #[pallet::call_index(13)]
         #[pallet::weight(T::WeightInfo::kill_evm_pure(T::MaxProxies::get()))]
         pub fn kill_evm_pure(
             origin: OriginFor<T>,
@@ -677,7 +673,8 @@
                 }
                 None => Err(Error::<T>::EVMProxyNotFound.into()),
             }
-=======
+		}
+
         /// Poke / Adjust deposits made for proxies and announcements based on current values.
         /// This can be used by accounts to possibly lower their locked amount.
         ///
@@ -779,7 +776,6 @@
             } else {
                 Pays::Yes.into()
             })
->>>>>>> 0a41ca67
         }
     }
 
@@ -892,12 +888,11 @@
         ValueQuery,
     >;
 
-<<<<<<< HEAD
     /// The EVM proxies. Maps the EVM address to the account ID.
     #[pallet::storage]
     pub type EVMProxies<T: Config> =
         StorageMap<_, Twox64Concat, H160, BoundedVec<T::AccountId, T::MaxProxies>, ValueQuery>;
-=======
+
     #[pallet::view_functions_experimental]
     impl<T: Config> Pallet<T> {
         /// Check if a `RuntimeCall` is allowed for a given `ProxyType`.
@@ -913,7 +908,6 @@
             to_check.is_superset(&against)
         }
     }
->>>>>>> 0a41ca67
 }
 
 impl<T: Config> Pallet<T> {
