[package]
name = "pallet-subtensor"
version = "4.0.0-dev"
description = "FRAME pallet for runtime logic of Subtensor Blockchain."
authors = ["Bittensor Nucleus Team"]
homepage = "https://bittensor.com"
edition.workspace = true
license = "Unlicense"
publish = false
repository = "https://github.com/opentensor/subtensor"

[lints]
workspace = true

[package.metadata.docs.rs]
targets = ["x86_64-unknown-linux-gnu"]

[dependencies]
subtensor-macros.workspace = true
codec = { workspace = true, features = ["derive"] }
sp-core.workspace = true
pallet-balances.workspace = true
scale-info = { workspace = true, features = ["derive"] }
frame-benchmarking = { workspace = true, optional = true }
frame-support.workspace = true
frame-system.workspace = true
sp-io.workspace = true
serde = { workspace = true, features = ["derive"] }
serde_json.workspace = true
serde-tuple-vec-map.workspace = true
serde_bytes = { workspace = true, features = ["alloc"] }
serde_with = { workspace = true, features = ["macros"] }
sp-runtime.workspace = true
sp-std.workspace = true
libsecp256k1.workspace = true
log.workspace = true
substrate-fixed.workspace = true
pallet-transaction-payment.workspace = true
pallet-utility.workspace = true
ndarray.workspace = true
hex.workspace = true
share-pool.workspace = true
safe-math.workspace = true
approx.workspace = true
subtensor-swap-interface.workspace = true
<<<<<<< HEAD
runtime-common.workspace = true
=======
>>>>>>> a578738f
subtensor-runtime-common = { workspace = true, features = ["approx"] }

pallet-drand.workspace = true
pallet-collective.workspace = true
pallet-membership.workspace = true
hex-literal.workspace = true
num-traits = { workspace = true, features = ["libm"] }
tle.workspace = true
ark-bls12-381 = { workspace = true, features = ["curve"] }
ark-serialize = { workspace = true, features = ["derive"] }
w3f-bls.workspace = true
sha2.workspace = true
rand_chacha.workspace = true
pallet-crowdloan.workspace = true
pallet-proxy.workspace = true

[dev-dependencies]
pallet-balances = { workspace = true, features = ["std"] }
pallet-scheduler.workspace = true
pallet-subtensor-swap.workspace = true
sp-version.workspace = true
# Substrate
sp-tracing.workspace = true
parity-util-mem = { workspace = true, features = ["primitive-types"] }
rand.workspace = true
sp-core.workspace = true
sp-std.workspace = true
pallet-preimage.workspace = true

[features]
std = [
	"ark-bls12-381/std",
	"ark-serialize/std",
	"codec/std",
	"frame-benchmarking/std",
	"frame-support/std",
	"frame-system/std",
	"hex/std",
	"libsecp256k1/std",
	"log/std",
	"ndarray/std",
	"num-traits/std",
	"pallet-balances/std",
	"pallet-collective/std",
	"pallet-drand/std",
	"pallet-membership/std",
	"pallet-preimage/std",
	"pallet-scheduler/std",
	"pallet-subtensor-swap/std",
	"pallet-transaction-payment/std",
	"pallet-utility/std",
	"rand_chacha/std",
	"safe-math/std",
	"scale-info/std",
	"serde/std",
	"serde_bytes/std",
	"serde_json/std",
	"serde_with/std",
	"sha2/std",
	"share-pool/std",
	"sp-core/std",
	"sp-io/std",
	"sp-runtime/std",
	"sp-std/std",
	"sp-tracing/std",
	"sp-version/std",
	"substrate-fixed/std",
	"substrate-fixed/std",
	"subtensor-runtime-common/std",
	"subtensor-swap-interface/std",
	"tle/std",
	"w3f-bls/std",
	"rand_chacha/std",
	"safe-math/std",
	"sha2/std",
	"share-pool/std",
	"subtensor-runtime-common/std",
	"pallet-proxy/std",
	"pallet-crowdloan/std",
	"runtime-common/std"
]
default = ["std"]
runtime-benchmarks = [
	"frame-benchmarking/runtime-benchmarks",
	"frame-support/runtime-benchmarks",
	"frame-system/runtime-benchmarks",
	"pallet-balances/runtime-benchmarks",
	"pallet-collective/runtime-benchmarks",
	"pallet-drand/runtime-benchmarks",
	"pallet-membership/runtime-benchmarks",
	"pallet-preimage/runtime-benchmarks",
	"pallet-scheduler/runtime-benchmarks",
	"pallet-subtensor-swap/runtime-benchmarks",
	"pallet-transaction-payment/runtime-benchmarks",
	"pallet-proxy/runtime-benchmarks",
	"pallet-crowdloan/runtime-benchmarks",
	"pallet-utility/runtime-benchmarks",
	"sp-runtime/runtime-benchmarks",
	"runtime-common/runtime-benchmarks"
]
try-runtime = [
	"frame-support/try-runtime",
	"frame-system/try-runtime",
	"pallet-balances/try-runtime",
	"pallet-membership/try-runtime",
	"pallet-preimage/try-runtime",
	"pallet-scheduler/try-runtime",
	"pallet-transaction-payment/try-runtime",
	"pallet-utility/try-runtime",
	"sp-runtime/try-runtime",
	"pallet-collective/try-runtime",
	"pallet-drand/try-runtime",
	"pallet-proxy/try-runtime",
	"pallet-crowdloan/try-runtime",
	"runtime-common/try-runtime"
]
pow-faucet = []
fast-runtime = ["subtensor-runtime-common/fast-runtime"]<|MERGE_RESOLUTION|>--- conflicted
+++ resolved
@@ -43,10 +43,7 @@
 safe-math.workspace = true
 approx.workspace = true
 subtensor-swap-interface.workspace = true
-<<<<<<< HEAD
 runtime-common.workspace = true
-=======
->>>>>>> a578738f
 subtensor-runtime-common = { workspace = true, features = ["approx"] }
 
 pallet-drand.workspace = true
