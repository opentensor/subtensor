[package]
name = "pallet-subtensor"
version = "4.0.0-dev"
description = "FRAME pallet for runtime logic of Subtensor Blockchain."
authors = ["Bittensor Nucleus Team"]
homepage = "https://bittensor.com"
edition = "2024"
license = "Unlicense"
publish = false
repository = "https://github.com/opentensor/subtensor"

[lints]
workspace = true

[package.metadata.docs.rs]
targets = ["x86_64-unknown-linux-gnu"]

[dependencies]
subtensor-macros.workspace = true
codec = { package = "parity-scale-codec", version = "3.0.0", default-features = false, features = [
	"derive",
] }
sp-core = { workspace = true }
pallet-balances = { workspace = true }
scale-info = { workspace = true, features = ["derive"] }
frame-benchmarking = { workspace = true, optional = true }
frame-support = { workspace = true }
frame-system = { workspace = true }
sp-io = { workspace = true }
serde = { workspace = true, features = ["derive"] }
serde_json = { workspace = true }
serde-tuple-vec-map = { workspace = true }
serde_bytes = { workspace = true, features = ["alloc"] }
serde_with = { workspace = true, features = ["macros"] }
sp-runtime = { workspace = true }
sp-std = { workspace = true }
libsecp256k1 = { workspace = true }
log = { workspace = true }
substrate-fixed = { workspace = true }
pallet-transaction-payment = { workspace = true }
pallet-utility = { workspace = true }
ndarray = { workspace = true }
hex = { workspace = true }
share-pool = { default-features = false, path = "../../primitives/share-pool" }
safe-math = { default-features = false, path = "../../primitives/safe-math" }
approx = { workspace = true }
subtensor-swap-interface = { workspace = true }
subtensor-runtime-common = { workspace = true }

pallet-collective = { version = "4.0.0-dev", default-features = false, path = "../collective" }
pallet-drand = { path = "../drand", default-features = false }
pallet-membership = { workspace = true }
hex-literal = { workspace = true }
num-traits = { version = "0.2.19", default-features = false, features = [
	"libm",
] }
tle = { workspace = true, default-features = false }
ark-bls12-381 = { workspace = true, default-features = false }
ark-serialize = { workspace = true, default-features = false }
w3f-bls = { workspace = true, default-features = false }
sha2 = { workspace = true }
rand_chacha = { workspace = true }
subtensor-runtime-common = { workspace = true }

[dev-dependencies]
pallet-balances = { workspace = true, features = ["std"] }
pallet-scheduler = { workspace = true }
pallet-subtensor-swap = { workspace = true }
sp-version = { workspace = true }
# Substrate
sp-tracing = { workspace = true }
parity-util-mem = { workspace = true, features = ["primitive-types"] }
rand = { workspace = true }
sp-core = { workspace = true }
sp-std = { workspace = true }
pallet-preimage = { workspace = true }

[features]
std = [
	"ark-bls12-381/std",
	"ark-serialize/std",
	"codec/std",
	"frame-benchmarking/std",
	"frame-support/std",
	"frame-system/std",
	"hex/std",
	"libsecp256k1/std",
	"log/std",
	"ndarray/std",
	"num-traits/std",
	"pallet-balances/std",
	"pallet-collective/std",
	"pallet-drand/std",
	"pallet-membership/std",
	"pallet-preimage/std",
	"pallet-scheduler/std",
	"pallet-subtensor-swap/std",
	"pallet-transaction-payment/std",
	"pallet-utility/std",
	"rand_chacha/std",
	"safe-math/std",
	"scale-info/std",
	"serde/std",
	"serde_bytes/std",
	"serde_json/std",
	"serde_with/std",
	"sha2/std",
	"share-pool/std",
	"sp-core/std",
	"sp-io/std",
	"sp-runtime/std",
	"sp-std/std",
	"sp-tracing/std",
	"sp-version/std",
	"substrate-fixed/std",
	"substrate-fixed/std",
	"subtensor-runtime-common/std",
<<<<<<< HEAD
	"subtensor-swap-interface/std",
=======
>>>>>>> 1f41b5ec
	"tle/std",
	"w3f-bls/std",
]
default = ["std"]
runtime-benchmarks = [
	"frame-benchmarking/runtime-benchmarks",
	"frame-support/runtime-benchmarks",
	"frame-system/runtime-benchmarks",
	"pallet-balances/runtime-benchmarks",
	"pallet-collective/runtime-benchmarks",
	"pallet-drand/runtime-benchmarks",
	"pallet-membership/runtime-benchmarks",
	"pallet-preimage/runtime-benchmarks",
	"pallet-scheduler/runtime-benchmarks",
<<<<<<< HEAD
	"pallet-subtensor-swap/runtime-benchmarks",
	"pallet-utility/runtime-benchmarks",
	"sp-runtime/runtime-benchmarks",
=======
	"pallet-drand/runtime-benchmarks",
>>>>>>> 1f41b5ec
]
try-runtime = [
	"frame-support/try-runtime",
	"frame-system/try-runtime",
	"pallet-balances/try-runtime",
	"pallet-membership/try-runtime",
	"pallet-preimage/try-runtime",
	"pallet-scheduler/try-runtime",
	"pallet-transaction-payment/try-runtime",
	"pallet-utility/try-runtime",
	"sp-runtime/try-runtime",
	"pallet-collective/try-runtime",
	"pallet-drand/try-runtime",
]
pow-faucet = []
fast-blocks = []<|MERGE_RESOLUTION|>--- conflicted
+++ resolved
@@ -60,7 +60,6 @@
 w3f-bls = { workspace = true, default-features = false }
 sha2 = { workspace = true }
 rand_chacha = { workspace = true }
-subtensor-runtime-common = { workspace = true }
 
 [dev-dependencies]
 pallet-balances = { workspace = true, features = ["std"] }
@@ -115,10 +114,7 @@
 	"substrate-fixed/std",
 	"substrate-fixed/std",
 	"subtensor-runtime-common/std",
-<<<<<<< HEAD
 	"subtensor-swap-interface/std",
-=======
->>>>>>> 1f41b5ec
 	"tle/std",
 	"w3f-bls/std",
 ]
@@ -133,13 +129,9 @@
 	"pallet-membership/runtime-benchmarks",
 	"pallet-preimage/runtime-benchmarks",
 	"pallet-scheduler/runtime-benchmarks",
-<<<<<<< HEAD
 	"pallet-subtensor-swap/runtime-benchmarks",
 	"pallet-utility/runtime-benchmarks",
 	"sp-runtime/runtime-benchmarks",
-=======
-	"pallet-drand/runtime-benchmarks",
->>>>>>> 1f41b5ec
 ]
 try-runtime = [
 	"frame-support/try-runtime",
