--- conflicted
+++ resolved
@@ -49,13 +49,10 @@
 
 pallet-collective = { version = "4.0.0-dev", default-features = false, path = "../collective" }
 pallet-drand = { path = "../drand", default-features = false }
-<<<<<<< HEAD
 pallet-babe = { workspace = true }
 pallet-aura = { workspace = true }
 pallet-timestamp = { workspace = true }
 pallet-evm = { workspace = true }
-=======
->>>>>>> df1b9272
 pallet-membership = { workspace = true }
 hex-literal = { workspace = true }
 num-traits = { version = "0.2.19", default-features = false, features = [
