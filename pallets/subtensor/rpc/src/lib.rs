--- conflicted
+++ resolved
@@ -12,12 +12,8 @@
 use sp_api::ProvideRuntimeApi;
 
 pub use subtensor_custom_rpc_runtime_api::{
-<<<<<<< HEAD
-    ChildrenInfoRuntimeApi, DelegateInfoRuntimeApi, NeuronInfoRuntimeApi, SubnetInfoRuntimeApi,
-=======
-    ColdkeySwapRuntimeApi, DelegateInfoRuntimeApi, NeuronInfoRuntimeApi, SubnetInfoRuntimeApi,
->>>>>>> 0efeaf3b
-    SubnetRegistrationRuntimeApi,
+    ChildrenInfoRuntimeApi, ColdkeySwapRuntimeApi, DelegateInfoRuntimeApi, NeuronInfoRuntimeApi,
+    SubnetInfoRuntimeApi, SubnetRegistrationRuntimeApi,
 };
 
 #[rpc(client, server)]
@@ -55,7 +51,6 @@
 
     #[method(name = "subnetInfo_getLockCost")]
     fn get_network_lock_cost(&self, at: Option<BlockHash>) -> RpcResult<u64>;
-<<<<<<< HEAD
     #[method(name = "childrenInfo_getChildrenInfo")]
     fn get_children_info(&self, netuid: u16, at: Option<BlockHash>) -> RpcResult<Vec<u8>>;
     #[method(name = "childrenInfo_getChildInfo")]
@@ -64,7 +59,8 @@
         netuid: u16,
         child: Vec<u8>,
         proportion: u64,
-=======
+        at: Option<BlockHash>,
+    ) -> RpcResult<Vec<u8>>;
     #[method(name = "coldkeySwap_getScheduledColdkeySwap")]
     fn get_scheduled_coldkey_swap(
         &self,
@@ -81,7 +77,6 @@
     fn get_coldkey_swap_destinations(
         &self,
         coldkey_account_vec: Vec<u8>,
->>>>>>> 0efeaf3b
         at: Option<BlockHash>,
     ) -> RpcResult<Vec<u8>>;
 }
@@ -132,11 +127,8 @@
     C::Api: NeuronInfoRuntimeApi<Block>,
     C::Api: SubnetInfoRuntimeApi<Block>,
     C::Api: SubnetRegistrationRuntimeApi<Block>,
-<<<<<<< HEAD
     C::Api: ChildrenInfoRuntimeApi<Block>,
-=======
     C::Api: ColdkeySwapRuntimeApi<Block>,
->>>>>>> 0efeaf3b
 {
     fn get_delegates(&self, at: Option<<Block as BlockT>::Hash>) -> RpcResult<Vec<u8>> {
         let api = self.client.runtime_api();
@@ -262,32 +254,14 @@
         })
     }
 
-<<<<<<< HEAD
-    fn get_children_info(
-        &self,
-        netuid: u16,
-=======
     fn get_scheduled_coldkey_swap(
         &self,
         coldkey_account_vec: Vec<u8>,
->>>>>>> 0efeaf3b
-        at: Option<<Block as BlockT>::Hash>,
-    ) -> RpcResult<Vec<u8>> {
-        let api = self.client.runtime_api();
-        let at = at.unwrap_or_else(|| self.client.info().best_hash);
-
-<<<<<<< HEAD
-        api.get_children_info(at, netuid).map_err(|e| {
-            Error::RuntimeError(format!("Unable to get children info: {:?}", e)).into()
-        })
-    }
-
-    fn get_child_info(
-        &self,
-        netuid: u16,
-        child: Vec<u8>,
-        proportion: u64,
-=======
+        at: Option<<Block as BlockT>::Hash>,
+    ) -> RpcResult<Vec<u8>> {
+        let api = self.client.runtime_api();
+        let at = at.unwrap_or_else(|| self.client.info().best_hash);
+
         api.get_scheduled_coldkey_swap(at, coldkey_account_vec)
             .map_err(|e| {
                 Error::RuntimeError(format!("Unable to get scheduled coldkey swap: {:?}", e)).into()
@@ -297,16 +271,11 @@
     fn get_remaining_arbitration_period(
         &self,
         coldkey_account_vec: Vec<u8>,
->>>>>>> 0efeaf3b
-        at: Option<<Block as BlockT>::Hash>,
-    ) -> RpcResult<Vec<u8>> {
-        let api = self.client.runtime_api();
-        let at = at.unwrap_or_else(|| self.client.info().best_hash);
-
-<<<<<<< HEAD
-        api.get_child_info(at, netuid, child, proportion)
-            .map_err(|e| Error::RuntimeError(format!("Unable to get child info: {:?}", e)).into())
-=======
+        at: Option<<Block as BlockT>::Hash>,
+    ) -> RpcResult<Vec<u8>> {
+        let api = self.client.runtime_api();
+        let at = at.unwrap_or_else(|| self.client.info().best_hash);
+
         api.get_remaining_arbitration_period(at, coldkey_account_vec)
             .map_err(|e| {
                 Error::RuntimeError(format!(
@@ -330,6 +299,32 @@
                 Error::RuntimeError(format!("Unable to get coldkey swap destinations: {:?}", e))
                     .into()
             })
->>>>>>> 0efeaf3b
+    }
+
+    fn get_children_info(
+        &self,
+        netuid: u16,
+        at: Option<<Block as BlockT>::Hash>,
+    ) -> RpcResult<Vec<u8>> {
+        let api = self.client.runtime_api();
+        let at = at.unwrap_or_else(|| self.client.info().best_hash);
+
+        api.get_children_info(at, netuid).map_err(|e| {
+            Error::RuntimeError(format!("Unable to get children info: {:?}", e)).into()
+        })
+    }
+
+    fn get_child_info(
+        &self,
+        netuid: u16,
+        child: Vec<u8>,
+        proportion: u64,
+        at: Option<<Block as BlockT>::Hash>,
+    ) -> RpcResult<Vec<u8>> {
+        let api = self.client.runtime_api();
+        let at = at.unwrap_or_else(|| self.client.info().best_hash);
+
+        api.get_child_info(at, netuid, child, proportion)
+            .map_err(|e| Error::RuntimeError(format!("Unable to get child info: {:?}", e)).into())
     }
 }