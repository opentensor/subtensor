--- conflicted
+++ resolved
@@ -12,13 +12,8 @@
 use sp_api::ProvideRuntimeApi;
 
 pub use subtensor_custom_rpc_runtime_api::{
-<<<<<<< HEAD
-    ChildrenInfoRuntimeApi, ColdkeySwapRuntimeApi, DelegateInfoRuntimeApi, NeuronInfoRuntimeApi,
-    SubnetInfoRuntimeApi, SubnetRegistrationRuntimeApi,
-=======
-    DelegateInfoRuntimeApi, NeuronInfoRuntimeApi, SubnetInfoRuntimeApi,
+    ChildrenInfoRuntimeApi, DelegateInfoRuntimeApi, NeuronInfoRuntimeApi, SubnetInfoRuntimeApi,
     SubnetRegistrationRuntimeApi,
->>>>>>> 0c2ad411
 };
 
 #[rpc(client, server)]
@@ -56,7 +51,7 @@
 
     #[method(name = "subnetInfo_getLockCost")]
     fn get_network_lock_cost(&self, at: Option<BlockHash>) -> RpcResult<u64>;
-<<<<<<< HEAD
+
     #[method(name = "childrenInfo_getChildrenInfo")]
     fn get_children_info(&self, netuid: u16, at: Option<BlockHash>) -> RpcResult<Vec<u8>>;
     #[method(name = "childrenInfo_getChildInfo")]
@@ -67,30 +62,9 @@
         proportion: u64,
         at: Option<BlockHash>,
     ) -> RpcResult<Vec<u8>>;
-    #[method(name = "coldkeySwap_getScheduledColdkeySwap")]
-    fn get_scheduled_coldkey_swap(
-        &self,
-        coldkey_account_vec: Vec<u8>,
-        at: Option<BlockHash>,
-    ) -> RpcResult<Vec<u8>>;
-    #[method(name = "coldkeySwap_getRemainingArbitrationPeriod")]
-    fn get_remaining_arbitration_period(
-        &self,
-        coldkey_account_vec: Vec<u8>,
-        at: Option<BlockHash>,
-    ) -> RpcResult<Vec<u8>>;
-    #[method(name = "coldkeySwap_getColdkeySwapDestinations")]
-    fn get_coldkey_swap_destinations(
-        &self,
-        coldkey_account_vec: Vec<u8>,
-        at: Option<BlockHash>,
-    ) -> RpcResult<Vec<u8>>;
-=======
->>>>>>> 0c2ad411
 }
 
 pub struct SubtensorCustom<C, P> {
-    /// Shared reference to the client.
     client: Arc<C>,
     _marker: std::marker::PhantomData<P>,
 }
@@ -135,11 +109,7 @@
     C::Api: NeuronInfoRuntimeApi<Block>,
     C::Api: SubnetInfoRuntimeApi<Block>,
     C::Api: SubnetRegistrationRuntimeApi<Block>,
-<<<<<<< HEAD
     C::Api: ChildrenInfoRuntimeApi<Block>,
-    C::Api: ColdkeySwapRuntimeApi<Block>,
-=======
->>>>>>> 0c2ad411
 {
     fn get_delegates(&self, at: Option<<Block as BlockT>::Hash>) -> RpcResult<Vec<u8>> {
         let api = self.client.runtime_api();
@@ -264,54 +234,53 @@
             Error::RuntimeError(format!("Unable to get subnet lock cost: {:?}", e)).into()
         })
     }
-<<<<<<< HEAD
-
-    fn get_scheduled_coldkey_swap(
-        &self,
-        coldkey_account_vec: Vec<u8>,
-        at: Option<<Block as BlockT>::Hash>,
-    ) -> RpcResult<Vec<u8>> {
-        let api = self.client.runtime_api();
-        let at = at.unwrap_or_else(|| self.client.info().best_hash);
-
-        api.get_scheduled_coldkey_swap(at, coldkey_account_vec)
-            .map_err(|e| {
-                Error::RuntimeError(format!("Unable to get scheduled coldkey swap: {:?}", e)).into()
-            })
-    }
-
-    fn get_remaining_arbitration_period(
-        &self,
-        coldkey_account_vec: Vec<u8>,
-        at: Option<<Block as BlockT>::Hash>,
-    ) -> RpcResult<Vec<u8>> {
-        let api = self.client.runtime_api();
-        let at = at.unwrap_or_else(|| self.client.info().best_hash);
-
-        api.get_remaining_arbitration_period(at, coldkey_account_vec)
-            .map_err(|e| {
-                Error::RuntimeError(format!(
-                    "Unable to get remaining arbitration period: {:?}",
-                    e
-                ))
-                .into()
-            })
-    }
-
-    fn get_coldkey_swap_destinations(
-        &self,
-        coldkey_account_vec: Vec<u8>,
-        at: Option<<Block as BlockT>::Hash>,
-    ) -> RpcResult<Vec<u8>> {
-        let api = self.client.runtime_api();
-        let at = at.unwrap_or_else(|| self.client.info().best_hash);
-
-        api.get_coldkey_swap_destinations(at, coldkey_account_vec)
-            .map_err(|e| {
-                Error::RuntimeError(format!("Unable to get coldkey swap destinations: {:?}", e))
-                    .into()
-            })
-    }
+
+    // fn get_scheduled_coldkey_swap(
+    //     &self,
+    //     coldkey_account_vec: Vec<u8>,
+    //     at: Option<<Block as BlockT>::Hash>,
+    // ) -> RpcResult<Vec<u8>> {
+    //     let api = self.client.runtime_api();
+    //     let at = at.unwrap_or_else(|| self.client.info().best_hash);
+
+    //     api.get_scheduled_coldkey_swap(at, coldkey_account_vec)
+    //         .map_err(|e| {
+    //             Error::RuntimeError(format!("Unable to get scheduled coldkey swap: {:?}", e)).into()
+    //         })
+    // }
+
+    // fn get_remaining_arbitration_period(
+    //     &self,
+    //     coldkey_account_vec: Vec<u8>,
+    //     at: Option<<Block as BlockT>::Hash>,
+    // ) -> RpcResult<Vec<u8>> {
+    //     let api = self.client.runtime_api();
+    //     let at = at.unwrap_or_else(|| self.client.info().best_hash);
+
+    //     api.get_remaining_arbitration_period(at, coldkey_account_vec)
+    //         .map_err(|e| {
+    //             Error::RuntimeError(format!(
+    //                 "Unable to get remaining arbitration period: {:?}",
+    //                 e
+    //             ))
+    //             .into()
+    //         })
+    // }
+
+    // fn get_coldkey_swap_destinations(
+    //     &self,
+    //     coldkey_account_vec: Vec<u8>,
+    //     at: Option<<Block as BlockT>::Hash>,
+    // ) -> RpcResult<Vec<u8>> {
+    //     let api = self.client.runtime_api();
+    //     let at = at.unwrap_or_else(|| self.client.info().best_hash);
+
+    //     api.get_coldkey_swap_destinations(at, coldkey_account_vec)
+    //         .map_err(|e| {
+    //             Error::RuntimeError(format!("Unable to get coldkey swap destinations: {:?}", e))
+    //                 .into()
+    //         })
+    // }
 
     fn get_children_info(
         &self,
@@ -339,6 +308,4 @@
         api.get_child_info(at, netuid, child, proportion)
             .map_err(|e| Error::RuntimeError(format!("Unable to get child info: {:?}", e)).into())
     }
-=======
->>>>>>> 0c2ad411
 }