--- conflicted
+++ resolved
@@ -45,12 +45,8 @@
         fn get_dynamic_info(netuid: NetUid) -> Option<DynamicInfo<AccountId32>>;
         fn get_subnet_state(netuid: NetUid) -> Option<SubnetState<AccountId32>>;
         fn get_selective_metagraph(netuid: NetUid, metagraph_indexes: Vec<u16>) -> Option<SelectiveMetagraph<AccountId32>>;
-<<<<<<< HEAD
-        fn get_selective_mechagraph(netuid: NetUid, mecid: MechId, metagraph_indexes: Vec<u16>) -> Option<SelectiveMetagraph<AccountId32>>;
-=======
-        fn get_selective_submetagraph(netuid: NetUid, subid: SubId, metagraph_indexes: Vec<u16>) -> Option<SelectiveMetagraph<AccountId32>>;
+        fn get_selective_mechagraph(netuid: NetUid, subid: MechId, metagraph_indexes: Vec<u16>) -> Option<SelectiveMetagraph<AccountId32>>;
         fn get_subnet_to_prune() -> Option<NetUid>;
->>>>>>> 978c40c3
     }
 
     pub trait StakeInfoRuntimeApi {
