#![allow(clippy::indexing_slicing)]
use crate::mock::*;
use frame_support::{assert_err, assert_noop, assert_ok};
mod mock;
use pallet_subtensor::{utils::rate_limiting::TransactionType, *};
use sp_core::U256;

// 1: Successful setting of a single child
// SKIP_WASM_BUILD=1 RUST_LOG=info cargo test --test children -- test_do_set_child_singular_success --exact --nocapture
#[test]
fn test_do_set_child_singular_success() {
    new_test_ext(1).execute_with(|| {
        let coldkey = U256::from(1);
        let hotkey = U256::from(2);
        let child = U256::from(3);
        let netuid: u16 = 1;
        let proportion: u64 = 1000;

        // Add network and register hotkey
        add_network(netuid, 13, 0);
        register_ok_neuron(netuid, hotkey, coldkey, 0);

        // Set child
        assert_ok!(SubtensorModule::do_set_children(
            RuntimeOrigin::signed(coldkey),
            hotkey,
            netuid,
            vec![(proportion, child)]
        ));

        // Verify child assignment
        let children = SubtensorModule::get_children(&hotkey, netuid);
        assert_eq!(children, vec![(proportion, child)]);
    });
}

// 2: Attempt to set child in non-existent network
// SKIP_WASM_BUILD=1 RUST_LOG=info cargo test --test children -- test_do_set_child_singular_network_does_not_exist --exact --nocapture
#[test]
fn test_do_set_child_singular_network_does_not_exist() {
    new_test_ext(1).execute_with(|| {
        let coldkey = U256::from(1);
        let hotkey = U256::from(2);
        let child = U256::from(3);
        let netuid: u16 = 999; // Non-existent network
        let proportion: u64 = 1000;

        // Attempt to set child
        assert_err!(
            SubtensorModule::do_set_children(
                RuntimeOrigin::signed(coldkey),
                hotkey,
                netuid,
                vec![(proportion, child)]
            ),
            Error::<Test>::SubNetworkDoesNotExist
        );
    });
}

// 3: Attempt to set invalid child (same as hotkey)
// SKIP_WASM_BUILD=1 RUST_LOG=info cargo test --test children -- test_do_set_child_singular_invalid_child --exact --nocapture
#[test]
fn test_do_set_child_singular_invalid_child() {
    new_test_ext(1).execute_with(|| {
        let coldkey = U256::from(1);
        let hotkey = U256::from(2);
        let netuid: u16 = 1;
        let proportion: u64 = 1000;

        // Add network and register hotkey
        add_network(netuid, 13, 0);
        register_ok_neuron(netuid, hotkey, coldkey, 0);

        // Attempt to set child as the same hotkey
        assert_err!(
            SubtensorModule::do_set_children(
                RuntimeOrigin::signed(coldkey),
                hotkey,
                netuid,
                vec![
                    (proportion, hotkey) // Invalid child
                ]
            ),
            Error::<Test>::InvalidChild
        );
    });
}

// 4: Attempt to set child with non-associated coldkey
// SKIP_WASM_BUILD=1 RUST_LOG=info cargo test --test children -- test_do_set_child_singular_non_associated_coldkey --exact --nocapture
#[test]
fn test_do_set_child_singular_non_associated_coldkey() {
    new_test_ext(1).execute_with(|| {
        let coldkey = U256::from(1);
        let hotkey = U256::from(2);
        let child = U256::from(3);
        let netuid: u16 = 1;
        let proportion: u64 = 1000;

        // Add network and register hotkey with a different coldkey
        add_network(netuid, 13, 0);
        register_ok_neuron(netuid, hotkey, U256::from(999), 0);

        // Attempt to set child
        assert_err!(
            SubtensorModule::do_set_children(
                RuntimeOrigin::signed(coldkey),
                hotkey,
                netuid,
                vec![(proportion, child)]
            ),
            Error::<Test>::NonAssociatedColdKey
        );
    });
}

// 5: Attempt to set child in root network
// SKIP_WASM_BUILD=1 RUST_LOG=info cargo test --test children -- test_do_set_child_singular_root_network --exact --nocapture
#[test]
fn test_do_set_child_singular_root_network() {
    new_test_ext(1).execute_with(|| {
        let coldkey = U256::from(1);
        let hotkey = U256::from(2);
        let child = U256::from(3);
        let netuid: u16 = SubtensorModule::get_root_netuid(); // Root network
        let proportion: u64 = 1000;

        // Add network and register hotkey
        add_network(netuid, 13, 0);

        // Attempt to set child
        assert_err!(
            SubtensorModule::do_set_children(
                RuntimeOrigin::signed(coldkey),
                hotkey,
                netuid,
                vec![(proportion, child)]
            ),
            Error::<Test>::RegistrationNotPermittedOnRootSubnet
        );
    });
}

// 6: Cleanup of old children when setting new ones
// This test verifies that when new children are set, the old ones are properly removed.
// It checks:
// - Setting an initial child
// - Replacing it with a new child
// - Ensuring the old child is no longer associated
// - Confirming the new child is correctly assigned
// SKIP_WASM_BUILD=1 RUST_LOG=info cargo test --test children -- test_do_set_child_singular_old_children_cleanup --exact --nocapture
#[test]
fn test_do_set_child_singular_old_children_cleanup() {
    new_test_ext(1).execute_with(|| {
        let coldkey = U256::from(1);
        let hotkey = U256::from(2);
        let old_child = U256::from(3);
        let new_child = U256::from(4);
        let netuid: u16 = 1;
        let proportion: u64 = 1000;

        // Add network and register hotkey
        add_network(netuid, 13, 0);
        register_ok_neuron(netuid, hotkey, coldkey, 0);

        // Set old child
        assert_ok!(SubtensorModule::do_set_children(
            RuntimeOrigin::signed(coldkey),
            hotkey,
            netuid,
            vec![(proportion, old_child)]
        ));

        // Set new child
        assert_ok!(SubtensorModule::do_set_children(
            RuntimeOrigin::signed(coldkey),
            hotkey,
            netuid,
            vec![(proportion, new_child)]
        ));

        // Verify old child is removed
        let old_child_parents = SubtensorModule::get_parents(&old_child, netuid);
        assert!(old_child_parents.is_empty());

        // Verify new child assignment
        let new_child_parents = SubtensorModule::get_parents(&new_child, netuid);
        assert_eq!(new_child_parents, vec![(proportion, hotkey)]);
    });
}

// 7: Verify new children assignment
// This test checks if new children are correctly assigned to a parent.
// It verifies:
// - Setting a child for a parent
// - Confirming the child is correctly listed under the parent
// - Ensuring the parent is correctly listed for the child
// SKIP_WASM_BUILD=1 RUST_LOG=info cargo test --test children -- test_do_set_child_singular_new_children_assignment --exact --nocapture
#[test]
fn test_do_set_child_singular_new_children_assignment() {
    new_test_ext(1).execute_with(|| {
        let coldkey = U256::from(1);
        let hotkey = U256::from(2);
        let child = U256::from(3);
        let netuid: u16 = 1;
        let proportion: u64 = 1000;

        // Add network and register hotkey
        add_network(netuid, 13, 0);
        register_ok_neuron(netuid, hotkey, coldkey, 0);

        // Set child
        assert_ok!(SubtensorModule::do_set_children(
            RuntimeOrigin::signed(coldkey),
            hotkey,
            netuid,
            vec![(proportion, child)]
        ));

        // Verify child assignment
        let children = SubtensorModule::get_children(&hotkey, netuid);
        assert_eq!(children, vec![(proportion, child)]);

        // Verify parent assignment
        let parents = SubtensorModule::get_parents(&child, netuid);
        assert_eq!(parents, vec![(proportion, hotkey)]);
    });
}

// 8: Test edge cases for proportion values
// This test verifies that the system correctly handles minimum and maximum proportion values.
// It checks:
// - Setting a child with the minimum possible proportion (0)
// - Setting a child with the maximum possible proportion (u64::MAX)
// - Confirming both assignments are processed correctly
// SKIP_WASM_BUILD=1 RUST_LOG=info cargo test --test children -- test_do_set_child_singular_proportion_edge_cases --exact --nocapture
#[test]
fn test_do_set_child_singular_proportion_edge_cases() {
    new_test_ext(1).execute_with(|| {
        let coldkey = U256::from(1);
        let hotkey = U256::from(2);
        let child = U256::from(3);
        let netuid: u16 = 1;

        // Add network and register hotkey
        add_network(netuid, 13, 0);
        register_ok_neuron(netuid, hotkey, coldkey, 0);

        // Set child with minimum proportion
        let min_proportion: u64 = 0;
        assert_ok!(SubtensorModule::do_set_children(
            RuntimeOrigin::signed(coldkey),
            hotkey,
            netuid,
            vec![(min_proportion, child)]
        ));

        // Verify child assignment with minimum proportion
        let children = SubtensorModule::get_children(&hotkey, netuid);
        assert_eq!(children, vec![(min_proportion, child)]);

        // Set child with maximum proportion
        let max_proportion: u64 = u64::MAX;
        assert_ok!(SubtensorModule::do_set_children(
            RuntimeOrigin::signed(coldkey),
            hotkey,
            netuid,
            vec![(max_proportion, child)]
        ));

        // Verify child assignment with maximum proportion
        let children = SubtensorModule::get_children(&hotkey, netuid);
        assert_eq!(children, vec![(max_proportion, child)]);
    });
}

// 9: Test setting multiple children
// This test verifies that when multiple children are set, only the last one remains.
// It checks:
// - Setting an initial child
// - Setting a second child
// - Confirming only the second child remains associated
// - Verifying the first child is no longer associated
// SKIP_WASM_BUILD=1 RUST_LOG=info cargo test --test children -- test_do_set_child_singular_multiple_children --exact --nocapture
#[test]
fn test_do_set_child_singular_multiple_children() {
    new_test_ext(1).execute_with(|| {
        let coldkey = U256::from(1);
        let hotkey = U256::from(2);
        let child1 = U256::from(3);
        let child2 = U256::from(4);
        let netuid: u16 = 1;
        let proportion1: u64 = 500;
        let proportion2: u64 = 500;

        // Add network and register hotkey
        add_network(netuid, 13, 0);
        register_ok_neuron(netuid, hotkey, coldkey, 0);

        // Set first child
        assert_ok!(SubtensorModule::do_set_children(
            RuntimeOrigin::signed(coldkey),
            hotkey,
            netuid,
            vec![(proportion1, child1)]
        ));

        // Set second child
        assert_ok!(SubtensorModule::do_set_children(
            RuntimeOrigin::signed(coldkey),
            hotkey,
            netuid,
            vec![(proportion2, child2)]
        ));

        // Verify children assignment
        let children = SubtensorModule::get_children(&hotkey, netuid);
        assert_eq!(children, vec![(proportion2, child2)]);

        // Verify parent assignment for both children
        let parents1 = SubtensorModule::get_parents(&child1, netuid);
        assert!(parents1.is_empty()); // Old child should be removed

        let parents2 = SubtensorModule::get_parents(&child2, netuid);
        assert_eq!(parents2, vec![(proportion2, hotkey)]);
    });
}

// 10: Test adding a singular child with various error conditions
// This test checks different scenarios when adding a child, including:
// - Attempting to set a child in a non-existent network
// - Trying to set a child with an unassociated coldkey
// - Setting an invalid child
// - Successfully setting a valid child
// SKIP_WASM_BUILD=1 RUST_LOG=info cargo test --test children -- test_add_singular_child --exact --nocapture
#[test]
fn test_add_singular_child() {
    new_test_ext(1).execute_with(|| {
        let netuid: u16 = 1;
        let child = U256::from(1);
        let hotkey = U256::from(1);
        let coldkey = U256::from(2);
        assert_eq!(
            SubtensorModule::do_set_children(
                RuntimeOrigin::signed(coldkey),
                hotkey,
                netuid,
                vec![(u64::MAX, child)]
            ),
            Err(Error::<Test>::SubNetworkDoesNotExist.into())
        );
        add_network(netuid, 0, 0);
        assert_eq!(
            SubtensorModule::do_set_children(
                RuntimeOrigin::signed(coldkey),
                hotkey,
                netuid,
                vec![(u64::MAX, child)]
            ),
            Err(Error::<Test>::NonAssociatedColdKey.into())
        );
        SubtensorModule::create_account_if_non_existent(&coldkey, &hotkey);
        assert_eq!(
            SubtensorModule::do_set_children(
                RuntimeOrigin::signed(coldkey),
                hotkey,
                netuid,
                vec![(u64::MAX, child)]
            ),
            Err(Error::<Test>::InvalidChild.into())
        );
        let child = U256::from(3);
        assert_ok!(SubtensorModule::do_set_children(
            RuntimeOrigin::signed(coldkey),
            hotkey,
            netuid,
            vec![(u64::MAX, child)]
        ));
    })
}

<<<<<<< HEAD
=======
// 11: Test getting stake for a hotkey on a subnet
// This test verifies the correct calculation of stake for a parent and child neuron:
// - Sets up a network with a parent and child neuron
// - Stakes tokens to both parent and child from different coldkeys
// - Establishes a parent-child relationship with 100% stake allocation
// - Checks that the parent's stake is correctly transferred to the child
// - Ensures the total stake is preserved in the system
// SKIP_WASM_BUILD=1 RUST_LOG=info cargo test --test children -- test_get_stake_for_hotkey_on_subnet --exact --nocapture
#[test]
fn test_get_stake_for_hotkey_on_subnet() {
    new_test_ext(1).execute_with(|| {
        let netuid: u16 = 1;
        let parent = U256::from(1);
        let child = U256::from(2);
        let coldkey1 = U256::from(3);
        let coldkey2 = U256::from(4);

        add_network(netuid, 0, 0);
        register_ok_neuron(netuid, parent, coldkey1, 0);
        register_ok_neuron(netuid, child, coldkey2, 0);

        // Stake 1000 to parent from coldkey1
        SubtensorModule::increase_stake_on_coldkey_hotkey_account(&coldkey1, &parent, 1000);
        // Stake 1000 to parent from coldkey2
        SubtensorModule::increase_stake_on_coldkey_hotkey_account(&coldkey2, &parent, 1000);
        // Stake 1000 to child from coldkey1
        SubtensorModule::increase_stake_on_coldkey_hotkey_account(&coldkey1, &child, 1000);
        // Stake 1000 to child from coldkey2
        SubtensorModule::increase_stake_on_coldkey_hotkey_account(&coldkey2, &child, 1000);

        // Set parent-child relationship with 100% stake allocation
        assert_ok!(SubtensorModule::do_set_children(
            RuntimeOrigin::signed(coldkey1),
            parent,
            netuid,
            vec![(u64::MAX, child)]
        ));

        let parent_stake = SubtensorModule::get_stake_for_hotkey_on_subnet(&parent, netuid);
        let child_stake = SubtensorModule::get_stake_for_hotkey_on_subnet(&child, netuid);

        log::info!("Parent stake: {}", parent_stake);
        log::info!("Child stake: {}", child_stake);

        // The parent should have 0 stake as it's all allocated to the child
        assert_eq!(parent_stake, 0);
        // The child should have its original stake (2000) plus the parent's stake (2000)
        assert_eq!(child_stake, 4000);

        // Ensure total stake is preserved
        assert_eq!(parent_stake + child_stake, 4000);
    });
}

// 12: Test revoking a singular child successfully
// This test checks the process of revoking a child neuron:
// - Sets up a network with a parent and child neuron
// - Establishes a parent-child relationship
// - Revokes the child relationship
// - Verifies that the child is removed from the parent's children list
// - Ensures the parent is removed from the child's parents list
>>>>>>> 76eee084
// SKIP_WASM_BUILD=1 RUST_LOG=info cargo test --test children -- test_do_revoke_child_singular_success --exact --nocapture
#[test]
fn test_do_revoke_child_singular_success() {
    new_test_ext(1).execute_with(|| {
        let coldkey = U256::from(1);
        let hotkey = U256::from(2);
        let child = U256::from(3);
        let netuid: u16 = 1;
        let proportion: u64 = 1000;

        // Add network and register hotkey
        add_network(netuid, 13, 0);
        register_ok_neuron(netuid, hotkey, coldkey, 0);

        // Set child
        assert_ok!(SubtensorModule::do_set_children(
            RuntimeOrigin::signed(coldkey),
            hotkey,
            netuid,
            vec![(proportion, child)]
        ));

        // Verify child assignment
        let children = SubtensorModule::get_children(&hotkey, netuid);
        assert_eq!(children, vec![(proportion, child)]);

        // Revoke child
        assert_ok!(SubtensorModule::do_set_children(
            RuntimeOrigin::signed(coldkey),
            hotkey,
            netuid,
            vec![]
        ));

        // Verify child removal
        let children = SubtensorModule::get_children(&hotkey, netuid);
        assert!(children.is_empty());

        // Verify parent removal
        let parents = SubtensorModule::get_parents(&child, netuid);
        assert!(parents.is_empty());
    });
}

// 13: Test revoking a child in a non-existent network
// This test verifies that attempting to revoke a child in a non-existent network results in an error:
// - Attempts to revoke a child in a network that doesn't exist
// - Checks that the appropriate error is returned
// SKIP_WASM_BUILD=1 RUST_LOG=info cargo test --test children -- test_do_revoke_child_singular_network_does_not_exist --exact --nocapture
#[test]
fn test_do_revoke_child_singular_network_does_not_exist() {
    new_test_ext(1).execute_with(|| {
        let coldkey = U256::from(1);
        let hotkey = U256::from(2);
        let netuid: u16 = 999; // Non-existent network

        // Attempt to revoke child
        assert_err!(
            SubtensorModule::do_set_children(
                RuntimeOrigin::signed(coldkey),
                hotkey,
                netuid,
                vec![]
            ),
            Error::<Test>::SubNetworkDoesNotExist
        );
    });
}

// 14: Test revoking a child with a non-associated coldkey
// This test ensures that attempting to revoke a child using an unassociated coldkey results in an error:
// - Sets up a network with a hotkey registered to a different coldkey
// - Attempts to revoke a child using an unassociated coldkey
// - Verifies that the appropriate error is returned
// SKIP_WASM_BUILD=1 RUST_LOG=info cargo test --test children -- test_do_revoke_child_singular_non_associated_coldkey --exact --nocapture
#[test]
fn test_do_revoke_child_singular_non_associated_coldkey() {
    new_test_ext(1).execute_with(|| {
        let coldkey = U256::from(1);
        let hotkey = U256::from(2);
        let netuid: u16 = 1;

        // Add network and register hotkey with a different coldkey
        add_network(netuid, 13, 0);
        register_ok_neuron(netuid, hotkey, U256::from(999), 0);

        // Attempt to revoke child
        assert_err!(
            SubtensorModule::do_set_children(
                RuntimeOrigin::signed(coldkey),
                hotkey,
                netuid,
                vec![]
            ),
            Error::<Test>::NonAssociatedColdKey
        );
    });
}

// 15: Test revoking a non-associated child
// This test verifies that attempting to revoke a child that is not associated with the parent results in an error:
// - Sets up a network and registers a hotkey
// - Attempts to revoke a child that was never associated with the parent
// - Checks that the appropriate error is returned
// SKIP_WASM_BUILD=1 RUST_LOG=info cargo test --test children -- test_do_revoke_child_singular_child_not_associated --exact --nocapture
#[test]
fn test_do_revoke_child_singular_child_not_associated() {
    new_test_ext(1).execute_with(|| {
        let coldkey = U256::from(1);
        let hotkey = U256::from(2);
        let child = U256::from(3);
        let netuid: u16 = 1;

        // Add network and register hotkey
        add_network(netuid, 13, 0);
        // Attempt to revoke child that is not associated
        assert_err!(
            SubtensorModule::do_set_children(
                RuntimeOrigin::signed(coldkey),
                hotkey,
                netuid,
                vec![(u64::MAX, child)]
            ),
            Error::<Test>::NonAssociatedColdKey
        );
    });
}

// 16: Test setting multiple children successfully
// This test verifies that multiple children can be set for a parent successfully:
// - Sets up a network and registers a hotkey
// - Sets multiple children with different proportions
// - Verifies that the children are correctly assigned to the parent
// - Checks that the parent is correctly assigned to each child
// SKIP_WASM_BUILD=1 RUST_LOG=info cargo test --test children -- test_do_set_children_multiple_success --exact --nocapture
#[test]
fn test_do_set_children_multiple_success() {
    new_test_ext(1).execute_with(|| {
        let coldkey = U256::from(1);
        let hotkey = U256::from(2);
        let child1 = U256::from(3);
        let child2 = U256::from(4);
        let netuid: u16 = 1;
        let proportion1: u64 = 1000;
        let proportion2: u64 = 2000;

        // Add network and register hotkey
        add_network(netuid, 13, 0);
        register_ok_neuron(netuid, hotkey, coldkey, 0);

        // Set multiple children
        assert_ok!(SubtensorModule::do_set_children(
            RuntimeOrigin::signed(coldkey),
            hotkey,
            netuid,
            vec![(proportion1, child1), (proportion2, child2)]
        ));

        // Verify children assignment
        let children = SubtensorModule::get_children(&hotkey, netuid);
        assert_eq!(children, vec![(proportion1, child1), (proportion2, child2)]);

        // Verify parent assignment for both children
        let parents1 = SubtensorModule::get_parents(&child1, netuid);
        assert_eq!(parents1, vec![(proportion1, hotkey)]);

        let parents2 = SubtensorModule::get_parents(&child2, netuid);
        assert_eq!(parents2, vec![(proportion2, hotkey)]);
    });
}

// 17: Test setting multiple children in a non-existent network
// This test ensures that attempting to set multiple children in a non-existent network results in an error:
// - Attempts to set children in a network that doesn't exist
// - Verifies that the appropriate error is returned
// SKIP_WASM_BUILD=1 RUST_LOG=info cargo test --test children -- test_do_set_children_multiple_network_does_not_exist --exact --nocapture
#[test]
fn test_do_set_children_multiple_network_does_not_exist() {
    new_test_ext(1).execute_with(|| {
        let coldkey = U256::from(1);
        let hotkey = U256::from(2);
        let child1 = U256::from(3);
        let netuid: u16 = 999; // Non-existent network
        let proportion: u64 = 1000;

        // Attempt to set children
        assert_err!(
            SubtensorModule::do_set_children(
                RuntimeOrigin::signed(coldkey),
                hotkey,
                netuid,
                vec![(proportion, child1)]
            ),
            Error::<Test>::SubNetworkDoesNotExist
        );
    });
}

// 18: Test setting multiple children with an invalid child
// This test verifies that attempting to set multiple children with an invalid child (same as parent) results in an error:
// - Sets up a network and registers a hotkey
// - Attempts to set a child that is the same as the parent hotkey
// - Checks that the appropriate error is returned
// SKIP_WASM_BUILD=1 RUST_LOG=info cargo test --test children -- test_do_set_children_multiple_invalid_child --exact --nocapture
#[test]
fn test_do_set_children_multiple_invalid_child() {
    new_test_ext(1).execute_with(|| {
        let coldkey = U256::from(1);
        let hotkey = U256::from(2);
        let netuid: u16 = 1;
        let proportion: u64 = 1000;

        // Add network and register hotkey
        add_network(netuid, 13, 0);
        register_ok_neuron(netuid, hotkey, coldkey, 0);

        // Attempt to set child as the same hotkey
        assert_err!(
            SubtensorModule::do_set_children(
                RuntimeOrigin::signed(coldkey),
                hotkey,
                netuid,
                vec![(proportion, hotkey)]
            ),
            Error::<Test>::InvalidChild
        );
    });
}

// 19: Test setting multiple children with a non-associated coldkey
// This test ensures that attempting to set multiple children using an unassociated coldkey results in an error:
// - Sets up a network with a hotkey registered to a different coldkey
// - Attempts to set children using an unassociated coldkey
// - Verifies that the appropriate error is returned
// SKIP_WASM_BUILD=1 RUST_LOG=info cargo test --test children -- test_do_set_children_multiple_non_associated_coldkey --exact --nocapture
#[test]
fn test_do_set_children_multiple_non_associated_coldkey() {
    new_test_ext(1).execute_with(|| {
        let coldkey = U256::from(1);
        let hotkey = U256::from(2);
        let child = U256::from(3);
        let netuid: u16 = 1;
        let proportion: u64 = 1000;

        // Add network and register hotkey with a different coldkey
        add_network(netuid, 13, 0);
        register_ok_neuron(netuid, hotkey, U256::from(999), 0);

        // Attempt to set children
        assert_err!(
            SubtensorModule::do_set_children(
                RuntimeOrigin::signed(coldkey),
                hotkey,
                netuid,
                vec![(proportion, child)]
            ),
            Error::<Test>::NonAssociatedColdKey
        );
    });
}

// 20: Test setting multiple children in root network
// This test verifies that attempting to set children in the root network results in an error:
// - Sets up the root network
// - Attempts to set children in the root network
// - Checks that the appropriate error is returned
// SKIP_WASM_BUILD=1 RUST_LOG=info cargo test --test children -- test_do_set_children_multiple_root_network --exact --nocapture
#[test]
fn test_do_set_children_multiple_root_network() {
    new_test_ext(1).execute_with(|| {
        let coldkey = U256::from(1);
        let hotkey = U256::from(2);
        let child = U256::from(3);
        let netuid: u16 = SubtensorModule::get_root_netuid(); // Root network
        let proportion: u64 = 1000;

        // Add network and register hotkey
        add_network(netuid, 13, 0);

        // Attempt to set children
        assert_err!(
            SubtensorModule::do_set_children(
                RuntimeOrigin::signed(coldkey),
                hotkey,
                netuid,
                vec![(proportion, child)]
            ),
            Error::<Test>::RegistrationNotPermittedOnRootSubnet
        );
    });
}

// 21: Test cleanup of old children when setting multiple new ones
// This test ensures that when new children are set, the old ones are properly removed:
// - Sets up a network and registers a hotkey
// - Sets an initial child
// - Replaces it with multiple new children
// - Verifies that the old child is no longer associated
// - Confirms the new children are correctly assigned
// SKIP_WASM_BUILD=1 RUST_LOG=info cargo test --test children -- test_do_set_children_multiple_old_children_cleanup --exact --nocapture
#[test]
fn test_do_set_children_multiple_old_children_cleanup() {
    new_test_ext(1).execute_with(|| {
        let coldkey = U256::from(1);
        let hotkey = U256::from(2);
        let old_child = U256::from(3);
        let new_child1 = U256::from(4);
        let new_child2 = U256::from(5);
        let netuid: u16 = 1;
        let proportion: u64 = 1000;

        // Add network and register hotkey
        add_network(netuid, 13, 0);
        register_ok_neuron(netuid, hotkey, coldkey, 0);

        // Set old child
        assert_ok!(SubtensorModule::do_set_children(
            RuntimeOrigin::signed(coldkey),
            hotkey,
            netuid,
            vec![(proportion, old_child)]
        ));

        // Set new children
        assert_ok!(SubtensorModule::do_set_children(
            RuntimeOrigin::signed(coldkey),
            hotkey,
            netuid,
            vec![(proportion, new_child1), (proportion, new_child2)]
        ));

        // Verify old child is removed
        let old_child_parents = SubtensorModule::get_parents(&old_child, netuid);
        assert!(old_child_parents.is_empty());

        // Verify new children assignment
        let new_child1_parents = SubtensorModule::get_parents(&new_child1, netuid);
        assert_eq!(new_child1_parents, vec![(proportion, hotkey)]);

        let new_child2_parents = SubtensorModule::get_parents(&new_child2, netuid);
        assert_eq!(new_child2_parents, vec![(proportion, hotkey)]);
    });
}

// 22: Test setting multiple children with edge case proportions
// This test verifies the behavior when setting multiple children with minimum and maximum proportions:
// - Sets up a network and registers a hotkey
// - Sets two children with minimum and maximum proportions respectively
// - Verifies that the children are correctly assigned with their respective proportions
// SKIP_WASM_BUILD=1 RUST_LOG=info cargo test --test children -- test_do_set_children_multiple_proportion_edge_cases --exact --nocapture
#[test]
fn test_do_set_children_multiple_proportion_edge_cases() {
    new_test_ext(1).execute_with(|| {
        let coldkey = U256::from(1);
        let hotkey = U256::from(2);
        let child1 = U256::from(3);
        let child2 = U256::from(4);
        let netuid: u16 = 1;

        // Add network and register hotkey
        add_network(netuid, 13, 0);
        register_ok_neuron(netuid, hotkey, coldkey, 0);

        // Set children with minimum and maximum proportions
        let min_proportion: u64 = 0;
        let max_proportion: u64 = u64::MAX;
        assert_ok!(SubtensorModule::do_set_children(
            RuntimeOrigin::signed(coldkey),
            hotkey,
            netuid,
            vec![(min_proportion, child1), (max_proportion, child2)]
        ));

        // Verify children assignment
        let children = SubtensorModule::get_children(&hotkey, netuid);
        assert_eq!(
            children,
            vec![(min_proportion, child1), (max_proportion, child2)]
        );
    });
}

// 23: Test overwriting existing children with new ones
// This test ensures that when new children are set, they correctly overwrite the existing ones:
// - Sets up a network and registers a hotkey
// - Sets initial children
// - Overwrites with new children
// - Verifies that the final children assignment is correct
// - Checks that old children are properly removed and new ones are correctly assigned
// SKIP_WASM_BUILD=1 RUST_LOG=info cargo test --test children -- test_do_set_children_multiple_overwrite_existing --exact --nocapture
#[test]
fn test_do_set_children_multiple_overwrite_existing() {
    new_test_ext(1).execute_with(|| {
        let coldkey = U256::from(1);
        let hotkey = U256::from(2);
        let child1 = U256::from(3);
        let child2 = U256::from(4);
        let child3 = U256::from(5);
        let netuid: u16 = 1;
        let proportion: u64 = 1000;

        // Add network and register hotkey
        add_network(netuid, 13, 0);
        register_ok_neuron(netuid, hotkey, coldkey, 0);

        // Set initial children
        assert_ok!(SubtensorModule::do_set_children(
            RuntimeOrigin::signed(coldkey),
            hotkey,
            netuid,
            vec![(proportion, child1), (proportion, child2)]
        ));

        // Overwrite with new children
        assert_ok!(SubtensorModule::do_set_children(
            RuntimeOrigin::signed(coldkey),
            hotkey,
            netuid,
            vec![(proportion * 2, child2), (proportion * 3, child3)]
        ));

        // Verify final children assignment
        let children = SubtensorModule::get_children(&hotkey, netuid);
        assert_eq!(
            children,
            vec![(proportion * 2, child2), (proportion * 3, child3)]
        );

        // Verify parent assignment for all children
        let parents1 = SubtensorModule::get_parents(&child1, netuid);
        assert!(parents1.is_empty());

        let parents2 = SubtensorModule::get_parents(&child2, netuid);
        assert_eq!(parents2, vec![(proportion * 2, hotkey)]);

        let parents3 = SubtensorModule::get_parents(&child3, netuid);
        assert_eq!(parents3, vec![(proportion * 3, hotkey)]);
    });
}

// 24: Test childkey take functionality
// This test verifies the functionality of setting and getting childkey take:
// - Sets up a network and registers a hotkey
// - Checks default and maximum childkey take values
// - Sets a new childkey take value
// - Verifies the new take value is stored correctly
// - Attempts to set an invalid take value and checks for appropriate error
// - Tries to set take with a non-associated coldkey and verifies the error
// SKIP_WASM_BUILD=1 RUST_LOG=info cargo test --test children -- test_childkey_take_functionality --exact --nocapture
#[test]
fn test_childkey_take_functionality() {
    new_test_ext(1).execute_with(|| {
        let coldkey = U256::from(1);
        let hotkey = U256::from(2);
        let netuid: u16 = 1;

        // Add network and register hotkey
        add_network(netuid, 13, 0);
        register_ok_neuron(netuid, hotkey, coldkey, 0);

        // Test default and max childkey take
        let default_take = SubtensorModule::get_default_childkey_take();
        let min_take = SubtensorModule::get_min_childkey_take();
        log::info!("Default take: {}, Max take: {}", default_take, min_take);

        // Check if default take and max take are the same
        assert_eq!(
            default_take, min_take,
            "Default take should be equal to max take"
        );

        // Log the actual value of MaxChildkeyTake
        log::info!(
            "MaxChildkeyTake value: {:?}",
            MaxChildkeyTake::<Test>::get()
        );

        // Test setting childkey take
        let new_take: u16 = SubtensorModule::get_max_childkey_take() / 2; // 50% of max_take
        assert_ok!(SubtensorModule::set_childkey_take(
            RuntimeOrigin::signed(coldkey),
            hotkey,
            netuid,
            new_take
        ));

        // Verify childkey take was set correctly
        let stored_take = SubtensorModule::get_childkey_take(&hotkey, netuid);
        log::info!("Stored take: {}", stored_take);
        assert_eq!(stored_take, new_take);

        // Test setting childkey take outside of allowed range
        let invalid_take: u16 = SubtensorModule::get_max_childkey_take() + 1;
        assert_noop!(
            SubtensorModule::set_childkey_take(
                RuntimeOrigin::signed(coldkey),
                hotkey,
                netuid,
                invalid_take
            ),
            Error::<Test>::InvalidChildkeyTake
        );

        // Test setting childkey take with non-associated coldkey
        let non_associated_coldkey = U256::from(999);
        assert_noop!(
            SubtensorModule::set_childkey_take(
                RuntimeOrigin::signed(non_associated_coldkey),
                hotkey,
                netuid,
                new_take
            ),
            Error::<Test>::NonAssociatedColdKey
        );
    });
}

// 25: Test childkey take rate limiting
// This test verifies the rate limiting functionality for setting childkey take:
// - Sets up a network and registers a hotkey
// - Sets a rate limit for childkey take changes
// - Performs multiple attempts to set childkey take
// - Verifies that rate limiting prevents frequent changes
// - Advances blocks to bypass rate limit and confirms successful change
// SKIP_WASM_BUILD=1 RUST_LOG=info cargo test --test children -- test_childkey_take_rate_limiting --exact --nocapture
#[test]
fn test_childkey_take_rate_limiting() {
    new_test_ext(1).execute_with(|| {
        let coldkey = U256::from(1);
        let hotkey = U256::from(2);
        let netuid: u16 = 1;

        // Add network and register hotkey
        add_network(netuid, 13, 0);
        register_ok_neuron(netuid, hotkey, coldkey, 0);

        // Set a rate limit for childkey take changes
        let rate_limit: u64 = 100;
        SubtensorModule::set_tx_childkey_take_rate_limit(rate_limit);

        log::info!(
            "Set TxChildkeyTakeRateLimit: {:?}",
            TxChildkeyTakeRateLimit::<Test>::get()
        );

        // Helper function to log rate limit information
        let log_rate_limit_info = || {
            let current_block = SubtensorModule::get_current_block_as_u64();
            let last_block = SubtensorModule::get_last_transaction_block(
                &hotkey,
                netuid,
                &TransactionType::SetChildkeyTake,
            );
            let passes = SubtensorModule::passes_rate_limit_on_subnet(
                &TransactionType::SetChildkeyTake,
                &hotkey,
                netuid,
            );
            let limit = SubtensorModule::get_rate_limit(&TransactionType::SetChildkeyTake);
            log::info!(
                "Rate limit info: current_block: {}, last_block: {}, limit: {}, passes: {}, diff: {}",
                current_block,
                last_block,
                limit,
                passes,
                current_block.saturating_sub(last_block)
            );
        };

        // First transaction (should succeed)
        log_rate_limit_info();
        assert_ok!(SubtensorModule::set_childkey_take(
            RuntimeOrigin::signed(coldkey),
            hotkey,
            netuid,
            500
        ));
        log_rate_limit_info();

        // Second transaction (should fail due to rate limit)
        log_rate_limit_info();
        assert_noop!(
            SubtensorModule::set_childkey_take(RuntimeOrigin::signed(coldkey), hotkey, netuid, 600),
            Error::<Test>::TxChildkeyTakeRateLimitExceeded
        );
        log_rate_limit_info();

        // Advance the block number to just before the rate limit
        run_to_block(rate_limit - 1);

        // Third transaction (should still fail)
        log_rate_limit_info();
        assert_noop!(
            SubtensorModule::set_childkey_take(RuntimeOrigin::signed(coldkey), hotkey, netuid, 650),
            Error::<Test>::TxChildkeyTakeRateLimitExceeded
        );
        log_rate_limit_info();

        // Advance the block number to just after the rate limit
        run_to_block(rate_limit + 1);

        // Fourth transaction (should succeed)
        log_rate_limit_info();
        assert_ok!(SubtensorModule::set_childkey_take(
            RuntimeOrigin::signed(coldkey),
            hotkey,
            netuid,
            700
        ));
        log_rate_limit_info();

        // Verify the final take was set
        let stored_take = SubtensorModule::get_childkey_take(&hotkey, netuid);
        assert_eq!(stored_take, 700);
    });
}

// 26: Test childkey take functionality across multiple networks
// This test verifies the childkey take functionality across multiple networks:
// - Creates multiple networks and sets up neurons
// - Sets unique childkey take values for each network
// - Verifies that each network has a different childkey take value
// - Attempts to set childkey take again (should fail due to rate limit)
// - Advances blocks to bypass rate limit and successfully updates take value
// SKIP_WASM_BUILD=1 RUST_LOG=info cargo test --test children -- test_multiple_networks_childkey_take --exact --nocapture
#[test]
fn test_multiple_networks_childkey_take() {
    new_test_ext(1).execute_with(|| {
        const NUM_NETWORKS: u16 = 10;
        let coldkey = U256::from(1);
        let hotkey = U256::from(2);

        // Create 10 networks and set up neurons (skip network 0)
        for netuid in 1..NUM_NETWORKS {
            // Add network
            add_network(netuid, 13, 0);

            // Register neuron
            register_ok_neuron(netuid, hotkey, coldkey, 0);

            // Set a unique childkey take value for each network
            let take_value = (netuid + 1) * 100; // Values will be 200, 300, ..., 1000
            assert_ok!(SubtensorModule::set_childkey_take(
                RuntimeOrigin::signed(coldkey),
                hotkey,
                netuid,
                take_value
            ));

            // Verify the childkey take was set correctly
            let stored_take = SubtensorModule::get_childkey_take(&hotkey, netuid);
            assert_eq!(
                stored_take, take_value,
                "Childkey take not set correctly for network {}",
                netuid
            );

            // Log the set value
            log::info!("Network {}: Childkey take set to {}", netuid, take_value);
        }

        // Verify all networks have different childkey take values
        for i in 1..NUM_NETWORKS {
            for j in (i + 1)..NUM_NETWORKS {
                let take_i = SubtensorModule::get_childkey_take(&hotkey, i);
                let take_j = SubtensorModule::get_childkey_take(&hotkey, j);
                assert_ne!(
                    take_i, take_j,
                    "Childkey take values should be different for networks {} and {}",
                    i, j
                );
            }
        }

        // Attempt to set childkey take again (should fail due to rate limit)
        let result =
            SubtensorModule::set_childkey_take(RuntimeOrigin::signed(coldkey), hotkey, 1, 1100);
        assert_noop!(result, Error::<Test>::TxChildkeyTakeRateLimitExceeded);

        // Advance blocks to bypass rate limit
        run_to_block(SubtensorModule::get_tx_childkey_take_rate_limit() + 1);

        // Now setting childkey take should succeed
        assert_ok!(SubtensorModule::set_childkey_take(
            RuntimeOrigin::signed(coldkey),
            hotkey,
            1,
            1100
        ));

        // Verify the new take value
        let new_take = SubtensorModule::get_childkey_take(&hotkey, 1);
        assert_eq!(new_take, 1100, "Childkey take not updated after rate limit");
    });
}

// 27: Test setting children with an empty list
// This test verifies the behavior of setting an empty children list:
// - Adds a network and registers a hotkey
// - Sets an empty children list for the hotkey
// - Verifies that the children assignment is empty
// SKIP_WASM_BUILD=1 RUST_LOG=info cargo test --test children -- test_do_set_children_multiple_empty_list --exact --nocapture
#[test]
fn test_do_set_children_multiple_empty_list() {
    new_test_ext(1).execute_with(|| {
        let coldkey = U256::from(1);
        let hotkey = U256::from(2);
        let netuid: u16 = 1;

        // Add network and register hotkey
        add_network(netuid, 13, 0);
        register_ok_neuron(netuid, hotkey, coldkey, 0);

        // Set empty children list
        assert_ok!(SubtensorModule::do_set_children(
            RuntimeOrigin::signed(coldkey),
            hotkey,
            netuid,
            vec![]
        ));

        // Verify children assignment is empty
        let children = SubtensorModule::get_children(&hotkey, netuid);
        assert!(children.is_empty());
    });
}

// 28: Test revoking multiple children successfully
// This test verifies the successful revocation of multiple children:
// - Adds a network and registers a hotkey
// - Sets multiple children for the hotkey
// - Revokes all children by setting an empty list
// - Verifies that the children list is empty
// - Verifies that the parent-child relationships are removed for both children
// SKIP_WASM_BUILD=1 RUST_LOG=info cargo test --test children -- test_do_revoke_children_multiple_success --exact --nocapture
#[test]
fn test_do_revoke_children_multiple_success() {
    new_test_ext(1).execute_with(|| {
        let coldkey = U256::from(1);
        let hotkey = U256::from(2);
        let child1 = U256::from(3);
        let child2 = U256::from(4);
        let netuid: u16 = 1;
        let proportion1: u64 = 1000;
        let proportion2: u64 = 2000;

        // Add network and register hotkey
        add_network(netuid, 13, 0);
        register_ok_neuron(netuid, hotkey, coldkey, 0);

        // Set multiple children
        assert_ok!(SubtensorModule::do_set_children(
            RuntimeOrigin::signed(coldkey),
            hotkey,
            netuid,
            vec![(proportion1, child1), (proportion2, child2)]
        ));

        // Revoke multiple children
        assert_ok!(SubtensorModule::do_set_children(
            RuntimeOrigin::signed(coldkey),
            hotkey,
            netuid,
            vec![]
        ));

        // Verify children removal
        let children = SubtensorModule::get_children(&hotkey, netuid);
        assert!(children.is_empty());

        // Verify parent removal for both children
        let parents1 = SubtensorModule::get_parents(&child1, netuid);
        assert!(parents1.is_empty());

        let parents2 = SubtensorModule::get_parents(&child2, netuid);
        assert!(parents2.is_empty());
    });
}

// 29: Test revoking children when network does not exist
// This test verifies the behavior when attempting to revoke children on a non-existent network:
// - Attempts to revoke children on a network that doesn't exist
// - Verifies that the operation fails with the correct error
// SKIP_WASM_BUILD=1 RUST_LOG=info cargo test --test children -- test_do_revoke_children_multiple_network_does_not_exist --exact --nocapture
#[test]
fn test_do_revoke_children_multiple_network_does_not_exist() {
    new_test_ext(1).execute_with(|| {
        let coldkey = U256::from(1);
        let hotkey = U256::from(2);
        let child1 = U256::from(3);
        let child2 = U256::from(4);
        let netuid: u16 = 999; // Non-existent network
                               // Attempt to revoke children
        assert_err!(
            SubtensorModule::do_set_children(
                RuntimeOrigin::signed(coldkey),
                hotkey,
                netuid,
                vec![(u64::MAX / 2, child1), (u64::MAX / 2, child2)]
            ),
            Error::<Test>::SubNetworkDoesNotExist
        );
    });
}

// 30: Test revoking children with non-associated coldkey
// This test verifies the behavior when attempting to revoke children using a non-associated coldkey:
// - Adds a network and registers a hotkey with a different coldkey
// - Attempts to revoke children using an unassociated coldkey
// - Verifies that the operation fails with the correct error
// SKIP_WASM_BUILD=1 RUST_LOG=info cargo test --test children -- test_do_revoke_children_multiple_non_associated_coldkey --exact --nocapture
#[test]
fn test_do_revoke_children_multiple_non_associated_coldkey() {
    new_test_ext(1).execute_with(|| {
        let coldkey = U256::from(1);
        let hotkey = U256::from(2);
        let child1 = U256::from(3);
        let child2 = U256::from(4);
        let netuid: u16 = 1;

        // Add network and register hotkey with a different coldkey
        add_network(netuid, 13, 0);
        register_ok_neuron(netuid, hotkey, U256::from(999), 0);

        // Attempt to revoke children
        assert_err!(
            SubtensorModule::do_set_children(
                RuntimeOrigin::signed(coldkey),
                hotkey,
                netuid,
                vec![(u64::MAX / 2, child1), (u64::MAX / 2, child2)]
            ),
            Error::<Test>::NonAssociatedColdKey
        );
    });
}

// 31: Test partial revocation of children
// This test verifies the behavior when partially revoking children:
// - Adds a network and registers a hotkey
// - Sets multiple children for the hotkey
// - Revokes one of the children
// - Verifies that the correct children remain and the revoked child is removed
// - Checks the parent-child relationships after partial revocation
// SKIP_WASM_BUILD=1 RUST_LOG=info cargo test --test children -- test_do_revoke_children_multiple_partial_revocation --exact --nocapture
#[test]
fn test_do_revoke_children_multiple_partial_revocation() {
    new_test_ext(1).execute_with(|| {
        let coldkey = U256::from(1);
        let hotkey = U256::from(2);
        let child1 = U256::from(3);
        let child2 = U256::from(4);
        let child3 = U256::from(5);
        let netuid: u16 = 1;
        let proportion: u64 = 1000;

        // Add network and register hotkey
        add_network(netuid, 13, 0);
        register_ok_neuron(netuid, hotkey, coldkey, 0);

        // Set multiple children
        assert_ok!(SubtensorModule::do_set_children(
            RuntimeOrigin::signed(coldkey),
            hotkey,
            netuid,
            vec![
                (proportion, child1),
                (proportion, child2),
                (proportion, child3)
            ]
        ));

        // Revoke only child3
        assert_ok!(SubtensorModule::do_set_children(
            RuntimeOrigin::signed(coldkey),
            hotkey,
            netuid,
            vec![(proportion, child1), (proportion, child2)]
        ));

        // Verify children removal
        let children = SubtensorModule::get_children(&hotkey, netuid);
        assert_eq!(children, vec![(proportion, child1), (proportion, child2)]);

        // Verify parents.
        let parents1 = SubtensorModule::get_parents(&child3, netuid);
        assert!(parents1.is_empty());
        let parents1 = SubtensorModule::get_parents(&child1, netuid);
        assert_eq!(parents1, vec![(proportion, hotkey)]);
        let parents2 = SubtensorModule::get_parents(&child2, netuid);
        assert_eq!(parents2, vec![(proportion, hotkey)]);
    });
}

// 32: Test revoking non-existent children
// This test verifies the behavior when attempting to revoke non-existent children:
// - Adds a network and registers a hotkey
// - Sets one child for the hotkey
// - Attempts to revoke all children (including non-existent ones)
// - Verifies that all children are removed, including the existing one
// - Checks that the parent-child relationship is properly updated
// SKIP_WASM_BUILD=1 RUST_LOG=info cargo test --test children -- test_do_revoke_children_multiple_non_existent_children --exact --nocapture
#[test]
fn test_do_revoke_children_multiple_non_existent_children() {
    new_test_ext(1).execute_with(|| {
        let coldkey = U256::from(1);
        let hotkey = U256::from(2);
        let child1 = U256::from(3);
        let netuid: u16 = 1;
        let proportion: u64 = 1000;

        // Add network and register hotkey
        add_network(netuid, 13, 0);
        register_ok_neuron(netuid, hotkey, coldkey, 0);

        // Set one child
        assert_ok!(SubtensorModule::do_set_children(
            RuntimeOrigin::signed(coldkey),
            hotkey,
            netuid,
            vec![(proportion, child1)]
        ));

        // Attempt to revoke existing and non-existent children
        assert_ok!(SubtensorModule::do_set_children(
            RuntimeOrigin::signed(coldkey),
            hotkey,
            netuid,
            vec![]
        ));

        // Verify all children are removed
        let children = SubtensorModule::get_children(&hotkey, netuid);
        assert!(children.is_empty());

        // Verify parent removal for the existing child
        let parents1 = SubtensorModule::get_parents(&child1, netuid);
        assert!(parents1.is_empty());
    });
}

// 33: Test revoking children with an empty list
// This test verifies the behavior when attempting to revoke children using an empty list:
// - Adds a network and registers a hotkey
// - Attempts to revoke children with an empty list
// - Verifies that no changes occur in the children list
// SKIP_WASM_BUILD=1 RUST_LOG=info cargo test --test children -- test_do_revoke_children_multiple_empty_list --exact --nocapture
#[test]
fn test_do_revoke_children_multiple_empty_list() {
    new_test_ext(1).execute_with(|| {
        let coldkey = U256::from(1);
        let hotkey = U256::from(2);
        let netuid: u16 = 1;

        // Add network and register hotkey
        add_network(netuid, 13, 0);
        register_ok_neuron(netuid, hotkey, coldkey, 0);

        // Attempt to revoke with an empty list
        assert_ok!(SubtensorModule::do_set_children(
            RuntimeOrigin::signed(coldkey),
            hotkey,
            netuid,
            vec![]
        ));

        // Verify no changes in children
        let children = SubtensorModule::get_children(&hotkey, netuid);
        assert!(children.is_empty());
    });
}

// 34: Test complex scenario for revoking multiple children
// This test verifies a complex scenario involving setting and revoking multiple children:
// - Adds a network and registers a hotkey
// - Sets multiple children with different proportions
// - Revokes one child and verifies the remaining children
// - Revokes all remaining children
// - Verifies that all parent-child relationships are properly updated
// SKIP_WASM_BUILD=1 RUST_LOG=info cargo test --test children -- test_do_revoke_children_multiple_complex_scenario --exact --nocapture
#[test]
fn test_do_revoke_children_multiple_complex_scenario() {
    new_test_ext(1).execute_with(|| {
        let coldkey = U256::from(1);
        let hotkey = U256::from(2);
        let child1 = U256::from(3);
        let child2 = U256::from(4);
        let child3 = U256::from(5);
        let netuid: u16 = 1;
        let proportion1: u64 = 1000;
        let proportion2: u64 = 2000;
        let proportion3: u64 = 3000;

        // Add network and register hotkey
        add_network(netuid, 13, 0);
        register_ok_neuron(netuid, hotkey, coldkey, 0);

        // Set multiple children
        assert_ok!(SubtensorModule::do_set_children(
            RuntimeOrigin::signed(coldkey),
            hotkey,
            netuid,
            vec![
                (proportion1, child1),
                (proportion2, child2),
                (proportion3, child3)
            ]
        ));

        // Revoke child2
        assert_ok!(SubtensorModule::do_set_children(
            RuntimeOrigin::signed(coldkey),
            hotkey,
            netuid,
            vec![(proportion1, child1), (proportion3, child3)]
        ));

        // Verify remaining children
        let children = SubtensorModule::get_children(&hotkey, netuid);
        assert_eq!(children, vec![(proportion1, child1), (proportion3, child3)]);

        // Verify parent removal for child2
        let parents2 = SubtensorModule::get_parents(&child2, netuid);
        assert!(parents2.is_empty());

        // Revoke remaining children
        assert_ok!(SubtensorModule::do_set_children(
            RuntimeOrigin::signed(coldkey),
            hotkey,
            netuid,
            vec![]
        ));

        // Verify all children are removed
        let children = SubtensorModule::get_children(&hotkey, netuid);
        assert!(children.is_empty());

        // Verify parent removal for all children
        let parents1 = SubtensorModule::get_parents(&child1, netuid);
        assert!(parents1.is_empty());
        let parents3 = SubtensorModule::get_parents(&child3, netuid);
        assert!(parents3.is_empty());
    });
}

// 35: Test getting network max stake
// This test verifies the functionality of getting the network max stake:
// - Checks the default max stake value
// - Sets a new max stake value
// - Verifies that the new value is retrieved correctly
// SKIP_WASM_BUILD=1 RUST_LOG=info cargo test --test children -- test_get_network_max_stake --exact --nocapture
#[test]
fn test_get_network_max_stake() {
    new_test_ext(1).execute_with(|| {
        let netuid: u16 = 1;
        let default_max_stake = SubtensorModule::get_network_max_stake(netuid);

        // Check that the default value is set correctly
        assert_eq!(default_max_stake, u64::MAX);

        // Set a new max stake value
        let new_max_stake: u64 = 1_000_000;
        SubtensorModule::set_network_max_stake(netuid, new_max_stake);

        // Check that the new value is retrieved correctly
        assert_eq!(
            SubtensorModule::get_network_max_stake(netuid),
            new_max_stake
        );
    });
}

// 36: Test setting network max stake
// This test verifies the functionality of setting the network max stake:
// - Checks the initial max stake value
// - Sets a new max stake value
// - Verifies that the new value is set correctly
// - Checks that the appropriate event is emitted
// SKIP_WASM_BUILD=1 RUST_LOG=info cargo test --test children -- test_set_network_max_stake --exact --nocapture
#[test]
fn test_set_network_max_stake() {
    new_test_ext(1).execute_with(|| {
        let netuid: u16 = 1;
        let initial_max_stake = SubtensorModule::get_network_max_stake(netuid);

        // Set a new max stake value
        let new_max_stake: u64 = 500_000;
        SubtensorModule::set_network_max_stake(netuid, new_max_stake);

        // Check that the new value is set correctly
        assert_eq!(
            SubtensorModule::get_network_max_stake(netuid),
            new_max_stake
        );
        assert_ne!(
            SubtensorModule::get_network_max_stake(netuid),
            initial_max_stake
        );

        // Check that the event is emitted
        System::assert_last_event(Event::NetworkMaxStakeSet(netuid, new_max_stake).into());
    });
}

// 37: Test setting network max stake for multiple networks
// This test verifies the functionality of setting different max stake values for multiple networks:
// - Sets different max stake values for two networks
// - Verifies that the values are set correctly for each network
// - Checks that the values are different between networks
// SKIP_WASM_BUILD=1 RUST_LOG=info cargo test --test children -- test_set_network_max_stake_multiple_networks --exact --nocapture
#[test]
fn test_set_network_max_stake_multiple_networks() {
    new_test_ext(1).execute_with(|| {
        let netuid1: u16 = 1;
        let netuid2: u16 = 2;

        // Set different max stake values for two networks
        let max_stake1: u64 = 1_000_000;
        let max_stake2: u64 = 2_000_000;
        SubtensorModule::set_network_max_stake(netuid1, max_stake1);
        SubtensorModule::set_network_max_stake(netuid2, max_stake2);

        // Check that the values are set correctly for each network
        assert_eq!(SubtensorModule::get_network_max_stake(netuid1), max_stake1);
        assert_eq!(SubtensorModule::get_network_max_stake(netuid2), max_stake2);
        assert_ne!(
            SubtensorModule::get_network_max_stake(netuid1),
            SubtensorModule::get_network_max_stake(netuid2)
        );
    });
}

// 38: Test updating network max stake
// This test verifies the functionality of updating an existing network max stake value:
// - Sets an initial max stake value
// - Updates the max stake value
// - Verifies that the value is updated correctly
// - Checks that the appropriate event is emitted for the update
// SKIP_WASM_BUILD=1 RUST_LOG=info cargo test --test children -- test_set_network_max_stake_update --exact --nocapture
#[test]
fn test_set_network_max_stake_update() {
    new_test_ext(1).execute_with(|| {
        let netuid: u16 = 1;

        // Set an initial max stake value
        let initial_max_stake: u64 = 1_000_000;
        SubtensorModule::set_network_max_stake(netuid, initial_max_stake);

        // Update the max stake value
        let updated_max_stake: u64 = 1_500_000;
        SubtensorModule::set_network_max_stake(netuid, updated_max_stake);

        // Check that the value is updated correctly
        assert_eq!(
            SubtensorModule::get_network_max_stake(netuid),
            updated_max_stake
        );
        assert_ne!(
            SubtensorModule::get_network_max_stake(netuid),
            initial_max_stake
        );

        // Check that the event is emitted for the update
        System::assert_last_event(Event::NetworkMaxStakeSet(netuid, updated_max_stake).into());
    });
<<<<<<< HEAD
=======
}

// 39: Test children stake values
// This test verifies the correct distribution of stake among parent and child neurons:
// - Sets up a network with a parent neuron and multiple child neurons
// - Assigns stake to the parent neuron
// - Sets child neurons with specific proportions
// - Verifies that the stake is correctly distributed among parent and child neurons
// - Checks that the total stake remains constant across all neurons
// SKIP_WASM_BUILD=1 RUST_LOG=info cargo test --test children -- test_children_stake_values --exact --nocapture
#[test]
fn test_children_stake_values() {
    new_test_ext(1).execute_with(|| {
        let coldkey = U256::from(1);
        let hotkey = U256::from(2);
        let child1 = U256::from(3);
        let child2 = U256::from(4);
        let child3 = U256::from(5);
        let netuid: u16 = 1;
        let proportion1: u64 = u64::MAX / 4;
        let proportion2: u64 = u64::MAX / 4;
        let proportion3: u64 = u64::MAX / 4;

        // Add network and register hotkey
        add_network(netuid, 13, 0);
        SubtensorModule::set_max_registrations_per_block(netuid, 4);
        SubtensorModule::set_target_registrations_per_interval(netuid, 4);
        register_ok_neuron(netuid, hotkey, coldkey, 0);
        register_ok_neuron(netuid, child1, coldkey, 0);
        register_ok_neuron(netuid, child2, coldkey, 0);
        register_ok_neuron(netuid, child3, coldkey, 0);
        SubtensorModule::increase_stake_on_coldkey_hotkey_account(
            &coldkey,
            &hotkey,
            100_000_000_000_000,
        );

        // Set multiple children with proportions.
        assert_ok!(SubtensorModule::do_set_children(
            RuntimeOrigin::signed(coldkey),
            hotkey,
            netuid,
            vec![
                (proportion1, child1),
                (proportion2, child2),
                (proportion3, child3)
            ]
        ));
        assert_eq!(
            SubtensorModule::get_stake_for_hotkey_on_subnet(&hotkey, netuid),
            25_000_000_069_852
        );
        assert_eq!(
            SubtensorModule::get_stake_for_hotkey_on_subnet(&child1, netuid),
            24_999_999_976_716
        );
        assert_eq!(
            SubtensorModule::get_stake_for_hotkey_on_subnet(&child2, netuid),
            24_999_999_976_716
        );
        assert_eq!(
            SubtensorModule::get_stake_for_hotkey_on_subnet(&child3, netuid),
            24_999_999_976_716
        );
        assert_eq!(
            SubtensorModule::get_stake_for_hotkey_on_subnet(&child3, netuid)
                + SubtensorModule::get_stake_for_hotkey_on_subnet(&child2, netuid)
                + SubtensorModule::get_stake_for_hotkey_on_subnet(&child1, netuid)
                + SubtensorModule::get_stake_for_hotkey_on_subnet(&hotkey, netuid),
            100_000_000_000_000
        );
    });
}

// 40: Test getting parents chain
// This test verifies the correct implementation of parent-child relationships and the get_parents function:
// - Sets up a network with multiple neurons in a chain of parent-child relationships
// - Verifies that each neuron has the correct parent
// - Tests the root neuron has no parents
// - Tests a neuron with multiple parents
// - Verifies correct behavior when adding a new parent to an existing child
// SKIP_WASM_BUILD=1 RUST_LOG=info cargo test --test children -- test_get_parents_chain --exact --nocapture
#[test]
fn test_get_parents_chain() {
    new_test_ext(1).execute_with(|| {
        let netuid: u16 = 1;
        let coldkey = U256::from(1);
        let num_keys: usize = 5;
        let proportion = u64::MAX / 2; // 50% stake allocation

        log::info!(
            "Test setup: netuid={}, coldkey={}, num_keys={}, proportion={}",
            netuid,
            coldkey,
            num_keys,
            proportion
        );

        // Create a vector of hotkeys
        let hotkeys: Vec<U256> = (0..num_keys).map(|i| U256::from(i as u64 + 2)).collect();
        log::info!("Created hotkeys: {:?}", hotkeys);

        // Add network
        add_network(netuid, 13, 0);
        SubtensorModule::set_max_registrations_per_block(netuid, 1000);
        SubtensorModule::set_target_registrations_per_interval(netuid, 1000);
        log::info!("Network added and parameters set: netuid={}", netuid);

        // Register all neurons
        for hotkey in &hotkeys {
            register_ok_neuron(netuid, *hotkey, coldkey, 0);
            log::info!(
                "Registered neuron: hotkey={}, coldkey={}, netuid={}",
                hotkey,
                coldkey,
                netuid
            );
        }

        // Set up parent-child relationships
        for i in 0..num_keys - 1 {
            assert_ok!(SubtensorModule::do_set_children(
                RuntimeOrigin::signed(coldkey),
                hotkeys[i],
                netuid,
                vec![(proportion, hotkeys[i + 1])]
            ));
            log::info!(
                "Set parent-child relationship: parent={}, child={}, proportion={}",
                hotkeys[i],
                hotkeys[i + 1],
                proportion
            );
        }

        // Test get_parents for each hotkey
        for i in 1..num_keys {
            let parents = SubtensorModule::get_parents(&hotkeys[i], netuid);
            log::info!(
                "Testing get_parents for hotkey {}: {:?}",
                hotkeys[i],
                parents
            );
            assert_eq!(
                parents.len(),
                1,
                "Hotkey {} should have exactly one parent",
                i
            );
            assert_eq!(
                parents[0],
                (proportion, hotkeys[i - 1]),
                "Incorrect parent for hotkey {}",
                i
            );
        }

        // Test get_parents for the root (should be empty)
        let root_parents = SubtensorModule::get_parents(&hotkeys[0], netuid);
        log::info!(
            "Testing get_parents for root hotkey {}: {:?}",
            hotkeys[0],
            root_parents
        );
        assert!(
            root_parents.is_empty(),
            "Root hotkey should have no parents"
        );

        // Test multiple parents
        let last_hotkey = hotkeys[num_keys - 1];
        let new_parent = U256::from(num_keys as u64 + 2);
        register_ok_neuron(netuid, new_parent, coldkey, 0);
        log::info!(
            "Registered new parent neuron: new_parent={}, coldkey={}, netuid={}",
            new_parent,
            coldkey,
            netuid
        );

        assert_ok!(SubtensorModule::do_set_children(
            RuntimeOrigin::signed(coldkey),
            new_parent,
            netuid,
            vec![(proportion / 2, last_hotkey)]
        ));
        log::info!(
            "Set additional parent-child relationship: parent={}, child={}, proportion={}",
            new_parent,
            last_hotkey,
            proportion / 2
        );

        let last_hotkey_parents = SubtensorModule::get_parents(&last_hotkey, netuid);
        log::info!(
            "Testing get_parents for last hotkey {} with multiple parents: {:?}",
            last_hotkey,
            last_hotkey_parents
        );
        assert_eq!(
            last_hotkey_parents.len(),
            2,
            "Last hotkey should have two parents"
        );
        assert!(
            last_hotkey_parents.contains(&(proportion, hotkeys[num_keys - 2])),
            "Last hotkey should still have its original parent"
        );
        assert!(
            last_hotkey_parents.contains(&(proportion / 2, new_parent)),
            "Last hotkey should have the new parent"
        );
    });
}

// 41: Test emission distribution between a childkey and a single parent
// This test verifies the correct distribution of emissions between a child and a single parent:
// - Sets up a network with a parent, child, and weight setter
// - Establishes a parent-child relationship
// - Sets weights on the child
// - Runs an epoch with a hardcoded emission value
// - Checks the emission distribution among parent, child, and weight setter
// - Verifies that all parties received emissions and the weight setter received the most
// SKIP_WASM_BUILD=1 RUST_LOG=debug cargo test --test children test_childkey_single_parent_emission -- --nocapture
#[test]
fn test_childkey_single_parent_emission() {
    new_test_ext(1).execute_with(|| {
        let netuid: u16 = 1;
        add_network(netuid, 1, 0);

        // Define hotkeys
        let parent: U256 = U256::from(1);
        let child: U256 = U256::from(2);
        let weight_setter: U256 = U256::from(3);

        // Define coldkeys with more readable names
        let coldkey_parent: U256 = U256::from(100);
        let coldkey_child: U256 = U256::from(101);
        let coldkey_weight_setter: U256 = U256::from(102);

        // Register parent with minimal stake and child with high stake
        SubtensorModule::add_balance_to_coldkey_account(&coldkey_parent, 1);
        SubtensorModule::add_balance_to_coldkey_account(&coldkey_child, 109_999);
        SubtensorModule::add_balance_to_coldkey_account(&coldkey_weight_setter, 1_000_000);

        // Add neurons for parent, child and weight_setter
        register_ok_neuron(netuid, parent, coldkey_parent, 1);
        register_ok_neuron(netuid, child, coldkey_child, 1);
        register_ok_neuron(netuid, weight_setter, coldkey_weight_setter, 1);

        SubtensorModule::increase_stake_on_coldkey_hotkey_account(
            &coldkey_parent,
            &parent,
            109_999,
        );
        SubtensorModule::increase_stake_on_coldkey_hotkey_account(
            &coldkey_weight_setter,
            &weight_setter,
            1_000_000,
        );

        SubtensorModule::set_weights_set_rate_limit(netuid, 0);

        // Set parent-child relationship
        assert_ok!(SubtensorModule::do_set_children(
            RuntimeOrigin::signed(coldkey_parent),
            parent,
            netuid,
            vec![(u64::MAX, child)]
        ));
        step_block(7200 + 1);
        // Set weights on the child using the weight_setter account
        let origin = RuntimeOrigin::signed(weight_setter);
        let uids: Vec<u16> = vec![1]; // Only set weight for the child (UID 1)
        let values: Vec<u16> = vec![u16::MAX]; // Use maximum value for u16
        let version_key = SubtensorModule::get_weights_version_key(netuid);
        assert_ok!(SubtensorModule::set_weights(
            origin,
            netuid,
            uids,
            values,
            version_key
        ));

        // Run epoch with a hardcoded emission value
        let hardcoded_emission: u64 = 1_000_000_000; // 1 TAO
        let hotkey_emission: Vec<(U256, u64, u64)> =
            SubtensorModule::epoch(netuid, hardcoded_emission);

        // Process the hotkey emission results
        for (hotkey, mining_emission, validator_emission) in hotkey_emission {
            SubtensorModule::accumulate_hotkey_emission(
                &hotkey,
                netuid,
                validator_emission,
                mining_emission,
            );
            log::debug!(
                "Accumulated emissions on hotkey {:?} for netuid {:?}: mining {:?}, validator {:?}",
                hotkey,
                netuid,
                mining_emission,
                validator_emission
            );
        }
        step_block(7200 + 1);
        // Check emission distribution
        let parent_stake: u64 =
            SubtensorModule::get_stake_for_coldkey_and_hotkey(&coldkey_parent, &parent);
        let parent_stake_on_subnet: u64 =
            SubtensorModule::get_stake_for_hotkey_on_subnet(&parent, netuid);

        log::debug!(
            "Parent stake: {:?}, Parent stake on subnet: {:?}",
            parent_stake,
            parent_stake_on_subnet
        );

        let child_stake: u64 =
            SubtensorModule::get_stake_for_coldkey_and_hotkey(&coldkey_child, &child);
        let child_stake_on_subnet: u64 =
            SubtensorModule::get_stake_for_hotkey_on_subnet(&child, netuid);

        log::debug!(
            "Child stake: {:?}, Child stake on subnet: {:?}",
            child_stake,
            child_stake_on_subnet
        );

        let weight_setter_stake: u64 = SubtensorModule::get_stake_for_coldkey_and_hotkey(
            &coldkey_weight_setter,
            &weight_setter,
        );
        let weight_setter_stake_on_subnet: u64 =
            SubtensorModule::get_stake_for_hotkey_on_subnet(&weight_setter, netuid);

        log::debug!(
            "Weight setter stake: {:?}, Weight setter stake on subnet: {:?}",
            weight_setter_stake,
            weight_setter_stake_on_subnet
        );

        assert!(parent_stake > 1, "Parent should have received emission");
        assert!(child_stake > 109_999, "Child should have received emission");
        assert!(
            weight_setter_stake > 1_000_000,
            "Weight setter should have received emission"
        );

        // Additional assertion to verify that the weight setter received the most emission
        assert!(
            weight_setter_stake > parent_stake && weight_setter_stake > child_stake,
            "Weight setter should have received the most emission"
        );
    });
}

// 43: Test emission distribution between a childkey and multiple parents
// This test verifies the correct distribution of emissions between a child and multiple parents:
// - Sets up a network with two parents, a child, and a weight setter
// - Establishes parent-child relationships with different stake proportions
// - Sets weights on the child and one parent
// - Runs an epoch with a hardcoded emission value
// - Checks the emission distribution among parents, child, and weight setter
// - Verifies that all parties received emissions and the total stake increased correctly
// SKIP_WASM_BUILD=1 RUST_LOG=debug cargo test --test coinbase test_childkey_multiple_parents_emission -- --nocapture
#[test]
fn test_childkey_multiple_parents_emission() {
    new_test_ext(1).execute_with(|| {
        let netuid: u16 = 1;
        add_network(netuid, 1, 0);

        // Set registration parameters and emission tempo
        SubtensorModule::set_max_registrations_per_block(netuid, 1000);
        SubtensorModule::set_target_registrations_per_interval(netuid, 1000);
        SubtensorModule::set_hotkey_emission_tempo(10);

        // Define hotkeys and coldkeys
        let parent1: U256 = U256::from(1);
        let parent2: U256 = U256::from(2);
        let child: U256 = U256::from(3);
        let weight_setter: U256 = U256::from(4);
        let coldkey_parent1: U256 = U256::from(100);
        let coldkey_parent2: U256 = U256::from(101);
        let coldkey_child: U256 = U256::from(102);
        let coldkey_weight_setter: U256 = U256::from(103);

        // Register neurons and add initial stakes
        let initial_stakes: Vec<(U256, U256, u64)> = vec![
            (coldkey_parent1, parent1, 200_000),
            (coldkey_parent2, parent2, 150_000),
            (coldkey_child, child, 20_000),
            (coldkey_weight_setter, weight_setter, 100_000),
        ];

        for (coldkey, hotkey, stake) in initial_stakes.iter() {
            SubtensorModule::add_balance_to_coldkey_account(coldkey, *stake);
            register_ok_neuron(netuid, *hotkey, *coldkey, 0);
            SubtensorModule::increase_stake_on_coldkey_hotkey_account(coldkey, hotkey, *stake);
        }

        SubtensorModule::set_weights_set_rate_limit(netuid, 0);
        step_block(2);

        // Set parent-child relationships
        assert_ok!(SubtensorModule::do_set_children(
            RuntimeOrigin::signed(coldkey_parent1),
            parent1,
            netuid,
            vec![(100_000, child)]
        ));
        assert_ok!(SubtensorModule::do_set_children(
            RuntimeOrigin::signed(coldkey_parent2),
            parent2,
            netuid,
            vec![(75_000, child)]
        ));

        // Set weights
        let uids: Vec<u16> = vec![0, 1, 2];
        let values: Vec<u16> = vec![0, 65354, 65354];
        let version_key = SubtensorModule::get_weights_version_key(netuid);
        assert_ok!(SubtensorModule::set_weights(
            RuntimeOrigin::signed(weight_setter),
            netuid,
            uids,
            values,
            version_key
        ));

        // Run epoch with a hardcoded emission value
        let hardcoded_emission: u64 = 1_000_000_000; // 1 billion
        let hotkey_emission: Vec<(U256, u64, u64)> =
            SubtensorModule::epoch(netuid, hardcoded_emission);

        // Process the hotkey emission results
        for (hotkey, mining_emission, validator_emission) in hotkey_emission {
            SubtensorModule::accumulate_hotkey_emission(
                &hotkey,
                netuid,
                validator_emission,
                mining_emission,
            );
            log::debug!(
                "Accumulated emissions on hotkey {:?} for netuid {:?}: mining {:?}, validator {:?}",
                hotkey,
                netuid,
                mining_emission,
                validator_emission
            );
        }

        step_block(11);

        // Check emission distribution
        let stakes: Vec<(U256, U256, &str)> = vec![
            (coldkey_parent1, parent1, "Parent1"),
            (coldkey_parent2, parent2, "Parent2"),
            (coldkey_child, child, "Child"),
            (coldkey_weight_setter, weight_setter, "Weight setter"),
        ];

        for (coldkey, hotkey, name) in stakes.iter() {
            let stake = SubtensorModule::get_stake_for_coldkey_and_hotkey(coldkey, hotkey);
            let stake_on_subnet = SubtensorModule::get_stake_for_hotkey_on_subnet(hotkey, netuid);
            log::debug!(
                "{} stake: {:?}, {} stake on subnet: {:?}",
                name,
                stake,
                name,
                stake_on_subnet
            );
        }

        let parent1_stake =
            SubtensorModule::get_stake_for_coldkey_and_hotkey(&coldkey_parent1, &parent1);
        let parent2_stake =
            SubtensorModule::get_stake_for_coldkey_and_hotkey(&coldkey_parent2, &parent2);
        let child_stake = SubtensorModule::get_stake_for_coldkey_and_hotkey(&coldkey_child, &child);
        let weight_setter_stake = SubtensorModule::get_stake_for_coldkey_and_hotkey(
            &coldkey_weight_setter,
            &weight_setter,
        );

        assert!(
            parent1_stake > 200_000,
            "Parent1 should have received emission"
        );
        assert!(
            parent2_stake > 150_000,
            "Parent2 should have received emission"
        );
        assert!(child_stake > 20_000, "Child should have received emission");
        assert!(
            weight_setter_stake > 100_000,
            "Weight setter should have received emission"
        );

        // Check individual stake increases
        let parent1_stake_increase = parent1_stake - 200_000;
        let parent2_stake_increase = parent2_stake - 150_000;
        let child_stake_increase = child_stake - 20_000;

        log::debug!(
            "Stake increases - Parent1: {}, Parent2: {}, Child: {}",
            parent1_stake_increase,
            parent2_stake_increase,
            child_stake_increase
        );

        // Assert that all neurons received some emission
        assert!(
            parent1_stake_increase > 0,
            "Parent1 should have received some emission"
        );
        assert!(
            parent2_stake_increase > 0,
            "Parent2 should have received some emission"
        );
        assert!(
            child_stake_increase > 0,
            "Child should have received some emission"
        );

        // Check that the total stake has increased by the hardcoded emission amount
        let total_stake = parent1_stake + parent2_stake + child_stake + weight_setter_stake;
        let initial_total_stake: u64 = initial_stakes.iter().map(|(_, _, stake)| stake).sum();
        assert_eq!(
            total_stake,
            initial_total_stake + hardcoded_emission - 2, // U64::MAX normalization rounding error
            "Total stake should have increased by the hardcoded emission amount"
        );
    });
}

// 44: Test with a chain of parent-child relationships (e.g., A -> B -> C)
// This test verifies the correct distribution of emissions in a chain of parent-child relationships:
// - Sets up a network with three neurons A, B, and C in a chain (A -> B -> C)
// - Establishes parent-child relationships with different stake proportions
// - Sets weights for all neurons
// - Runs an epoch with a hardcoded emission value
// - Checks the emission distribution among A, B, and C
// - Verifies that all parties received emissions and the total stake increased correctly
// SKIP_WASM_BUILD=1 RUST_LOG=debug cargo test --test coinbase test_parent_child_chain_emission -- --nocapture
#[test]
fn test_parent_child_chain_emission() {
    new_test_ext(1).execute_with(|| {
        let netuid: u16 = 1;
        add_network(netuid, 1, 0);

        // Define hotkeys and coldkeys
        let hotkey_a: U256 = U256::from(1);
        let hotkey_b: U256 = U256::from(2);
        let hotkey_c: U256 = U256::from(3);
        let coldkey_a: U256 = U256::from(100);
        let coldkey_b: U256 = U256::from(101);
        let coldkey_c: U256 = U256::from(102);

        // Register neurons with decreasing stakes
        register_ok_neuron(netuid, hotkey_a, coldkey_a, 0);
        register_ok_neuron(netuid, hotkey_b, coldkey_b, 0);
        register_ok_neuron(netuid, hotkey_c, coldkey_c, 0);

        // Add initial stakes
        SubtensorModule::add_balance_to_coldkey_account(&coldkey_a, 300_000);
        SubtensorModule::add_balance_to_coldkey_account(&coldkey_b, 100_000);
        SubtensorModule::add_balance_to_coldkey_account(&coldkey_c, 50_000);

        SubtensorModule::increase_stake_on_coldkey_hotkey_account(&coldkey_a, &hotkey_a, 300_000);
        SubtensorModule::increase_stake_on_coldkey_hotkey_account(&coldkey_b, &hotkey_b, 100_000);
        SubtensorModule::increase_stake_on_coldkey_hotkey_account(&coldkey_c, &hotkey_c, 50_000);

        // Set parent-child relationships
        // A -> B (50% of A's stake)
        assert_ok!(SubtensorModule::do_set_children(
            RuntimeOrigin::signed(coldkey_a),
            hotkey_a,
            netuid,
            vec![(u64::MAX / 2, hotkey_b)]
        ));
        // B -> C (50% of B's stake)
        assert_ok!(SubtensorModule::do_set_children(
            RuntimeOrigin::signed(coldkey_b),
            hotkey_b,
            netuid,
            vec![(u64::MAX / 2, hotkey_c)]
        ));

        step_block(2);

        // Set weights
        let origin = RuntimeOrigin::signed(hotkey_a);
        let uids: Vec<u16> = vec![0, 1, 2]; // UIDs for hotkey_a, hotkey_b, hotkey_c
        let values: Vec<u16> = vec![65535, 65535, 65535]; // Set equal weights for all hotkeys
        let version_key = SubtensorModule::get_weights_version_key(netuid);

        // Ensure we can set weights without rate limiting
        SubtensorModule::set_weights_set_rate_limit(netuid, 0);

        assert_ok!(SubtensorModule::set_weights(
            origin,
            netuid,
            uids,
            values,
            version_key
        ));

        // Run epoch with a hardcoded emission value
        let hardcoded_emission: u64 = 1_000_000; // 1 million (adjust as needed)
        let hotkey_emission: Vec<(U256, u64, u64)> =
            SubtensorModule::epoch(netuid, hardcoded_emission);

        // Process the hotkey emission results
        for (hotkey, mining_emission, validator_emission) in hotkey_emission {
            SubtensorModule::accumulate_hotkey_emission(
                &hotkey,
                netuid,
                validator_emission,
                mining_emission,
            );
        }

        // Log PendingEmission Tuple for a, b, c
        let pending_emission_a = SubtensorModule::get_pending_hotkey_emission(&hotkey_a);
        let pending_emission_b = SubtensorModule::get_pending_hotkey_emission(&hotkey_b);
        let pending_emission_c = SubtensorModule::get_pending_hotkey_emission(&hotkey_c);

        log::info!("Pending Emission for A: {:?}", pending_emission_a);
        log::info!("Pending Emission for B: {:?}", pending_emission_b);
        log::info!("Pending Emission for C: {:?}", pending_emission_c);

        // Assert that pending emissions are non-zero
        // A's pending emission: 2/3 of total emission (due to having 2/3 of total stake)
        assert!(
            pending_emission_a == 666667,
            "A should have pending emission of 2/3 of total emission"
        );
        // B's pending emission: 2/9 of total emission (1/3 of A's emission + 1/3 of total emission)
        assert!(
            pending_emission_b == 222222,
            "B should have pending emission of 2/9 of total emission"
        );
        // C's pending emission: 1/9 of total emission (1/2 of B's emission)
        assert!(
            pending_emission_c == 111109,
            "C should have pending emission of 1/9 of total emission"
        );

        SubtensorModule::set_hotkey_emission_tempo(10);

        step_block(10 + 1);
        // Retrieve the current stake for each hotkey on the subnet
        let stake_a: u64 = SubtensorModule::get_stake_for_hotkey_on_subnet(&hotkey_a, netuid);
        let stake_b: u64 = SubtensorModule::get_stake_for_hotkey_on_subnet(&hotkey_b, netuid);
        let stake_c: u64 = SubtensorModule::get_stake_for_hotkey_on_subnet(&hotkey_c, netuid);

        // Log the current stakes for debugging purposes
        log::info!("Stake for hotkey A: {:?}", stake_a);
        log::info!("Stake for hotkey B: {:?}", stake_b);
        log::info!("Stake for hotkey C: {:?}", stake_c);

        // Assert that the stakes have been updated correctly after emission distribution
        assert_eq!(
            stake_a, 483334,
            "A's stake should be 483334 (initial 300_000 + 666667 emission - 483333 given to B)"
        );
        assert_eq!(
            stake_b, 644445,
            "B's stake should be 644445 (initial 100_000 + 222222 emission + 483333 from A - 161110 given to C)"
        );
        assert_eq!(
            stake_c, 322219,
            "C's stake should be 322219 (initial 50_000 + 111109 emission + 161110 from B)"
        );

        // Check that the total stake has increased by the hardcoded emission amount
        let total_stake = stake_a + stake_b + stake_c;
        let initial_total_stake = 300_000 + 100_000 + 50_000;
        let hardcoded_emission = 1_000_000; // Define the hardcoded emission value
        assert_eq!(
            total_stake,
            initial_total_stake + hardcoded_emission - 2, // U64::MAX normalization rounding error
            "Total stake should have increased by the hardcoded emission amount"
        );
    });
}

// 46: Test emission distribution when adding/removing parent-child relationships mid-epoch
// This test verifies the correct distribution of emissions when parent-child relationships change:
// - Sets up a network with three neurons: parent, child1, and child2
// - Establishes initial parent-child relationship between parent and child1
// - Runs first epoch and distributes emissions
// - Changes parent-child relationships to include both child1 and child2
// - Runs second epoch and distributes emissions
// - Checks final emission distribution and stake updates
// - Verifies correct parent-child relationships and stake proportions
// SKIP_WASM_BUILD=1 RUST_LOG=debug cargo test --test children -- test_dynamic_parent_child_relationships --exact --nocapture
#[test]
fn test_dynamic_parent_child_relationships() {
    new_test_ext(1).execute_with(|| {
        let netuid: u16 = 1;
        add_network(netuid, 1, 0);

        // Define hotkeys and coldkeys
        let parent: U256 = U256::from(1);
        let child1: U256 = U256::from(2);
        let child2: U256 = U256::from(3);
        let coldkey_parent: U256 = U256::from(100);
        let coldkey_child1: U256 = U256::from(101);
        let coldkey_child2: U256 = U256::from(102);

        // Register neurons with varying stakes
        register_ok_neuron(netuid, parent, coldkey_parent, 0);
        register_ok_neuron(netuid, child1, coldkey_child1, 0);
        register_ok_neuron(netuid, child2, coldkey_child2, 0);

        // Add initial stakes
        SubtensorModule::add_balance_to_coldkey_account(&coldkey_parent, 500_000);
        SubtensorModule::add_balance_to_coldkey_account(&coldkey_child1, 50_000);
        SubtensorModule::add_balance_to_coldkey_account(&coldkey_child2, 30_000);

        SubtensorModule::increase_stake_on_coldkey_hotkey_account(&coldkey_parent, &parent, 500_000);
        SubtensorModule::increase_stake_on_coldkey_hotkey_account(&coldkey_child1, &child1, 50_000);
        SubtensorModule::increase_stake_on_coldkey_hotkey_account(&coldkey_child2, &child2, 30_000);

        // Set initial parent-child relationship
        assert_ok!(SubtensorModule::do_set_children(
            RuntimeOrigin::signed(coldkey_parent),
            parent,
            netuid,
            vec![(u64::MAX / 2, child1)]
        ));

        step_block(2);

        // Set weights
        let origin = RuntimeOrigin::signed(parent);
        let uids: Vec<u16> = vec![0, 1, 2]; // UIDs for parent, child1, child2
        let values: Vec<u16> = vec![65535, 65535, 65535]; // Set equal weights for all hotkeys
        let version_key = SubtensorModule::get_weights_version_key(netuid);

        // Ensure we can set weights without rate limiting
        SubtensorModule::set_weights_set_rate_limit(netuid, 0);

        assert_ok!(SubtensorModule::set_weights(
            origin,
            netuid,
            uids,
            values,
            version_key
        ));

        // Set hotkey emission tempo
        SubtensorModule::set_hotkey_emission_tempo(10);

        // Run first epoch
        let hardcoded_emission: u64 = 1_000_000; // 1 million (adjust as needed)
        let hotkey_emission: Vec<(U256, u64, u64)> = SubtensorModule::epoch(netuid, hardcoded_emission);

        // Process the hotkey emission results
        for (hotkey, mining_emission, validator_emission) in hotkey_emission {
            SubtensorModule::accumulate_hotkey_emission(&hotkey, netuid, validator_emission, mining_emission);
        }

        // Step blocks to allow for emission distribution
        step_block(11);

        // Change parent-child relationships
        assert_ok!(SubtensorModule::do_set_children(
            RuntimeOrigin::signed(coldkey_parent),
            parent,
            netuid,
            vec![(u64::MAX / 4, child1), (u64::MAX / 3, child2)]
        ));

        // Run second epoch
        let hotkey_emission: Vec<(U256, u64, u64)> = SubtensorModule::epoch(netuid, hardcoded_emission);

        // Process the hotkey emission results
        for (hotkey, mining_emission, validator_emission) in hotkey_emission {
            SubtensorModule::accumulate_hotkey_emission(&hotkey, netuid, validator_emission, mining_emission);
        }

        // Step blocks again to allow for emission distribution
        step_block(11);

        // Check final emission distribution
        let parent_stake: u64 = SubtensorModule::get_stake_for_hotkey_on_subnet(&parent, netuid);
        let child1_stake: u64 = SubtensorModule::get_stake_for_hotkey_on_subnet(&child1, netuid);
        let child2_stake: u64 = SubtensorModule::get_stake_for_hotkey_on_subnet(&child2, netuid);

        log::info!("Final stakes:");
        log::info!("Parent stake: {}", parent_stake);
        log::info!("Child1 stake: {}", child1_stake);
        log::info!("Child2 stake: {}", child2_stake);

        const TOLERANCE: u64 = 5; // Allow for a small discrepancy due to potential rounding

        // Precise assertions with tolerance
        assert!(
            (parent_stake as i64 - 926725).abs() <= TOLERANCE as i64,
            "Parent stake should be close to 926,725, but was {}",
            parent_stake
        );
        // Parent stake calculation:
        // Initial stake: 500,000
        // First epoch: ~862,500 (500,000 + 725,000 * 1/2)
        // Second epoch: ~926,725 (862,500 + 725,000 * 5/12)

        assert!(
            (child1_stake as i64 - 778446).abs() <= TOLERANCE as i64,
            "Child1 stake should be close to 778,446, but was {}",
            child1_stake
        );
        // Child1 stake calculation:
        // Initial stake: 50,000
        // First epoch: ~412,500 (50,000 + 725,000 * 1/2)
        // Second epoch: ~778,446 (412,500 + 725,000 * 1/2 * 1/4 + 137,500)

        assert!(
            (child2_stake as i64 - 874826).abs() <= TOLERANCE as i64,
            "Child2 stake should be close to 874,826, but was {}",
            child2_stake
        );
        // Child2 stake calculation:
        // Initial stake: 30,000
        // First epoch: ~167,500 (30,000 + 137,500)
        // Second epoch: ~874,826 (167,500 + 725,000 * 1/2 * 1/3 + 137,500)

        // Check that the total stake has increased by approximately twice the hardcoded emission amount
        let total_stake: u64 = parent_stake + child1_stake + child2_stake;
        let initial_total_stake: u64 = 500_000 + 50_000 + 30_000;
        let total_emission: u64 = 2 * hardcoded_emission;
        assert!(
            (total_stake as i64 - (initial_total_stake + total_emission) as i64).abs() <= TOLERANCE as i64,
            "Total stake should have increased by approximately twice the hardcoded emission amount"
        );
        // Total stake calculation:
        // Initial total stake: 500,000 + 50,000 + 30,000 = 580,000
        // Total emission: 2 * 1,000,000 = 2,000,000
        // Expected total stake: 580,000 + 2,000,000 = 2,580,000

        // Additional checks for parent-child relationships
        let parent_children: Vec<(u64, U256)> = SubtensorModule::get_children(&parent, netuid);
        assert_eq!(
            parent_children,
            vec![(u64::MAX / 4, child1), (u64::MAX / 3, child2)],
            "Parent should have both children with correct proportions"
        );
        // Parent-child relationship:
        // child1: 1/4 of parent's stake
        // child2: 1/3 of parent's stake

        let child1_parents: Vec<(u64, U256)> = SubtensorModule::get_parents(&child1, netuid);
        assert_eq!(
            child1_parents,
            vec![(u64::MAX / 4, parent)],
            "Child1 should have parent as its parent with correct proportion"
        );
        // Child1-parent relationship:
        // parent: 1/4 of child1's stake

        let child2_parents: Vec<(u64, U256)> = SubtensorModule::get_parents(&child2, netuid);
        assert_eq!(
            child2_parents,
            vec![(u64::MAX / 3, parent)],
            "Child2 should have parent as its parent with correct proportion"
        );
        // Child2-parent relationship:
        // parent: 1/3 of child2's stake

        // Check that child2 has received more stake than child1
        assert!(
            child2_stake > child1_stake,
            "Child2 should have received more emission than Child1 due to higher proportion"
        );
        // Child2 stake (874,826) > Child1 stake (778,446)

        // Check the approximate difference between child2 and child1 stakes
        let stake_difference: u64 = child2_stake - child1_stake;
        assert!(
            (stake_difference as i64 - 96_380).abs() <= TOLERANCE as i64,
            "The difference between Child2 and Child1 stakes should be close to 96,380, but was {}",
            stake_difference
        );
        // Stake difference calculation:
        // Child2 stake: 874,826
        // Child1 stake: 778,446
        // Difference: 874,826 - 778,446 = 96,380
    });
}

// 47: Test basic stake retrieval for a single hotkey on a subnet
/// This test verifies the basic functionality of retrieving stake for a single hotkey on a subnet:
/// - Sets up a network with one neuron
/// - Increases stake for the neuron
/// - Checks if the retrieved stake matches the increased amount
///     SKIP_WASM_BUILD=1 RUST_LOG=debug cargo test --test children -- test_get_stake_for_hotkey_on_subnet_basic --exact --nocapture
#[test]
fn test_get_stake_for_hotkey_on_subnet_basic() {
    new_test_ext(1).execute_with(|| {
        let netuid: u16 = 1;
        let hotkey = U256::from(1);
        let coldkey = U256::from(2);

        add_network(netuid, 0, 0);
        register_ok_neuron(netuid, hotkey, coldkey, 0);

        SubtensorModule::increase_stake_on_coldkey_hotkey_account(&coldkey, &hotkey, 1000);

        assert_eq!(
            SubtensorModule::get_stake_for_hotkey_on_subnet(&hotkey, netuid),
            1000
        );
    });
}

// 48: Test stake retrieval for a hotkey with multiple coldkeys on a subnet
/// This test verifies the functionality of retrieving stake for a hotkey with multiple coldkeys on a subnet:
/// - Sets up a network with one neuron and two coldkeys
/// - Increases stake from both coldkeys
/// - Checks if the retrieved stake matches the total increased amount
///     SKIP_WASM_BUILD=1 RUST_LOG=debug cargo test --test children -- test_get_stake_for_hotkey_on_subnet_multiple_coldkeys --exact --nocapture
#[test]
fn test_get_stake_for_hotkey_on_subnet_multiple_coldkeys() {
    new_test_ext(1).execute_with(|| {
        let netuid: u16 = 1;
        let hotkey = U256::from(1);
        let coldkey1 = U256::from(2);
        let coldkey2 = U256::from(3);

        add_network(netuid, 0, 0);
        register_ok_neuron(netuid, hotkey, coldkey1, 0);

        SubtensorModule::increase_stake_on_coldkey_hotkey_account(&coldkey1, &hotkey, 1000);
        SubtensorModule::increase_stake_on_coldkey_hotkey_account(&coldkey2, &hotkey, 2000);

        assert_eq!(
            SubtensorModule::get_stake_for_hotkey_on_subnet(&hotkey, netuid),
            3000
        );
    });
}

// 49: Test stake retrieval for a single parent-child relationship on a subnet
/// This test verifies the functionality of retrieving stake for a single parent-child relationship on a subnet:
/// - Sets up a network with a parent and child neuron
/// - Increases stake for the parent
/// - Sets the child as the parent's only child with 100% stake allocation
/// - Checks if the retrieved stake for both parent and child is correct
///     SKIP_WASM_BUILD=1 RUST_LOG=debug cargo test --test children -- test_get_stake_for_hotkey_on_subnet_single_parent_child --exact --nocapture
#[test]
fn test_get_stake_for_hotkey_on_subnet_single_parent_child() {
    new_test_ext(1).execute_with(|| {
        let netuid: u16 = 1;
        let parent = U256::from(1);
        let child = U256::from(2);
        let coldkey = U256::from(3);

        add_network(netuid, 0, 0);
        register_ok_neuron(netuid, parent, coldkey, 0);
        register_ok_neuron(netuid, child, coldkey, 0);

        SubtensorModule::increase_stake_on_coldkey_hotkey_account(&coldkey, &parent, 1000);

        assert_ok!(SubtensorModule::do_set_children(
            RuntimeOrigin::signed(coldkey),
            parent,
            netuid,
            vec![(u64::MAX, child)]
        ));

        assert_eq!(
            SubtensorModule::get_stake_for_hotkey_on_subnet(&parent, netuid),
            0
        );
        assert_eq!(
            SubtensorModule::get_stake_for_hotkey_on_subnet(&child, netuid),
            1000
        );
    });
}

// 50: Test stake retrieval for multiple parents and a single child on a subnet
/// This test verifies the functionality of retrieving stake for multiple parents and a single child on a subnet:
/// - Sets up a network with two parents and one child neuron
/// - Increases stake for both parents
/// - Sets the child as a 50% stake recipient for both parents
/// - Checks if the retrieved stake for parents and child is correct
///     SKIP_WASM_BUILD=1 RUST_LOG=debug cargo test --test children -- test_get_stake_for_hotkey_on_subnet_multiple_parents_single_child --exact --nocapture
#[test]
fn test_get_stake_for_hotkey_on_subnet_multiple_parents_single_child() {
    new_test_ext(1).execute_with(|| {
        let netuid: u16 = 1;
        let parent1 = U256::from(1);
        let parent2 = U256::from(2);
        let child = U256::from(3);
        let coldkey = U256::from(4);

        add_network(netuid, 0, 0);
        register_ok_neuron(netuid, parent1, coldkey, 0);
        register_ok_neuron(netuid, parent2, coldkey, 0);
        register_ok_neuron(netuid, child, coldkey, 0);

        SubtensorModule::increase_stake_on_coldkey_hotkey_account(&coldkey, &parent1, 1000);
        SubtensorModule::increase_stake_on_coldkey_hotkey_account(&coldkey, &parent2, 2000);

        assert_ok!(SubtensorModule::do_set_children(
            RuntimeOrigin::signed(coldkey),
            parent1,
            netuid,
            vec![(u64::MAX / 2, child)]
        ));
        assert_ok!(SubtensorModule::do_set_children(
            RuntimeOrigin::signed(coldkey),
            parent2,
            netuid,
            vec![(u64::MAX / 2, child)]
        ));

        assert_eq!(
            SubtensorModule::get_stake_for_hotkey_on_subnet(&parent1, netuid),
            501
        );
        assert_eq!(
            SubtensorModule::get_stake_for_hotkey_on_subnet(&parent2, netuid),
            1001
        );
        assert_eq!(
            SubtensorModule::get_stake_for_hotkey_on_subnet(&child, netuid),
            1498
        );
    });
}

// 51: Test stake retrieval for a single parent with multiple children on a subnet
/// This test verifies the functionality of retrieving stake for a single parent with multiple children on a subnet:
/// - Sets up a network with one parent and two child neurons
/// - Increases stake for the parent
/// - Sets both children as 1/3 stake recipients of the parent
/// - Checks if the retrieved stake for parent and children is correct and preserves total stake
///     SKIP_WASM_BUILD=1 RUST_LOG=debug cargo test --test children -- test_get_stake_for_hotkey_on_subnet_single_parent_multiple_children --exact --nocapture
#[test]
fn test_get_stake_for_hotkey_on_subnet_single_parent_multiple_children() {
    new_test_ext(1).execute_with(|| {
        let netuid: u16 = 1;
        let parent = U256::from(1);
        let child1 = U256::from(2);
        let child2 = U256::from(3);
        let coldkey = U256::from(4);

        add_network(netuid, 0, 0);
        register_ok_neuron(netuid, parent, coldkey, 0);
        register_ok_neuron(netuid, child1, coldkey, 0);
        register_ok_neuron(netuid, child2, coldkey, 0);

        let total_stake = 3000;
        SubtensorModule::increase_stake_on_coldkey_hotkey_account(&coldkey, &parent, total_stake);

        assert_ok!(SubtensorModule::do_set_children(
            RuntimeOrigin::signed(coldkey),
            parent,
            netuid,
            vec![(u64::MAX / 3, child1), (u64::MAX / 3, child2)]
        ));

        let parent_stake = SubtensorModule::get_stake_for_hotkey_on_subnet(&parent, netuid);
        let child1_stake = SubtensorModule::get_stake_for_hotkey_on_subnet(&child1, netuid);
        let child2_stake = SubtensorModule::get_stake_for_hotkey_on_subnet(&child2, netuid);

        // Check that the total stake is preserved
        assert_eq!(parent_stake + child1_stake + child2_stake, total_stake);

        // Check that the parent stake is slightly higher due to rounding
        assert_eq!(parent_stake, 1002);

        // Check that each child gets an equal share of the remaining stake
        assert_eq!(child1_stake, 999);
        assert_eq!(child2_stake, 999);

        // Log the actual stake values
        log::info!("Parent stake: {}", parent_stake);
        log::info!("Child1 stake: {}", child1_stake);
        log::info!("Child2 stake: {}", child2_stake);
    });
}

// 52: Test stake retrieval for edge cases on a subnet
/// This test verifies the functionality of retrieving stake for edge cases on a subnet:
/// - Sets up a network with one parent and two child neurons
/// - Increases stake to the network maximum
/// - Sets children with 0% and 100% stake allocation
/// - Checks if the retrieved stake for parent and children is correct and preserves total stake
///     SKIP_WASM_BUILD=1 RUST_LOG=debug cargo test --test children -- test_get_stake_for_hotkey_on_subnet_edge_cases --exact --nocapture
#[test]
fn test_get_stake_for_hotkey_on_subnet_edge_cases() {
    new_test_ext(1).execute_with(|| {
        let netuid: u16 = 1;
        let parent = U256::from(1);
        let child1 = U256::from(2);
        let child2 = U256::from(3);
        let coldkey = U256::from(4);

        add_network(netuid, 0, 0);
        register_ok_neuron(netuid, parent, coldkey, 0);
        register_ok_neuron(netuid, child1, coldkey, 0);
        register_ok_neuron(netuid, child2, coldkey, 0);

        // Set network max stake
        let network_max_stake: u64 = 500_000_000_000_000; // 500_000 TAO
        SubtensorModule::set_network_max_stake(netuid, network_max_stake);

        // Increase stake to the network max
        SubtensorModule::increase_stake_on_coldkey_hotkey_account(
            &coldkey,
            &parent,
            network_max_stake,
        );

        // Test with 0% and 100% stake allocation
        assert_ok!(SubtensorModule::do_set_children(
            RuntimeOrigin::signed(coldkey),
            parent,
            netuid,
            vec![(0, child1), (u64::MAX, child2)]
        ));

        let parent_stake = SubtensorModule::get_stake_for_hotkey_on_subnet(&parent, netuid);
        let child1_stake = SubtensorModule::get_stake_for_hotkey_on_subnet(&child1, netuid);
        let child2_stake = SubtensorModule::get_stake_for_hotkey_on_subnet(&child2, netuid);

        log::info!("Parent stake: {}", parent_stake);
        log::info!("Child1 stake: {}", child1_stake);
        log::info!("Child2 stake: {}", child2_stake);

        assert_eq!(parent_stake, 0, "Parent should have 0 stake");
        assert_eq!(child1_stake, 0, "Child1 should have 0 stake");
        assert_eq!(
            child2_stake, network_max_stake,
            "Child2 should have all the stake"
        );

        // Check that the total stake is preserved and equal to the network max stake
        assert_eq!(
            parent_stake + child1_stake + child2_stake,
            network_max_stake,
            "Total stake should equal the network max stake"
        );
    });
}

// 53: Test stake distribution in a complex hierarchy of parent-child relationships
// This test verifies the correct distribution of stake in a multi-level parent-child hierarchy:
// - Sets up a network with four neurons: parent, child1, child2, and grandchild
// - Establishes parent-child relationships between parent and its children, and child1 and grandchild
// - Adds initial stake to the parent
// - Checks stake distribution after setting up the first level of relationships
// - Checks stake distribution after setting up the second level of relationships
// - Verifies correct stake calculations, parent-child relationships, and preservation of total stake
// SKIP_WASM_BUILD=1 RUST_LOG=debug cargo test --test children -- test_get_stake_for_hotkey_on_subnet_complex_hierarchy --exact --nocapture

#[test]
fn test_get_stake_for_hotkey_on_subnet_complex_hierarchy() {
    new_test_ext(1).execute_with(|| {
        let netuid: u16 = 1;
        let parent = U256::from(1);
        let child1 = U256::from(2);
        let child2 = U256::from(3);
        let grandchild = U256::from(4);
        let coldkey_parent = U256::from(5);
        let coldkey_child1 = U256::from(6);
        let coldkey_child2 = U256::from(7);
        let coldkey_grandchild = U256::from(8);

        add_network(netuid, 0, 0);
        SubtensorModule::set_max_registrations_per_block(netuid, 1000);
        SubtensorModule::set_target_registrations_per_interval(netuid, 1000);
        register_ok_neuron(netuid, parent, coldkey_parent, 0);
        register_ok_neuron(netuid, child1, coldkey_child1, 0);
        register_ok_neuron(netuid, child2, coldkey_child2, 0);
        register_ok_neuron(netuid, grandchild, coldkey_grandchild, 0);

        let total_stake = 1000;
        SubtensorModule::increase_stake_on_coldkey_hotkey_account(
            &coldkey_parent,
            &parent,
            total_stake,
        );

        log::info!("Initial stakes:");
        log::info!(
            "Parent stake: {}",
            SubtensorModule::get_stake_for_hotkey_on_subnet(&parent, netuid)
        );
        log::info!(
            "Child1 stake: {}",
            SubtensorModule::get_stake_for_hotkey_on_subnet(&child1, netuid)
        );
        log::info!(
            "Child2 stake: {}",
            SubtensorModule::get_stake_for_hotkey_on_subnet(&child2, netuid)
        );
        log::info!(
            "Grandchild stake: {}",
            SubtensorModule::get_stake_for_hotkey_on_subnet(&grandchild, netuid)
        );

        // Step 1: Set children for parent
        assert_ok!(SubtensorModule::do_set_children(
            RuntimeOrigin::signed(coldkey_parent),
            parent,
            netuid,
            vec![(u64::MAX / 2, child1), (u64::MAX / 2, child2)]
        ));

        log::info!("After setting parent's children:");
        log::info!(
            "Parent's children: {:?}",
            SubtensorModule::get_children(&parent, netuid)
        );
        log::info!(
            "Child1's parents: {:?}",
            SubtensorModule::get_parents(&child1, netuid)
        );
        log::info!(
            "Child2's parents: {:?}",
            SubtensorModule::get_parents(&child2, netuid)
        );

        let parent_stake_1 = SubtensorModule::get_stake_for_hotkey_on_subnet(&parent, netuid);
        let child1_stake_1 = SubtensorModule::get_stake_for_hotkey_on_subnet(&child1, netuid);
        let child2_stake_1 = SubtensorModule::get_stake_for_hotkey_on_subnet(&child2, netuid);

        log::info!("Parent stake: {}", parent_stake_1);
        log::info!("Child1 stake: {}", child1_stake_1);
        log::info!("Child2 stake: {}", child2_stake_1);

        assert_eq!(
            parent_stake_1, 2,
            "Parent should have 2 stake due to rounding"
        );
        assert_eq!(child1_stake_1, 499, "Child1 should have 499 stake");
        assert_eq!(child2_stake_1, 499, "Child2 should have 499 stake");

        // Step 2: Set children for child1
        assert_ok!(SubtensorModule::do_set_children(
            RuntimeOrigin::signed(coldkey_child1),
            child1,
            netuid,
            vec![(u64::MAX, grandchild)]
        ));

        log::info!("After setting child1's children:");
        log::info!(
            "Child1's children: {:?}",
            SubtensorModule::get_children(&child1, netuid)
        );
        log::info!(
            "Grandchild's parents: {:?}",
            SubtensorModule::get_parents(&grandchild, netuid)
        );

        let parent_stake_2 = SubtensorModule::get_stake_for_hotkey_on_subnet(&parent, netuid);
        let child1_stake_2 = SubtensorModule::get_stake_for_hotkey_on_subnet(&child1, netuid);
        let child2_stake_2 = SubtensorModule::get_stake_for_hotkey_on_subnet(&child2, netuid);
        let grandchild_stake = SubtensorModule::get_stake_for_hotkey_on_subnet(&grandchild, netuid);

        log::info!("Parent stake: {}", parent_stake_2);
        log::info!("Child1 stake: {}", child1_stake_2);
        log::info!("Child2 stake: {}", child2_stake_2);
        log::info!("Grandchild stake: {}", grandchild_stake);

        assert_eq!(parent_stake_2, 2, "Parent stake should remain 2");
        assert_eq!(
            child1_stake_2, 499,
            "Child1 stake should be be the same , as it doesnt have owned stake"
        );
        assert_eq!(child2_stake_2, 499, "Child2 should still have 499 stake");
        assert_eq!(
            grandchild_stake, 0,
            "Grandchild should have 0 , as child1 doesnt have any  owned stake"
        );

        // Check that the total stake is preserved
        assert_eq!(
            parent_stake_2 + child1_stake_2 + child2_stake_2 + grandchild_stake,
            total_stake,
            "Total stake should equal the initial stake"
        );

        // Additional checks
        log::info!("Final parent-child relationships:");
        log::info!(
            "Parent's children: {:?}",
            SubtensorModule::get_children(&parent, netuid)
        );
        log::info!(
            "Child1's parents: {:?}",
            SubtensorModule::get_parents(&child1, netuid)
        );
        log::info!(
            "Child2's parents: {:?}",
            SubtensorModule::get_parents(&child2, netuid)
        );
        log::info!(
            "Child1's children: {:?}",
            SubtensorModule::get_children(&child1, netuid)
        );
        log::info!(
            "Grandchild's parents: {:?}",
            SubtensorModule::get_parents(&grandchild, netuid)
        );

        // Check if the parent-child relationships are correct
        assert_eq!(
            SubtensorModule::get_children(&parent, netuid),
            vec![(u64::MAX / 2, child1), (u64::MAX / 2, child2)],
            "Parent should have both children"
        );
        assert_eq!(
            SubtensorModule::get_parents(&child1, netuid),
            vec![(u64::MAX / 2, parent)],
            "Child1 should have parent as its parent"
        );
        assert_eq!(
            SubtensorModule::get_parents(&child2, netuid),
            vec![(u64::MAX / 2, parent)],
            "Child2 should have parent as its parent"
        );
        assert_eq!(
            SubtensorModule::get_children(&child1, netuid),
            vec![(u64::MAX, grandchild)],
            "Child1 should have grandchild as its child"
        );
        assert_eq!(
            SubtensorModule::get_parents(&grandchild, netuid),
            vec![(u64::MAX, child1)],
            "Grandchild should have child1 as its parent"
        );
    });
}

// 54: Test stake distribution across multiple networks
// This test verifies the correct distribution of stake for a single neuron across multiple networks:
// - Sets up two networks with a single neuron registered on both
// - Adds initial stake to the neuron
// - Checks that the stake is correctly reflected on both networks
// - Verifies that changes in stake are consistently applied across all networks
// SKIP_WASM_BUILD=1 RUST_LOG=debug cargo test --test children -- test_get_stake_for_hotkey_on_subnet_multiple_networks --exact --nocapture

#[test]
fn test_get_stake_for_hotkey_on_subnet_multiple_networks() {
    new_test_ext(1).execute_with(|| {
        let netuid1: u16 = 1;
        let netuid2: u16 = 2;
        let hotkey = U256::from(1);
        let coldkey = U256::from(2);

        add_network(netuid1, 0, 0);
        add_network(netuid2, 0, 0);
        register_ok_neuron(netuid1, hotkey, coldkey, 0);
        register_ok_neuron(netuid2, hotkey, coldkey, 0);

        SubtensorModule::increase_stake_on_coldkey_hotkey_account(&coldkey, &hotkey, 1000);

        assert_eq!(
            SubtensorModule::get_stake_for_hotkey_on_subnet(&hotkey, netuid1),
            1000
        );
        assert_eq!(
            SubtensorModule::get_stake_for_hotkey_on_subnet(&hotkey, netuid2),
            1000
        );
    });
}

/// 55: Test rank, trust, and incentive calculation with parent-child relationships
///
/// This test verifies the correct calculation and distribution of rank, trust, incentive, and dividends
/// in a network with parent-child relationships:
/// - Sets up a network with validators (including a parent-child pair) and miners
/// - Establishes initial stakes and weights for all validators
/// - Runs a first epoch to establish baseline metrics
/// - Sets up a parent-child relationship
/// - Runs a second epoch to observe changes in metrics
/// - Verifies that the child's metrics improve relative to its initial state and other validators
///
/// # Test Steps:
/// 1. Initialize test environment with validators (including parent and child) and miners
/// 2. Set up network parameters and register all neurons
/// 3. Set initial stakes for validators
/// 4. Set initial weights for all validators
/// 5. Run first epoch and process emissions
/// 6. Record initial metrics for the child
/// 7. Establish parent-child relationship
/// 8. Run second epoch and process emissions
/// 9. Record final metrics for the child
/// 10. Compare child's initial and final metrics
/// 11. Compare child's final metrics with other validators
///
/// # Expected Results:
/// - Child's rank should improve (decrease)
/// - Child's trust should increase or remain the same
/// - Child's dividends should increase
/// - Child's final metrics should be better than or equal to other validators'
///
///     SKIP_WASM_BUILD=1 RUST_LOG=debug cargo test --test children -- test_rank_trust_incentive_calculation_with_parent_child --exact --nocapture
#[test]
fn test_rank_trust_incentive_calculation_with_parent_child() {
    new_test_ext(1).execute_with(|| {
        // Initialize test environment
        let netuid: u16 = 1;
        let parent_hotkey: U256 = U256::from(1);
        let parent_coldkey: U256 = U256::from(101);
        let child_hotkey: U256 = U256::from(2);
        let child_coldkey: U256 = U256::from(102);
        let other_validators: Vec<(U256, U256)> = (3..6)
            .map(|i| (U256::from(i), U256::from(100 + i)))
            .collect();
        let miners: Vec<(U256, U256)> = (6..16)
            .map(|i| (U256::from(i), U256::from(100 + i)))
            .collect(); // 10 miners

        // Setup network and set registration parameters
        add_network(netuid, 1, 0);
        SubtensorModule::set_max_registrations_per_block(netuid, 1000);
        SubtensorModule::set_target_registrations_per_interval(netuid, 1000);
        SubtensorModule::set_weights_set_rate_limit(netuid, 0);
        SubtensorModule::set_hotkey_emission_tempo(10);

        // Register neurons (validators and miners)
        register_ok_neuron(netuid, parent_hotkey, parent_coldkey, 0);
        register_ok_neuron(netuid, child_hotkey, child_coldkey, 0);
        for (hotkey, coldkey) in &other_validators {
            register_ok_neuron(netuid, *hotkey, *coldkey, 0);
        }
        for (hotkey, coldkey) in &miners {
            register_ok_neuron(netuid, *hotkey, *coldkey, 0);
        }

        step_block(2);

        // Set initial stakes for validators only
        let initial_stake: u64 = 1_000_000_000; // 1000 TAO
        SubtensorModule::add_balance_to_coldkey_account(&parent_coldkey, initial_stake);
        SubtensorModule::increase_stake_on_coldkey_hotkey_account(
            &parent_coldkey,
            &parent_hotkey,
            initial_stake,
        );
        SubtensorModule::add_balance_to_coldkey_account(&child_coldkey, initial_stake);
        SubtensorModule::increase_stake_on_coldkey_hotkey_account(
            &child_coldkey,
            &child_hotkey,
            initial_stake,
        );
        for (hotkey, coldkey) in &other_validators {
            SubtensorModule::add_balance_to_coldkey_account(coldkey, initial_stake);
            SubtensorModule::increase_stake_on_coldkey_hotkey_account(
                coldkey,
                hotkey,
                initial_stake,
            );
        }

        step_block(2);

        // Set initial weights for all validators
        let all_uids: Vec<u16> = (0..15).collect(); // 0-4 are validators, 5-14 are miners
        let validator_weights: Vec<u16> = vec![u16::MAX / 5; 5] // Equal weights for validators
            .into_iter()
            .chain(vec![u16::MAX / 10; 10]) // Equal weights for miners
            .collect();

        for hotkey in std::iter::once(&parent_hotkey)
            .chain(other_validators.iter().map(|(h, _)| h))
            .chain(std::iter::once(&child_hotkey))
        {
            assert_ok!(SubtensorModule::set_weights(
                RuntimeOrigin::signed(*hotkey),
                netuid,
                all_uids.clone(),
                validator_weights.clone(),
                0
            ));
        }

        step_block(10);

        // Run first epoch
        let rao_emission: u64 = 1_000_000_000;
        let initial_emission = SubtensorModule::epoch(netuid, rao_emission);

        // Process initial emission
        for (hotkey, mining_emission, validator_emission) in initial_emission {
            SubtensorModule::accumulate_hotkey_emission(
                &hotkey,
                netuid,
                validator_emission,
                mining_emission,
            );
        }

        step_block(11);

        // Get initial rank, trust, incentive, and dividends for the child
        let initial_child_rank: u16 = SubtensorModule::get_rank_for_uid(netuid, 1);
        let initial_child_trust: u16 = SubtensorModule::get_trust_for_uid(netuid, 1);
        let initial_child_incentive: u16 = SubtensorModule::get_incentive_for_uid(netuid, 1);
        let initial_child_dividends: u16 = SubtensorModule::get_dividends_for_uid(netuid, 1);

        log::debug!("Initial child rank: {:?}", initial_child_rank);
        log::debug!("Initial child trust: {:?}", initial_child_trust);
        log::debug!("Initial child incentive: {:?}", initial_child_incentive);
        log::debug!("Initial child dividends: {:?}", initial_child_dividends);

        // Parent sets the child with 100% of its weight
        assert_ok!(SubtensorModule::do_set_children(
            RuntimeOrigin::signed(parent_coldkey),
            parent_hotkey,
            netuid,
            vec![(u64::MAX, child_hotkey)]
        ));

        // Child now sets weights as a validator
        assert_ok!(SubtensorModule::set_weights(
            RuntimeOrigin::signed(child_hotkey),
            netuid,
            all_uids.clone(),
            validator_weights.clone(),
            1
        ));

        step_block(10);

        // Run second epoch
        let final_emission = SubtensorModule::epoch(netuid, rao_emission);

        // Process final emission
        for (hotkey, mining_emission, validator_emission) in final_emission {
            SubtensorModule::accumulate_hotkey_emission(
                &hotkey,
                netuid,
                validator_emission,
                mining_emission,
            );
        }

        step_block(11);

        // Get final rank, trust, incentive, and dividends for the child
        let final_child_rank: u16 = SubtensorModule::get_rank_for_uid(netuid, 1);
        let final_child_trust: u16 = SubtensorModule::get_trust_for_uid(netuid, 1);
        let final_child_incentive: u16 = SubtensorModule::get_incentive_for_uid(netuid, 1);
        let final_child_dividends: u16 = SubtensorModule::get_dividends_for_uid(netuid, 1);

        log::debug!("Final child rank: {:?}", final_child_rank);
        log::debug!("Final child trust: {:?}", final_child_trust);
        log::debug!("Final child incentive: {:?}", final_child_incentive);
        log::debug!("Final child dividends: {:?}", final_child_dividends);

        // Print ranks for all validators
        for i in 0..5 {
            log::debug!(
                "Validator {} rank: {:?}",
                i,
                SubtensorModule::get_rank_for_uid(netuid, i)
            );
        }

        // Assert that rank has improved (decreased) for the child
        assert!(
            final_child_rank < initial_child_rank,
            "Child rank should have improved (decreased). Initial: {}, Final: {}",
            initial_child_rank,
            final_child_rank
        );

        // Assert that trust has increased or remained the same for the child
        assert!(
            final_child_trust >= initial_child_trust,
            "Child trust should have increased or remained the same. Initial: {}, Final: {}",
            initial_child_trust,
            final_child_trust
        );


        // Assert that dividends have increased for the child
        assert!(
            final_child_dividends > initial_child_dividends,
            "Child dividends should have increased. Initial: {}, Final: {}",
            initial_child_dividends,
            final_child_dividends
        );

        // Compare child's final values with other validators
        for i in 2..5 {
            let other_rank: u16 = SubtensorModule::get_rank_for_uid(netuid, i);
            let other_trust: u16 = SubtensorModule::get_trust_for_uid(netuid, i);
            let other_incentive: u16 = SubtensorModule::get_incentive_for_uid(netuid, i);
            let other_dividends: u16 = SubtensorModule::get_dividends_for_uid(netuid, i);

            log::debug!(
                "Validator {} - Rank: {}, Trust: {}, Incentive: {}, Dividends: {}",
                i, other_rank, other_trust, other_incentive, other_dividends
            );

            assert!(
                final_child_rank <= other_rank,
                "Child rank should be better than or equal to other validators. Child: {}, Other: {}",
                final_child_rank,
                other_rank
            );

            assert!(
                final_child_trust >= other_trust,
                "Child trust should be greater than or equal to other validators. Child: {}, Other: {}",
                final_child_trust,
                other_trust
            );

            assert!(
                final_child_dividends >= other_dividends,
                "Child dividends should be greater than or equal to other validators. Child: {}, Other: {}",
                final_child_dividends,
                other_dividends
            );
        }

    });
>>>>>>> 76eee084
}<|MERGE_RESOLUTION|>--- conflicted
+++ resolved
@@ -380,8 +380,6 @@
     })
 }
 
-<<<<<<< HEAD
-=======
 // 11: Test getting stake for a hotkey on a subnet
 // This test verifies the correct calculation of stake for a parent and child neuron:
 // - Sets up a network with a parent and child neuron
@@ -443,7 +441,6 @@
 // - Revokes the child relationship
 // - Verifies that the child is removed from the parent's children list
 // - Ensures the parent is removed from the child's parents list
->>>>>>> 76eee084
 // SKIP_WASM_BUILD=1 RUST_LOG=info cargo test --test children -- test_do_revoke_child_singular_success --exact --nocapture
 #[test]
 fn test_do_revoke_child_singular_success() {
@@ -1609,8 +1606,6 @@
         // Check that the event is emitted for the update
         System::assert_last_event(Event::NetworkMaxStakeSet(netuid, updated_max_stake).into());
     });
-<<<<<<< HEAD
-=======
 }
 
 // 39: Test children stake values
@@ -3241,5 +3236,4 @@
         }
 
     });
->>>>>>> 76eee084
 }