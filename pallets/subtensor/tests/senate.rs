--- conflicted
+++ resolved
@@ -107,17 +107,12 @@
             100_000
         ));
         assert_eq!(
-<<<<<<< HEAD
             SubtensorModule::get_subnet_stake_for_coldkey_and_hotkey(
                 &staker_coldkey,
                 &hotkey_account_id,
                 netuid
             ),
             99_999
-=======
-            SubtensorModule::get_subnet_stake_for_coldkey_and_hotkey(&staker_coldkey, &hotkey_account_id, netuid),
-            100_000
->>>>>>> a70c57bd
         );
         assert_eq!(
             SubtensorModule::get_total_stake_for_hotkey(&hotkey_account_id),
@@ -186,17 +181,12 @@
             100_000
         ));
         assert_eq!(
-<<<<<<< HEAD
             SubtensorModule::get_subnet_stake_for_coldkey_and_hotkey(
                 &staker_coldkey,
                 &hotkey_account_id,
                 netuid
             ),
             99_999
-=======
-            SubtensorModule::get_subnet_stake_for_coldkey_and_hotkey(&staker_coldkey, &hotkey_account_id, netuid),
-            100_000
->>>>>>> a70c57bd
         );
         assert_eq!(
             SubtensorModule::get_total_stake_for_hotkey(&hotkey_account_id),
@@ -366,17 +356,12 @@
             100_000
         ));
         assert_eq!(
-<<<<<<< HEAD
             SubtensorModule::get_subnet_stake_for_coldkey_and_hotkey(
                 &staker_coldkey,
                 &hotkey_account_id,
                 netuid
             ),
             99_999
-=======
-            SubtensorModule::get_subnet_stake_for_coldkey_and_hotkey(&staker_coldkey, &hotkey_account_id, netuid),
-            100_000
->>>>>>> a70c57bd
         );
         assert_eq!(
             SubtensorModule::get_total_stake_for_hotkey(&hotkey_account_id),
@@ -446,17 +431,12 @@
             100_000
         ));
         assert_eq!(
-<<<<<<< HEAD
             SubtensorModule::get_subnet_stake_for_coldkey_and_hotkey(
                 &staker_coldkey,
                 &hotkey_account_id,
                 netuid
             ),
             99999
-=======
-            SubtensorModule::get_subnet_stake_for_coldkey_and_hotkey(&staker_coldkey, &hotkey_account_id, netuid),
-            100_000
->>>>>>> a70c57bd
         );
         assert_eq!(
             SubtensorModule::get_total_stake_for_hotkey(&hotkey_account_id),
@@ -595,7 +575,6 @@
             stake_amount
         ));
         assert_eq!(
-<<<<<<< HEAD
             SubtensorModule::get_subnet_stake_for_coldkey_and_hotkey(
                 &staker_coldkey,
                 &hotkey_account_id,
@@ -603,10 +582,6 @@
             ),
             // Need to account for existential deposit
             stake_amount - 1
-=======
-            SubtensorModule::get_subnet_stake_for_coldkey_and_hotkey(&staker_coldkey, &hotkey_account_id, netuid),
-            stake_amount
->>>>>>> a70c57bd
         );
         assert_eq!(
             SubtensorModule::get_total_stake_for_hotkey(&hotkey_account_id),
@@ -620,7 +595,6 @@
         ));
         assert_eq!(Senate::is_member(&hotkey_account_id), true);
         assert_eq!(
-<<<<<<< HEAD
             SubtensorModule::get_subnet_stake_for_coldkey_and_hotkey(
                 &staker_coldkey,
                 &hotkey_account_id,
@@ -633,14 +607,6 @@
             SubtensorModule::get_total_stake_for_hotkey(&hotkey_account_id),
             // Need to account for existential deposit
             stake_amount - 1
-=======
-            SubtensorModule::get_subnet_stake_for_coldkey_and_hotkey(&staker_coldkey, &hotkey_account_id, netuid),
-            stake_amount
-        );
-        assert_eq!(
-            SubtensorModule::get_total_stake_for_hotkey(&hotkey_account_id),
-            stake_amount
->>>>>>> a70c57bd
         );
 
         // step_block(100);
@@ -649,11 +615,7 @@
             <<Test as Config>::RuntimeOrigin>::signed(staker_coldkey),
             hotkey_account_id,
             netuid,
-<<<<<<< HEAD
             stake_amount - 1
-=======
-            stake_amount
->>>>>>> a70c57bd
         ));
         assert_eq!(Senate::is_member(&hotkey_account_id), true);
     });
