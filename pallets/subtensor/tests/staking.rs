--- conflicted
+++ resolved
@@ -1,10 +1,5 @@
-<<<<<<< HEAD
 use frame_support::{assert_ok, traits::{Currency, ReservableCurrency, Imbalance}};
 use frame_system::{Config};
-=======
-use frame_support::{assert_noop, assert_ok, traits::Currency};
-use frame_system::Config;
->>>>>>> 82519fd2
 mod mock;
 use frame_support::dispatch::{DispatchClass, DispatchInfo, GetDispatchInfo, Pays};
 use frame_support::sp_runtime::DispatchError;
@@ -565,46 +560,6 @@
 
 #[test]
 fn test_remove_stake_total_balance_no_change() {
-<<<<<<< HEAD
-	// When we remove stake, the total balance of the coldkey account should not change
-	//    this is because the stake should be part of the coldkey account balance (reserved/locked)
-	//    then the removed stake just becomes free balance
-	new_test_ext().execute_with(|| {
-		let hotkey_account_id = 571337;
-		let coldkey_account_id = 71337;
-        let netuid : u16 = 1;
-		let tempo: u16 = 13;
-		let start_nonce: u64 = 0;
-		let amount = 10000;
-
-		//add network
-		add_network(netuid, tempo, 0);
-		
-		// Register neuron
-		register_ok_neuron( netuid, hotkey_account_id, coldkey_account_id, start_nonce);
-
-		// Some basic assertions
-		assert_eq!(SubtensorModule::get_total_stake(), 0);
-		assert_eq!(SubtensorModule::get_total_stake_for_hotkey(&hotkey_account_id), 0);
-		assert_eq!(SubtensorModule::get_coldkey_balance(&coldkey_account_id), 0);
-		let initial_total_balance = Balances::total_balance(&coldkey_account_id);
-		assert_eq!(initial_total_balance, 0);
-
-		// Issue the neuron some stake to remove
-		SubtensorModule::issue_stake_to_coldkey_hotkey_account(&coldkey_account_id, &hotkey_account_id, amount);
-
-		// Do the magic
-		assert_ok!(SubtensorModule::remove_stake(<<Test as Config>::RuntimeOrigin>::signed(coldkey_account_id), hotkey_account_id, amount));
-
-		assert_eq!(SubtensorModule::get_coldkey_balance(&coldkey_account_id), amount);
-		assert_eq!(SubtensorModule::get_total_stake_for_hotkey(&hotkey_account_id), 0);
-		assert_eq!(SubtensorModule::get_total_stake(), 0);
-
-		// Check total balance is equal to the added stake. Even after remove stake (no fee, includes reserved/locked balance)
-		let total_balance = Balances::total_balance(&coldkey_account_id);
-		assert_eq!(total_balance, amount);
-	});
-=======
     // When we remove stake, the total balance of the coldkey account should not change
     //    this is because the stake should be part of the coldkey account balance (reserved/locked)
     //    then the removed stake just becomes free balance
@@ -632,8 +587,8 @@
         let initial_total_balance = Balances::total_balance(&coldkey_account_id);
         assert_eq!(initial_total_balance, 0);
 
-        // Give the neuron some stake to remove
-        SubtensorModule::increase_stake_on_hotkey_account(&hotkey_account_id, amount);
+        // Issue the neuron some stake to remove
+		SubtensorModule::issue_stake_to_coldkey_hotkey_account(&coldkey_account_id, &hotkey_account_id, amount);
 
         // Do the magic
         assert_ok!(SubtensorModule::remove_stake(
@@ -656,58 +611,11 @@
         let total_balance = Balances::total_balance(&coldkey_account_id);
         assert_eq!(total_balance, amount);
     });
->>>>>>> 82519fd2
 }
 
 #[test]
 #[ignore]
 fn test_remove_stake_total_issuance_no_change() {
-<<<<<<< HEAD
-	// When we remove stake, the total issuance of the balances pallet should not change
-	//    this is because the stake should be part of the coldkey account balance (reserved/locked)
-	//    then the removed stake just becomes free balance
-	new_test_ext().execute_with(|| {
-		let hotkey_account_id = 581337;
-		let coldkey_account_id = 81337;
-        let netuid : u16 = 1;
-		let tempo: u16 = 13;
-		let start_nonce: u64 = 0;
-		let amount = 10000;
-
-		//add network
-		add_network(netuid, tempo, 0);
-		
-		// Register neuron
-		register_ok_neuron( netuid, hotkey_account_id, coldkey_account_id, start_nonce);
-
-		// Some basic assertions
-		assert_eq!(SubtensorModule::get_total_stake(), 0);
-		assert_eq!(SubtensorModule::get_total_stake_for_hotkey(&hotkey_account_id), 0);
-		assert_eq!(SubtensorModule::get_coldkey_balance(&coldkey_account_id), 0);
-		let initial_total_balance = Balances::total_balance(&coldkey_account_id);
-		assert_eq!(initial_total_balance, 0);
-		let inital_total_issuance = Balances::total_issuance();
-		assert_eq!(inital_total_issuance, 0);
-
-		// Issue the neuron some stake to remove
-		SubtensorModule::issue_stake_to_coldkey_hotkey_account(&coldkey_account_id, &hotkey_account_id, amount);
-
-		let total_issuance_after_stake = Balances::total_issuance();
-
-		// Do the magic
-		assert_ok!(SubtensorModule::remove_stake(<<Test as Config>::RuntimeOrigin>::signed(coldkey_account_id), hotkey_account_id, amount));
-
-		assert_eq!(SubtensorModule::get_coldkey_balance(&coldkey_account_id), amount);
-		assert_eq!(SubtensorModule::get_total_stake_for_hotkey(&hotkey_account_id), 0);
-		assert_eq!(SubtensorModule::get_total_stake(), 0);
-
-		// Check if total issuance is equal to the added stake, even after remove stake (no fee, includes reserved/locked balance)
-		// Should also be equal to the total issuance after adding stake
-		let total_issuance = Balances::total_issuance();
-		assert_eq!(total_issuance, total_issuance_after_stake);
-		assert_eq!(total_issuance, amount);
-	});
-=======
     // When we remove stake, the total issuance of the balances pallet should not change
     //    this is because the stake should be part of the coldkey account balance (reserved/locked)
     //    then the removed stake just becomes free balance
@@ -737,8 +645,8 @@
         let inital_total_issuance = Balances::total_issuance();
         assert_eq!(inital_total_issuance, 0);
 
-        // Give the neuron some stake to remove
-        SubtensorModule::increase_stake_on_hotkey_account(&hotkey_account_id, amount);
+        // Issue the neuron some stake to remove
+		SubtensorModule::issue_stake_to_coldkey_hotkey_account(&coldkey_account_id, &hotkey_account_id, amount);
 
         let total_issuance_after_stake = Balances::total_issuance();
 
@@ -765,7 +673,6 @@
         assert_eq!(total_issuance, total_issuance_after_stake);
         assert_eq!(total_issuance, amount);
     });
->>>>>>> 82519fd2
 }
 
 #[test]
@@ -1151,957 +1058,6 @@
         );
     });
 }
-
-#[test]
-fn test_non_existent_account() {
-    new_test_ext().execute_with(|| {
-        SubtensorModule::increase_stake_on_coldkey_hotkey_account(
-            &U256::from(0),
-            &(U256::from(0)),
-            10,
-        );
-        assert_eq!(
-            SubtensorModule::get_stake_for_coldkey_and_hotkey(&U256::from(0), &U256::from(0)),
-            10
-        );
-        assert_eq!(
-            SubtensorModule::get_total_stake_for_coldkey(&(U256::from(0))),
-            10
-        );
-    });
-}
-
-/************************************************************
-    staking::delegating
-************************************************************/
-
-#[test]
-fn test_delegate_stake_division_by_zero_check() {
-    new_test_ext().execute_with(|| {
-        let netuid: u16 = 0;
-        let tempo: u16 = 1;
-        let hotkey = U256::from(1);
-        let coldkey = U256::from(3);
-        add_network(netuid, tempo, 0);
-        register_ok_neuron(netuid, hotkey, coldkey, 2341312);
-        assert_ok!(SubtensorModule::become_delegate(
-            <<Test as Config>::RuntimeOrigin>::signed(coldkey),
-            hotkey
-        ));
-        SubtensorModule::emit_inflation_through_hotkey_account(&hotkey, 0, 1000);
-    });
-}
-
-#[test]
-#[cfg(not(tarpaulin))]
-fn test_full_with_delegating() {
-    new_test_ext().execute_with(|| {
-        let netuid = 1;
-        // Make two accounts.
-        let hotkey0 = U256::from(1);
-        let hotkey1 = U256::from(2);
-
-        let coldkey0 = U256::from(3);
-        let coldkey1 = U256::from(4);
-        SubtensorModule::set_max_registrations_per_block(netuid, 4);
-        SubtensorModule::set_max_allowed_uids(netuid, 4); // Allow all 4 to be registered at once
-
-        // Neither key can add stake because they dont have fundss.
-        assert_eq!(
-            SubtensorModule::add_stake(
-                <<Test as Config>::RuntimeOrigin>::signed(coldkey0),
-                hotkey0,
-                60000
-            ),
-            Err(Error::<Test>::NotEnoughBalanceToStake.into())
-        );
-        assert_eq!(
-            SubtensorModule::add_stake(
-                <<Test as Config>::RuntimeOrigin>::signed(coldkey1),
-                hotkey1,
-                60000
-            ),
-            Err(Error::<Test>::NotEnoughBalanceToStake.into())
-        );
-
-        // Add balances.
-        SubtensorModule::add_balance_to_coldkey_account(&coldkey0, 60000);
-        SubtensorModule::add_balance_to_coldkey_account(&coldkey1, 60000);
-
-        // We have enough, but the keys are not registered.
-        assert_eq!(
-            SubtensorModule::add_stake(
-                <<Test as Config>::RuntimeOrigin>::signed(coldkey0),
-                hotkey0,
-                100
-            ),
-            Err(Error::<Test>::NotRegistered.into())
-        );
-        assert_eq!(
-            SubtensorModule::add_stake(
-                <<Test as Config>::RuntimeOrigin>::signed(coldkey0),
-                hotkey0,
-                100
-            ),
-            Err(Error::<Test>::NotRegistered.into())
-        );
-
-        // Cant remove either.
-        assert_eq!(
-            SubtensorModule::remove_stake(
-                <<Test as Config>::RuntimeOrigin>::signed(coldkey0),
-                hotkey0,
-                10
-            ),
-            Err(Error::<Test>::NotRegistered.into())
-        );
-        assert_eq!(
-            SubtensorModule::remove_stake(
-                <<Test as Config>::RuntimeOrigin>::signed(coldkey1),
-                hotkey1,
-                10
-            ),
-            Err(Error::<Test>::NotRegistered.into())
-        );
-        assert_eq!(
-            SubtensorModule::remove_stake(
-                <<Test as Config>::RuntimeOrigin>::signed(coldkey0),
-                hotkey1,
-                10
-            ),
-            Err(Error::<Test>::NotRegistered.into())
-        );
-        assert_eq!(
-            SubtensorModule::remove_stake(
-                <<Test as Config>::RuntimeOrigin>::signed(coldkey1),
-                hotkey0,
-                10
-            ),
-            Err(Error::<Test>::NotRegistered.into())
-        );
-
-        // Neither key can become a delegate either because we are not registered.
-        assert_eq!(
-            SubtensorModule::do_become_delegate(
-                <<Test as Config>::RuntimeOrigin>::signed(coldkey0),
-                hotkey0,
-                100
-            ),
-            Err(Error::<Test>::NotRegistered.into())
-        );
-        assert_eq!(
-            SubtensorModule::do_become_delegate(
-                <<Test as Config>::RuntimeOrigin>::signed(coldkey0),
-                hotkey0,
-                100
-            ),
-            Err(Error::<Test>::NotRegistered.into())
-        );
-
-        // Register the 2 neurons to a new network.
-        let netuid = 1;
-        add_network(netuid, 0, 0);
-        register_ok_neuron(netuid, hotkey0, coldkey0, 124124);
-        register_ok_neuron(netuid, hotkey1, coldkey1, 987907);
-        assert_eq!(
-            SubtensorModule::get_owning_coldkey_for_hotkey(&hotkey0),
-            coldkey0
-        );
-        assert_eq!(
-            SubtensorModule::get_owning_coldkey_for_hotkey(&hotkey1),
-            coldkey1
-        );
-        assert!(SubtensorModule::coldkey_owns_hotkey(&coldkey0, &hotkey0));
-        assert!(SubtensorModule::coldkey_owns_hotkey(&coldkey1, &hotkey1));
-
-        // We try to delegate stake but niether are allowing delegation.
-        assert!(!SubtensorModule::hotkey_is_delegate(&hotkey0));
-        assert!(!SubtensorModule::hotkey_is_delegate(&hotkey1));
-        assert_eq!(
-            SubtensorModule::add_stake(
-                <<Test as Config>::RuntimeOrigin>::signed(coldkey0),
-                hotkey1,
-                100
-            ),
-            Err(Error::<Test>::NonAssociatedColdKey.into())
-        );
-        assert_eq!(
-            SubtensorModule::add_stake(
-                <<Test as Config>::RuntimeOrigin>::signed(coldkey1),
-                hotkey0,
-                100
-            ),
-            Err(Error::<Test>::NonAssociatedColdKey.into())
-        );
-
-        // We stake and all is ok.
-        assert_eq!(
-            SubtensorModule::get_stake_for_coldkey_and_hotkey(&coldkey0, &hotkey0),
-            0
-        );
-        assert_eq!(
-            SubtensorModule::get_stake_for_coldkey_and_hotkey(&coldkey0, &hotkey0),
-            0
-        );
-        assert_eq!(
-            SubtensorModule::get_stake_for_coldkey_and_hotkey(&coldkey0, &hotkey0),
-            0
-        );
-        assert_eq!(
-            SubtensorModule::get_stake_for_coldkey_and_hotkey(&coldkey0, &hotkey0),
-            0
-        );
-        assert_ok!(SubtensorModule::add_stake(
-            <<Test as Config>::RuntimeOrigin>::signed(coldkey0),
-            hotkey0,
-            100
-        ));
-        assert_ok!(SubtensorModule::add_stake(
-            <<Test as Config>::RuntimeOrigin>::signed(coldkey1),
-            hotkey1,
-            100
-        ));
-        assert_eq!(
-            SubtensorModule::get_stake_for_coldkey_and_hotkey(&coldkey0, &hotkey0),
-            100
-        );
-        assert_eq!(
-            SubtensorModule::get_stake_for_coldkey_and_hotkey(&coldkey0, &hotkey1),
-            0
-        );
-        assert_eq!(
-            SubtensorModule::get_stake_for_coldkey_and_hotkey(&coldkey1, &hotkey0),
-            0
-        );
-        assert_eq!(
-            SubtensorModule::get_stake_for_coldkey_and_hotkey(&coldkey1, &hotkey1),
-            100
-        );
-        assert_eq!(SubtensorModule::get_total_stake_for_hotkey(&hotkey0), 100);
-        assert_eq!(SubtensorModule::get_total_stake_for_hotkey(&hotkey1), 100);
-        //assert_eq!( SubtensorModule::get_total_stake_for_coldkey( &coldkey0 ), 100 );
-        //assert_eq!( SubtensorModule::get_total_stake_for_coldkey( &coldkey1 ), 100 );
-        assert_eq!(SubtensorModule::get_total_stake(), 200);
-
-        // Cant remove these funds because we are not delegating.
-        assert_eq!(
-            SubtensorModule::remove_stake(
-                <<Test as Config>::RuntimeOrigin>::signed(coldkey0),
-                hotkey1,
-                10
-            ),
-            Err(Error::<Test>::NonAssociatedColdKey.into())
-        );
-        assert_eq!(
-            SubtensorModule::remove_stake(
-                <<Test as Config>::RuntimeOrigin>::signed(coldkey1),
-                hotkey0,
-                10
-            ),
-            Err(Error::<Test>::NonAssociatedColdKey.into())
-        );
-
-        // Emit inflation through non delegates.
-        SubtensorModule::emit_inflation_through_hotkey_account(&hotkey0, 0, 100);
-        SubtensorModule::emit_inflation_through_hotkey_account(&hotkey1, 0, 100);
-        assert_eq!(SubtensorModule::get_total_stake_for_hotkey(&hotkey0), 200);
-        assert_eq!(SubtensorModule::get_total_stake_for_hotkey(&hotkey1), 200);
-
-        // Try allowing the keys to become delegates, fails because of incorrect coldkeys.
-        // Set take to be 0.
-        assert_eq!(
-            SubtensorModule::do_become_delegate(
-                <<Test as Config>::RuntimeOrigin>::signed(coldkey0),
-                hotkey1,
-                0
-            ),
-            Err(Error::<Test>::NonAssociatedColdKey.into())
-        );
-        assert_eq!(
-            SubtensorModule::do_become_delegate(
-                <<Test as Config>::RuntimeOrigin>::signed(coldkey1),
-                hotkey0,
-                0
-            ),
-            Err(Error::<Test>::NonAssociatedColdKey.into())
-        );
-
-        // Become delegates all is ok.
-        assert_ok!(SubtensorModule::do_become_delegate(
-            <<Test as Config>::RuntimeOrigin>::signed(coldkey0),
-            hotkey0,
-            10
-        ));
-        assert_ok!(SubtensorModule::do_become_delegate(
-            <<Test as Config>::RuntimeOrigin>::signed(coldkey1),
-            hotkey1,
-            10
-        ));
-        assert!(SubtensorModule::hotkey_is_delegate(&hotkey0));
-        assert!(SubtensorModule::hotkey_is_delegate(&hotkey1));
-
-        // Cant become a delegate twice.
-        assert_eq!(
-            SubtensorModule::do_become_delegate(
-                <<Test as Config>::RuntimeOrigin>::signed(coldkey0),
-                hotkey0,
-                1000
-            ),
-            Err(Error::<Test>::AlreadyDelegate.into())
-        );
-        assert_eq!(
-            SubtensorModule::do_become_delegate(
-                <<Test as Config>::RuntimeOrigin>::signed(coldkey1),
-                hotkey1,
-                1000
-            ),
-            Err(Error::<Test>::AlreadyDelegate.into())
-        );
-
-        // This add stake works for delegates.
-        assert_eq!(
-            SubtensorModule::get_stake_for_coldkey_and_hotkey(&coldkey0, &hotkey0),
-            200
-        );
-        assert_eq!(
-            SubtensorModule::get_stake_for_coldkey_and_hotkey(&coldkey0, &hotkey1),
-            0
-        );
-        assert_eq!(
-            SubtensorModule::get_stake_for_coldkey_and_hotkey(&coldkey1, &hotkey0),
-            0
-        );
-        assert_eq!(
-            SubtensorModule::get_stake_for_coldkey_and_hotkey(&coldkey1, &hotkey1),
-            200
-        );
-        assert_ok!(SubtensorModule::add_stake(
-            <<Test as Config>::RuntimeOrigin>::signed(coldkey0),
-            hotkey1,
-            200
-        ));
-        assert_ok!(SubtensorModule::add_stake(
-            <<Test as Config>::RuntimeOrigin>::signed(coldkey1),
-            hotkey0,
-            300
-        ));
-        assert_eq!(
-            SubtensorModule::get_stake_for_coldkey_and_hotkey(&coldkey0, &hotkey0),
-            200
-        );
-        assert_eq!(
-            SubtensorModule::get_stake_for_coldkey_and_hotkey(&coldkey0, &hotkey1),
-            200
-        );
-        assert_eq!(
-            SubtensorModule::get_stake_for_coldkey_and_hotkey(&coldkey1, &hotkey0),
-            300
-        );
-        assert_eq!(
-            SubtensorModule::get_stake_for_coldkey_and_hotkey(&coldkey1, &hotkey1),
-            200
-        );
-        assert_eq!(SubtensorModule::get_total_stake_for_hotkey(&hotkey0), 500);
-        assert_eq!(SubtensorModule::get_total_stake_for_hotkey(&hotkey1), 400);
-        //assert_eq!( SubtensorModule::get_total_stake_for_coldkey( &coldkey0 ), 400 );
-        //assert_eq!( SubtensorModule::get_total_stake_for_coldkey( &coldkey1 ), 500 );
-        assert_eq!(SubtensorModule::get_total_stake(), 900);
-
-        // Lets emit inflation through the hot and coldkeys.
-        SubtensorModule::emit_inflation_through_hotkey_account(&hotkey0, 0, 1000);
-        SubtensorModule::emit_inflation_through_hotkey_account(&hotkey1, 0, 1000);
-        assert_eq!(
-            SubtensorModule::get_stake_for_coldkey_and_hotkey(&coldkey0, &hotkey0),
-            601
-        ); // 200 + 1000 x ( 200 / 500 ) = 200 + 400 = 600 ~= 601
-        assert_eq!(
-            SubtensorModule::get_stake_for_coldkey_and_hotkey(&coldkey0, &hotkey1),
-            700
-        ); // 200 + 1000 x ( 200 / 400 ) = 200 + 500 = 700
-        assert_eq!(
-            SubtensorModule::get_stake_for_coldkey_and_hotkey(&coldkey1, &hotkey0),
-            899
-        ); // 300 + 1000 x ( 300 / 500 ) = 300 + 600 = 900 ~= 899
-        assert_eq!(
-            SubtensorModule::get_stake_for_coldkey_and_hotkey(&coldkey1, &hotkey1),
-            700
-        ); // 200 + 1000 x ( 200 / 400 ) = 300 + 600 = 700
-        assert_eq!(SubtensorModule::get_total_stake(), 2900); // 600 + 700 + 900 + 700 = 2900
-
-        // // Try unstaking too much.
-        assert_eq!(
-            SubtensorModule::remove_stake(
-                <<Test as Config>::RuntimeOrigin>::signed(coldkey0),
-                hotkey0,
-                100000
-            ),
-            Err(Error::<Test>::NotEnoughStaketoWithdraw.into())
-        );
-        assert_eq!(
-            SubtensorModule::remove_stake(
-                <<Test as Config>::RuntimeOrigin>::signed(coldkey1),
-                hotkey1,
-                100000
-            ),
-            Err(Error::<Test>::NotEnoughStaketoWithdraw.into())
-        );
-        assert_eq!(
-            SubtensorModule::remove_stake(
-                <<Test as Config>::RuntimeOrigin>::signed(coldkey0),
-                hotkey1,
-                100000
-            ),
-            Err(Error::<Test>::NotEnoughStaketoWithdraw.into())
-        );
-        assert_eq!(
-            SubtensorModule::remove_stake(
-                <<Test as Config>::RuntimeOrigin>::signed(coldkey1),
-                hotkey0,
-                100000
-            ),
-            Err(Error::<Test>::NotEnoughStaketoWithdraw.into())
-        );
-
-        // unstaking is ok.
-        assert_ok!(SubtensorModule::remove_stake(
-            <<Test as Config>::RuntimeOrigin>::signed(coldkey0),
-            hotkey0,
-            100
-        ));
-        assert_ok!(SubtensorModule::remove_stake(
-            <<Test as Config>::RuntimeOrigin>::signed(coldkey1),
-            hotkey1,
-            100
-        ));
-        assert_ok!(SubtensorModule::remove_stake(
-            <<Test as Config>::RuntimeOrigin>::signed(coldkey0),
-            hotkey1,
-            100
-        ));
-        assert_ok!(SubtensorModule::remove_stake(
-            <<Test as Config>::RuntimeOrigin>::signed(coldkey1),
-            hotkey0,
-            100
-        ));
-
-        // All the amounts have been decreased.
-        assert_eq!(
-            SubtensorModule::get_stake_for_coldkey_and_hotkey(&coldkey0, &hotkey0),
-            501
-        );
-        assert_eq!(
-            SubtensorModule::get_stake_for_coldkey_and_hotkey(&coldkey0, &hotkey1),
-            600
-        );
-        assert_eq!(
-            SubtensorModule::get_stake_for_coldkey_and_hotkey(&coldkey1, &hotkey0),
-            799
-        );
-        assert_eq!(
-            SubtensorModule::get_stake_for_coldkey_and_hotkey(&coldkey1, &hotkey1),
-            600
-        );
-
-        // Lets register and stake a new key.
-        let hotkey2 = U256::from(5);
-        let coldkey2 = U256::from(6);
-        register_ok_neuron(netuid, hotkey2, coldkey2, 248_123);
-        assert!(SubtensorModule::is_hotkey_registered_on_any_network(
-            &hotkey0
-        ));
-        assert!(SubtensorModule::is_hotkey_registered_on_any_network(
-            &hotkey1
-        ));
-
-        SubtensorModule::add_balance_to_coldkey_account(&coldkey2, 60_000);
-        assert_ok!(SubtensorModule::add_stake(
-            <<Test as Config>::RuntimeOrigin>::signed(coldkey2),
-            hotkey2,
-            1000
-        ));
-        assert_ok!(SubtensorModule::remove_stake(
-            <<Test as Config>::RuntimeOrigin>::signed(coldkey2),
-            hotkey2,
-            100
-        ));
-        assert_eq!(
-            SubtensorModule::get_stake_for_coldkey_and_hotkey(&coldkey2, &hotkey2),
-            900
-        );
-        assert_eq!(
-            SubtensorModule::remove_stake(
-                <<Test as Config>::RuntimeOrigin>::signed(coldkey0),
-                hotkey2,
-                10
-            ),
-            Err(Error::<Test>::NonAssociatedColdKey.into())
-        );
-        assert_eq!(
-            SubtensorModule::remove_stake(
-                <<Test as Config>::RuntimeOrigin>::signed(coldkey1),
-                hotkey2,
-                10
-            ),
-            Err(Error::<Test>::NonAssociatedColdKey.into())
-        );
-
-        // Lets make this new key a delegate with a 50% take.
-        assert_ok!(SubtensorModule::do_become_delegate(
-            <<Test as Config>::RuntimeOrigin>::signed(coldkey2),
-            hotkey2,
-            u16::MAX / 2
-        ));
-
-        // Add nominate some stake.
-        assert_ok!(SubtensorModule::add_stake(
-            <<Test as Config>::RuntimeOrigin>::signed(coldkey0),
-            hotkey2,
-            1_000
-        ));
-        assert_ok!(SubtensorModule::add_stake(
-            <<Test as Config>::RuntimeOrigin>::signed(coldkey1),
-            hotkey2,
-            1_000
-        ));
-        assert_ok!(SubtensorModule::add_stake(
-            <<Test as Config>::RuntimeOrigin>::signed(coldkey2),
-            hotkey2,
-            100
-        ));
-        assert_eq!(
-            SubtensorModule::get_stake_for_coldkey_and_hotkey(&coldkey2, &hotkey2),
-            1_000
-        );
-        assert_eq!(
-            SubtensorModule::get_stake_for_coldkey_and_hotkey(&coldkey1, &hotkey2),
-            1_000
-        );
-        assert_eq!(
-            SubtensorModule::get_stake_for_coldkey_and_hotkey(&coldkey0, &hotkey2),
-            1_000
-        );
-        assert_eq!(SubtensorModule::get_total_stake_for_hotkey(&hotkey2), 3_000);
-        assert_eq!(SubtensorModule::get_total_stake(), 5_500);
-
-        // Lets emit inflation through this new key with distributed ownership.
-        SubtensorModule::emit_inflation_through_hotkey_account(&hotkey2, 0, 1000);
-        assert_eq!(
-            SubtensorModule::get_stake_for_coldkey_and_hotkey(&coldkey2, &hotkey2),
-            1_668
-        ); // 1000 + 500 + 500 * (1000/3000) = 1500 + 166.6666666667 = 1,668
-        assert_eq!(
-            SubtensorModule::get_stake_for_coldkey_and_hotkey(&coldkey1, &hotkey2),
-            1_166
-        ); // 1000 + 500 * (1000/3000) = 1000 + 166.6666666667 = 1166.6
-        assert_eq!(
-            SubtensorModule::get_stake_for_coldkey_and_hotkey(&coldkey0, &hotkey2),
-            1_166
-        ); // 1000 + 500 * (1000/3000) = 1000 + 166.6666666667 = 1166.6
-        assert_eq!(SubtensorModule::get_total_stake(), 6_500); // before + 1_000 = 5_500 + 1_000 = 6_500
-
-        step_block(1);
-
-        // Lets register and stake a new key.
-        let hotkey3 = U256::from(7);
-        let coldkey3 = U256::from(8);
-        register_ok_neuron(netuid, hotkey3, coldkey3, 4124124);
-        SubtensorModule::add_balance_to_coldkey_account(&coldkey3, 60000);
-        assert_ok!(SubtensorModule::add_stake(
-            <<Test as Config>::RuntimeOrigin>::signed(coldkey3),
-            hotkey3,
-            1000
-        ));
-
-        step_block(3);
-
-        assert_ok!(SubtensorModule::do_become_delegate(
-            <<Test as Config>::RuntimeOrigin>::signed(coldkey3),
-            hotkey3,
-            u16::MAX
-        )); // Full take.
-        assert_ok!(SubtensorModule::add_stake(
-            <<Test as Config>::RuntimeOrigin>::signed(coldkey0),
-            hotkey3,
-            1000
-        ));
-        assert_ok!(SubtensorModule::add_stake(
-            <<Test as Config>::RuntimeOrigin>::signed(coldkey1),
-            hotkey3,
-            1000
-        ));
-        assert_ok!(SubtensorModule::add_stake(
-            <<Test as Config>::RuntimeOrigin>::signed(coldkey2),
-            hotkey3,
-            1000
-        ));
-        assert_eq!(
-            SubtensorModule::get_stake_for_coldkey_and_hotkey(&coldkey0, &hotkey3),
-            1000
-        );
-        assert_eq!(
-            SubtensorModule::get_stake_for_coldkey_and_hotkey(&coldkey1, &hotkey3),
-            1000
-        );
-        assert_eq!(
-            SubtensorModule::get_stake_for_coldkey_and_hotkey(&coldkey2, &hotkey3),
-            1000
-        );
-        assert_eq!(
-            SubtensorModule::get_stake_for_coldkey_and_hotkey(&coldkey3, &hotkey3),
-            1000
-        );
-        assert_eq!(SubtensorModule::get_total_stake_for_hotkey(&hotkey3), 4000);
-        assert_eq!(SubtensorModule::get_total_stake(), 10_500);
-        SubtensorModule::emit_inflation_through_hotkey_account(&hotkey3, 0, 1000);
-        assert_eq!(
-            SubtensorModule::get_stake_for_coldkey_and_hotkey(&coldkey0, &hotkey3),
-            1000
-        );
-        assert_eq!(
-            SubtensorModule::get_stake_for_coldkey_and_hotkey(&coldkey1, &hotkey3),
-            1000
-        );
-        assert_eq!(
-            SubtensorModule::get_stake_for_coldkey_and_hotkey(&coldkey2, &hotkey3),
-            1000
-        );
-        assert_eq!(
-            SubtensorModule::get_stake_for_coldkey_and_hotkey(&coldkey3, &hotkey3),
-            2000
-        );
-        assert_eq!(SubtensorModule::get_total_stake(), 11_500); // before + 1_000 = 10_500 + 1_000 = 11_500
-    });
-}
-
-// Verify delegates with servers get the full server inflation.
-#[test]
-fn test_full_with_delegating_some_servers() {
-    new_test_ext().execute_with(|| {
-        let netuid = 1;
-        // Make two accounts.
-        let hotkey0 = U256::from(1);
-        let hotkey1 = U256::from(2);
-
-        let coldkey0 = U256::from(3);
-        let coldkey1 = U256::from(4);
-        SubtensorModule::set_max_registrations_per_block(netuid, 4);
-        SubtensorModule::set_max_allowed_uids(netuid, 10); // Allow at least 10 to be registered at once, so no unstaking occurs
-
-        // Neither key can add stake because they dont have fundss.
-        assert_eq!(
-            SubtensorModule::add_stake(
-                <<Test as Config>::RuntimeOrigin>::signed(coldkey0),
-                hotkey0,
-                60000
-            ),
-            Err(Error::<Test>::NotEnoughBalanceToStake.into())
-        );
-        assert_eq!(
-            SubtensorModule::add_stake(
-                <<Test as Config>::RuntimeOrigin>::signed(coldkey1),
-                hotkey1,
-                60000
-            ),
-            Err(Error::<Test>::NotEnoughBalanceToStake.into())
-        );
-
-        // Add balances.
-        SubtensorModule::add_balance_to_coldkey_account(&coldkey0, 60000);
-        SubtensorModule::add_balance_to_coldkey_account(&coldkey1, 60000);
-
-        // Register the 2 neurons to a new network.
-        let netuid = 1;
-        add_network(netuid, 0, 0);
-        register_ok_neuron(netuid, hotkey0, coldkey0, 124124);
-        register_ok_neuron(netuid, hotkey1, coldkey1, 987907);
-        assert_eq!(
-            SubtensorModule::get_owning_coldkey_for_hotkey(&hotkey0),
-            coldkey0
-        );
-        assert_eq!(
-            SubtensorModule::get_owning_coldkey_for_hotkey(&hotkey1),
-            coldkey1
-        );
-        assert!(SubtensorModule::coldkey_owns_hotkey(&coldkey0, &hotkey0));
-        assert!(SubtensorModule::coldkey_owns_hotkey(&coldkey1, &hotkey1));
-
-        // We stake and all is ok.
-        assert_eq!(
-            SubtensorModule::get_stake_for_coldkey_and_hotkey(&coldkey0, &hotkey0),
-            0
-        );
-        assert_eq!(
-            SubtensorModule::get_stake_for_coldkey_and_hotkey(&coldkey0, &hotkey0),
-            0
-        );
-        assert_eq!(
-            SubtensorModule::get_stake_for_coldkey_and_hotkey(&coldkey0, &hotkey0),
-            0
-        );
-        assert_eq!(
-            SubtensorModule::get_stake_for_coldkey_and_hotkey(&coldkey0, &hotkey0),
-            0
-        );
-        assert_ok!(SubtensorModule::add_stake(
-            <<Test as Config>::RuntimeOrigin>::signed(coldkey0),
-            hotkey0,
-            100
-        ));
-        assert_ok!(SubtensorModule::add_stake(
-            <<Test as Config>::RuntimeOrigin>::signed(coldkey1),
-            hotkey1,
-            100
-        ));
-        assert_eq!(
-            SubtensorModule::get_stake_for_coldkey_and_hotkey(&coldkey0, &hotkey0),
-            100
-        );
-        assert_eq!(
-            SubtensorModule::get_stake_for_coldkey_and_hotkey(&coldkey0, &hotkey1),
-            0
-        );
-        assert_eq!(
-            SubtensorModule::get_stake_for_coldkey_and_hotkey(&coldkey1, &hotkey0),
-            0
-        );
-        assert_eq!(
-            SubtensorModule::get_stake_for_coldkey_and_hotkey(&coldkey1, &hotkey1),
-            100
-        );
-        assert_eq!(SubtensorModule::get_total_stake_for_hotkey(&hotkey0), 100);
-        assert_eq!(SubtensorModule::get_total_stake_for_hotkey(&hotkey1), 100);
-        assert_eq!(SubtensorModule::get_total_stake(), 200);
-
-        // Emit inflation through non delegates.
-        SubtensorModule::emit_inflation_through_hotkey_account(&hotkey0, 0, 100);
-        SubtensorModule::emit_inflation_through_hotkey_account(&hotkey1, 0, 100);
-        assert_eq!(SubtensorModule::get_total_stake_for_hotkey(&hotkey0), 200);
-        assert_eq!(SubtensorModule::get_total_stake_for_hotkey(&hotkey1), 200);
-
-        // Become delegates all is ok.
-        assert_ok!(SubtensorModule::do_become_delegate(
-            <<Test as Config>::RuntimeOrigin>::signed(coldkey0),
-            hotkey0,
-            10
-        ));
-        assert_ok!(SubtensorModule::do_become_delegate(
-            <<Test as Config>::RuntimeOrigin>::signed(coldkey1),
-            hotkey1,
-            10
-        ));
-        assert!(SubtensorModule::hotkey_is_delegate(&hotkey0));
-        assert!(SubtensorModule::hotkey_is_delegate(&hotkey1));
-
-        // This add stake works for delegates.
-        assert_eq!(
-            SubtensorModule::get_stake_for_coldkey_and_hotkey(&coldkey0, &hotkey0),
-            200
-        );
-        assert_eq!(
-            SubtensorModule::get_stake_for_coldkey_and_hotkey(&coldkey0, &hotkey1),
-            0
-        );
-        assert_eq!(
-            SubtensorModule::get_stake_for_coldkey_and_hotkey(&coldkey1, &hotkey0),
-            0
-        );
-        assert_eq!(
-            SubtensorModule::get_stake_for_coldkey_and_hotkey(&coldkey1, &hotkey1),
-            200
-        );
-        assert_ok!(SubtensorModule::add_stake(
-            <<Test as Config>::RuntimeOrigin>::signed(coldkey0),
-            hotkey1,
-            200
-        ));
-        assert_ok!(SubtensorModule::add_stake(
-            <<Test as Config>::RuntimeOrigin>::signed(coldkey1),
-            hotkey0,
-            300
-        ));
-        assert_eq!(
-            SubtensorModule::get_stake_for_coldkey_and_hotkey(&coldkey0, &hotkey0),
-            200
-        );
-        assert_eq!(
-            SubtensorModule::get_stake_for_coldkey_and_hotkey(&coldkey0, &hotkey1),
-            200
-        );
-        assert_eq!(
-            SubtensorModule::get_stake_for_coldkey_and_hotkey(&coldkey1, &hotkey0),
-            300
-        );
-        assert_eq!(
-            SubtensorModule::get_stake_for_coldkey_and_hotkey(&coldkey1, &hotkey1),
-            200
-        );
-        assert_eq!(SubtensorModule::get_total_stake_for_hotkey(&hotkey0), 500);
-        assert_eq!(SubtensorModule::get_total_stake_for_hotkey(&hotkey1), 400);
-        assert_eq!(SubtensorModule::get_total_stake(), 900);
-
-        // Lets emit inflation through the hot and coldkeys.
-        // fist emission arg is for a server. This should only go to the owner of the hotkey.
-        SubtensorModule::emit_inflation_through_hotkey_account(&hotkey0, 200, 1_000); // 1_200 total emission.
-        SubtensorModule::emit_inflation_through_hotkey_account(&hotkey1, 123, 2_000); // 2_123 total emission.
-        assert_eq!(
-            SubtensorModule::get_stake_for_coldkey_and_hotkey(&coldkey0, &hotkey0),
-            801
-        ); // 200 + (200 + 1000 x ( 200 / 500 )) = 200 + (200 + 400) = 800 ~= 801
-        assert_eq!(
-            SubtensorModule::get_stake_for_coldkey_and_hotkey(&coldkey1, &hotkey0),
-            899
-        ); // 300 + 1000 x ( 300 / 500 ) = 300 + 600 = 900 ~= 899
-        assert_eq!(SubtensorModule::get_total_stake_for_hotkey(&hotkey0), 1_700); // initial + server emission + validator emission = 799 + 899 = 1_698
-
-        assert_eq!(
-            SubtensorModule::get_stake_for_coldkey_and_hotkey(&coldkey0, &hotkey1),
-            1_200
-        ); // 200 + (0 + 2000 x ( 200 / 400 )) = 200 + (1000) = 1_200
-        assert_eq!(
-            SubtensorModule::get_stake_for_coldkey_and_hotkey(&coldkey1, &hotkey1),
-            1_323
-        ); // 200 + (123 + 2000 x ( 200 / 400 )) = 200 + (1_200) = 1_323
-        assert_eq!(SubtensorModule::get_total_stake_for_hotkey(&hotkey1), 2_523); // 400 + 2_123
-        assert_eq!(SubtensorModule::get_total_stake(), 4_223); // 1_700 + 2_523 = 4_223
-
-        // Lets emit MORE inflation through the hot and coldkeys.
-        // This time only server emission. This should go to the owner of the hotkey.
-        SubtensorModule::emit_inflation_through_hotkey_account(&hotkey0, 350, 0);
-        SubtensorModule::emit_inflation_through_hotkey_account(&hotkey1, 150, 0);
-        assert_eq!(
-            SubtensorModule::get_stake_for_coldkey_and_hotkey(&coldkey0, &hotkey0),
-            1_151
-        ); // + 350 = 1_151
-        assert_eq!(
-            SubtensorModule::get_stake_for_coldkey_and_hotkey(&coldkey0, &hotkey1),
-            1_200
-        ); // No change.
-        assert_eq!(
-            SubtensorModule::get_stake_for_coldkey_and_hotkey(&coldkey1, &hotkey0),
-            899
-        ); // No change.
-        assert_eq!(
-            SubtensorModule::get_stake_for_coldkey_and_hotkey(&coldkey1, &hotkey1),
-            1_473
-        ); // 1_323 + 150 = 1_473
-        assert_eq!(SubtensorModule::get_total_stake(), 4_723); // 4_223 + 500 = 4_823
-
-        // Lets register and stake a new key.
-        let hotkey2 = U256::from(5);
-        let coldkey2 = U256::from(6);
-        register_ok_neuron(netuid, hotkey2, coldkey2, 248123);
-        SubtensorModule::add_balance_to_coldkey_account(&coldkey2, 60_000);
-        assert_ok!(SubtensorModule::add_stake(
-            <<Test as Config>::RuntimeOrigin>::signed(coldkey2),
-            hotkey2,
-            1_000
-        ));
-        assert_ok!(SubtensorModule::remove_stake(
-            <<Test as Config>::RuntimeOrigin>::signed(coldkey2),
-            hotkey2,
-            100
-        ));
-        assert_eq!(
-            SubtensorModule::get_stake_for_coldkey_and_hotkey(&coldkey2, &hotkey2),
-            900
-        );
-        assert_eq!(
-            SubtensorModule::remove_stake(
-                <<Test as Config>::RuntimeOrigin>::signed(coldkey0),
-                hotkey2,
-                10
-            ),
-            Err(Error::<Test>::NonAssociatedColdKey.into())
-        );
-        assert_eq!(
-            SubtensorModule::remove_stake(
-                <<Test as Config>::RuntimeOrigin>::signed(coldkey1),
-                hotkey2,
-                10
-            ),
-            Err(Error::<Test>::NonAssociatedColdKey.into())
-        );
-
-        assert_eq!(SubtensorModule::get_total_stake(), 5_623); // 4_723 + 900 = 5_623
-
-        // Lets make this new key a delegate with a 50% take.
-        assert_ok!(SubtensorModule::do_become_delegate(
-            <<Test as Config>::RuntimeOrigin>::signed(coldkey2),
-            hotkey2,
-            u16::MAX / 2
-        ));
-
-        // Add nominate some stake.
-        assert_ok!(SubtensorModule::add_stake(
-            <<Test as Config>::RuntimeOrigin>::signed(coldkey0),
-            hotkey2,
-            1000
-        ));
-        assert_ok!(SubtensorModule::add_stake(
-            <<Test as Config>::RuntimeOrigin>::signed(coldkey1),
-            hotkey2,
-            1000
-        ));
-        assert_ok!(SubtensorModule::add_stake(
-            <<Test as Config>::RuntimeOrigin>::signed(coldkey2),
-            hotkey2,
-            100
-        ));
-        assert_eq!(
-            SubtensorModule::get_stake_for_coldkey_and_hotkey(&coldkey2, &hotkey2),
-            1000
-        );
-        assert_eq!(
-            SubtensorModule::get_stake_for_coldkey_and_hotkey(&coldkey1, &hotkey2),
-            1000
-        );
-        assert_eq!(
-            SubtensorModule::get_stake_for_coldkey_and_hotkey(&coldkey0, &hotkey2),
-            1000
-        );
-        assert_eq!(SubtensorModule::get_total_stake_for_hotkey(&hotkey2), 3_000);
-        assert_eq!(SubtensorModule::get_total_stake(), 7_723); // 5_623 + (1_000 + 1_000 + 100) = 7_723
-
-        // Lets emit inflation through this new key with distributed ownership.
-        // We will emit 100 server emission, which should go in-full to the owner of the hotkey.
-        // We will emit 1000 validator emission, which should be distributed in-part to the nominators.
-        SubtensorModule::emit_inflation_through_hotkey_account(&hotkey2, 100, 1000);
-        assert_eq!(
-            SubtensorModule::get_stake_for_coldkey_and_hotkey(&coldkey2, &hotkey2),
-            1_768
-        ); // 1000 + 100 + 500 + 500 * (1000/3000) = 100 + 1500 + 166.6666666667 ~= 1,768.6666666667
-        assert_eq!(
-            SubtensorModule::get_stake_for_coldkey_and_hotkey(&coldkey1, &hotkey2),
-            1_166
-        ); // 1000 + 500 * (1000/3000) = 1000 + 166.6666666667 = 1166.6
-        assert_eq!(
-            SubtensorModule::get_stake_for_coldkey_and_hotkey(&coldkey0, &hotkey2),
-            1_166
-        ); // 1000 + 500 * (1000/3000) = 1000 + 166.6666666667 = 1166.6
-        assert_eq!(SubtensorModule::get_total_stake(), 8_823); // 7_723 + 1_100 = 8_823
-
-        // Lets emit MORE inflation through this new key with distributed ownership.
-        // This time we do ONLY server emission
-        // We will emit 123 server emission, which should go in-full to the owner of the hotkey.
-        // We will emit *0* validator emission.
-        SubtensorModule::emit_inflation_through_hotkey_account(&hotkey2, 123, 0);
-        assert_eq!(
-            SubtensorModule::get_stake_for_coldkey_and_hotkey(&coldkey2, &hotkey2),
-            1_891
-        ); // 1_768 + 123 = 1_891
-        assert_eq!(
-            SubtensorModule::get_stake_for_coldkey_and_hotkey(&coldkey1, &hotkey2),
-            1_166
-        ); // No change.
-        assert_eq!(
-            SubtensorModule::get_stake_for_coldkey_and_hotkey(&coldkey0, &hotkey2),
-            1_166
-        ); // No change.
-        assert_eq!(SubtensorModule::get_total_stake(), 8_946); // 8_823 + 123 = 8_946
-    });
-}
-
-<<<<<<< HEAD
 
 /************************************************************
  staking::increase_reserved_on_coldkey_account* tests
@@ -2393,7 +1349,956 @@
 		assert_eq!(Balances::total_issuance(), Balance::from(initial_staked)); // We don't issue any new TAO or burn any
 	});
 }
-=======
+
+#[test]
+fn test_non_existent_account() {
+    new_test_ext().execute_with(|| {
+        SubtensorModule::increase_stake_on_coldkey_hotkey_account(
+            &U256::from(0),
+            &(U256::from(0)),
+            10,
+        );
+        assert_eq!(
+            SubtensorModule::get_stake_for_coldkey_and_hotkey(&U256::from(0), &U256::from(0)),
+            10
+        );
+        assert_eq!(
+            SubtensorModule::get_total_stake_for_coldkey(&(U256::from(0))),
+            10
+        );
+    });
+}
+
+/************************************************************
+    staking::delegating
+************************************************************/
+
+#[test]
+fn test_delegate_stake_division_by_zero_check() {
+    new_test_ext().execute_with(|| {
+        let netuid: u16 = 0;
+        let tempo: u16 = 1;
+        let hotkey = U256::from(1);
+        let coldkey = U256::from(3);
+        add_network(netuid, tempo, 0);
+        register_ok_neuron(netuid, hotkey, coldkey, 2341312);
+        assert_ok!(SubtensorModule::become_delegate(
+            <<Test as Config>::RuntimeOrigin>::signed(coldkey),
+            hotkey
+        ));
+        SubtensorModule::emit_inflation_through_hotkey_account(&hotkey, 0, 1000);
+    });
+}
+
+#[test]
+#[cfg(not(tarpaulin))]
+fn test_full_with_delegating() {
+    new_test_ext().execute_with(|| {
+        let netuid = 1;
+        // Make two accounts.
+        let hotkey0 = U256::from(1);
+        let hotkey1 = U256::from(2);
+
+        let coldkey0 = U256::from(3);
+        let coldkey1 = U256::from(4);
+        SubtensorModule::set_max_registrations_per_block(netuid, 4);
+        SubtensorModule::set_max_allowed_uids(netuid, 4); // Allow all 4 to be registered at once
+
+        // Neither key can add stake because they dont have fundss.
+        assert_eq!(
+            SubtensorModule::add_stake(
+                <<Test as Config>::RuntimeOrigin>::signed(coldkey0),
+                hotkey0,
+                60000
+            ),
+            Err(Error::<Test>::NotEnoughBalanceToStake.into())
+        );
+        assert_eq!(
+            SubtensorModule::add_stake(
+                <<Test as Config>::RuntimeOrigin>::signed(coldkey1),
+                hotkey1,
+                60000
+            ),
+            Err(Error::<Test>::NotEnoughBalanceToStake.into())
+        );
+
+        // Add balances.
+        SubtensorModule::add_balance_to_coldkey_account(&coldkey0, 60000);
+        SubtensorModule::add_balance_to_coldkey_account(&coldkey1, 60000);
+
+        // We have enough, but the keys are not registered.
+        assert_eq!(
+            SubtensorModule::add_stake(
+                <<Test as Config>::RuntimeOrigin>::signed(coldkey0),
+                hotkey0,
+                100
+            ),
+            Err(Error::<Test>::NotRegistered.into())
+        );
+        assert_eq!(
+            SubtensorModule::add_stake(
+                <<Test as Config>::RuntimeOrigin>::signed(coldkey0),
+                hotkey0,
+                100
+            ),
+            Err(Error::<Test>::NotRegistered.into())
+        );
+
+        // Cant remove either.
+        assert_eq!(
+            SubtensorModule::remove_stake(
+                <<Test as Config>::RuntimeOrigin>::signed(coldkey0),
+                hotkey0,
+                10
+            ),
+            Err(Error::<Test>::NotRegistered.into())
+        );
+        assert_eq!(
+            SubtensorModule::remove_stake(
+                <<Test as Config>::RuntimeOrigin>::signed(coldkey1),
+                hotkey1,
+                10
+            ),
+            Err(Error::<Test>::NotRegistered.into())
+        );
+        assert_eq!(
+            SubtensorModule::remove_stake(
+                <<Test as Config>::RuntimeOrigin>::signed(coldkey0),
+                hotkey1,
+                10
+            ),
+            Err(Error::<Test>::NotRegistered.into())
+        );
+        assert_eq!(
+            SubtensorModule::remove_stake(
+                <<Test as Config>::RuntimeOrigin>::signed(coldkey1),
+                hotkey0,
+                10
+            ),
+            Err(Error::<Test>::NotRegistered.into())
+        );
+
+        // Neither key can become a delegate either because we are not registered.
+        assert_eq!(
+            SubtensorModule::do_become_delegate(
+                <<Test as Config>::RuntimeOrigin>::signed(coldkey0),
+                hotkey0,
+                100
+            ),
+            Err(Error::<Test>::NotRegistered.into())
+        );
+        assert_eq!(
+            SubtensorModule::do_become_delegate(
+                <<Test as Config>::RuntimeOrigin>::signed(coldkey0),
+                hotkey0,
+                100
+            ),
+            Err(Error::<Test>::NotRegistered.into())
+        );
+
+        // Register the 2 neurons to a new network.
+        let netuid = 1;
+        add_network(netuid, 0, 0);
+        register_ok_neuron(netuid, hotkey0, coldkey0, 124124);
+        register_ok_neuron(netuid, hotkey1, coldkey1, 987907);
+        assert_eq!(
+            SubtensorModule::get_owning_coldkey_for_hotkey(&hotkey0),
+            coldkey0
+        );
+        assert_eq!(
+            SubtensorModule::get_owning_coldkey_for_hotkey(&hotkey1),
+            coldkey1
+        );
+        assert!(SubtensorModule::coldkey_owns_hotkey(&coldkey0, &hotkey0));
+        assert!(SubtensorModule::coldkey_owns_hotkey(&coldkey1, &hotkey1));
+
+        // We try to delegate stake but niether are allowing delegation.
+        assert!(!SubtensorModule::hotkey_is_delegate(&hotkey0));
+        assert!(!SubtensorModule::hotkey_is_delegate(&hotkey1));
+        assert_eq!(
+            SubtensorModule::add_stake(
+                <<Test as Config>::RuntimeOrigin>::signed(coldkey0),
+                hotkey1,
+                100
+            ),
+            Err(Error::<Test>::NonAssociatedColdKey.into())
+        );
+        assert_eq!(
+            SubtensorModule::add_stake(
+                <<Test as Config>::RuntimeOrigin>::signed(coldkey1),
+                hotkey0,
+                100
+            ),
+            Err(Error::<Test>::NonAssociatedColdKey.into())
+        );
+
+        // We stake and all is ok.
+        assert_eq!(
+            SubtensorModule::get_stake_for_coldkey_and_hotkey(&coldkey0, &hotkey0),
+            0
+        );
+        assert_eq!(
+            SubtensorModule::get_stake_for_coldkey_and_hotkey(&coldkey0, &hotkey0),
+            0
+        );
+        assert_eq!(
+            SubtensorModule::get_stake_for_coldkey_and_hotkey(&coldkey0, &hotkey0),
+            0
+        );
+        assert_eq!(
+            SubtensorModule::get_stake_for_coldkey_and_hotkey(&coldkey0, &hotkey0),
+            0
+        );
+        assert_ok!(SubtensorModule::add_stake(
+            <<Test as Config>::RuntimeOrigin>::signed(coldkey0),
+            hotkey0,
+            100
+        ));
+        assert_ok!(SubtensorModule::add_stake(
+            <<Test as Config>::RuntimeOrigin>::signed(coldkey1),
+            hotkey1,
+            100
+        ));
+        assert_eq!(
+            SubtensorModule::get_stake_for_coldkey_and_hotkey(&coldkey0, &hotkey0),
+            100
+        );
+        assert_eq!(
+            SubtensorModule::get_stake_for_coldkey_and_hotkey(&coldkey0, &hotkey1),
+            0
+        );
+        assert_eq!(
+            SubtensorModule::get_stake_for_coldkey_and_hotkey(&coldkey1, &hotkey0),
+            0
+        );
+        assert_eq!(
+            SubtensorModule::get_stake_for_coldkey_and_hotkey(&coldkey1, &hotkey1),
+            100
+        );
+        assert_eq!(SubtensorModule::get_total_stake_for_hotkey(&hotkey0), 100);
+        assert_eq!(SubtensorModule::get_total_stake_for_hotkey(&hotkey1), 100);
+        //assert_eq!( SubtensorModule::get_total_stake_for_coldkey( &coldkey0 ), 100 );
+        //assert_eq!( SubtensorModule::get_total_stake_for_coldkey( &coldkey1 ), 100 );
+        assert_eq!(SubtensorModule::get_total_stake(), 200);
+
+        // Cant remove these funds because we are not delegating.
+        assert_eq!(
+            SubtensorModule::remove_stake(
+                <<Test as Config>::RuntimeOrigin>::signed(coldkey0),
+                hotkey1,
+                10
+            ),
+            Err(Error::<Test>::NonAssociatedColdKey.into())
+        );
+        assert_eq!(
+            SubtensorModule::remove_stake(
+                <<Test as Config>::RuntimeOrigin>::signed(coldkey1),
+                hotkey0,
+                10
+            ),
+            Err(Error::<Test>::NonAssociatedColdKey.into())
+        );
+
+        // Emit inflation through non delegates.
+        SubtensorModule::emit_inflation_through_hotkey_account(&hotkey0, 0, 100);
+        SubtensorModule::emit_inflation_through_hotkey_account(&hotkey1, 0, 100);
+        assert_eq!(SubtensorModule::get_total_stake_for_hotkey(&hotkey0), 200);
+        assert_eq!(SubtensorModule::get_total_stake_for_hotkey(&hotkey1), 200);
+
+        // Try allowing the keys to become delegates, fails because of incorrect coldkeys.
+        // Set take to be 0.
+        assert_eq!(
+            SubtensorModule::do_become_delegate(
+                <<Test as Config>::RuntimeOrigin>::signed(coldkey0),
+                hotkey1,
+                0
+            ),
+            Err(Error::<Test>::NonAssociatedColdKey.into())
+        );
+        assert_eq!(
+            SubtensorModule::do_become_delegate(
+                <<Test as Config>::RuntimeOrigin>::signed(coldkey1),
+                hotkey0,
+                0
+            ),
+            Err(Error::<Test>::NonAssociatedColdKey.into())
+        );
+
+        // Become delegates all is ok.
+        assert_ok!(SubtensorModule::do_become_delegate(
+            <<Test as Config>::RuntimeOrigin>::signed(coldkey0),
+            hotkey0,
+            10
+        ));
+        assert_ok!(SubtensorModule::do_become_delegate(
+            <<Test as Config>::RuntimeOrigin>::signed(coldkey1),
+            hotkey1,
+            10
+        ));
+        assert!(SubtensorModule::hotkey_is_delegate(&hotkey0));
+        assert!(SubtensorModule::hotkey_is_delegate(&hotkey1));
+
+        // Cant become a delegate twice.
+        assert_eq!(
+            SubtensorModule::do_become_delegate(
+                <<Test as Config>::RuntimeOrigin>::signed(coldkey0),
+                hotkey0,
+                1000
+            ),
+            Err(Error::<Test>::AlreadyDelegate.into())
+        );
+        assert_eq!(
+            SubtensorModule::do_become_delegate(
+                <<Test as Config>::RuntimeOrigin>::signed(coldkey1),
+                hotkey1,
+                1000
+            ),
+            Err(Error::<Test>::AlreadyDelegate.into())
+        );
+
+        // This add stake works for delegates.
+        assert_eq!(
+            SubtensorModule::get_stake_for_coldkey_and_hotkey(&coldkey0, &hotkey0),
+            200
+        );
+        assert_eq!(
+            SubtensorModule::get_stake_for_coldkey_and_hotkey(&coldkey0, &hotkey1),
+            0
+        );
+        assert_eq!(
+            SubtensorModule::get_stake_for_coldkey_and_hotkey(&coldkey1, &hotkey0),
+            0
+        );
+        assert_eq!(
+            SubtensorModule::get_stake_for_coldkey_and_hotkey(&coldkey1, &hotkey1),
+            200
+        );
+        assert_ok!(SubtensorModule::add_stake(
+            <<Test as Config>::RuntimeOrigin>::signed(coldkey0),
+            hotkey1,
+            200
+        ));
+        assert_ok!(SubtensorModule::add_stake(
+            <<Test as Config>::RuntimeOrigin>::signed(coldkey1),
+            hotkey0,
+            300
+        ));
+        assert_eq!(
+            SubtensorModule::get_stake_for_coldkey_and_hotkey(&coldkey0, &hotkey0),
+            200
+        );
+        assert_eq!(
+            SubtensorModule::get_stake_for_coldkey_and_hotkey(&coldkey0, &hotkey1),
+            200
+        );
+        assert_eq!(
+            SubtensorModule::get_stake_for_coldkey_and_hotkey(&coldkey1, &hotkey0),
+            300
+        );
+        assert_eq!(
+            SubtensorModule::get_stake_for_coldkey_and_hotkey(&coldkey1, &hotkey1),
+            200
+        );
+        assert_eq!(SubtensorModule::get_total_stake_for_hotkey(&hotkey0), 500);
+        assert_eq!(SubtensorModule::get_total_stake_for_hotkey(&hotkey1), 400);
+        //assert_eq!( SubtensorModule::get_total_stake_for_coldkey( &coldkey0 ), 400 );
+        //assert_eq!( SubtensorModule::get_total_stake_for_coldkey( &coldkey1 ), 500 );
+        assert_eq!(SubtensorModule::get_total_stake(), 900);
+
+        // Lets emit inflation through the hot and coldkeys.
+        SubtensorModule::emit_inflation_through_hotkey_account(&hotkey0, 0, 1000);
+        SubtensorModule::emit_inflation_through_hotkey_account(&hotkey1, 0, 1000);
+        assert_eq!(
+            SubtensorModule::get_stake_for_coldkey_and_hotkey(&coldkey0, &hotkey0),
+            601
+        ); // 200 + 1000 x ( 200 / 500 ) = 200 + 400 = 600 ~= 601
+        assert_eq!(
+            SubtensorModule::get_stake_for_coldkey_and_hotkey(&coldkey0, &hotkey1),
+            700
+        ); // 200 + 1000 x ( 200 / 400 ) = 200 + 500 = 700
+        assert_eq!(
+            SubtensorModule::get_stake_for_coldkey_and_hotkey(&coldkey1, &hotkey0),
+            899
+        ); // 300 + 1000 x ( 300 / 500 ) = 300 + 600 = 900 ~= 899
+        assert_eq!(
+            SubtensorModule::get_stake_for_coldkey_and_hotkey(&coldkey1, &hotkey1),
+            700
+        ); // 200 + 1000 x ( 200 / 400 ) = 300 + 600 = 700
+        assert_eq!(SubtensorModule::get_total_stake(), 2900); // 600 + 700 + 900 + 700 = 2900
+
+        // // Try unstaking too much.
+        assert_eq!(
+            SubtensorModule::remove_stake(
+                <<Test as Config>::RuntimeOrigin>::signed(coldkey0),
+                hotkey0,
+                100000
+            ),
+            Err(Error::<Test>::NotEnoughStaketoWithdraw.into())
+        );
+        assert_eq!(
+            SubtensorModule::remove_stake(
+                <<Test as Config>::RuntimeOrigin>::signed(coldkey1),
+                hotkey1,
+                100000
+            ),
+            Err(Error::<Test>::NotEnoughStaketoWithdraw.into())
+        );
+        assert_eq!(
+            SubtensorModule::remove_stake(
+                <<Test as Config>::RuntimeOrigin>::signed(coldkey0),
+                hotkey1,
+                100000
+            ),
+            Err(Error::<Test>::NotEnoughStaketoWithdraw.into())
+        );
+        assert_eq!(
+            SubtensorModule::remove_stake(
+                <<Test as Config>::RuntimeOrigin>::signed(coldkey1),
+                hotkey0,
+                100000
+            ),
+            Err(Error::<Test>::NotEnoughStaketoWithdraw.into())
+        );
+
+        // unstaking is ok.
+        assert_ok!(SubtensorModule::remove_stake(
+            <<Test as Config>::RuntimeOrigin>::signed(coldkey0),
+            hotkey0,
+            100
+        ));
+        assert_ok!(SubtensorModule::remove_stake(
+            <<Test as Config>::RuntimeOrigin>::signed(coldkey1),
+            hotkey1,
+            100
+        ));
+        assert_ok!(SubtensorModule::remove_stake(
+            <<Test as Config>::RuntimeOrigin>::signed(coldkey0),
+            hotkey1,
+            100
+        ));
+        assert_ok!(SubtensorModule::remove_stake(
+            <<Test as Config>::RuntimeOrigin>::signed(coldkey1),
+            hotkey0,
+            100
+        ));
+
+        // All the amounts have been decreased.
+        assert_eq!(
+            SubtensorModule::get_stake_for_coldkey_and_hotkey(&coldkey0, &hotkey0),
+            501
+        );
+        assert_eq!(
+            SubtensorModule::get_stake_for_coldkey_and_hotkey(&coldkey0, &hotkey1),
+            600
+        );
+        assert_eq!(
+            SubtensorModule::get_stake_for_coldkey_and_hotkey(&coldkey1, &hotkey0),
+            799
+        );
+        assert_eq!(
+            SubtensorModule::get_stake_for_coldkey_and_hotkey(&coldkey1, &hotkey1),
+            600
+        );
+
+        // Lets register and stake a new key.
+        let hotkey2 = U256::from(5);
+        let coldkey2 = U256::from(6);
+        register_ok_neuron(netuid, hotkey2, coldkey2, 248_123);
+        assert!(SubtensorModule::is_hotkey_registered_on_any_network(
+            &hotkey0
+        ));
+        assert!(SubtensorModule::is_hotkey_registered_on_any_network(
+            &hotkey1
+        ));
+
+        SubtensorModule::add_balance_to_coldkey_account(&coldkey2, 60_000);
+        assert_ok!(SubtensorModule::add_stake(
+            <<Test as Config>::RuntimeOrigin>::signed(coldkey2),
+            hotkey2,
+            1000
+        ));
+        assert_ok!(SubtensorModule::remove_stake(
+            <<Test as Config>::RuntimeOrigin>::signed(coldkey2),
+            hotkey2,
+            100
+        ));
+        assert_eq!(
+            SubtensorModule::get_stake_for_coldkey_and_hotkey(&coldkey2, &hotkey2),
+            900
+        );
+        assert_eq!(
+            SubtensorModule::remove_stake(
+                <<Test as Config>::RuntimeOrigin>::signed(coldkey0),
+                hotkey2,
+                10
+            ),
+            Err(Error::<Test>::NonAssociatedColdKey.into())
+        );
+        assert_eq!(
+            SubtensorModule::remove_stake(
+                <<Test as Config>::RuntimeOrigin>::signed(coldkey1),
+                hotkey2,
+                10
+            ),
+            Err(Error::<Test>::NonAssociatedColdKey.into())
+        );
+
+        // Lets make this new key a delegate with a 50% take.
+        assert_ok!(SubtensorModule::do_become_delegate(
+            <<Test as Config>::RuntimeOrigin>::signed(coldkey2),
+            hotkey2,
+            u16::MAX / 2
+        ));
+
+        // Add nominate some stake.
+        assert_ok!(SubtensorModule::add_stake(
+            <<Test as Config>::RuntimeOrigin>::signed(coldkey0),
+            hotkey2,
+            1_000
+        ));
+        assert_ok!(SubtensorModule::add_stake(
+            <<Test as Config>::RuntimeOrigin>::signed(coldkey1),
+            hotkey2,
+            1_000
+        ));
+        assert_ok!(SubtensorModule::add_stake(
+            <<Test as Config>::RuntimeOrigin>::signed(coldkey2),
+            hotkey2,
+            100
+        ));
+        assert_eq!(
+            SubtensorModule::get_stake_for_coldkey_and_hotkey(&coldkey2, &hotkey2),
+            1_000
+        );
+        assert_eq!(
+            SubtensorModule::get_stake_for_coldkey_and_hotkey(&coldkey1, &hotkey2),
+            1_000
+        );
+        assert_eq!(
+            SubtensorModule::get_stake_for_coldkey_and_hotkey(&coldkey0, &hotkey2),
+            1_000
+        );
+        assert_eq!(SubtensorModule::get_total_stake_for_hotkey(&hotkey2), 3_000);
+        assert_eq!(SubtensorModule::get_total_stake(), 5_500);
+
+        // Lets emit inflation through this new key with distributed ownership.
+        SubtensorModule::emit_inflation_through_hotkey_account(&hotkey2, 0, 1000);
+        assert_eq!(
+            SubtensorModule::get_stake_for_coldkey_and_hotkey(&coldkey2, &hotkey2),
+            1_668
+        ); // 1000 + 500 + 500 * (1000/3000) = 1500 + 166.6666666667 = 1,668
+        assert_eq!(
+            SubtensorModule::get_stake_for_coldkey_and_hotkey(&coldkey1, &hotkey2),
+            1_166
+        ); // 1000 + 500 * (1000/3000) = 1000 + 166.6666666667 = 1166.6
+        assert_eq!(
+            SubtensorModule::get_stake_for_coldkey_and_hotkey(&coldkey0, &hotkey2),
+            1_166
+        ); // 1000 + 500 * (1000/3000) = 1000 + 166.6666666667 = 1166.6
+        assert_eq!(SubtensorModule::get_total_stake(), 6_500); // before + 1_000 = 5_500 + 1_000 = 6_500
+
+        step_block(1);
+
+        // Lets register and stake a new key.
+        let hotkey3 = U256::from(7);
+        let coldkey3 = U256::from(8);
+        register_ok_neuron(netuid, hotkey3, coldkey3, 4124124);
+        SubtensorModule::add_balance_to_coldkey_account(&coldkey3, 60000);
+        assert_ok!(SubtensorModule::add_stake(
+            <<Test as Config>::RuntimeOrigin>::signed(coldkey3),
+            hotkey3,
+            1000
+        ));
+
+        step_block(3);
+
+        assert_ok!(SubtensorModule::do_become_delegate(
+            <<Test as Config>::RuntimeOrigin>::signed(coldkey3),
+            hotkey3,
+            u16::MAX
+        )); // Full take.
+        assert_ok!(SubtensorModule::add_stake(
+            <<Test as Config>::RuntimeOrigin>::signed(coldkey0),
+            hotkey3,
+            1000
+        ));
+        assert_ok!(SubtensorModule::add_stake(
+            <<Test as Config>::RuntimeOrigin>::signed(coldkey1),
+            hotkey3,
+            1000
+        ));
+        assert_ok!(SubtensorModule::add_stake(
+            <<Test as Config>::RuntimeOrigin>::signed(coldkey2),
+            hotkey3,
+            1000
+        ));
+        assert_eq!(
+            SubtensorModule::get_stake_for_coldkey_and_hotkey(&coldkey0, &hotkey3),
+            1000
+        );
+        assert_eq!(
+            SubtensorModule::get_stake_for_coldkey_and_hotkey(&coldkey1, &hotkey3),
+            1000
+        );
+        assert_eq!(
+            SubtensorModule::get_stake_for_coldkey_and_hotkey(&coldkey2, &hotkey3),
+            1000
+        );
+        assert_eq!(
+            SubtensorModule::get_stake_for_coldkey_and_hotkey(&coldkey3, &hotkey3),
+            1000
+        );
+        assert_eq!(SubtensorModule::get_total_stake_for_hotkey(&hotkey3), 4000);
+        assert_eq!(SubtensorModule::get_total_stake(), 10_500);
+        SubtensorModule::emit_inflation_through_hotkey_account(&hotkey3, 0, 1000);
+        assert_eq!(
+            SubtensorModule::get_stake_for_coldkey_and_hotkey(&coldkey0, &hotkey3),
+            1000
+        );
+        assert_eq!(
+            SubtensorModule::get_stake_for_coldkey_and_hotkey(&coldkey1, &hotkey3),
+            1000
+        );
+        assert_eq!(
+            SubtensorModule::get_stake_for_coldkey_and_hotkey(&coldkey2, &hotkey3),
+            1000
+        );
+        assert_eq!(
+            SubtensorModule::get_stake_for_coldkey_and_hotkey(&coldkey3, &hotkey3),
+            2000
+        );
+        assert_eq!(SubtensorModule::get_total_stake(), 11_500); // before + 1_000 = 10_500 + 1_000 = 11_500
+    });
+}
+
+// Verify delegates with servers get the full server inflation.
+#[test]
+fn test_full_with_delegating_some_servers() {
+    new_test_ext().execute_with(|| {
+        let netuid = 1;
+        // Make two accounts.
+        let hotkey0 = U256::from(1);
+        let hotkey1 = U256::from(2);
+
+        let coldkey0 = U256::from(3);
+        let coldkey1 = U256::from(4);
+        SubtensorModule::set_max_registrations_per_block(netuid, 4);
+        SubtensorModule::set_max_allowed_uids(netuid, 10); // Allow at least 10 to be registered at once, so no unstaking occurs
+
+        // Neither key can add stake because they dont have fundss.
+        assert_eq!(
+            SubtensorModule::add_stake(
+                <<Test as Config>::RuntimeOrigin>::signed(coldkey0),
+                hotkey0,
+                60000
+            ),
+            Err(Error::<Test>::NotEnoughBalanceToStake.into())
+        );
+        assert_eq!(
+            SubtensorModule::add_stake(
+                <<Test as Config>::RuntimeOrigin>::signed(coldkey1),
+                hotkey1,
+                60000
+            ),
+            Err(Error::<Test>::NotEnoughBalanceToStake.into())
+        );
+
+        // Add balances.
+        SubtensorModule::add_balance_to_coldkey_account(&coldkey0, 60000);
+        SubtensorModule::add_balance_to_coldkey_account(&coldkey1, 60000);
+
+        // Register the 2 neurons to a new network.
+        let netuid = 1;
+        add_network(netuid, 0, 0);
+        register_ok_neuron(netuid, hotkey0, coldkey0, 124124);
+        register_ok_neuron(netuid, hotkey1, coldkey1, 987907);
+        assert_eq!(
+            SubtensorModule::get_owning_coldkey_for_hotkey(&hotkey0),
+            coldkey0
+        );
+        assert_eq!(
+            SubtensorModule::get_owning_coldkey_for_hotkey(&hotkey1),
+            coldkey1
+        );
+        assert!(SubtensorModule::coldkey_owns_hotkey(&coldkey0, &hotkey0));
+        assert!(SubtensorModule::coldkey_owns_hotkey(&coldkey1, &hotkey1));
+
+        // We stake and all is ok.
+        assert_eq!(
+            SubtensorModule::get_stake_for_coldkey_and_hotkey(&coldkey0, &hotkey0),
+            0
+        );
+        assert_eq!(
+            SubtensorModule::get_stake_for_coldkey_and_hotkey(&coldkey0, &hotkey0),
+            0
+        );
+        assert_eq!(
+            SubtensorModule::get_stake_for_coldkey_and_hotkey(&coldkey0, &hotkey0),
+            0
+        );
+        assert_eq!(
+            SubtensorModule::get_stake_for_coldkey_and_hotkey(&coldkey0, &hotkey0),
+            0
+        );
+        assert_ok!(SubtensorModule::add_stake(
+            <<Test as Config>::RuntimeOrigin>::signed(coldkey0),
+            hotkey0,
+            100
+        ));
+        assert_ok!(SubtensorModule::add_stake(
+            <<Test as Config>::RuntimeOrigin>::signed(coldkey1),
+            hotkey1,
+            100
+        ));
+        assert_eq!(
+            SubtensorModule::get_stake_for_coldkey_and_hotkey(&coldkey0, &hotkey0),
+            100
+        );
+        assert_eq!(
+            SubtensorModule::get_stake_for_coldkey_and_hotkey(&coldkey0, &hotkey1),
+            0
+        );
+        assert_eq!(
+            SubtensorModule::get_stake_for_coldkey_and_hotkey(&coldkey1, &hotkey0),
+            0
+        );
+        assert_eq!(
+            SubtensorModule::get_stake_for_coldkey_and_hotkey(&coldkey1, &hotkey1),
+            100
+        );
+        assert_eq!(SubtensorModule::get_total_stake_for_hotkey(&hotkey0), 100);
+        assert_eq!(SubtensorModule::get_total_stake_for_hotkey(&hotkey1), 100);
+        assert_eq!(SubtensorModule::get_total_stake(), 200);
+
+        // Emit inflation through non delegates.
+        SubtensorModule::emit_inflation_through_hotkey_account(&hotkey0, 0, 100);
+        SubtensorModule::emit_inflation_through_hotkey_account(&hotkey1, 0, 100);
+        assert_eq!(SubtensorModule::get_total_stake_for_hotkey(&hotkey0), 200);
+        assert_eq!(SubtensorModule::get_total_stake_for_hotkey(&hotkey1), 200);
+
+        // Become delegates all is ok.
+        assert_ok!(SubtensorModule::do_become_delegate(
+            <<Test as Config>::RuntimeOrigin>::signed(coldkey0),
+            hotkey0,
+            10
+        ));
+        assert_ok!(SubtensorModule::do_become_delegate(
+            <<Test as Config>::RuntimeOrigin>::signed(coldkey1),
+            hotkey1,
+            10
+        ));
+        assert!(SubtensorModule::hotkey_is_delegate(&hotkey0));
+        assert!(SubtensorModule::hotkey_is_delegate(&hotkey1));
+
+        // This add stake works for delegates.
+        assert_eq!(
+            SubtensorModule::get_stake_for_coldkey_and_hotkey(&coldkey0, &hotkey0),
+            200
+        );
+        assert_eq!(
+            SubtensorModule::get_stake_for_coldkey_and_hotkey(&coldkey0, &hotkey1),
+            0
+        );
+        assert_eq!(
+            SubtensorModule::get_stake_for_coldkey_and_hotkey(&coldkey1, &hotkey0),
+            0
+        );
+        assert_eq!(
+            SubtensorModule::get_stake_for_coldkey_and_hotkey(&coldkey1, &hotkey1),
+            200
+        );
+        assert_ok!(SubtensorModule::add_stake(
+            <<Test as Config>::RuntimeOrigin>::signed(coldkey0),
+            hotkey1,
+            200
+        ));
+        assert_ok!(SubtensorModule::add_stake(
+            <<Test as Config>::RuntimeOrigin>::signed(coldkey1),
+            hotkey0,
+            300
+        ));
+        assert_eq!(
+            SubtensorModule::get_stake_for_coldkey_and_hotkey(&coldkey0, &hotkey0),
+            200
+        );
+        assert_eq!(
+            SubtensorModule::get_stake_for_coldkey_and_hotkey(&coldkey0, &hotkey1),
+            200
+        );
+        assert_eq!(
+            SubtensorModule::get_stake_for_coldkey_and_hotkey(&coldkey1, &hotkey0),
+            300
+        );
+        assert_eq!(
+            SubtensorModule::get_stake_for_coldkey_and_hotkey(&coldkey1, &hotkey1),
+            200
+        );
+        assert_eq!(SubtensorModule::get_total_stake_for_hotkey(&hotkey0), 500);
+        assert_eq!(SubtensorModule::get_total_stake_for_hotkey(&hotkey1), 400);
+        assert_eq!(SubtensorModule::get_total_stake(), 900);
+
+        // Lets emit inflation through the hot and coldkeys.
+        // fist emission arg is for a server. This should only go to the owner of the hotkey.
+        SubtensorModule::emit_inflation_through_hotkey_account(&hotkey0, 200, 1_000); // 1_200 total emission.
+        SubtensorModule::emit_inflation_through_hotkey_account(&hotkey1, 123, 2_000); // 2_123 total emission.
+        assert_eq!(
+            SubtensorModule::get_stake_for_coldkey_and_hotkey(&coldkey0, &hotkey0),
+            801
+        ); // 200 + (200 + 1000 x ( 200 / 500 )) = 200 + (200 + 400) = 800 ~= 801
+        assert_eq!(
+            SubtensorModule::get_stake_for_coldkey_and_hotkey(&coldkey1, &hotkey0),
+            899
+        ); // 300 + 1000 x ( 300 / 500 ) = 300 + 600 = 900 ~= 899
+        assert_eq!(SubtensorModule::get_total_stake_for_hotkey(&hotkey0), 1_700); // initial + server emission + validator emission = 799 + 899 = 1_698
+
+        assert_eq!(
+            SubtensorModule::get_stake_for_coldkey_and_hotkey(&coldkey0, &hotkey1),
+            1_200
+        ); // 200 + (0 + 2000 x ( 200 / 400 )) = 200 + (1000) = 1_200
+        assert_eq!(
+            SubtensorModule::get_stake_for_coldkey_and_hotkey(&coldkey1, &hotkey1),
+            1_323
+        ); // 200 + (123 + 2000 x ( 200 / 400 )) = 200 + (1_200) = 1_323
+        assert_eq!(SubtensorModule::get_total_stake_for_hotkey(&hotkey1), 2_523); // 400 + 2_123
+        assert_eq!(SubtensorModule::get_total_stake(), 4_223); // 1_700 + 2_523 = 4_223
+
+        // Lets emit MORE inflation through the hot and coldkeys.
+        // This time only server emission. This should go to the owner of the hotkey.
+        SubtensorModule::emit_inflation_through_hotkey_account(&hotkey0, 350, 0);
+        SubtensorModule::emit_inflation_through_hotkey_account(&hotkey1, 150, 0);
+        assert_eq!(
+            SubtensorModule::get_stake_for_coldkey_and_hotkey(&coldkey0, &hotkey0),
+            1_151
+        ); // + 350 = 1_151
+        assert_eq!(
+            SubtensorModule::get_stake_for_coldkey_and_hotkey(&coldkey0, &hotkey1),
+            1_200
+        ); // No change.
+        assert_eq!(
+            SubtensorModule::get_stake_for_coldkey_and_hotkey(&coldkey1, &hotkey0),
+            899
+        ); // No change.
+        assert_eq!(
+            SubtensorModule::get_stake_for_coldkey_and_hotkey(&coldkey1, &hotkey1),
+            1_473
+        ); // 1_323 + 150 = 1_473
+        assert_eq!(SubtensorModule::get_total_stake(), 4_723); // 4_223 + 500 = 4_823
+
+        // Lets register and stake a new key.
+        let hotkey2 = U256::from(5);
+        let coldkey2 = U256::from(6);
+        register_ok_neuron(netuid, hotkey2, coldkey2, 248123);
+        SubtensorModule::add_balance_to_coldkey_account(&coldkey2, 60_000);
+        assert_ok!(SubtensorModule::add_stake(
+            <<Test as Config>::RuntimeOrigin>::signed(coldkey2),
+            hotkey2,
+            1_000
+        ));
+        assert_ok!(SubtensorModule::remove_stake(
+            <<Test as Config>::RuntimeOrigin>::signed(coldkey2),
+            hotkey2,
+            100
+        ));
+        assert_eq!(
+            SubtensorModule::get_stake_for_coldkey_and_hotkey(&coldkey2, &hotkey2),
+            900
+        );
+        assert_eq!(
+            SubtensorModule::remove_stake(
+                <<Test as Config>::RuntimeOrigin>::signed(coldkey0),
+                hotkey2,
+                10
+            ),
+            Err(Error::<Test>::NonAssociatedColdKey.into())
+        );
+        assert_eq!(
+            SubtensorModule::remove_stake(
+                <<Test as Config>::RuntimeOrigin>::signed(coldkey1),
+                hotkey2,
+                10
+            ),
+            Err(Error::<Test>::NonAssociatedColdKey.into())
+        );
+
+        assert_eq!(SubtensorModule::get_total_stake(), 5_623); // 4_723 + 900 = 5_623
+
+        // Lets make this new key a delegate with a 50% take.
+        assert_ok!(SubtensorModule::do_become_delegate(
+            <<Test as Config>::RuntimeOrigin>::signed(coldkey2),
+            hotkey2,
+            u16::MAX / 2
+        ));
+
+        // Add nominate some stake.
+        assert_ok!(SubtensorModule::add_stake(
+            <<Test as Config>::RuntimeOrigin>::signed(coldkey0),
+            hotkey2,
+            1000
+        ));
+        assert_ok!(SubtensorModule::add_stake(
+            <<Test as Config>::RuntimeOrigin>::signed(coldkey1),
+            hotkey2,
+            1000
+        ));
+        assert_ok!(SubtensorModule::add_stake(
+            <<Test as Config>::RuntimeOrigin>::signed(coldkey2),
+            hotkey2,
+            100
+        ));
+        assert_eq!(
+            SubtensorModule::get_stake_for_coldkey_and_hotkey(&coldkey2, &hotkey2),
+            1000
+        );
+        assert_eq!(
+            SubtensorModule::get_stake_for_coldkey_and_hotkey(&coldkey1, &hotkey2),
+            1000
+        );
+        assert_eq!(
+            SubtensorModule::get_stake_for_coldkey_and_hotkey(&coldkey0, &hotkey2),
+            1000
+        );
+        assert_eq!(SubtensorModule::get_total_stake_for_hotkey(&hotkey2), 3_000);
+        assert_eq!(SubtensorModule::get_total_stake(), 7_723); // 5_623 + (1_000 + 1_000 + 100) = 7_723
+
+        // Lets emit inflation through this new key with distributed ownership.
+        // We will emit 100 server emission, which should go in-full to the owner of the hotkey.
+        // We will emit 1000 validator emission, which should be distributed in-part to the nominators.
+        SubtensorModule::emit_inflation_through_hotkey_account(&hotkey2, 100, 1000);
+        assert_eq!(
+            SubtensorModule::get_stake_for_coldkey_and_hotkey(&coldkey2, &hotkey2),
+            1_768
+        ); // 1000 + 100 + 500 + 500 * (1000/3000) = 100 + 1500 + 166.6666666667 ~= 1,768.6666666667
+        assert_eq!(
+            SubtensorModule::get_stake_for_coldkey_and_hotkey(&coldkey1, &hotkey2),
+            1_166
+        ); // 1000 + 500 * (1000/3000) = 1000 + 166.6666666667 = 1166.6
+        assert_eq!(
+            SubtensorModule::get_stake_for_coldkey_and_hotkey(&coldkey0, &hotkey2),
+            1_166
+        ); // 1000 + 500 * (1000/3000) = 1000 + 166.6666666667 = 1166.6
+        assert_eq!(SubtensorModule::get_total_stake(), 8_823); // 7_723 + 1_100 = 8_823
+
+        // Lets emit MORE inflation through this new key with distributed ownership.
+        // This time we do ONLY server emission
+        // We will emit 123 server emission, which should go in-full to the owner of the hotkey.
+        // We will emit *0* validator emission.
+        SubtensorModule::emit_inflation_through_hotkey_account(&hotkey2, 123, 0);
+        assert_eq!(
+            SubtensorModule::get_stake_for_coldkey_and_hotkey(&coldkey2, &hotkey2),
+            1_891
+        ); // 1_768 + 123 = 1_891
+        assert_eq!(
+            SubtensorModule::get_stake_for_coldkey_and_hotkey(&coldkey1, &hotkey2),
+            1_166
+        ); // No change.
+        assert_eq!(
+            SubtensorModule::get_stake_for_coldkey_and_hotkey(&coldkey0, &hotkey2),
+            1_166
+        ); // No change.
+        assert_eq!(SubtensorModule::get_total_stake(), 8_946); // 8_823 + 123 = 8_946
+    });
+}
+
 #[test]
 fn test_full_block_emission_occurs() {
     new_test_ext().execute_with(|| {
@@ -2689,5 +2594,4 @@
         // Verify free balance is correct for single coldkey
         assert_eq!(Balances::free_balance(coldkey0_id), amount);
     });
-}
->>>>>>> 82519fd2
+}