use frame_support::{assert_err, assert_noop, assert_ok, traits::Currency};
use frame_system::Config;
mod mock;
use frame_support::dispatch::{DispatchClass, DispatchInfo, GetDispatchInfo, Pays};
use frame_support::sp_runtime::DispatchError;
use mock::*;
use pallet_subtensor::*;
use sp_core::{H256, U256};

/***********************************************************
    staking::add_subnet_stake() tests
************************************************************/

// To run just the tests in this file, use the following command:
// cargo test -p pallet-subtensor --test staking

#[test]
#[cfg(not(tarpaulin))]
fn test_add_subnet_stake_dispatch_info_ok() {
    new_test_ext(1).execute_with(|| {
        let netuid: u16 = 1;
        let hotkey = U256::from(0);
        let amount_staked = 5000;
        let call = RuntimeCall::SubtensorModule(SubtensorCall::add_subnet_stake {
            hotkey,
            netuid,
            amount_staked,
        });
        assert_eq!(
            call.get_dispatch_info(),
            DispatchInfo {
                weight: frame_support::weights::Weight::from_parts(65_000_000, 0),
                class: DispatchClass::Normal,
                pays_fee: Pays::No
            }
        );
    });
}

#[test]
fn test_add_subnet_stake_ok_no_emission() {
    new_test_ext(1).execute_with(|| {
        let hotkey_account_id = U256::from(533453);
        let coldkey_account_id = U256::from(55453);
        let netuid: u16 = 1;
        let tempo: u16 = 13;
        let start_nonce: u64 = 0;

        //add network
        add_network(netuid, tempo, 0);

        // Register neuron
        register_ok_neuron(netuid, hotkey_account_id, coldkey_account_id, start_nonce);

        // Give it some $$$ in his coldkey balance
        SubtensorModule::add_balance_to_coldkey_account(&coldkey_account_id, 10000);

        // Check we have zero staked before transfer
        assert_eq!(
            SubtensorModule::get_hotkey_global_dynamic_tao(&hotkey_account_id),
            0
        );

        // Transfer to hotkey account, and check if the result is ok
        assert_ok!(SubtensorModule::add_subnet_stake(
            <<Test as Config>::RuntimeOrigin>::signed(coldkey_account_id),
            hotkey_account_id,
            netuid,
            10000
        ));

        // Check if stake has increased
        assert_eq!(
            SubtensorModule::get_hotkey_global_dynamic_tao(&hotkey_account_id),
            10000
        );

        // Check if balance has decreased
        assert_eq!(
            SubtensorModule::get_coldkey_balance(&coldkey_account_id),
            ExistentialDeposit::get()
        );
    });
}

#[test]
fn test_dividends_with_run_to_block() {
    new_test_ext(1).execute_with(|| {
        let neuron_src_hotkey_id = U256::from(1);
        let neuron_dest_hotkey_id = U256::from(2);
        let coldkey_account_id = U256::from(667);
        let netuid: u16 = 1;

        let initial_stake: u64 = 5000;

        //add network
        add_network(netuid, 13, 0);

        // Register neuron, this will set a self weight
        SubtensorModule::set_max_registrations_per_block(netuid, 3);
        SubtensorModule::set_max_allowed_uids(1, 5);

        register_ok_neuron(netuid, U256::from(0), coldkey_account_id, 2112321);
        register_ok_neuron(netuid, neuron_src_hotkey_id, coldkey_account_id, 192213123);
        register_ok_neuron(netuid, neuron_dest_hotkey_id, coldkey_account_id, 12323);

        // Add some stake to the hotkey account, so we can test for emission before the transfer takes place
        SubtensorModule::increase_subnet_token_on_hotkey_account(
            &neuron_src_hotkey_id,
            netuid,
            initial_stake,
        );

        // Check if the initial stake has arrived
        assert_eq!(
            SubtensorModule::get_hotkey_global_dynamic_tao(&neuron_src_hotkey_id),
            initial_stake
        );

        // Check if all three neurons are registered
        assert_eq!(SubtensorModule::get_subnetwork_n(netuid), 3);

        // Run a couple of blocks to check if emission works
        run_to_block(2);

        // Check if the stake is equal to the inital stake + transfer
        assert_eq!(
            SubtensorModule::get_hotkey_global_dynamic_tao(&neuron_src_hotkey_id),
            initial_stake
        );

        // Check if the stake is equal to the inital stake + transfer
        assert_eq!(
            SubtensorModule::get_hotkey_global_dynamic_tao(&neuron_dest_hotkey_id),
            0
        );
    });
}

#[test]
fn test_add_subnet_stake_err_signature() {
    new_test_ext(1).execute_with(|| {
        let netuid: u16 = 1;
        let hotkey_account_id = U256::from(654); // bogus
        let amount = 20000; // Not used

        let result = SubtensorModule::add_subnet_stake(
            <<Test as Config>::RuntimeOrigin>::none(),
            hotkey_account_id,
            netuid,
            amount,
        );
        assert_eq!(result, DispatchError::BadOrigin.into());
    });
}

#[test]
fn test_add_subnet_stake_not_registered_key_pair() {
    new_test_ext(1).execute_with(|| {
        let netuid: u16 = 1;
        let coldkey_account_id = U256::from(435445);
        let hotkey_account_id = U256::from(54544);
        let amount = 1337;
        SubtensorModule::add_balance_to_coldkey_account(&coldkey_account_id, 1800);
        add_network(netuid, 0, 0);
        assert_eq!(
            SubtensorModule::add_subnet_stake(
                <<Test as Config>::RuntimeOrigin>::signed(coldkey_account_id),
                hotkey_account_id,
                netuid,
                amount
            ),
            Err(Error::<Test>::HotKeyAccountNotExists.into())
        );
    });
}

#[test]
fn test_add_subnet_stake_err_neuron_does_not_belong_to_coldkey() {
    new_test_ext(1).execute_with(|| {
        let coldkey_id = U256::from(544);
        let hotkey_id = U256::from(54544);
        let other_cold_key = U256::from(99498);
        let netuid: u16 = 1;
        let tempo: u16 = 13;
        let start_nonce: u64 = 0;

        //add network
        add_network(netuid, tempo, 0);

        register_ok_neuron(netuid, hotkey_id, coldkey_id, start_nonce);
        // Give it some $$$ in his coldkey balance
        SubtensorModule::add_balance_to_coldkey_account(&other_cold_key, 100000);

        // Perform the request which is signed by a different cold key
        let result = SubtensorModule::add_subnet_stake(
            <<Test as Config>::RuntimeOrigin>::signed(other_cold_key),
            hotkey_id,
            netuid,
            1000,
        );
        assert_eq!(
            result,
            Err(Error::<Test>::HotKeyNotDelegateAndSignerNotOwnHotKey.into())
        );
    });
}

#[test]
fn test_add_subnet_stake_err_not_enough_belance() {
    new_test_ext(1).execute_with(|| {
        let coldkey_id = U256::from(544);
        let hotkey_id = U256::from(54544);
        let netuid: u16 = 1;
        let tempo: u16 = 13;
        let start_nonce: u64 = 0;

        //add network
        add_network(netuid, tempo, 0);

        register_ok_neuron(netuid, hotkey_id, coldkey_id, start_nonce);

        // Lets try to stake with 0 balance in cold key account
        assert_eq!(SubtensorModule::get_coldkey_balance(&coldkey_id), 0);
        let result = SubtensorModule::add_subnet_stake(
            <<Test as Config>::RuntimeOrigin>::signed(coldkey_id),
            hotkey_id,
            netuid,
            60000,
        );

        assert_eq!(result, Err(Error::<Test>::NotEnoughBalanceToStake.into()));
    });
}

#[test]
#[ignore]
fn test_add_subnet_stake_total_balance_no_change() {
    // When we add stake, the total balance of the coldkey account should not change
    //    this is because the stake should be part of the coldkey account balance (reserved/locked)
    new_test_ext(1).execute_with(|| {
        let hotkey_account_id = U256::from(551337);
        let coldkey_account_id = U256::from(51337);
        let netuid: u16 = 1;
        let tempo: u16 = 13;
        let start_nonce: u64 = 0;

        //add network
        add_network(netuid, tempo, 0);

        // Register neuron
        register_ok_neuron(netuid, hotkey_account_id, coldkey_account_id, start_nonce);

        // Give it some $$$ in his coldkey balance
        let initial_balance = 10000;
        SubtensorModule::add_balance_to_coldkey_account(&coldkey_account_id, initial_balance);

        // Check we have zero staked before transfer
        let initial_stake = SubtensorModule::get_hotkey_global_dynamic_tao(&hotkey_account_id);
        assert_eq!(initial_stake, 0);

        // Check total balance is equal to initial balance
        let initial_total_balance = Balances::total_balance(&coldkey_account_id);
        assert_eq!(initial_total_balance, initial_balance);

        // Stake to hotkey account, and check if the result is ok
        assert_ok!(SubtensorModule::add_subnet_stake(
            <<Test as Config>::RuntimeOrigin>::signed(coldkey_account_id),
            hotkey_account_id,
            netuid,
            10000
        ));

        // Check if stake has increased
        let new_stake = SubtensorModule::get_hotkey_global_dynamic_tao(&hotkey_account_id);
        assert_eq!(new_stake, 10000);

        // Check if free balance has decreased
        let new_free_balance = SubtensorModule::get_coldkey_balance(&coldkey_account_id);
        assert_eq!(new_free_balance, 0);

        // Check if total balance has remained the same. (no fee, includes reserved/locked balance)
        let total_balance = Balances::total_balance(&coldkey_account_id);
        assert_eq!(total_balance, initial_total_balance);
    });
}

<<<<<<< HEAD
// TODO: set_stakes_this_interval_for_hotkey is missing. Was it replaced with anythign or removed completely?
// #[test]
// fn test_reset_stakes_per_interval() {
//     new_test_ext(0).execute_with(|| {
//         let hotkey = U256::from(561337);
=======
#[test]
#[ignore]
fn test_add_subnet_stake_total_issuance_no_change() {
    // When we add stake, the total issuance of the balances pallet should not change
    //    this is because the stake should be part of the coldkey account balance (reserved/locked)
    new_test_ext(1).execute_with(|| {
        let hotkey_account_id = U256::from(561337);
        let coldkey_account_id = U256::from(61337);
        let netuid: u16 = 1;
        let tempo: u16 = 13;
        let start_nonce: u64 = 0;

        //add network
        add_network(netuid, tempo, 0);

        // Register neuron
        register_ok_neuron(netuid, hotkey_account_id, coldkey_account_id, start_nonce);

        // Give it some $$$ in his coldkey balance
        let initial_balance = 10000;
        SubtensorModule::add_balance_to_coldkey_account(&coldkey_account_id, initial_balance);

        // Check we have zero staked before transfer
        let initial_stake = SubtensorModule::get_hotkey_global_dynamic_tao(&hotkey_account_id);
        assert_eq!(initial_stake, 0);

        // Check total balance is equal to initial balance
        let initial_total_balance = Balances::total_balance(&coldkey_account_id);
        assert_eq!(initial_total_balance, initial_balance);

        // Check total issuance is equal to initial balance
        let initial_total_issuance = Balances::total_issuance();
        assert_eq!(initial_total_issuance, initial_balance);

        // Also total stake should be zero
        assert_eq!(SubtensorModule::get_total_stake(), 0);

        // Stake to hotkey account, and check if the result is ok
        assert_ok!(SubtensorModule::add_subnet_stake(
            <<Test as Config>::RuntimeOrigin>::signed(coldkey_account_id),
            hotkey_account_id,
            netuid,
            10000
        ));

        // Check if stake has increased
        let new_stake = SubtensorModule::get_hotkey_global_dynamic_tao(&hotkey_account_id);
        assert_eq!(new_stake, 10000);

        // Check if free balance has decreased
        let new_free_balance = SubtensorModule::get_coldkey_balance(&coldkey_account_id);
        assert_eq!(new_free_balance, 0);

        // Check if total stake has increased accordingly.
        assert_eq!(SubtensorModule::get_total_stake(), 10000);

        // Check if total issuance has remained the same. (no fee, includes reserved/locked balance)
        let total_issuance = Balances::total_issuance();
        assert_eq!(total_issuance, initial_total_issuance);
    });
}

#[test]
fn test_reset_stakes_per_interval() {
    new_test_ext(0).execute_with(|| {
        let coldkey = U256::from(561330);
        let hotkey = U256::from(561337);
>>>>>>> a680526f

        SubtensorModule::set_stake_interval(7);
        SubtensorModule::set_stakes_this_interval_for_coldkey_hotkey(&coldkey, &hotkey, 5, 1);
        step_block(1);

        assert_eq!(
            SubtensorModule::get_stakes_this_interval_for_coldkey_hotkey(&coldkey, &hotkey),
            5
        );

        // block: 7 interval not yet passed
        step_block(6);
        assert_eq!(
            SubtensorModule::get_stakes_this_interval_for_coldkey_hotkey(&coldkey, &hotkey),
            5
        );

        // block 8: interval passed
        step_block(1);
        assert_eq!(
            SubtensorModule::get_stakes_this_interval_for_coldkey_hotkey(&coldkey, &hotkey),
            0
        );
    });
}

#[test]
fn test_add_stake_under_limit() {
    new_test_ext(1).execute_with(|| {
        let hotkey_account_id = U256::from(561337);
        let coldkey_account_id = U256::from(61337);
        let netuid: u16 = 1;
        let start_nonce: u64 = 0;
        let tempo: u16 = 13;
        let max_stakes = 2;

        SubtensorModule::set_target_stakes_per_interval(max_stakes);
        add_network(netuid, tempo, 0);
        register_ok_neuron(netuid, hotkey_account_id, coldkey_account_id, start_nonce);
        SubtensorModule::add_balance_to_coldkey_account(&coldkey_account_id, 60000);
        assert_ok!(SubtensorModule::add_subnet_stake(
            <<Test as Config>::RuntimeOrigin>::signed(coldkey_account_id),
            hotkey_account_id,
            netuid,
            1,
        ));
        assert_ok!(SubtensorModule::add_subnet_stake(
            <<Test as Config>::RuntimeOrigin>::signed(coldkey_account_id),
            hotkey_account_id,
            netuid,
            1,
        ));

        // TODO: get_stakes_this_interval_for_hotkey was replaced or removed?
        // let current_stakes =
        //     SubtensorModule::get_stakes_this_interval_for_hotkey(&hotkey_account_id);
        // assert!(current_stakes <= max_stakes);
    });
}

// TODO: set_stakes_this_interval_for_hotkey and get_stakes_this_interval_for_hotkey are removed. Is this test needed?
// #[test]
// fn test_add_stake_rate_limit_exceeded() {
//     new_test_ext(1).execute_with(|| {
//         let hotkey_account_id = U256::from(561337);
//         let coldkey_account_id = U256::from(61337);
//         let who: <Test as frame_system::Config>::AccountId = hotkey_account_id.into();
//         let netuid: u16 = 1;
//         let start_nonce: u64 = 0;
//         let tempo: u16 = 13;
//         let max_stakes = 2;
//         let block_number = 1;

//         SubtensorModule::set_target_stakes_per_interval(max_stakes);
//         SubtensorModule::set_stakes_this_interval_for_hotkey(
//             &hotkey_account_id,
//             max_stakes,
//             block_number,
//         );

//         let call: pallet_subtensor::Call<Test> = pallet_subtensor::Call::add_stake {
//             hotkey: hotkey_account_id,
//             amount_staked: 1,
//         };
//         let info: DispatchInfo =
//             DispatchInfoOf::<<Test as frame_system::Config>::RuntimeCall>::default();
//         let extension = SubtensorSignedExtension::<Test>::new();
//         let result = extension.validate(&who, &call.into(), &info, 10);

//         assert_err!(result, InvalidTransaction::ExhaustsResources);

//         add_network(netuid, tempo, 0);
//         register_ok_neuron(netuid, hotkey_account_id, coldkey_account_id, start_nonce);
//         SubtensorModule::add_balance_to_coldkey_account(&coldkey_account_id, 60000);
//         assert_err!(
//             SubtensorModule::add_subnet_stake(
//                 <<Test as Config>::RuntimeOrigin>::signed(coldkey_account_id),
//                 hotkey_account_id,
//                 netuid,
//                 1,
//             ),
//             Error::<Test>::StakeRateLimitExceeded
//         );

//         let current_stakes =
//             SubtensorModule::get_stakes_this_interval_for_hotkey(&hotkey_account_id);
//         assert_eq!(current_stakes, max_stakes);
//     });
// }

// /***********************************************************
// 	staking::remove_subnet_stake() tests
// ************************************************************/
#[test]
fn test_remove_stake_under_limit() {
    new_test_ext(1).execute_with(|| {
        let hotkey_account_id = U256::from(561337);
        let coldkey_account_id = U256::from(61337);
        let netuid: u16 = 1;
        let start_nonce: u64 = 0;
        let tempo: u16 = 13;
        let max_unstakes = 2;

        SubtensorModule::set_target_stakes_per_interval(max_unstakes);
        add_network(netuid, tempo, 0);
        register_ok_neuron(netuid, hotkey_account_id, coldkey_account_id, start_nonce);
        SubtensorModule::add_balance_to_coldkey_account(&coldkey_account_id, 60000);
        SubtensorModule::increase_subnet_token_on_hotkey_account(&hotkey_account_id, netuid, 6000);

        log::info!(
            "Stake amount or hotkey: {:?}",
            SubtensorModule::get_subnet_stake_for_coldkey_and_hotkey(
                &coldkey_account_id,
                &hotkey_account_id,
                netuid
            )
        );
        assert_ok!(SubtensorModule::remove_subnet_stake(
            <<Test as Config>::RuntimeOrigin>::signed(coldkey_account_id),
            hotkey_account_id,
            netuid,
            1,
        ));
        assert_ok!(SubtensorModule::remove_subnet_stake(
            <<Test as Config>::RuntimeOrigin>::signed(coldkey_account_id),
            hotkey_account_id,
            netuid,
            1,
        ));

        // TODO: get_stakes_this_interval_for_hotkey is removed. Is this check needed?
        // let current_unstakes =
        //     SubtensorModule::get_stakes_this_interval_for_hotkey(&hotkey_account_id);
        // assert!(current_unstakes <= max_unstakes);
    });
}

// TODO: set_stakes_this_interval_for_hotkey and get_stakes_this_interval_for_hotkey are removed. Is this test needed?
// #[test]
// fn test_remove_stake_rate_limit_exceeded() {
//     new_test_ext(1).execute_with(|| {
//         let hotkey_account_id = U256::from(561337);
//         let coldkey_account_id = U256::from(61337);
//         let who: <Test as frame_system::Config>::AccountId = hotkey_account_id.into();
//         let netuid: u16 = 1;
//         let start_nonce: u64 = 0;
//         let tempo: u16 = 13;
//         let max_unstakes = 1;
//         let block_number = 1;

//         SubtensorModule::set_target_stakes_per_interval(max_unstakes);
//         SubtensorModule::set_stakes_this_interval_for_hotkey(
//             &hotkey_account_id,
//             max_unstakes,
//             block_number,
//         );

//         let call = pallet_subtensor::Call::remove_stake {
//             hotkey: hotkey_account_id,
//             amount_unstaked: 1,
//         };
//         let info: DispatchInfo =
//             DispatchInfoOf::<<Test as frame_system::Config>::RuntimeCall>::default();
//         let extension = SubtensorSignedExtension::<Test>::new();
//         let result = extension.validate(&who, &call.into(), &info, 10);

//         assert_err!(result, InvalidTransaction::ExhaustsResources);

//         add_network(netuid, tempo, 0);
//         register_ok_neuron(netuid, hotkey_account_id, coldkey_account_id, start_nonce);
//         SubtensorModule::add_balance_to_coldkey_account(&coldkey_account_id, 60000);
//         SubtensorModule::increase_subnet_token_on_hotkey_account(&hotkey_account_id, netuid, 2);
//         assert_err!(
//             SubtensorModule::remove_subnet_stake(
//                 <<Test as Config>::RuntimeOrigin>::signed(coldkey_account_id),
//                 hotkey_account_id,
//                 netuid,
//                 2,
//             ),
//             Error::<Test>::UnstakeRateLimitExceeded
//         );

//         let current_unstakes =
//             SubtensorModule::get_stakes_this_interval_for_hotkey(&hotkey_account_id);
//         assert_eq!(current_unstakes, max_unstakes);
//     });
// }

#[test]
#[cfg(not(tarpaulin))]
fn test_remove_subnet_stake_dispatch_info_ok() {
    new_test_ext(1).execute_with(|| {
        let netuid: u16 = 1;
        let hotkey = U256::from(0);
        let amount_unstaked = 5000;
        let call = RuntimeCall::SubtensorModule(SubtensorCall::remove_subnet_stake {
            hotkey,
            netuid,
            amount_unstaked,
        });
        assert_eq!(
            call.get_dispatch_info(),
            DispatchInfo {
                weight: frame_support::weights::Weight::from_parts(63_000_000, 0)
                    .add_proof_size(43991),
                class: DispatchClass::Normal,
                pays_fee: Pays::No
            }
        );
    });
}

#[test]
fn test_remove_subnet_stake_ok_no_emission() {
    new_test_ext(1).execute_with(|| {
        let coldkey_account_id = U256::from(4343);
        let hotkey_account_id = U256::from(4968585);
        let amount = 10000;
        let netuid: u16 = 1;
        let tempo: u16 = 13;
        let start_nonce: u64 = 0;

        //add network
        add_network(netuid, tempo, 0);

        // Let's spin up a neuron
        register_ok_neuron(netuid, hotkey_account_id, coldkey_account_id, start_nonce);

        // Some basic assertions
        assert_eq!(
            SubtensorModule::get_hotkey_global_dynamic_tao(&hotkey_account_id),
            0
        );
        assert_eq!(SubtensorModule::get_coldkey_balance(&coldkey_account_id), 0);

        // Give the neuron some stake to remove
        SubtensorModule::increase_subnet_token_on_hotkey_account(&hotkey_account_id, netuid, amount);

        // Do the magic
        assert_ok!(SubtensorModule::remove_subnet_stake(
            <<Test as Config>::RuntimeOrigin>::signed(coldkey_account_id),
            hotkey_account_id,
            netuid,
            amount
        ));

        assert_eq!(
            SubtensorModule::get_coldkey_balance(&coldkey_account_id),
            amount
        );
        assert_eq!(
            SubtensorModule::get_hotkey_global_dynamic_tao(&hotkey_account_id),
            0
        );
    });
}

#[test]
fn test_remove_subnet_stake_amount_zero() {
    new_test_ext(1).execute_with(|| {
        let coldkey_account_id = U256::from(4343);
        let hotkey_account_id = U256::from(4968585);
        let amount = 10000;
        let netuid: u16 = 1;
        let tempo: u16 = 13;
        let start_nonce: u64 = 0;

        //add network
        add_network(netuid, tempo, 0);

        // Let's spin up a neuron
        register_ok_neuron(netuid, hotkey_account_id, coldkey_account_id, start_nonce);

        // Some basic assertions
        assert_eq!(
            SubtensorModule::get_hotkey_global_dynamic_tao(&hotkey_account_id),
            0
        );
        assert_eq!(SubtensorModule::get_coldkey_balance(&coldkey_account_id), 0);

        // Give the neuron some stake to remove
        SubtensorModule::increase_subnet_token_on_hotkey_account(&hotkey_account_id, netuid, amount);

        // Do the magic
        assert_noop!(
            SubtensorModule::remove_subnet_stake(
                <<Test as Config>::RuntimeOrigin>::signed(coldkey_account_id),
                hotkey_account_id,
                netuid,
                0
            ),
            Error::<Test>::StakeToWithdrawIsZero
        );
    });
}

#[test]
fn test_remove_subnet_stake_err_signature() {
    new_test_ext(1).execute_with(|| {
        let netuid: u16 = 1;
        let hotkey_account_id = U256::from(4968585);
        let amount = 10000; // Amount to be removed

        let result = SubtensorModule::remove_subnet_stake(
            <<Test as Config>::RuntimeOrigin>::none(),
            hotkey_account_id,
            netuid,
            amount,
        );
        assert_eq!(result, DispatchError::BadOrigin.into());
    });
}

#[test]
fn test_remove_subnet_stake_err_hotkey_does_not_belong_to_coldkey() {
    new_test_ext(1).execute_with(|| {
        let coldkey_id = U256::from(544);
        let hotkey_id = U256::from(54544);
        let other_cold_key = U256::from(99498);
        let netuid: u16 = 1;
        let tempo: u16 = 13;
        let start_nonce: u64 = 0;

        //add network
        add_network(netuid, tempo, 0);

        register_ok_neuron(netuid, hotkey_id, coldkey_id, start_nonce);

        // Perform the request which is signed by a different cold key
        let result = SubtensorModule::remove_subnet_stake(
            <<Test as Config>::RuntimeOrigin>::signed(other_cold_key),
            hotkey_id,
            netuid,
            1000,
        );
        assert_eq!(
            result,
            Err(Error::<Test>::HotKeyNotDelegateAndSignerNotOwnHotKey.into())
        );
    });
}

#[test]
fn test_remove_subnet_stake_no_enough_stake() {
    new_test_ext(1).execute_with(|| {
        let coldkey_id = U256::from(544);
        let hotkey_id = U256::from(54544);
        let amount = 10000;
        let netuid: u16 = 1;
        let tempo: u16 = 13;
        let start_nonce: u64 = 0;

        //add network
        add_network(netuid, tempo, 0);

        register_ok_neuron(netuid, hotkey_id, coldkey_id, start_nonce);

        assert_eq!(
            SubtensorModule::get_hotkey_global_dynamic_tao(&hotkey_id),
            0
        );

        let result = SubtensorModule::remove_subnet_stake(
            <<Test as Config>::RuntimeOrigin>::signed(coldkey_id),
            hotkey_id,
            netuid,
            amount,
        );
        assert_eq!(result, Err(Error::<Test>::NotEnoughStakeToWithdraw.into()));
    });
}

#[test]
fn test_remove_subnet_stake_total_balance_no_change() {
    // When we remove stake, the total balance of the coldkey account should not change
    //    this is because the stake should be part of the coldkey account balance (reserved/locked)
    //    then the removed stake just becomes free balance
    new_test_ext(1).execute_with(|| {
        let hotkey_account_id = U256::from(571337);
        let coldkey_account_id = U256::from(71337);
        let netuid: u16 = 1;
        let tempo: u16 = 13;
        let start_nonce: u64 = 0;
        let amount = 10000;

        //add network
        add_network(netuid, tempo, 0);

        // Register neuron
        register_ok_neuron(netuid, hotkey_account_id, coldkey_account_id, start_nonce);

        // Some basic assertions
        assert_eq!(
            SubtensorModule::get_hotkey_global_dynamic_tao(&hotkey_account_id),
            0
        );
        assert_eq!(SubtensorModule::get_coldkey_balance(&coldkey_account_id), 0);
        let initial_total_balance = Balances::total_balance(&coldkey_account_id);
        assert_eq!(initial_total_balance, 0);

        // Give the neuron some stake to remove
        SubtensorModule::increase_subnet_token_on_hotkey_account(&hotkey_account_id, netuid, amount);

        // Do the magic
        assert_ok!(SubtensorModule::remove_subnet_stake(
            <<Test as Config>::RuntimeOrigin>::signed(coldkey_account_id),
            hotkey_account_id,
            netuid,
            amount
        ));

        assert_eq!(
            SubtensorModule::get_coldkey_balance(&coldkey_account_id),
            amount
        );
        assert_eq!(
            SubtensorModule::get_hotkey_global_dynamic_tao(&hotkey_account_id),
            0
        );

        // Check total balance is equal to the added stake. Even after remove stake (no fee, includes reserved/locked balance)
        let total_balance = Balances::total_balance(&coldkey_account_id);
        assert_eq!(total_balance, amount);
    });
}

/***********************************************************
    staking::get_coldkey_balance() tests
************************************************************/
#[test]
fn test_get_coldkey_balance_no_balance() {
    new_test_ext(1).execute_with(|| {
        let coldkey_account_id = U256::from(5454); // arbitrary
        let result = SubtensorModule::get_coldkey_balance(&coldkey_account_id);

        // Arbitrary account should have 0 balance
        assert_eq!(result, 0);
    });
}

#[test]
fn test_get_coldkey_balance_with_balance() {
    new_test_ext(1).execute_with(|| {
        let coldkey_account_id = U256::from(5454); // arbitrary
        let amount = 1337;

        // Put the balance on the account
        SubtensorModule::add_balance_to_coldkey_account(&coldkey_account_id, amount);

        let result = SubtensorModule::get_coldkey_balance(&coldkey_account_id);

        // Arbitrary account should have 0 balance
        assert_eq!(result, amount);
    });
}

// /***********************************************************
// 	staking::add_subnet_stake_to_hotkey_account() tests
// ************************************************************/
#[test]
fn test_add_subnet_stake_to_hotkey_account_ok() {
    new_test_ext(1).execute_with(|| {
        let hotkey_id = U256::from(5445);
        let coldkey_id = U256::from(5443433);
        let amount: u64 = 10000;
        let netuid: u16 = 1;
        let tempo: u16 = 13;
        let start_nonce: u64 = 0;

        //add network
        add_network(netuid, tempo, 0);

        register_ok_neuron(netuid, hotkey_id, coldkey_id, start_nonce);

        SubtensorModule::increase_subnet_token_on_hotkey_account(&hotkey_id, netuid, amount);

        // The stake that is now in the account, should equal the amount
        assert_eq!(
            SubtensorModule::get_hotkey_global_dynamic_tao(&hotkey_id),
            amount
        );
    });
}

/************************************************************
    staking::remove_subnet_stake_from_hotkey_account() tests
************************************************************/
#[test]
fn test_remove_subnet_stake_from_hotkey_account() {
    new_test_ext(1).execute_with(|| {
        let hotkey_id = U256::from(5445);
        let coldkey_id = U256::from(5443433);
        let amount: u64 = 10000;
        let netuid: u16 = 1;
        let tempo: u16 = 13;
        let start_nonce: u64 = 0;

        //add network
        add_network(netuid, tempo, 0);

        register_ok_neuron(netuid, hotkey_id, coldkey_id, start_nonce);

        // Add some stake that can be removed
        SubtensorModule::increase_subnet_token_on_hotkey_account(&hotkey_id, netuid, amount);

        // Prelimiary checks
        assert_eq!(
            SubtensorModule::get_hotkey_global_dynamic_tao(&hotkey_id),
            amount
        );

        // Remove stake
        SubtensorModule::decrease_subnet_token_on_hotkey_account(&hotkey_id, netuid, amount);

        // The stake on the hotkey account should be 0
        assert_eq!(
            SubtensorModule::get_hotkey_global_dynamic_tao(&hotkey_id),
            0
        );
    });
}

#[test]
fn test_remove_subnet_stake_from_hotkey_account_registered_in_various_networks() {
    new_test_ext(1).execute_with(|| {
        let hotkey_id = U256::from(5445);
        let coldkey_id = U256::from(5443433);
        let amount: u64 = 10000;
        let netuid: u16 = 1;
        let netuid_ex = 2;
        let tempo: u16 = 13;
        let start_nonce: u64 = 0;
        //
        add_network(netuid, tempo, 0);
        add_network(netuid_ex, tempo, 0);
        //
        register_ok_neuron(netuid, hotkey_id, coldkey_id, start_nonce);
        register_ok_neuron(netuid_ex, hotkey_id, coldkey_id, 48141209);

        //let neuron_uid = SubtensorModule::get_uid_for_net_and_hotkey(netuid, &hotkey_id);

        let neuron_uid = match SubtensorModule::get_uid_for_net_and_hotkey(netuid, &hotkey_id) {
            Ok(k) => k,
            Err(e) => panic!("Error: {:?}", e),
        };
        //let neuron_uid_ex = SubtensorModule::get_uid_for_net_and_hotkey(netuid_ex, &hotkey_id);

        let neuron_uid_ex = match SubtensorModule::get_uid_for_net_and_hotkey(netuid_ex, &hotkey_id)
        {
            Ok(k) => k,
            Err(e) => panic!("Error: {:?}", e),
        };
        //Add some stake that can be removed
        SubtensorModule::increase_subnet_token_on_hotkey_account(&hotkey_id, netuid, amount);

        assert_eq!(
            SubtensorModule::get_stake_for_uid_and_subnetwork(netuid, neuron_uid),
            amount
        );
        assert_eq!(
            SubtensorModule::get_stake_for_uid_and_subnetwork(netuid_ex, neuron_uid_ex),
            0
        );
        assert_eq!(
            SubtensorModule::get_hotkey_global_dynamic_tao(&hotkey_id),
            amount
        );

        // Remove stake
        SubtensorModule::decrease_subnet_token_on_hotkey_account(&hotkey_id, netuid, amount);
        //
        assert_eq!(
            SubtensorModule::get_stake_for_uid_and_subnetwork(netuid, neuron_uid),
            0
        );
        assert_eq!(
            SubtensorModule::get_stake_for_uid_and_subnetwork(netuid_ex, neuron_uid_ex),
            0
        );
        assert_eq!(
            SubtensorModule::get_hotkey_global_dynamic_tao(&hotkey_id),
            0
        );
    });
}

// /************************************************************
// 	staking::add_balance_to_coldkey_account() tests
// ************************************************************/
#[test]
fn test_add_balance_to_coldkey_account_ok() {
    new_test_ext(1).execute_with(|| {
        let coldkey_id = U256::from(4444322);
        let amount = 50000;
        SubtensorModule::add_balance_to_coldkey_account(&coldkey_id, amount);
        assert_eq!(SubtensorModule::get_coldkey_balance(&coldkey_id), amount);
    });
}

// /***********************************************************
// 	staking::remove_balance_from_coldkey_account() tests
// ************************************************************/
#[test]
fn test_remove_balance_from_coldkey_account_ok() {
    new_test_ext(1).execute_with(|| {
        let coldkey_account_id = U256::from(434324); // Random
        let ammount = 10000; // Arbitrary
                             // Put some $$ on the bank
        SubtensorModule::add_balance_to_coldkey_account(&coldkey_account_id, ammount);
        assert_eq!(
            SubtensorModule::get_coldkey_balance(&coldkey_account_id),
            ammount
        );
        // Should be able to withdraw without hassle
        let result =
            SubtensorModule::remove_balance_from_coldkey_account(&coldkey_account_id, ammount);
        assert!(result.is_ok());
    });
}

#[test]
fn test_remove_balance_from_coldkey_account_failed() {
    new_test_ext(1).execute_with(|| {
        let coldkey_account_id = U256::from(434324); // Random
        let ammount = 10000; // Arbitrary

        // Try to remove stake from the coldkey account. This should fail,
        // as there is no balance, nor does the account exist
        let result =
            SubtensorModule::remove_balance_from_coldkey_account(&coldkey_account_id, ammount);
        assert_eq!(result, Err(Error::<Test>::ZeroBalanceAfterWithdrawn.into()));
    });
}

//************************************************************
// 	staking::hotkey_belongs_to_coldkey() tests
// ************************************************************/
#[test]
fn test_hotkey_belongs_to_coldkey_ok() {
    new_test_ext(1).execute_with(|| {
        let hotkey_id = U256::from(4434334);
        let coldkey_id = U256::from(34333);
        let netuid: u16 = 1;
        let tempo: u16 = 13;
        let start_nonce: u64 = 0;
        add_network(netuid, tempo, 0);
        register_ok_neuron(netuid, hotkey_id, coldkey_id, start_nonce);
        assert_eq!(
            SubtensorModule::get_owning_coldkey_for_hotkey(&hotkey_id),
            coldkey_id
        );
    });
}
// /************************************************************
// 	staking::can_remove_balance_from_coldkey_account() tests
// ************************************************************/
#[test]
fn test_can_remove_balane_from_coldkey_account_ok() {
    new_test_ext(1).execute_with(|| {
        let coldkey_id = U256::from(87987984);
        let initial_amount = 10000;
        let remove_amount = 5000;
        SubtensorModule::add_balance_to_coldkey_account(&coldkey_id, initial_amount);
        assert!(SubtensorModule::can_remove_balance_from_coldkey_account(
            &coldkey_id,
            remove_amount
        ));
    });
}

#[test]
fn test_can_remove_balance_from_coldkey_account_err_insufficient_balance() {
    new_test_ext(1).execute_with(|| {
        let coldkey_id = U256::from(87987984);
        let initial_amount = 10000;
        let remove_amount = 20000;
        SubtensorModule::add_balance_to_coldkey_account(&coldkey_id, initial_amount);
        assert!(!SubtensorModule::can_remove_balance_from_coldkey_account(
            &coldkey_id,
            remove_amount
        ));
    });
}
/************************************************************
    staking::has_enough_stake() tests
************************************************************/
#[test]
fn test_has_enough_stake_yes() {
    new_test_ext(1).execute_with(|| {
        let hotkey_id = U256::from(4334);
        let coldkey_id = U256::from(87989);
        let intial_amount = 10000;
        let netuid = 1;
        let tempo: u16 = 13;
        let start_nonce: u64 = 0;
        add_network(netuid, tempo, 0);
        register_ok_neuron(netuid, hotkey_id, coldkey_id, start_nonce);
        SubtensorModule::increase_subnet_token_on_hotkey_account(&hotkey_id, netuid, intial_amount);
        assert_eq!(
            SubtensorModule::get_hotkey_global_dynamic_tao(&hotkey_id),
            10000
        );
        assert_eq!(
            SubtensorModule::get_subnet_stake_for_coldkey_and_hotkey(
                &coldkey_id,
                &hotkey_id,
                netuid
            ),
            10000
        );
        assert_eq!(
            SubtensorModule::has_enough_stake(&coldkey_id, &hotkey_id, netuid, 5000),
            true
        );
    });
}

#[test]
fn test_has_enough_stake_no() {
    new_test_ext(1).execute_with(|| {
        let hotkey_id = U256::from(4334);
        let coldkey_id = U256::from(87989);
        let intial_amount = 0;
        let netuid = 1;
        let tempo: u16 = 13;
        let start_nonce: u64 = 0;
        add_network(netuid, tempo, 0);
        register_ok_neuron(netuid, hotkey_id, coldkey_id, start_nonce);
        SubtensorModule::increase_subnet_token_on_hotkey_account(&hotkey_id, netuid, intial_amount);
        assert_eq!(
            SubtensorModule::has_enough_stake(&coldkey_id, &hotkey_id, netuid, 5000),
            false
        );
    });
}

#[test]
fn test_non_existent_account() {
    new_test_ext(1).execute_with(|| {
        let netuid: u16 = 1;
        SubtensorModule::increase_subnet_token_on_coldkey_hotkey_account(
            &U256::from(0),
            &(U256::from(0)),
            netuid,
            10,
        );
        assert_eq!(
            SubtensorModule::get_subnet_stake_for_coldkey_and_hotkey(
                &U256::from(0),
                &U256::from(0),
                netuid
            ),
            10
        );
        assert_eq!(get_total_stake_for_coldkey(&(U256::from(0))), 10);
    });
}

/************************************************************
    staking::delegating
************************************************************/

#[test]
fn test_delegate_stake_division_by_zero_check() {
    new_test_ext(1).execute_with(|| {
        let netuid: u16 = 1;
        let tempo: u16 = 1;
        let hotkey = U256::from(1);
        let coldkey = U256::from(3);
        add_network(netuid, tempo, 0);
        register_ok_neuron(netuid, hotkey, coldkey, 2341312);
        assert_ok!(SubtensorModule::become_delegate(
            <<Test as Config>::RuntimeOrigin>::signed(coldkey),
            hotkey
        ));
        SubtensorModule::emit_inflation_through_hotkey_account(&hotkey, netuid, 0, 1000);
    });
}

#[test]
#[cfg(not(tarpaulin))]
fn test_full_with_delegating() {
    new_test_ext(1).execute_with(|| {
        let netuid = 1;
        // Make two accounts.
        let hotkey0 = U256::from(1);
        let hotkey1 = U256::from(2);

        let coldkey0 = U256::from(3);
        let coldkey1 = U256::from(4);
        add_network(netuid, 0, 0);
        SubtensorModule::set_max_registrations_per_block(netuid, 4);
        SubtensorModule::set_target_registrations_per_interval(netuid, 4);
        SubtensorModule::set_max_allowed_uids(netuid, 4); // Allow all 4 to be registered at once
        SubtensorModule::set_target_stakes_per_interval(10); // Increase max stakes per interval

        // Add balances.
        SubtensorModule::add_balance_to_coldkey_account(&coldkey0, 60000);
        SubtensorModule::add_balance_to_coldkey_account(&coldkey1, 60000);

        // Neither key can add stake because they are not registered (registration check comes before balance check)
        // We have enough, but the keys are not registered.
        assert_eq!(
            SubtensorModule::add_subnet_stake(
                <<Test as Config>::RuntimeOrigin>::signed(coldkey0),
                hotkey0,
                netuid,
                100
            ),
            Err(Error::<Test>::HotKeyAccountNotExists.into())
        );
        assert_eq!(
            SubtensorModule::add_subnet_stake(
                <<Test as Config>::RuntimeOrigin>::signed(coldkey0),
                hotkey0,
                netuid,
                100
            ),
            Err(Error::<Test>::HotKeyAccountNotExists.into())
        );

        // Cant remove either.
        assert_eq!(
            SubtensorModule::remove_subnet_stake(
                <<Test as Config>::RuntimeOrigin>::signed(coldkey0),
                hotkey0,
                netuid,
                10
            ),
            Err(Error::<Test>::HotKeyAccountNotExists.into())
        );
        assert_eq!(
            SubtensorModule::remove_subnet_stake(
                <<Test as Config>::RuntimeOrigin>::signed(coldkey1),
                hotkey1,
                netuid,
                10
            ),
            Err(Error::<Test>::HotKeyAccountNotExists.into())
        );
        assert_eq!(
            SubtensorModule::remove_subnet_stake(
                <<Test as Config>::RuntimeOrigin>::signed(coldkey0),
                hotkey1,
                netuid,
                10
            ),
            Err(Error::<Test>::HotKeyAccountNotExists.into())
        );
        assert_eq!(
            SubtensorModule::remove_subnet_stake(
                <<Test as Config>::RuntimeOrigin>::signed(coldkey1),
                hotkey0,
                netuid,
                10
            ),
            Err(Error::<Test>::HotKeyAccountNotExists.into())
        );

        // Neither key can become a delegate either because we are not registered.
        assert_eq!(
            SubtensorModule::do_become_delegate(
                <<Test as Config>::RuntimeOrigin>::signed(coldkey0),
                hotkey0
            ),
            Err(Error::<Test>::HotKeyAccountNotExists.into())
        );
        assert_eq!(
            SubtensorModule::do_become_delegate(
                <<Test as Config>::RuntimeOrigin>::signed(coldkey0),
                hotkey0
            ),
            Err(Error::<Test>::HotKeyAccountNotExists.into())
        );

        // Register the 2 neurons to a new network.
        register_ok_neuron(netuid, hotkey0, coldkey0, 124124);
        register_ok_neuron(netuid, hotkey1, coldkey1, 987907);
        assert_eq!(
            SubtensorModule::get_owning_coldkey_for_hotkey(&hotkey0),
            coldkey0
        );
        assert_eq!(
            SubtensorModule::get_owning_coldkey_for_hotkey(&hotkey1),
            coldkey1
        );
        assert!(SubtensorModule::coldkey_owns_hotkey(&coldkey0, &hotkey0));
        assert!(SubtensorModule::coldkey_owns_hotkey(&coldkey1, &hotkey1));

        // We try to delegate stake but niether are allowing delegation.
        assert!(!SubtensorModule::hotkey_is_delegate(&hotkey0));
        assert!(!SubtensorModule::hotkey_is_delegate(&hotkey1));
        assert_eq!(
            SubtensorModule::add_subnet_stake(
                <<Test as Config>::RuntimeOrigin>::signed(coldkey0),
                hotkey1,
                netuid,
                100
            ),
            Err(Error::<Test>::HotKeyNotDelegateAndSignerNotOwnHotKey.into())
        );
        assert_eq!(
            SubtensorModule::add_subnet_stake(
                <<Test as Config>::RuntimeOrigin>::signed(coldkey1),
                hotkey0,
                netuid,
                100
            ),
            Err(Error::<Test>::HotKeyNotDelegateAndSignerNotOwnHotKey.into())
        );

        // We stake and all is ok.
        assert_eq!(
            SubtensorModule::get_subnet_stake_for_coldkey_and_hotkey(&coldkey0, &hotkey0, netuid),
            0
        );
        assert_eq!(
            SubtensorModule::get_subnet_stake_for_coldkey_and_hotkey(&coldkey0, &hotkey0, netuid),
            0
        );
        assert_eq!(
            SubtensorModule::get_subnet_stake_for_coldkey_and_hotkey(&coldkey0, &hotkey0, netuid),
            0
        );
        assert_eq!(
            SubtensorModule::get_subnet_stake_for_coldkey_and_hotkey(&coldkey0, &hotkey0, netuid),
            0
        );
        assert_ok!(SubtensorModule::add_subnet_stake(
            <<Test as Config>::RuntimeOrigin>::signed(coldkey0),
            hotkey0,
            netuid,
            100
        ));
        assert_ok!(SubtensorModule::add_subnet_stake(
            <<Test as Config>::RuntimeOrigin>::signed(coldkey1),
            hotkey1,
            netuid,
            100
        ));
        assert_eq!(
            SubtensorModule::get_subnet_stake_for_coldkey_and_hotkey(&coldkey0, &hotkey0, netuid),
            100
        );
        assert_eq!(
            SubtensorModule::get_subnet_stake_for_coldkey_and_hotkey(&coldkey0, &hotkey1, netuid),
            0
        );
        assert_eq!(
            SubtensorModule::get_subnet_stake_for_coldkey_and_hotkey(&coldkey1, &hotkey0, netuid),
            0
        );
        assert_eq!(
            SubtensorModule::get_subnet_stake_for_coldkey_and_hotkey(&coldkey1, &hotkey1, netuid),
            100
        );
        assert_eq!(
            SubtensorModule::get_hotkey_global_dynamic_tao(&hotkey0),
            100
        );
        assert_eq!(
            SubtensorModule::get_hotkey_global_dynamic_tao(&hotkey1),
            100
        );
        //assert_eq!( SubtensorModule::get_total_stake_for_coldkey( &coldkey0 ), 100 );
        //assert_eq!( SubtensorModule::get_total_stake_for_coldkey( &coldkey1 ), 100 );

        // Cant remove these funds because we are not delegating.
        assert_eq!(
            SubtensorModule::remove_subnet_stake(
                <<Test as Config>::RuntimeOrigin>::signed(coldkey0),
                hotkey1,
                netuid,
                10
            ),
            Err(Error::<Test>::HotKeyNotDelegateAndSignerNotOwnHotKey.into())
        );
        assert_eq!(
            SubtensorModule::remove_subnet_stake(
                <<Test as Config>::RuntimeOrigin>::signed(coldkey1),
                hotkey0,
                netuid,
                10
            ),
            Err(Error::<Test>::HotKeyNotDelegateAndSignerNotOwnHotKey.into())
        );

        // Emit inflation through non delegates.
        SubtensorModule::emit_inflation_through_hotkey_account(&hotkey0, netuid, 0, 100);
        SubtensorModule::emit_inflation_through_hotkey_account(&hotkey1, netuid, 0, 100);
        assert_eq!(
            SubtensorModule::get_hotkey_global_dynamic_tao(&hotkey0),
            200
        );
        assert_eq!(
            SubtensorModule::get_hotkey_global_dynamic_tao(&hotkey1),
            200
        );

        // Try allowing the keys to become delegates, fails because of incorrect coldkeys.
        // Set take to be 0.
        assert_eq!(
            SubtensorModule::do_become_delegate(
                <<Test as Config>::RuntimeOrigin>::signed(coldkey0),
                hotkey1
            ),
            Err(Error::<Test>::NonAssociatedColdKey.into())
        );
        assert_eq!(
            SubtensorModule::do_become_delegate(
                <<Test as Config>::RuntimeOrigin>::signed(coldkey1),
                hotkey0
            ),
            Err(Error::<Test>::NonAssociatedColdKey.into())
        );

        // Become delegates all is ok.
        assert_ok!(SubtensorModule::do_become_delegate(
            <<Test as Config>::RuntimeOrigin>::signed(coldkey0),
            hotkey0
        ));
        assert_ok!(SubtensorModule::do_become_delegate(
            <<Test as Config>::RuntimeOrigin>::signed(coldkey1),
            hotkey1
        ));
        assert!(SubtensorModule::hotkey_is_delegate(&hotkey0));
        assert!(SubtensorModule::hotkey_is_delegate(&hotkey1));

        // Cant become a delegate twice.
        assert_eq!(
            SubtensorModule::do_become_delegate(
                <<Test as Config>::RuntimeOrigin>::signed(coldkey0),
                hotkey0
            ),
            Err(Error::<Test>::HotKeyAlreadyDelegate.into())
        );
        assert_eq!(
            SubtensorModule::do_become_delegate(
                <<Test as Config>::RuntimeOrigin>::signed(coldkey1),
                hotkey1
            ),
            Err(Error::<Test>::HotKeyAlreadyDelegate.into())
        );

        // This add stake works for delegates.
        assert_eq!(
            SubtensorModule::get_subnet_stake_for_coldkey_and_hotkey(&coldkey0, &hotkey0, netuid),
            200
        );
        assert_eq!(
            SubtensorModule::get_subnet_stake_for_coldkey_and_hotkey(&coldkey0, &hotkey1, netuid),
            0
        );
        assert_eq!(
            SubtensorModule::get_subnet_stake_for_coldkey_and_hotkey(&coldkey1, &hotkey0, netuid),
            0
        );
        assert_eq!(
            SubtensorModule::get_subnet_stake_for_coldkey_and_hotkey(&coldkey1, &hotkey1, netuid),
            200
        );
        assert_ok!(SubtensorModule::add_subnet_stake(
            <<Test as Config>::RuntimeOrigin>::signed(coldkey0),
            hotkey1,
            netuid,
            200
        ));
        assert_ok!(SubtensorModule::add_subnet_stake(
            <<Test as Config>::RuntimeOrigin>::signed(coldkey1),
            hotkey0,
            netuid,
            300
        ));

        let mut substake_cold0_hot0 = 200;
        let mut substake_cold0_hot1 = 200;
        let mut substake_cold1_hot0 = 300;
        let mut substake_cold1_hot1 = 200;

        assert_eq!(
            SubtensorModule::get_subnet_stake_for_coldkey_and_hotkey(&coldkey0, &hotkey0, netuid),
            substake_cold0_hot0
        );
        assert_eq!(
            SubtensorModule::get_subnet_stake_for_coldkey_and_hotkey(&coldkey0, &hotkey1, netuid),
            substake_cold0_hot1
        );
        assert_eq!(
            SubtensorModule::get_subnet_stake_for_coldkey_and_hotkey(&coldkey1, &hotkey0, netuid),
            substake_cold1_hot0
        );
        assert_eq!(
            SubtensorModule::get_subnet_stake_for_coldkey_and_hotkey(&coldkey1, &hotkey1, netuid),
            substake_cold1_hot1
        );
        assert_eq!(
            SubtensorModule::get_hotkey_global_dynamic_tao(&hotkey0),
            substake_cold0_hot0 + substake_cold1_hot0
        );
        assert_eq!(
            SubtensorModule::get_hotkey_global_dynamic_tao(&hotkey1),
            substake_cold0_hot1 + substake_cold1_hot1
        );
        assert_eq!(
            get_total_stake_for_coldkey(&coldkey0),
            substake_cold0_hot0 + substake_cold0_hot1
        );
        assert_eq!(
            get_total_stake_for_coldkey(&coldkey1),
            substake_cold1_hot0 + substake_cold1_hot1
        );

        // Lets emit inflation through the hot and coldkeys.
        SubtensorModule::emit_inflation_through_hotkey_account(&hotkey0, netuid, 0, 1000);
        SubtensorModule::emit_inflation_through_hotkey_account(&hotkey1, netuid, 0, 1000);

        let take0 = SubtensorModule::get_delegate_take(&hotkey0, netuid) as f32 / u16::MAX as f32;
        let take1 = SubtensorModule::get_delegate_take(&hotkey1, netuid) as f32 / u16::MAX as f32;

        let cold0hot0weight =
            substake_cold0_hot0 as f32 / (substake_cold0_hot0 + substake_cold1_hot0) as f32;
        let cold0hot1weight =
            substake_cold0_hot1 as f32 / (substake_cold0_hot1 + substake_cold1_hot1) as f32;
        let cold1hot0weight =
            substake_cold1_hot0 as f32 / (substake_cold0_hot0 + substake_cold1_hot0) as f32;
        let cold1hot1weight =
            substake_cold1_hot1 as f32 / (substake_cold0_hot1 + substake_cold1_hot1) as f32;
        let delegate_take_hot0 = 1000. * take0;
        let delegate_take_hot1 = 1000. * take1;
        let emission0_remainder = 1000. - delegate_take_hot0;
        let emission1_remainder = 1000. - delegate_take_hot1;

        // cold0 owns hot0, hence delegate_take_hot0 goes to cold0 substake. +1 for rounding errors
        substake_cold0_hot0 +=
            (delegate_take_hot0 + emission0_remainder * cold0hot0weight) as u64 + 1;
        substake_cold1_hot0 += (emission0_remainder * cold1hot0weight) as u64;
        substake_cold0_hot1 += (emission1_remainder * cold0hot1weight) as u64;
        substake_cold1_hot1 +=
            (delegate_take_hot1 + emission1_remainder * cold1hot1weight) as u64 + 1;
        // initial + rewards, server emission goes to cold0 in dtao

        assert_eq!(
            SubtensorModule::get_subnet_stake_for_coldkey_and_hotkey(&coldkey0, &hotkey0, netuid),
            substake_cold0_hot0
        );
        assert_eq!(
            SubtensorModule::get_subnet_stake_for_coldkey_and_hotkey(&coldkey0, &hotkey1, netuid),
            substake_cold0_hot1
        );
        assert_eq!(
            SubtensorModule::get_subnet_stake_for_coldkey_and_hotkey(&coldkey1, &hotkey0, netuid),
            substake_cold1_hot0
        );
        assert_eq!(
            SubtensorModule::get_subnet_stake_for_coldkey_and_hotkey(&coldkey1, &hotkey1, netuid),
            substake_cold1_hot1
        );

        // // Try unstaking too much.
        assert_eq!(
            SubtensorModule::remove_subnet_stake(
                <<Test as Config>::RuntimeOrigin>::signed(coldkey0),
                hotkey0,
                netuid,
                100000
            ),
            Err(Error::<Test>::NotEnoughStakeToWithdraw.into())
        );
        assert_eq!(
            SubtensorModule::remove_subnet_stake(
                <<Test as Config>::RuntimeOrigin>::signed(coldkey1),
                hotkey1,
                netuid,
                100000
            ),
            Err(Error::<Test>::NotEnoughStakeToWithdraw.into())
        );
        assert_eq!(
            SubtensorModule::remove_subnet_stake(
                <<Test as Config>::RuntimeOrigin>::signed(coldkey0),
                hotkey1,
                netuid,
                100000
            ),
            Err(Error::<Test>::NotEnoughStakeToWithdraw.into())
        );
        assert_eq!(
            SubtensorModule::remove_subnet_stake(
                <<Test as Config>::RuntimeOrigin>::signed(coldkey1),
                hotkey0,
                netuid,
                100000
            ),
            Err(Error::<Test>::NotEnoughStakeToWithdraw.into())
        );

        // unstaking is ok.
        assert_ok!(SubtensorModule::remove_subnet_stake(
            <<Test as Config>::RuntimeOrigin>::signed(coldkey0),
            hotkey0,
            netuid,
            100
        ));
        assert_ok!(SubtensorModule::remove_subnet_stake(
            <<Test as Config>::RuntimeOrigin>::signed(coldkey1),
            hotkey1,
            netuid,
            100
        ));
        assert_ok!(SubtensorModule::remove_subnet_stake(
            <<Test as Config>::RuntimeOrigin>::signed(coldkey0),
            hotkey1,
            netuid,
            100
        ));
        assert_ok!(SubtensorModule::remove_subnet_stake(
            <<Test as Config>::RuntimeOrigin>::signed(coldkey1),
            hotkey0,
            netuid,
            100
        ));

        // All the amounts have been decreased.
        substake_cold0_hot0 -= 100;
        substake_cold1_hot0 -= 100;
        substake_cold0_hot1 -= 100;
        substake_cold1_hot1 -= 100;

        assert_eq!(
            SubtensorModule::get_subnet_stake_for_coldkey_and_hotkey(&coldkey0, &hotkey0, netuid),
            substake_cold0_hot0
        );
        assert_eq!(
            SubtensorModule::get_subnet_stake_for_coldkey_and_hotkey(&coldkey0, &hotkey1, netuid),
            substake_cold0_hot1
        );
        assert_eq!(
            SubtensorModule::get_subnet_stake_for_coldkey_and_hotkey(&coldkey1, &hotkey0, netuid),
            substake_cold1_hot0
        );
        assert_eq!(
            SubtensorModule::get_subnet_stake_for_coldkey_and_hotkey(&coldkey1, &hotkey1, netuid),
            substake_cold1_hot1
        );

        // Lets register and stake a new key.
        let hotkey2 = U256::from(5);
        let coldkey2 = U256::from(6);
        register_ok_neuron(netuid, hotkey2, coldkey2, 248_123);
        assert!(SubtensorModule::is_hotkey_registered_on_any_network(
            &hotkey0
        ));
        assert!(SubtensorModule::is_hotkey_registered_on_any_network(
            &hotkey1
        ));

        SubtensorModule::add_balance_to_coldkey_account(&coldkey2, 60_000);
        assert_ok!(SubtensorModule::add_subnet_stake(
            <<Test as Config>::RuntimeOrigin>::signed(coldkey2),
            hotkey2,
            netuid,
            1000
        ));
        assert_ok!(SubtensorModule::remove_subnet_stake(
            <<Test as Config>::RuntimeOrigin>::signed(coldkey2),
            hotkey2,
            netuid,
            100
        ));
        assert_eq!(
            SubtensorModule::get_subnet_stake_for_coldkey_and_hotkey(&coldkey2, &hotkey2, netuid),
            900
        );
        assert_eq!(
            SubtensorModule::remove_subnet_stake(
                <<Test as Config>::RuntimeOrigin>::signed(coldkey0),
                hotkey2,
                netuid,
                10
            ),
            Err(Error::<Test>::HotKeyNotDelegateAndSignerNotOwnHotKey.into())
        );
        assert_eq!(
            SubtensorModule::remove_subnet_stake(
                <<Test as Config>::RuntimeOrigin>::signed(coldkey1),
                hotkey2,
                netuid,
                10
            ),
            Err(Error::<Test>::HotKeyNotDelegateAndSignerNotOwnHotKey.into())
        );

        // Lets make this new key a delegate with an 18% take (default take value in tests).
        assert_ok!(SubtensorModule::do_become_delegate(
            <<Test as Config>::RuntimeOrigin>::signed(coldkey2),
            hotkey2
        ));

        // Add nominate some stake.
        assert_ok!(SubtensorModule::add_subnet_stake(
            <<Test as Config>::RuntimeOrigin>::signed(coldkey0),
            hotkey2,
            netuid,
            1_000
        ));
        assert_ok!(SubtensorModule::add_subnet_stake(
            <<Test as Config>::RuntimeOrigin>::signed(coldkey1),
            hotkey2,
            netuid,
            1_000
        ));
        assert_ok!(SubtensorModule::add_subnet_stake(
            <<Test as Config>::RuntimeOrigin>::signed(coldkey2),
            hotkey2,
            netuid,
            100
        ));
        assert_eq!(
            SubtensorModule::get_subnet_stake_for_coldkey_and_hotkey(&coldkey2, &hotkey2, netuid),
            1_000
        );
        assert_eq!(
            SubtensorModule::get_subnet_stake_for_coldkey_and_hotkey(&coldkey1, &hotkey2, netuid),
            1_000
        );
        assert_eq!(
            SubtensorModule::get_subnet_stake_for_coldkey_and_hotkey(&coldkey0, &hotkey2, netuid),
            1_000
        );
        assert_eq!(
            SubtensorModule::get_hotkey_global_dynamic_tao(&hotkey2),
            3_000
        );

        // Lets emit inflation through this new key with distributed ownership.
        SubtensorModule::emit_inflation_through_hotkey_account(&hotkey2, netuid, 0, 1000);
        assert_eq!(
            SubtensorModule::get_subnet_stake_for_coldkey_and_hotkey(&coldkey2, &hotkey2, netuid),
            1_454
        ); // 1000 + 180 + 820 * (1000/3000) = 1500 + 453.3 ~ 1454
        assert_eq!(
            SubtensorModule::get_subnet_stake_for_coldkey_and_hotkey(&coldkey1, &hotkey2, netuid),
            1_273
        ); // 1000 + 820 * (1000/3000) = 1000 + 273.3 = 1273
        assert_eq!(
            SubtensorModule::get_subnet_stake_for_coldkey_and_hotkey(&coldkey0, &hotkey2, netuid),
            1_273
        ); // 1000 + 820 * (1000/3000) = 1000 + 273.3 = 1273

        step_block(1);

        // Lets register and stake a new key.
        let hotkey3 = U256::from(7);
        let coldkey3 = U256::from(8);
        register_ok_neuron(netuid, hotkey3, coldkey3, 4124124);
        SubtensorModule::add_balance_to_coldkey_account(&coldkey3, 60000);
        assert_ok!(SubtensorModule::add_subnet_stake(
            <<Test as Config>::RuntimeOrigin>::signed(coldkey3),
            hotkey3,
            netuid,
            1000
        ));

        step_block(3);

        // 100% take is not a valid business case, changing the rest of this test to 50%
        assert_ok!(SubtensorModule::do_become_delegate(
            <<Test as Config>::RuntimeOrigin>::signed(coldkey3),
            hotkey3
        )); // 18% take - default value for tests.
        assert_ok!(SubtensorModule::add_subnet_stake(
            <<Test as Config>::RuntimeOrigin>::signed(coldkey0),
            hotkey3,
            netuid,
            1000
        ));
        assert_ok!(SubtensorModule::add_subnet_stake(
            <<Test as Config>::RuntimeOrigin>::signed(coldkey1),
            hotkey3,
            netuid,
            1000
        ));
        assert_ok!(SubtensorModule::add_subnet_stake(
            <<Test as Config>::RuntimeOrigin>::signed(coldkey2),
            hotkey3,
            netuid,
            1000
        ));
        assert_eq!(
            SubtensorModule::get_subnet_stake_for_coldkey_and_hotkey(&coldkey0, &hotkey3, netuid),
            1000
        );
        assert_eq!(
            SubtensorModule::get_subnet_stake_for_coldkey_and_hotkey(&coldkey1, &hotkey3, netuid),
            1000
        );
        assert_eq!(
            SubtensorModule::get_subnet_stake_for_coldkey_and_hotkey(&coldkey2, &hotkey3, netuid),
            1000
        );
        assert_eq!(
            SubtensorModule::get_subnet_stake_for_coldkey_and_hotkey(&coldkey3, &hotkey3, netuid),
            1000
        );
        assert_eq!(
            SubtensorModule::get_hotkey_global_dynamic_tao(&hotkey3),
            4000
        );
        SubtensorModule::emit_inflation_through_hotkey_account(&hotkey3, netuid, 0, 1000);
        assert_eq!(
            SubtensorModule::get_subnet_stake_for_coldkey_and_hotkey(&coldkey0, &hotkey3, netuid),
            1205
        ); // 1000 + 82% * 1000 * 1000/4000 = 1205
        assert_eq!(
            SubtensorModule::get_subnet_stake_for_coldkey_and_hotkey(&coldkey1, &hotkey3, netuid),
            1205
        ); // 1000 + 82% * 1000 * 1000/4000 = 1205
        assert_eq!(
            SubtensorModule::get_subnet_stake_for_coldkey_and_hotkey(&coldkey2, &hotkey3, netuid),
            1205
        ); // 1000 + 82% * 1000 * 1000/4000 = 1205
        assert_eq!(
            SubtensorModule::get_subnet_stake_for_coldkey_and_hotkey(&coldkey3, &hotkey3, netuid),
            1385
        ); // 1000 + 180 + 820 * 1000/4000 = 1385
    });
}

// Verify delegates with servers get the full server inflation.
#[test]
fn test_full_with_delegating_some_servers() {
    new_test_ext(1).execute_with(|| {
        let netuid = 1;
        // Make two accounts.
        let hotkey0 = U256::from(1);
        let hotkey1 = U256::from(2);

        let coldkey0 = U256::from(3);
        let coldkey1 = U256::from(4);
        SubtensorModule::set_max_registrations_per_block(netuid, 4);
        SubtensorModule::set_max_allowed_uids(netuid, 10); // Allow at least 10 to be registered at once, so no unstaking occurs
        add_network(netuid, 0, 0);
        SubtensorModule::set_target_stakes_per_interval(10); // Increase max stakes per interval

        // Neither key can add stake because they are not registered (registration check is now done before balance check).
        assert_eq!(
            SubtensorModule::add_subnet_stake(
                <<Test as Config>::RuntimeOrigin>::signed(coldkey0),
                hotkey0,
                netuid,
                60000
            ),
            Err(Error::<Test>::NotEnoughBalanceToStake.into())
        );
        assert_eq!(
            SubtensorModule::add_subnet_stake(
                <<Test as Config>::RuntimeOrigin>::signed(coldkey1),
                hotkey1,
                netuid,
                60000
            ),
            Err(Error::<Test>::NotEnoughBalanceToStake.into())
        );

        // Add balances.
        SubtensorModule::add_balance_to_coldkey_account(&coldkey0, 60000);
        SubtensorModule::add_balance_to_coldkey_account(&coldkey1, 60000);

        // Register the 2 neurons to a new network.
        register_ok_neuron(netuid, hotkey0, coldkey0, 124124);
        register_ok_neuron(netuid, hotkey1, coldkey1, 987907);
        assert_eq!(
            SubtensorModule::get_owning_coldkey_for_hotkey(&hotkey0),
            coldkey0
        );
        assert_eq!(
            SubtensorModule::get_owning_coldkey_for_hotkey(&hotkey1),
            coldkey1
        );
        assert!(SubtensorModule::coldkey_owns_hotkey(&coldkey0, &hotkey0));
        assert!(SubtensorModule::coldkey_owns_hotkey(&coldkey1, &hotkey1));

        // We stake and all is ok.
        assert_eq!(
            SubtensorModule::get_subnet_stake_for_coldkey_and_hotkey(&coldkey0, &hotkey0, netuid),
            0
        );
        assert_eq!(
            SubtensorModule::get_subnet_stake_for_coldkey_and_hotkey(&coldkey0, &hotkey0, netuid),
            0
        );
        assert_eq!(
            SubtensorModule::get_subnet_stake_for_coldkey_and_hotkey(&coldkey0, &hotkey0, netuid),
            0
        );
        assert_eq!(
            SubtensorModule::get_subnet_stake_for_coldkey_and_hotkey(&coldkey0, &hotkey0, netuid),
            0
        );
        assert_ok!(SubtensorModule::add_subnet_stake(
            <<Test as Config>::RuntimeOrigin>::signed(coldkey0),
            hotkey0,
            netuid,
            100
        ));
        assert_ok!(SubtensorModule::add_subnet_stake(
            <<Test as Config>::RuntimeOrigin>::signed(coldkey1),
            hotkey1,
            netuid,
            100
        ));
        assert_eq!(
            SubtensorModule::get_subnet_stake_for_coldkey_and_hotkey(&coldkey0, &hotkey0, netuid),
            100
        );
        assert_eq!(
            SubtensorModule::get_subnet_stake_for_coldkey_and_hotkey(&coldkey0, &hotkey1, netuid),
            0
        );
        assert_eq!(
            SubtensorModule::get_subnet_stake_for_coldkey_and_hotkey(&coldkey1, &hotkey0, netuid),
            0
        );
        assert_eq!(
            SubtensorModule::get_subnet_stake_for_coldkey_and_hotkey(&coldkey1, &hotkey1, netuid),
            100
        );
        assert_eq!(
            SubtensorModule::get_hotkey_global_dynamic_tao(&hotkey0),
            100
        );
        assert_eq!(
            SubtensorModule::get_hotkey_global_dynamic_tao(&hotkey1),
            100
        );

        // Emit inflation through non delegates.
        SubtensorModule::emit_inflation_through_hotkey_account(&hotkey0, netuid, 0, 100);
        SubtensorModule::emit_inflation_through_hotkey_account(&hotkey1, netuid, 0, 100);
        assert_eq!(
            SubtensorModule::get_hotkey_global_dynamic_tao(&hotkey0),
            200
        );
        assert_eq!(
            SubtensorModule::get_hotkey_global_dynamic_tao(&hotkey1),
            200
        );

        // Become delegates all is ok.
        assert_ok!(SubtensorModule::do_become_delegate(
            <<Test as Config>::RuntimeOrigin>::signed(coldkey0),
            hotkey0
        ));
        assert_ok!(SubtensorModule::do_become_delegate(
            <<Test as Config>::RuntimeOrigin>::signed(coldkey1),
            hotkey1
        ));
        assert!(SubtensorModule::hotkey_is_delegate(&hotkey0));
        assert!(SubtensorModule::hotkey_is_delegate(&hotkey1));
        let take0 = SubtensorModule::get_delegate_take(&hotkey0, netuid) as f32 / u16::MAX as f32;
        let take1 = SubtensorModule::get_delegate_take(&hotkey1, netuid) as f32 / u16::MAX as f32;

        // This add stake works for delegates.
        assert_eq!(
            SubtensorModule::get_subnet_stake_for_coldkey_and_hotkey(&coldkey0, &hotkey0, netuid),
            200
        );
        assert_eq!(
            SubtensorModule::get_subnet_stake_for_coldkey_and_hotkey(&coldkey0, &hotkey1, netuid),
            0
        );
        assert_eq!(
            SubtensorModule::get_subnet_stake_for_coldkey_and_hotkey(&coldkey1, &hotkey0, netuid),
            0
        );
        assert_eq!(
            SubtensorModule::get_subnet_stake_for_coldkey_and_hotkey(&coldkey1, &hotkey1, netuid),
            200
        );
        assert_ok!(SubtensorModule::add_subnet_stake(
            <<Test as Config>::RuntimeOrigin>::signed(coldkey0),
            hotkey1,
            netuid,
            200
        ));
        assert_ok!(SubtensorModule::add_subnet_stake(
            <<Test as Config>::RuntimeOrigin>::signed(coldkey1),
            hotkey0,
            netuid,
            300
        ));
        assert_eq!(
            SubtensorModule::get_subnet_stake_for_coldkey_and_hotkey(&coldkey0, &hotkey0, netuid),
            200
        );
        assert_eq!(
            SubtensorModule::get_subnet_stake_for_coldkey_and_hotkey(&coldkey0, &hotkey1, netuid),
            200
        );
        assert_eq!(
            SubtensorModule::get_subnet_stake_for_coldkey_and_hotkey(&coldkey1, &hotkey0, netuid),
            300
        );
        assert_eq!(
            SubtensorModule::get_subnet_stake_for_coldkey_and_hotkey(&coldkey1, &hotkey1, netuid),
            200
        );
        assert_eq!(
            SubtensorModule::get_hotkey_global_dynamic_tao(&hotkey0),
            500
        );
        assert_eq!(
            SubtensorModule::get_hotkey_global_dynamic_tao(&hotkey1),
            400
        );

        // Check that global stake weight is 1
        let global_stake_weight = SubtensorModule::get_global_stake_weight();
        assert_eq!(global_stake_weight, u16::MAX);

        // Lets emit inflation through the hot and coldkeys.
        // fist emission arg is for a server. This should only go to the owner of the hotkey.
        SubtensorModule::emit_inflation_through_hotkey_account(&hotkey0, netuid, 200, 1_000); // 1_200 total emission.
        SubtensorModule::emit_inflation_through_hotkey_account(&hotkey1, netuid, 123, 2_000); // 2_123 total emission.

        // Global stake weights = 0 for now, so all nominator rewards are calculated off their global stake proportion
        // which is (for non-dynamic networks) the sum of all nominator stakes to this delegate in all subnets divided
        // by sum of all delegate stakes in all subnets
        let cold0hot0weight = 200. / 500.;
        let cold0hot1weight = 200. / 400.;
        let cold1hot0weight = 300. / 500.;
        let cold1hot1weight = 200. / 400.;
        let delegate_take_hot0 = 1000. * take0;
        let delegate_take_hot1 = 2000. * take1;
        let emission0_remainder = 1000. - delegate_take_hot0;
        let emission1_remainder = 2000. - delegate_take_hot1;

        // cold0 owns hot0, hence delegate_take_hot0 goes to cold0 substake. +1 for rounding errors
        let substake_cold0_hot0 =
            200 + (delegate_take_hot0 + emission0_remainder * cold0hot0weight) as u64 + 1;
        let substake_cold1_hot0 = 300 + (emission0_remainder * cold1hot0weight) as u64;
        let substake_cold0_hot1 = 200 + (emission1_remainder * cold0hot1weight) as u64;
        let substake_cold1_hot1 =
            200 + (delegate_take_hot1 + emission1_remainder * cold1hot1weight) as u64 + 1;
        // initial + rewards, server emission goes to cold0 in dtao
        let total_hot0 = 500 + (delegate_take_hot0 + emission0_remainder) as u64;
        let total_hot1 = 400 + (delegate_take_hot1 + emission1_remainder) as u64;

        assert_eq!(
            SubtensorModule::get_subnet_stake_for_coldkey_and_hotkey(&coldkey0, &hotkey0, netuid),
            substake_cold0_hot0
        );
        assert_eq!(
            SubtensorModule::get_subnet_stake_for_coldkey_and_hotkey(&coldkey1, &hotkey0, netuid),
            substake_cold1_hot0
        );
        assert_eq!(
            SubtensorModule::get_hotkey_global_dynamic_tao(&hotkey0),
            total_hot0
        );

        assert_eq!(
            SubtensorModule::get_subnet_stake_for_coldkey_and_hotkey(&coldkey0, &hotkey1, netuid),
            substake_cold0_hot1
        );
        assert_eq!(
            SubtensorModule::get_subnet_stake_for_coldkey_and_hotkey(&coldkey1, &hotkey1, netuid),
            substake_cold1_hot1
        );
        assert_eq!(
            SubtensorModule::get_hotkey_global_dynamic_tao(&hotkey1),
            total_hot1
        );

        // Lets emit MORE inflation through the hot and coldkeys.
        // This time only server emission. This should go to the owner of the hotkey.
        SubtensorModule::emit_inflation_through_hotkey_account(&hotkey0, netuid, 350, 0);
        SubtensorModule::emit_inflation_through_hotkey_account(&hotkey1, netuid, 150, 0);

        // No change
        assert_eq!(
            SubtensorModule::get_subnet_stake_for_coldkey_and_hotkey(&coldkey0, &hotkey0, netuid),
            substake_cold0_hot0
        );
        assert_eq!(
            SubtensorModule::get_subnet_stake_for_coldkey_and_hotkey(&coldkey0, &hotkey1, netuid),
            substake_cold0_hot1
        );
        assert_eq!(
            SubtensorModule::get_subnet_stake_for_coldkey_and_hotkey(&coldkey1, &hotkey0, netuid),
            substake_cold1_hot0
        );
        assert_eq!(
            SubtensorModule::get_subnet_stake_for_coldkey_and_hotkey(&coldkey1, &hotkey1, netuid),
            substake_cold1_hot1
        );

        // Lets register and stake a new key.
        let hotkey2 = U256::from(5);
        let coldkey2 = U256::from(6);
        register_ok_neuron(netuid, hotkey2, coldkey2, 248123);
        SubtensorModule::add_balance_to_coldkey_account(&coldkey2, 60_000);
        assert_ok!(SubtensorModule::add_subnet_stake(
            <<Test as Config>::RuntimeOrigin>::signed(coldkey2),
            hotkey2,
            netuid,
            1_000
        ));
        assert_ok!(SubtensorModule::remove_subnet_stake(
            <<Test as Config>::RuntimeOrigin>::signed(coldkey2),
            hotkey2,
            netuid,
            100
        ));
        assert_eq!(
            SubtensorModule::get_subnet_stake_for_coldkey_and_hotkey(&coldkey2, &hotkey2, netuid),
            900
        );
        assert_eq!(
            SubtensorModule::remove_subnet_stake(
                <<Test as Config>::RuntimeOrigin>::signed(coldkey0),
                hotkey2,
                netuid,
                10
            ),
            Err(Error::<Test>::HotKeyNotDelegateAndSignerNotOwnHotKey.into())
        );
        assert_eq!(
            SubtensorModule::remove_subnet_stake(
                <<Test as Config>::RuntimeOrigin>::signed(coldkey1),
                hotkey2,
                netuid,
                10
            ),
            Err(Error::<Test>::HotKeyNotDelegateAndSignerNotOwnHotKey.into())
        );

        // Lets make this new key a delegate with a default take.
        assert_ok!(SubtensorModule::do_become_delegate(
            <<Test as Config>::RuntimeOrigin>::signed(coldkey2),
            hotkey2
        ));
        let take2 = SubtensorModule::get_delegate_take(&hotkey2, netuid) as f32 / u16::MAX as f32;

        // Add nominate some stake.
        assert_ok!(SubtensorModule::add_subnet_stake(
            <<Test as Config>::RuntimeOrigin>::signed(coldkey0),
            hotkey2,
            netuid,
            1000
        ));
        assert_ok!(SubtensorModule::add_subnet_stake(
            <<Test as Config>::RuntimeOrigin>::signed(coldkey1),
            hotkey2,
            netuid,
            1000
        ));
        assert_ok!(SubtensorModule::add_subnet_stake(
            <<Test as Config>::RuntimeOrigin>::signed(coldkey2),
            hotkey2,
            netuid,
            100
        ));
        assert_eq!(
            SubtensorModule::get_subnet_stake_for_coldkey_and_hotkey(&coldkey2, &hotkey2, netuid),
            1000
        );
        assert_eq!(
            SubtensorModule::get_subnet_stake_for_coldkey_and_hotkey(&coldkey1, &hotkey2, netuid),
            1000
        );
        assert_eq!(
            SubtensorModule::get_subnet_stake_for_coldkey_and_hotkey(&coldkey0, &hotkey2, netuid),
            1000
        );
        assert_eq!(
            SubtensorModule::get_hotkey_global_dynamic_tao(&hotkey2),
            3_000
        );

        // Lets emit inflation through this new key with distributed ownership.
        // We will emit 100 server emission, which should go in-full to the owner of the hotkey.
        // We will emit 1000 validator emission, which should be distributed in-part to the nominators.
        SubtensorModule::emit_inflation_through_hotkey_account(&hotkey2, netuid, 100, 1000);

        let delegate_take_hot2 = 1000. * take2;
        let emission2_remainder = 1000. - delegate_take_hot2;
        let cold0hot2weight = 1000. / 3000.;
        let cold1hot2weight = 1000. / 3000.;
        let cold2hot2weight = 1000. / 3000.;
        let substake_cold0_hot2 = 1000 + (emission2_remainder * cold0hot2weight) as u64;
        let substake_cold1_hot2 = 1000 + (emission2_remainder * cold1hot2weight) as u64;
        let substake_cold2_hot2 =
            1000 + (delegate_take_hot2 + emission2_remainder * cold2hot2weight) as u64 + 1;

        assert_eq!(
            SubtensorModule::get_subnet_stake_for_coldkey_and_hotkey(&coldkey2, &hotkey2, netuid),
            substake_cold2_hot2
        );
        assert_eq!(
            SubtensorModule::get_subnet_stake_for_coldkey_and_hotkey(&coldkey1, &hotkey2, netuid),
            substake_cold1_hot2
        );
        assert_eq!(
            SubtensorModule::get_subnet_stake_for_coldkey_and_hotkey(&coldkey0, &hotkey2, netuid),
            substake_cold0_hot2
        );
        let cold2balance_before = SubtensorModule::get_coldkey_balance(&coldkey2);

        // Lets emit MORE inflation through this new key with distributed ownership.
        // This time we do ONLY server emission
        // We will emit 123 server emission, which should go in-full to the owner of the hotkey.
        // We will emit *0* validator emission.
        SubtensorModule::emit_inflation_through_hotkey_account(&hotkey2, netuid, 123, 0);
        assert_eq!(
            SubtensorModule::get_subnet_stake_for_coldkey_and_hotkey(&coldkey2, &hotkey2, netuid),
            substake_cold2_hot2
        ); // No change.
        assert_eq!(
            SubtensorModule::get_subnet_stake_for_coldkey_and_hotkey(&coldkey1, &hotkey2, netuid),
            substake_cold1_hot2
        ); // No change.
        assert_eq!(
            SubtensorModule::get_subnet_stake_for_coldkey_and_hotkey(&coldkey0, &hotkey2, netuid),
            substake_cold0_hot2
        ); // No change.

        let cold2balance_after = SubtensorModule::get_coldkey_balance(&coldkey2);
        assert_eq!(cold2balance_after - cold2balance_before, 123);
    });
}

#[test]
fn test_stao_delegation() {
    new_test_ext(1).execute_with(|| {
        let netuid: u16 = 1;
        let delegate = U256::from(1);
        let nominator1 = U256::from(2);
        let nominator2 = U256::from(3);

        add_network(netuid, 0, 0);
        register_ok_neuron(netuid, delegate, delegate, 124124);
        SubtensorModule::set_target_stakes_per_interval(10000);
        SubtensorModule::add_balance_to_coldkey_account(&delegate, 100000);
        SubtensorModule::add_balance_to_coldkey_account(&nominator1, 100000);
        SubtensorModule::add_balance_to_coldkey_account(&nominator2, 100000);
        assert_ok!(SubtensorModule::add_subnet_stake(
            <<Test as Config>::RuntimeOrigin>::signed(delegate),
            delegate,
            netuid,
            100000
        ));
        assert_ok!(SubtensorModule::do_become_delegate(
            <<Test as Config>::RuntimeOrigin>::signed(delegate),
            delegate
        ));
        let take = SubtensorModule::get_delegate_take(&delegate, netuid) as f32 / u16::MAX as f32;

        assert_ok!(SubtensorModule::add_subnet_stake(
            <<Test as Config>::RuntimeOrigin>::signed(nominator1),
            delegate,
            netuid,
            100000
        ));
        assert_ok!(SubtensorModule::add_subnet_stake(
            <<Test as Config>::RuntimeOrigin>::signed(nominator2),
            delegate,
            netuid,
            100000
        ));
        assert!(SubtensorModule::hotkey_is_delegate(&delegate));
        assert_eq!(
            SubtensorModule::get_hotkey_global_dynamic_tao(&delegate),
            100000 * 3
        );
        assert_eq!(
            SubtensorModule::get_total_stake_for_subnet(netuid),
            100000 * 3
        );
        assert_eq!(
            SubtensorModule::get_total_stake_for_hotkey_and_subnet(&delegate, netuid),
            100000 * 3
        );
        assert_eq!(get_total_stake_for_coldkey(&delegate), 100_000);
        assert_eq!(get_total_stake_for_coldkey(&nominator1), 100_000);
        assert_eq!(get_total_stake_for_coldkey(&nominator2), 100_000);
        assert_eq!(
            SubtensorModule::get_owning_coldkey_for_hotkey(&delegate),
            delegate
        );
        assert_eq!(SubtensorModule::hotkey_account_exists(&delegate), true);
        assert_eq!(SubtensorModule::hotkey_account_exists(&nominator1), false);
        assert_eq!(SubtensorModule::hotkey_account_exists(&nominator2), false);
        assert_eq!(
            SubtensorModule::get_subnet_stake_for_coldkey_and_hotkey(&delegate, &delegate, netuid),
            100_000
        );
        assert_eq!(
            SubtensorModule::get_subnet_stake_for_coldkey_and_hotkey(
                &nominator1,
                &delegate,
                netuid
            ),
            100_000
        );
        assert_eq!(
            SubtensorModule::get_subnet_stake_for_coldkey_and_hotkey(
                &nominator2,
                &delegate,
                netuid
            ),
            100_000
        );
        assert_eq!(
            SubtensorModule::get_total_stake_for_hotkey_and_coldkey(&delegate, &delegate),
            100_000
        );
        assert_eq!(
            SubtensorModule::get_total_stake_for_hotkey_and_coldkey(&delegate, &nominator1),
            100_000
        );
        assert_eq!(
            SubtensorModule::get_total_stake_for_hotkey_and_coldkey(&delegate, &nominator1),
            100_000
        );
        SubtensorModule::emit_inflation_through_hotkey_account(&delegate, netuid, 0, 1000);
        let nominator_reward = ((1000. * (1. - take)) as u64) / 3;
        let delegate_take = 1000 - nominator_reward * 3;
        assert_eq!(
            SubtensorModule::get_subnet_stake_for_coldkey_and_hotkey(&delegate, &delegate, netuid),
            100000 + delegate_take + nominator_reward
        );
        assert_eq!(
            SubtensorModule::get_subnet_stake_for_coldkey_and_hotkey(
                &nominator1,
                &delegate,
                netuid
            ),
            100000 + nominator_reward
        );
        assert_eq!(
            SubtensorModule::get_subnet_stake_for_coldkey_and_hotkey(
                &nominator2,
                &delegate,
                netuid
            ),
            100000 + nominator_reward
        );
    })
}

#[test]
fn test_full_block_emission_occurs() {
    new_test_ext(1).execute_with(|| {
        let netuid = 1;
        // Make two accounts.
        let hotkey0 = U256::from(1);
        let hotkey1 = U256::from(2);

        let coldkey0 = U256::from(3);
        let coldkey1 = U256::from(4);

        add_network(netuid, 0, 0);
        SubtensorModule::set_max_registrations_per_block(netuid, 4);
        SubtensorModule::set_max_allowed_uids(netuid, 10); // Allow at least 10 to be registered at once, so no unstaking occurs
        SubtensorModule::set_target_stakes_per_interval(10); // Increase max stakes per interval

        // Neither key can add stake because they are not registered
        assert_eq!(
            SubtensorModule::add_subnet_stake(
                <<Test as Config>::RuntimeOrigin>::signed(coldkey0),
                hotkey0,
                netuid,
                60000
            ),
            Err(Error::<Test>::NotEnoughBalanceToStake.into())
        );
        assert_eq!(
            SubtensorModule::add_subnet_stake(
                <<Test as Config>::RuntimeOrigin>::signed(coldkey1),
                hotkey1,
                netuid,
                60000
            ),
            Err(Error::<Test>::NotEnoughBalanceToStake.into())
        );

        // Add balances.
        SubtensorModule::add_balance_to_coldkey_account(&coldkey0, 60000);
        SubtensorModule::add_balance_to_coldkey_account(&coldkey1, 60000);

        // Register the 2 neurons to a new network.
        register_ok_neuron(netuid, hotkey0, coldkey0, 124124);
        register_ok_neuron(netuid, hotkey1, coldkey1, 987907);
        assert_eq!(
            SubtensorModule::get_owning_coldkey_for_hotkey(&hotkey0),
            coldkey0
        );
        assert_eq!(
            SubtensorModule::get_owning_coldkey_for_hotkey(&hotkey1),
            coldkey1
        );
        assert!(SubtensorModule::coldkey_owns_hotkey(&coldkey0, &hotkey0));
        assert!(SubtensorModule::coldkey_owns_hotkey(&coldkey1, &hotkey1));

        // We stake and all is ok.
        assert_eq!(
            SubtensorModule::get_subnet_stake_for_coldkey_and_hotkey(&coldkey0, &hotkey0, netuid),
            0
        );
        assert_eq!(
            SubtensorModule::get_subnet_stake_for_coldkey_and_hotkey(&coldkey0, &hotkey0, netuid),
            0
        );
        assert_eq!(
            SubtensorModule::get_subnet_stake_for_coldkey_and_hotkey(&coldkey0, &hotkey0, netuid),
            0
        );
        assert_eq!(
            SubtensorModule::get_subnet_stake_for_coldkey_and_hotkey(&coldkey0, &hotkey0, netuid),
            0
        );
        assert_ok!(SubtensorModule::add_subnet_stake(
            <<Test as Config>::RuntimeOrigin>::signed(coldkey0),
            hotkey0,
            netuid,
            100
        ));
        assert_ok!(SubtensorModule::add_subnet_stake(
            <<Test as Config>::RuntimeOrigin>::signed(coldkey1),
            hotkey1,
            netuid,
            100
        ));
        assert_eq!(
            SubtensorModule::get_subnet_stake_for_coldkey_and_hotkey(&coldkey0, &hotkey0, netuid),
            100
        );
        assert_eq!(
            SubtensorModule::get_subnet_stake_for_coldkey_and_hotkey(&coldkey0, &hotkey1, netuid),
            0
        );
        assert_eq!(
            SubtensorModule::get_subnet_stake_for_coldkey_and_hotkey(&coldkey1, &hotkey0, netuid),
            0
        );
        assert_eq!(
            SubtensorModule::get_subnet_stake_for_coldkey_and_hotkey(&coldkey1, &hotkey1, netuid),
            100
        );
        assert_eq!(
            SubtensorModule::get_hotkey_global_dynamic_tao(&hotkey0),
            100
        );
        assert_eq!(
            SubtensorModule::get_hotkey_global_dynamic_tao(&hotkey1),
            100
        );

        // Emit inflation through non delegates.
        SubtensorModule::emit_inflation_through_hotkey_account(&hotkey0, netuid, 0, 111);
        SubtensorModule::emit_inflation_through_hotkey_account(&hotkey1, netuid, 0, 234);

        // Become delegates all is ok.
        assert_ok!(SubtensorModule::do_become_delegate(
            <<Test as Config>::RuntimeOrigin>::signed(coldkey0),
            hotkey0
        ));
        assert_ok!(SubtensorModule::do_become_delegate(
            <<Test as Config>::RuntimeOrigin>::signed(coldkey1),
            hotkey1
        ));
        assert!(SubtensorModule::hotkey_is_delegate(&hotkey0));
        assert!(SubtensorModule::hotkey_is_delegate(&hotkey1));

        // Add some delegate stake
        assert_ok!(SubtensorModule::add_subnet_stake(
            <<Test as Config>::RuntimeOrigin>::signed(coldkey0),
            hotkey1,
            netuid,
            200
        ));
        assert_ok!(SubtensorModule::add_subnet_stake(
            <<Test as Config>::RuntimeOrigin>::signed(coldkey1),
            hotkey0,
            netuid,
            300
        ));

        // Lets emit inflation with delegatees, with both validator and server emission
        SubtensorModule::emit_inflation_through_hotkey_account(&hotkey0, netuid, 200, 1_000); // 1_200 total emission.
        SubtensorModule::emit_inflation_through_hotkey_account(&hotkey1, netuid, 123, 2_000); // 2_123 total emission.

        // Lets emit MORE inflation through the hot and coldkeys.
        // This time JUSt server emission
        SubtensorModule::emit_inflation_through_hotkey_account(&hotkey0, netuid, 350, 0);
        SubtensorModule::emit_inflation_through_hotkey_account(&hotkey1, netuid, 150, 0);

        // Lastly, do only validator emission
        SubtensorModule::emit_inflation_through_hotkey_account(&hotkey0, netuid, 0, 12_948);
        SubtensorModule::emit_inflation_through_hotkey_account(&hotkey1, netuid, 0, 1_874);
    });
}

/************************************************************
    staking::unstake_all_coldkeys_from_hotkey_account() tests
************************************************************/

#[test]
fn test_unstake_all_coldkeys_from_hotkey_account() {
    new_test_ext(1).execute_with(|| {
        let hotkey_id = U256::from(123570);
        let coldkey0_id = U256::from(123560);

        let coldkey1_id = U256::from(123561);
        let coldkey2_id = U256::from(123562);
        let coldkey3_id = U256::from(123563);

        let amount: u64 = 10000;

        let netuid: u16 = 1;
        let tempo: u16 = 13;
        let start_nonce: u64 = 0;

        // Make subnet
        add_network(netuid, tempo, 0);
        // Register delegate
        register_ok_neuron(netuid, hotkey_id, coldkey0_id, start_nonce);

        match SubtensorModule::get_uid_for_net_and_hotkey(netuid, &hotkey_id) {
            Ok(_k) => (),
            Err(e) => panic!("Error: {:?}", e),
        }

        //Add some stake that can be removed
        SubtensorModule::increase_subnet_token_on_coldkey_hotkey_account(
            &coldkey0_id,
            &hotkey_id,
            netuid,
            amount,
        );
        SubtensorModule::increase_subnet_token_on_coldkey_hotkey_account(
            &coldkey1_id,
            &hotkey_id,
            netuid,
            amount + 2,
        );
        SubtensorModule::increase_subnet_token_on_coldkey_hotkey_account(
            &coldkey2_id,
            &hotkey_id,
            netuid,
            amount + 3,
        );
        SubtensorModule::increase_subnet_token_on_coldkey_hotkey_account(
            &coldkey3_id,
            &hotkey_id,
            netuid,
            amount + 4,
        );

        // Verify free balance is 0 for all coldkeys
        assert_eq!(Balances::free_balance(coldkey0_id), 0);
        assert_eq!(Balances::free_balance(coldkey1_id), 0);
        assert_eq!(Balances::free_balance(coldkey2_id), 0);
        assert_eq!(Balances::free_balance(coldkey3_id), 0);

        // Verify total stake is correct
        assert_eq!(
            SubtensorModule::get_hotkey_global_dynamic_tao(&hotkey_id),
            amount * 4 + (2 + 3 + 4)
        );

        // Run unstake_all_coldkeys_from_hotkey_account
        SubtensorModule::unstake_all_coldkeys_from_hotkey_account(&hotkey_id);

        // Verify total stake is 0
        assert_eq!(
            SubtensorModule::get_hotkey_global_dynamic_tao(&hotkey_id),
            0
        );

        // Vefify stake for all coldkeys is 0
        assert_eq!(
            SubtensorModule::get_subnet_stake_for_coldkey_and_hotkey(
                &coldkey0_id,
                &hotkey_id,
                netuid
            ),
            0
        );
        assert_eq!(
            SubtensorModule::get_subnet_stake_for_coldkey_and_hotkey(
                &coldkey1_id,
                &hotkey_id,
                netuid
            ),
            0
        );
        assert_eq!(
            SubtensorModule::get_subnet_stake_for_coldkey_and_hotkey(
                &coldkey2_id,
                &hotkey_id,
                netuid
            ),
            0
        );
        assert_eq!(
            SubtensorModule::get_subnet_stake_for_coldkey_and_hotkey(
                &coldkey3_id,
                &hotkey_id,
                netuid
            ),
            0
        );

        // Verify free balance is correct for all coldkeys
        assert_eq!(Balances::free_balance(coldkey0_id), amount);
        assert_eq!(Balances::free_balance(coldkey1_id), amount + 2);
        assert_eq!(Balances::free_balance(coldkey2_id), amount + 3);
        assert_eq!(Balances::free_balance(coldkey3_id), amount + 4);
    });
}

#[test]
fn test_unstake_all_coldkeys_from_hotkey_account_single_staker() {
    new_test_ext(1).execute_with(|| {
        let hotkey_id = U256::from(123570);
        let coldkey0_id = U256::from(123560);

        let amount: u64 = 891011;

        let netuid: u16 = 1;
        let tempo: u16 = 13;
        let start_nonce: u64 = 0;

        // Make subnet
        add_network(netuid, tempo, 0);
        // Register delegate
        register_ok_neuron(netuid, hotkey_id, coldkey0_id, start_nonce);

        match SubtensorModule::get_uid_for_net_and_hotkey(netuid, &hotkey_id) {
            Ok(_) => (),
            Err(e) => panic!("Error: {:?}", e),
        }

        //Add some stake that can be removed
        SubtensorModule::increase_subnet_token_on_coldkey_hotkey_account(
            &coldkey0_id,
            &hotkey_id,
            netuid,
            amount,
        );

        // Verify free balance is 0 for coldkey
        assert_eq!(Balances::free_balance(coldkey0_id), 0);

        // Verify total stake is correct
        assert_eq!(
            SubtensorModule::get_hotkey_global_dynamic_tao(&hotkey_id),
            amount
        );

        // Run unstake_all_coldkeys_from_hotkey_account
        SubtensorModule::unstake_all_coldkeys_from_hotkey_account(&hotkey_id);

        // Verify total stake is 0
        assert_eq!(
            SubtensorModule::get_hotkey_global_dynamic_tao(&hotkey_id),
            0
        );

        // Vefify stake for single coldkey is 0
        assert_eq!(
            SubtensorModule::get_subnet_stake_for_coldkey_and_hotkey(
                &coldkey0_id,
                &hotkey_id,
                netuid
            ),
            0
        );

        // Verify free balance is correct for single coldkey
        assert_eq!(Balances::free_balance(coldkey0_id), amount);
    });
}

#[test]
fn test_faucet_ok() {
    new_test_ext(1).execute_with(|| {
        let coldkey = U256::from(123560);

        log::info!("Creating work for submission to faucet...");

        let block_number = SubtensorModule::get_current_block_as_u64();
        let difficulty: U256 = U256::from(10_000_000);
        let mut nonce: u64 = 0;
        let mut work: H256 = SubtensorModule::create_seal_hash(block_number, nonce, &coldkey);
        while !SubtensorModule::hash_meets_difficulty(&work, difficulty) {
            nonce += 1;
            work = SubtensorModule::create_seal_hash(block_number, nonce, &coldkey);
        }
        let vec_work: Vec<u8> = SubtensorModule::hash_to_vec(work);

        log::info!("Faucet state: {}", cfg!(feature = "pow-faucet"));

        #[cfg(feature = "pow-faucet")]
        assert_ok!(SubtensorModule::do_faucet(
            <<Test as Config>::RuntimeOrigin>::signed(coldkey),
            block_number,
            nonce,
            vec_work
        ));

        #[cfg(not(feature = "pow-faucet"))]
        assert_ok!(SubtensorModule::do_faucet(
            <<Test as Config>::RuntimeOrigin>::signed(coldkey),
            block_number,
            nonce,
            vec_work
        ));
    });
}

/// This test ensures that the clear_small_nominations function works as expected.
/// It creates a network with two hotkeys and two coldkeys, and then registers a nominator account for each hotkey.
/// When we call set_nominator_min_required_stake, it should clear all small nominations that are below the minimum required stake.
/// Run this test using: cargo test --package pallet-subtensor --test staking test_clear_small_nominations
#[test]
fn test_clear_small_nominations() {
    new_test_ext(0).execute_with(|| {
        System::set_block_number(1);

        // Create accounts.
        let netuid = 1;
        let hot1 = U256::from(1);
        let hot2 = U256::from(2);
        let cold1 = U256::from(3);
        let cold2 = U256::from(4);

        SubtensorModule::set_target_stakes_per_interval(10);
        // Register hot1 and hot2 .
        add_network(netuid, 0, 0);

        // Register hot1.
        register_ok_neuron(netuid, hot1, cold1, 0);
        assert_ok!(SubtensorModule::do_become_delegate(
            <<Test as Config>::RuntimeOrigin>::signed(cold1),
            hot1,
        ));
        assert_eq!(SubtensorModule::get_owning_coldkey_for_hotkey(&hot1), cold1);

        // Register hot2.
        register_ok_neuron(netuid, hot2, cold2, 0);
        assert_ok!(SubtensorModule::do_become_delegate(
            <<Test as Config>::RuntimeOrigin>::signed(cold2),
            hot2,
        ));
        assert_eq!(SubtensorModule::get_owning_coldkey_for_hotkey(&hot2), cold2);

        // Add stake cold1 --> hot1 (non delegation.)
        SubtensorModule::add_balance_to_coldkey_account(&cold1, 5);
        assert_ok!(SubtensorModule::add_stake(
            <<Test as Config>::RuntimeOrigin>::signed(cold1),
            hot1,
            1
        ));
        assert_eq!(
            SubtensorModule::get_subnet_stake_for_coldkey_and_hotkey(&cold1, &hot1, 0),
            1
        );
        assert_eq!(Balances::free_balance(cold1), 4);

        // Add stake cold2 --> hot1 (is delegation.)
        SubtensorModule::add_balance_to_coldkey_account(&cold2, 5);
        assert_ok!(SubtensorModule::add_stake(
            <<Test as Config>::RuntimeOrigin>::signed(cold2),
            hot1,
            1
        ));
        assert_eq!(
            SubtensorModule::get_subnet_stake_for_coldkey_and_hotkey(&cold2, &hot1, 0),
            1
        );
        assert_eq!(Balances::free_balance(cold2), 4);

        // Add stake cold1 --> hot2 (non delegation.)
        SubtensorModule::add_balance_to_coldkey_account(&cold1, 5);
        assert_ok!(SubtensorModule::add_stake(
            <<Test as Config>::RuntimeOrigin>::signed(cold1),
            hot2,
            1
        ));
        assert_eq!(
            SubtensorModule::get_subnet_stake_for_coldkey_and_hotkey(&cold1, &hot2, 0),
            1
        );
        assert_eq!(Balances::free_balance(cold1), 8);

        // Add stake cold2 --> hot2 (is delegation.)
        SubtensorModule::add_balance_to_coldkey_account(&cold2, 5);
        assert_ok!(SubtensorModule::add_stake(
            <<Test as Config>::RuntimeOrigin>::signed(cold2),
            hot2,
            1
        ));
        assert_eq!(
            SubtensorModule::get_subnet_stake_for_coldkey_and_hotkey(&cold2, &hot2, 0),
            1
        );
        assert_eq!(Balances::free_balance(cold2), 8);

        // Run clear all small nominations when min stake is zero (noop)
        SubtensorModule::set_nominator_min_required_stake(0);
        SubtensorModule::clear_small_nominations();
        assert_eq!(
            SubtensorModule::get_subnet_stake_for_coldkey_and_hotkey(&cold1, &hot1, 0),
            1
        );
        assert_eq!(
            SubtensorModule::get_subnet_stake_for_coldkey_and_hotkey(&cold1, &hot2, 0),
            1
        );
        assert_eq!(
            SubtensorModule::get_subnet_stake_for_coldkey_and_hotkey(&cold2, &hot1, 0),
            1
        );
        assert_eq!(
            SubtensorModule::get_subnet_stake_for_coldkey_and_hotkey(&cold2, &hot2, 0),
            1
        );

        // Set min nomination to 10
        let _ = Stake::<Test>::try_get(hot2, cold1).unwrap(); // ensure exists before
        let _ = Stake::<Test>::try_get(hot1, cold2).unwrap(); // ensure exists before
        SubtensorModule::set_nominator_min_required_stake(10);

        // Run clear all small nominations (removes delegations under 10)
        SubtensorModule::clear_small_nominations();
        assert_eq!(
            SubtensorModule::get_subnet_stake_for_coldkey_and_hotkey(&cold1, &hot1, 0),
            1
        );
        assert_eq!(
            SubtensorModule::get_subnet_stake_for_coldkey_and_hotkey(&cold1, &hot2, 0),
            0
        );
        assert_eq!(
            SubtensorModule::get_subnet_stake_for_coldkey_and_hotkey(&cold2, &hot1, 0),
            0
        );
        assert_eq!(
            SubtensorModule::get_subnet_stake_for_coldkey_and_hotkey(&cold2, &hot2, 0),
            1
        );

        // Balances have been added back into accounts.
        assert_eq!(Balances::free_balance(cold1), 9);
        assert_eq!(Balances::free_balance(cold2), 9);

        // Internal storage is updated
        Stake::<Test>::try_get(hot2, cold1).unwrap_err();
    });
}

/// Test that the nominator minimum staking threshold is enforced when stake is added.
#[test]
fn test_add_stake_below_minimum_threshold() {
    new_test_ext(0).execute_with(|| {
        let netuid: u16 = 1;
        let coldkey1 = U256::from(0);
        let hotkey1 = U256::from(1);
        let coldkey2 = U256::from(2);
        let minimum_threshold = 10_000_000;
        let amount_below = 50_000;

        // Add balances.
        SubtensorModule::add_balance_to_coldkey_account(&coldkey1, 100_000);
        SubtensorModule::add_balance_to_coldkey_account(&coldkey2, 100_000);
        SubtensorModule::set_nominator_min_required_stake(minimum_threshold);
        SubtensorModule::set_target_stakes_per_interval(10);

        // Create network
        add_network(netuid, 0, 0);

        // Register the neuron to a new network.
        register_ok_neuron(netuid, hotkey1, coldkey1, 0);
        assert_ok!(SubtensorModule::become_delegate(
            <<Test as Config>::RuntimeOrigin>::signed(coldkey1),
            hotkey1
        ));

        // Coldkey staking on its own hotkey can stake below min threshold.
        assert_ok!(SubtensorModule::add_stake(
            <<Test as Config>::RuntimeOrigin>::signed(coldkey1),
            hotkey1,
            amount_below
        ));

        // Nomination stake cannot stake below min threshold.
        assert_noop!(
            SubtensorModule::add_stake(
                <<Test as Config>::RuntimeOrigin>::signed(coldkey2),
                hotkey1,
                amount_below
            ),
            pallet_subtensor::Error::<Test>::NomStakeBelowMinimumThreshold
        );
    });
}

/// Test that the nominator minimum staking threshold is enforced when stake is removed.
#[test]
fn test_remove_stake_below_minimum_threshold() {
    new_test_ext(0).execute_with(|| {
        let netuid: u16 = 1;
        let coldkey1 = U256::from(0);
        let hotkey1 = U256::from(1);
        let coldkey2 = U256::from(2);
        let initial_balance = 200_000_000;
        let initial_stake = 100_000;
        let minimum_threshold = 50_000;
        let stake_amount_to_remove = 51_000;

        // Add balances.
        SubtensorModule::add_balance_to_coldkey_account(&coldkey1, initial_balance);
        SubtensorModule::add_balance_to_coldkey_account(&coldkey2, initial_balance);
        SubtensorModule::set_nominator_min_required_stake(minimum_threshold);
        SubtensorModule::set_target_stakes_per_interval(10);

        // Create network
        add_network(netuid, 0, 0);

        // Register the neuron to a new network.
        register_ok_neuron(netuid, hotkey1, coldkey1, 0);
        assert_ok!(SubtensorModule::become_delegate(
            <<Test as Config>::RuntimeOrigin>::signed(coldkey1),
            hotkey1
        ));
        assert_ok!(SubtensorModule::add_stake(
            <<Test as Config>::RuntimeOrigin>::signed(coldkey1),
            hotkey1,
            initial_stake
        ));
        assert_ok!(SubtensorModule::add_stake(
            <<Test as Config>::RuntimeOrigin>::signed(coldkey2),
            hotkey1,
            initial_stake
        ));

        // Coldkey staking on its own hotkey can unstake below min threshold.
        assert_ok!(SubtensorModule::remove_stake(
            <<Test as Config>::RuntimeOrigin>::signed(coldkey1),
            hotkey1,
            stake_amount_to_remove
        ));

        // Nomination stake cannot unstake below min threshold,
        // without unstaking all and removing the nomination.
        let bal_before = Balances::free_balance(coldkey2);
        let staked_before = SubtensorModule::get_subnet_stake_for_coldkey_and_hotkey(&coldkey2, &hotkey1, 0);
        let total_issuance_before = SubtensorModule::get_total_issuance();
        // check the premise of the test is correct
        assert!(initial_stake - stake_amount_to_remove < minimum_threshold);
        assert_ok!(SubtensorModule::remove_stake(
            <<Test as Config>::RuntimeOrigin>::signed(coldkey2),
            hotkey1,
            stake_amount_to_remove
        ));

        // Has no stake now
        assert_eq!(
            SubtensorModule::get_subnet_stake_for_coldkey_and_hotkey(&coldkey2, &hotkey1, 0),
            0
        );
        let stake_removed = staked_before; // All stake was removed
                                           // Has the full balance
        assert_eq!(Balances::free_balance(coldkey2), bal_before + stake_removed);

        // Stake map entry is removed
        assert!(Stake::<Test>::try_get(hotkey1, coldkey2).is_err(),);

        // Total issuance is the same
        assert_eq!(
            SubtensorModule::get_total_issuance(),
            total_issuance_before // Nothing was issued
        );
    });
}

// Verify delegate take can be decreased
#[test]
fn test_delegate_take_can_be_decreased() {
    new_test_ext(1).execute_with(|| {
        // Make account
        let hotkey0 = U256::from(1);
        let coldkey0 = U256::from(3);

        // Add balance
        SubtensorModule::add_balance_to_coldkey_account(&coldkey0, 100000);

        // Register the neuron to a new network
        let netuid = 1;
        add_network(netuid, 0, 0);
        register_ok_neuron(netuid, hotkey0, coldkey0, 124124);

        // Coldkey / hotkey 0 become delegates with 9% take
        assert_ok!(SubtensorModule::do_become_delegate(
            <<Test as Config>::RuntimeOrigin>::signed(coldkey0),
            hotkey0,
        ));
        assert_eq!(
            SubtensorModule::get_delegate_take(&hotkey0, netuid),
            InitialDefaultTake::get()
        );

        // Coldkey / hotkey 0 decreases take to 5%
        assert_ok!(SubtensorModule::do_decrease_take(
            <<Test as Config>::RuntimeOrigin>::signed(coldkey0),
            hotkey0,
            netuid,
            u16::MAX / 20
        ));
        assert_eq!(
            SubtensorModule::get_delegate_take(&hotkey0, netuid),
            u16::MAX / 20
        );
    });
}

// Verify delegate take can be decreased
#[test]
fn test_can_set_min_take_ok() {
    new_test_ext(1).execute_with(|| {
        // Make account
        let hotkey0 = U256::from(1);
        let coldkey0 = U256::from(3);

        // Add balance
        SubtensorModule::add_balance_to_coldkey_account(&coldkey0, 100000);

        // Register the neuron to a new network
        let netuid = 1;
        add_network(netuid, 0, 0);
        register_ok_neuron(netuid, hotkey0, coldkey0, 124124);

        // Coldkey / hotkey 0 become delegates
        assert_ok!(SubtensorModule::do_become_delegate(
            <<Test as Config>::RuntimeOrigin>::signed(coldkey0),
            hotkey0,
        ));

        // Coldkey / hotkey 0 decreases take to min
        assert_ok!(SubtensorModule::do_decrease_take(
            <<Test as Config>::RuntimeOrigin>::signed(coldkey0),
            hotkey0,
            netuid,
            SubtensorModule::get_min_delegate_take()
        ));
        assert_eq!(
            SubtensorModule::get_delegate_take(&hotkey0, netuid),
            SubtensorModule::get_min_take()
        );
    });
}

// Verify delegate take can not be increased with do_decrease_take
#[test]
fn test_delegate_take_can_not_be_increased_with_decrease_take() {
    new_test_ext(1).execute_with(|| {
        // Make account
        let hotkey0 = U256::from(1);
        let coldkey0 = U256::from(3);

        // Add balance
        SubtensorModule::add_balance_to_coldkey_account(&coldkey0, 100000);

        // Register the neuron to a new network
        let netuid = 1;
        add_network(netuid, 0, 0);
        register_ok_neuron(netuid, hotkey0, coldkey0, 124124);

        // Coldkey / hotkey 0 become delegates with 10% take
        assert_ok!(SubtensorModule::do_become_delegate(
            <<Test as Config>::RuntimeOrigin>::signed(coldkey0),
            hotkey0
        ));
        assert_eq!(
            SubtensorModule::get_delegate_take(&hotkey0, netuid),
            InitialDefaultTake::get()
        );

        // Decrease delegate take to 5%
        assert_ok!(SubtensorModule::do_decrease_take(
            <<Test as Config>::RuntimeOrigin>::signed(coldkey0),
            hotkey0,
            netuid,
            SubtensorModule::get_min_take()
        ));
        assert_eq!(
            SubtensorModule::get_delegate_take(&hotkey0, netuid),
            SubtensorModule::get_min_take()
        );

        // Coldkey / hotkey 0 tries to increase take to 12.5%
        assert_eq!(
            SubtensorModule::do_decrease_take(
                <<Test as Config>::RuntimeOrigin>::signed(coldkey0),
                hotkey0,
                netuid,
                u16::MAX / 8
            ),
            Err(Error::<Test>::DelegateTakeTooLow.into())
        );
        assert_eq!(
            SubtensorModule::get_delegate_take(&hotkey0, netuid),
            SubtensorModule::get_min_take()
        );
    });
}

// Verify delegate take can be increased
#[test]
fn test_delegate_take_can_be_increased() {
    new_test_ext(1).execute_with(|| {
        // Make account
        let hotkey0 = U256::from(1);
        let coldkey0 = U256::from(3);

        // Add balance
        SubtensorModule::add_balance_to_coldkey_account(&coldkey0, 100000);

        // Register the neuron to a new network
        let netuid = 1;
        add_network(netuid, 0, 0);
        register_ok_neuron(netuid, hotkey0, coldkey0, 124124);

        // Coldkey / hotkey 0 become delegates with 9% take
        assert_ok!(SubtensorModule::do_become_delegate(
            <<Test as Config>::RuntimeOrigin>::signed(coldkey0),
            hotkey0
        ));
        assert_eq!(
            SubtensorModule::get_delegate_take(&hotkey0, netuid),
            InitialDefaultTake::get()
        );

        // Decrease delegate take to 5%
        assert_ok!(SubtensorModule::do_decrease_take(
            <<Test as Config>::RuntimeOrigin>::signed(coldkey0),
            hotkey0,
            netuid,
            SubtensorModule::get_min_take()
        ));
        assert_eq!(
            SubtensorModule::get_delegate_take(&hotkey0, netuid),
            SubtensorModule::get_min_take()
        );

        step_block(1 + InitialTxDelegateTakeRateLimit::get() as u16);

        // Coldkey / hotkey 0 decreases take to 12.5%
        assert_ok!(SubtensorModule::do_increase_take(
            <<Test as Config>::RuntimeOrigin>::signed(coldkey0),
            hotkey0,
            netuid,
            u16::MAX / 8
        ));
        assert_eq!(SubtensorModule::get_delegate_take(&hotkey0, netuid), u16::MAX / 8);
    });
}

// Verify delegate take can not be decreased with increase_take
#[test]
fn test_delegate_take_can_not_be_decreased_with_increase_take() {
    new_test_ext(1).execute_with(|| {
        // Make account
        let hotkey0 = U256::from(1);
        let coldkey0 = U256::from(3);

        // Add balance
        SubtensorModule::add_balance_to_coldkey_account(&coldkey0, 100000);

        // Register the neuron to a new network
        let netuid = 1;
        add_network(netuid, 0, 0);
        register_ok_neuron(netuid, hotkey0, coldkey0, 124124);

        // Coldkey / hotkey 0 become delegates with 9% take
        assert_ok!(SubtensorModule::do_become_delegate(
            <<Test as Config>::RuntimeOrigin>::signed(coldkey0),
            hotkey0
        ));
        assert_eq!(
            SubtensorModule::get_delegate_take(&hotkey0, netuid),
            InitialDefaultTake::get()
        );

        // Decrease delegate take to 10%
        assert_ok!(SubtensorModule::do_decrease_take(
            <<Test as Config>::RuntimeOrigin>::signed(coldkey0),
            hotkey0,
            netuid,
            SubtensorModule::get_min_take()
        ));
        assert_eq!(
            SubtensorModule::get_delegate_take(&hotkey0, netuid),
            SubtensorModule::get_min_take()
        );

        // Coldkey / hotkey 0 tries to decrease take to 5%
        assert_eq!(
            SubtensorModule::do_increase_take(
                <<Test as Config>::RuntimeOrigin>::signed(coldkey0),
                hotkey0,
                netuid,
                u16::MAX / 20
            ),
            Err(Error::<Test>::DelegateTakeTooLow.into())
        );
        assert_eq!(
            SubtensorModule::get_delegate_take(&hotkey0, netuid),
            SubtensorModule::get_min_take()
        );
    });
}

// Verify delegate take can be increased up to InitialDefaultTake (18%)
#[test]
fn test_delegate_take_can_be_increased_to_limit() {
    new_test_ext(1).execute_with(|| {
        // Make account
        let hotkey0 = U256::from(1);
        let coldkey0 = U256::from(3);

        // Add balance
        SubtensorModule::add_balance_to_coldkey_account(&coldkey0, 100000);

        // Register the neuron to a new network
        let netuid = 1;
        add_network(netuid, 0, 0);
        register_ok_neuron(netuid, hotkey0, coldkey0, 124124);

        // Coldkey / hotkey 0 become delegates with 9% take
        assert_ok!(SubtensorModule::do_become_delegate(
            <<Test as Config>::RuntimeOrigin>::signed(coldkey0),
            hotkey0
        ));
        assert_eq!(
            SubtensorModule::get_delegate_take(&hotkey0, netuid),
            InitialDefaultTake::get()
        );

        // Decrease delegate take to 10%
        assert_ok!(SubtensorModule::do_decrease_take(
            <<Test as Config>::RuntimeOrigin>::signed(coldkey0),
            hotkey0,
            netuid,
            SubtensorModule::get_min_take()
        ));
        assert_eq!(
            SubtensorModule::get_delegate_take(&hotkey0, netuid),
            SubtensorModule::get_min_take()
        );

        step_block(1 + InitialTxDelegateTakeRateLimit::get() as u16);

        // Coldkey / hotkey 0 tries to increase take to InitialDefaultTake+1
        assert_ok!(SubtensorModule::do_increase_take(
            <<Test as Config>::RuntimeOrigin>::signed(coldkey0),
            hotkey0,
            netuid,
            InitialDefaultTake::get()
        ));
        assert_eq!(
            SubtensorModule::get_delegate_take(&hotkey0, netuid),
            InitialDefaultTake::get()
        );
    });
}

// Verify delegate take can not be set above InitialDefaultTake
#[test]
fn test_delegate_take_can_not_be_increased_beyond_limit() {
    new_test_ext(1).execute_with(|| {
        // Make account
        let hotkey0 = U256::from(1);
        let coldkey0 = U256::from(3);

        // Add balance
        SubtensorModule::add_balance_to_coldkey_account(&coldkey0, 100000);

        // Register the neuron to a new network
        let netuid = 1;
        add_network(netuid, 0, 0);
        register_ok_neuron(netuid, hotkey0, coldkey0, 124124);
        let before = SubtensorModule::get_delegate_take(&hotkey0, netuid);

        // Coldkey / hotkey 0 become delegates with 9% take
        assert_ok!(SubtensorModule::do_become_delegate(
            <<Test as Config>::RuntimeOrigin>::signed(coldkey0),
            hotkey0
        ));
        assert_eq!(
            SubtensorModule::get_delegate_take(&hotkey0, netuid),
            InitialDefaultTake::get()
        );

        if InitialDefaultTake::get() != u16::MAX {
            assert_eq!(
                SubtensorModule::do_increase_take(
                    <<Test as Config>::RuntimeOrigin>::signed(coldkey0),
                    hotkey0,
                    netuid,
                    InitialDefaultTake::get() + 1
                ),
                Err(Error::<Test>::DelegateTakeTooHigh.into())
            );
        }
        assert_eq!(SubtensorModule::get_delegate_take(&hotkey0, netuid), before);
    });
}

// Verify delegate take affects emission distribution
#[test]
fn test_delegate_take_affects_distribution() {
    new_test_ext(1).execute_with(|| {
        let netuid = 1;
        // Make two accounts.
        let hotkey0 = U256::from(1);
        let hotkey1 = U256::from(2);

        let coldkey0 = U256::from(3);
        let coldkey1 = U256::from(4);
        SubtensorModule::set_max_registrations_per_block(netuid, 4);
        SubtensorModule::set_max_allowed_uids(netuid, 10); // Allow at least 10 to be registered at once, so no unstaking occurs

        // Add balances.
        SubtensorModule::add_balance_to_coldkey_account(&coldkey0, 100000);
        SubtensorModule::add_balance_to_coldkey_account(&coldkey1, 100000);

        // Register the 2 neurons to a new network.
        let netuid = 1;
        add_network(netuid, 0, 0);
        register_ok_neuron(netuid, hotkey0, coldkey0, 124124);
        register_ok_neuron(netuid, hotkey1, coldkey1, 987907);

        // Stake 100 from coldkey/hotkey 0
        assert_ok!(SubtensorModule::add_subnet_stake(
            <<Test as Config>::RuntimeOrigin>::signed(coldkey0),
            hotkey0,
            netuid,
            100
        ));
        assert_eq!(
            SubtensorModule::get_subnet_stake_for_coldkey_and_hotkey(&coldkey0, &hotkey0, netuid),
            100
        );

        // Coldkey / hotkey 0 become delegates with 50% take
        assert_ok!(SubtensorModule::do_become_delegate(
            <<Test as Config>::RuntimeOrigin>::signed(coldkey0),
            hotkey0
        ));
        assert_eq!(
            SubtensorModule::get_delegate_take(&hotkey0, netuid),
            InitialDefaultTake::get()
        );

        // Hotkey 1 adds 100 delegated stake to coldkey/hotkey 0
        assert_eq!(
            SubtensorModule::get_subnet_stake_for_coldkey_and_hotkey(&coldkey1, &hotkey0, netuid),
            0
        );
        assert_ok!(SubtensorModule::add_subnet_stake(
            <<Test as Config>::RuntimeOrigin>::signed(coldkey1),
            hotkey0,
            netuid,
            100
        ));
        assert_eq!(
            SubtensorModule::get_subnet_stake_for_coldkey_and_hotkey(&coldkey1, &hotkey0, netuid),
            100
        );
        assert_eq!(
            SubtensorModule::get_hotkey_global_dynamic_tao(&hotkey0),
            200
        );
        assert_eq!(SubtensorModule::get_hotkey_global_dynamic_tao(&hotkey1), 0);

        // Lets emit inflation through this new key with distributed ownership.
        // We will emit 0 server emission (which should go in-full to the owner of the hotkey).
        // We will emit 400 validator emission, which should be distributed in-part to the nominators.
        //
        // Total initial stake is 200
        // Delegate's initial stake is 100, which is 50% of total stake
        //  => Delegate will receive 50% of emission (200) + 50% take (100) of nominator reward (200)
        SubtensorModule::emit_inflation_through_hotkey_account(&hotkey0, netuid, 0, 400);
        assert_eq!(
            SubtensorModule::get_subnet_stake_for_coldkey_and_hotkey(&coldkey0, &hotkey0, netuid),
            336
        ); // 100 + 18% * 400 + 82% * 200 = 336
    });
}

// Verify changing delegate take also changes emission distribution
#[test]
fn test_changing_delegate_take_changes_distribution() {
    new_test_ext(1).execute_with(|| {
        let netuid = 1;
        // Make two accounts.
        let hotkey0 = U256::from(1);
        let hotkey1 = U256::from(2);

        let coldkey0 = U256::from(3);
        let coldkey1 = U256::from(4);
        SubtensorModule::set_max_registrations_per_block(netuid, 4);
        SubtensorModule::set_max_allowed_uids(netuid, 10); // Allow at least 10 to be registered at once, so no unstaking occurs

        // Add balances.
        SubtensorModule::add_balance_to_coldkey_account(&coldkey0, 100000);
        SubtensorModule::add_balance_to_coldkey_account(&coldkey1, 100000);

        // Register the 2 neurons to a new network.
        add_network(netuid, 0, 0);
        register_ok_neuron(netuid, hotkey0, coldkey0, 124124);
        register_ok_neuron(netuid, hotkey1, coldkey1, 987907);

        // Stake 100 from coldkey/hotkey 0
        assert_ok!(SubtensorModule::add_subnet_stake(
            <<Test as Config>::RuntimeOrigin>::signed(coldkey0),
            hotkey0,
            netuid,
            100
        ));
        assert_eq!(
            SubtensorModule::get_subnet_stake_for_coldkey_and_hotkey(&coldkey0, &hotkey0, netuid),
            100
        );

        // Coldkey / hotkey 0 become delegates with 50% take
        assert_ok!(SubtensorModule::do_become_delegate(
            <<Test as Config>::RuntimeOrigin>::signed(coldkey0),
            hotkey0
        ));
        assert_eq!(
            SubtensorModule::get_delegate_take(&hotkey0, netuid),
            InitialDefaultTake::get()
        );

        // Hotkey 1 adds 100 delegated stake to coldkey/hotkey 0
        assert_eq!(
            SubtensorModule::get_subnet_stake_for_coldkey_and_hotkey(&coldkey1, &hotkey0, netuid),
            0
        );
        assert_ok!(SubtensorModule::add_subnet_stake(
            <<Test as Config>::RuntimeOrigin>::signed(coldkey1),
            hotkey0,
            netuid,
            100
        ));
        assert_eq!(
            SubtensorModule::get_subnet_stake_for_coldkey_and_hotkey(&coldkey1, &hotkey0, netuid),
            100
        );
        assert_eq!(
            SubtensorModule::get_hotkey_global_dynamic_tao(&hotkey0),
            200
        );
        assert_eq!(SubtensorModule::get_hotkey_global_dynamic_tao(&hotkey1), 0);

        // Coldkey / hotkey 0 decrease take to 10%
        assert_ok!(SubtensorModule::do_decrease_take(
            <<Test as Config>::RuntimeOrigin>::signed(coldkey0),
            hotkey0,
            netuid,
            u16::MAX / 10
        ));
        assert_eq!(SubtensorModule::get_delegate_take(&hotkey0, netuid), u16::MAX / 10);

        // Coldkey / hotkey 0 tries to increase take to InitialDefaultTake+1
        // (Disable this check if InitialDefaultTake is u16::MAX)
        if InitialDefaultTake::get() != u16::MAX {
            assert_eq!(
                SubtensorModule::do_increase_take(
                    <<Test as Config>::RuntimeOrigin>::signed(coldkey0),
                    hotkey0,
                    netuid,
                    InitialDefaultTake::get() + 1
                ),
                Err(Error::<Test>::DelegateTakeTooHigh.into())
            );
        }
        assert_eq!(
            SubtensorModule::get_delegate_take(&hotkey0, netuid),
            SubtensorModule::get_min_take()
        );
    });
}

// Test rate-limiting on increase_take
#[test]
fn test_rate_limits_enforced_on_increase_take() {
    new_test_ext(1).execute_with(|| {
        // Make account
        let hotkey0 = U256::from(1);
        let coldkey0 = U256::from(3);

        // Add balance
        SubtensorModule::add_balance_to_coldkey_account(&coldkey0, 100000);

        // Register the neuron to a new network
        let netuid = 1;
        add_network(netuid, 0, 0);
        register_ok_neuron(netuid, hotkey0, coldkey0, 124124);

        // Coldkey / hotkey 0 become delegates with InitialDefaultTake take
        assert_ok!(SubtensorModule::do_become_delegate(
            <<Test as Config>::RuntimeOrigin>::signed(coldkey0),
            hotkey0
        ));
        assert_eq!(
            SubtensorModule::get_delegate_take(&hotkey0, netuid),
            InitialDefaultTake::get()
        );

        // Decrease delegate take to get_min_take
        assert_ok!(SubtensorModule::do_decrease_take(
            <<Test as Config>::RuntimeOrigin>::signed(coldkey0),
            hotkey0,
            netuid,
            SubtensorModule::get_min_take()
        ));
        assert_eq!(
            SubtensorModule::get_delegate_take(&hotkey0, netuid),
            SubtensorModule::get_min_take()
        );

        // Coldkey / hotkey 0 increases take to 12.5%
        assert_eq!(
            SubtensorModule::do_increase_take(
                <<Test as Config>::RuntimeOrigin>::signed(coldkey0),
                hotkey0,
                netuid,
                u16::MAX / 8
            ),
            Err(Error::<Test>::DelegateTxRateLimitExceeded.into())
        );
        assert_eq!(
            SubtensorModule::get_delegate_take(&hotkey0, netuid),
            SubtensorModule::get_min_take()
        );

        step_block(1 + InitialTxDelegateTakeRateLimit::get() as u16);

        // Can increase after waiting
        assert_ok!(SubtensorModule::do_increase_take(
            <<Test as Config>::RuntimeOrigin>::signed(coldkey0),
            hotkey0,
            netuid,
            u16::MAX / 10
        ));
        assert_eq!(
            SubtensorModule::get_delegate_take(&hotkey0, netuid),
            u16::MAX / 10
        );
    });
}

#[test]
fn set_delegate_takes_updates_delegates_correctly() {
    new_test_ext(1).execute_with(|| {
        let hotkey = U256::from(1);
        let coldkey = U256::from(2);
        let takes = vec![(1u16, 10u16), (2u16, 15u16)]; // Ensure these values are within the InitialDefaultTake limit

        // Create subnets and register as delegates
        let tempo: u16 = 13;
        for (netuid, _) in &takes {
            add_network(*netuid, tempo, 0);
            register_ok_neuron(*netuid, hotkey, coldkey, 0);
        }

        // Action: Call set_delegate_takes
        assert_ok!(SubtensorModule::set_delegate_takes(
            RuntimeOrigin::signed(coldkey),
            hotkey.into(),
            takes.clone()
        ));

        for (netuid, take) in takes {
            let actual_take = SubtensorModule::get_delegate_take(&hotkey.into(), netuid);
            log::info!(
                "Checking delegate take for netuid {}: Expected take: {}, Actual take: {}",
                netuid,
                take,
                actual_take
            );
            assert_eq!(
                actual_take, take,
                "The delegate take for netuid {} should be updated to {}",
                netuid, take
            );
        }
    });
}

#[test]
fn set_delegate_takes_handles_empty_vector() {
    new_test_ext(1).execute_with(|| {
        let coldkey = U256::from(1);
        let hotkey = U256::from(1);
        let takes: Vec<(u16, u16)> = vec![];

        // Create subnet and register as delegate
        let tempo: u16 = 13;
        add_network(1, tempo, 0);
        register_ok_neuron(1, hotkey, coldkey, 0);

        // Ensure coldkey is associated as a delegate
        assert_ok!(SubtensorModule::do_become_delegate(
            RuntimeOrigin::signed(coldkey),
            hotkey
        ));

        assert_ok!(SubtensorModule::set_delegate_takes(
            RuntimeOrigin::signed(coldkey),
            hotkey,
            takes
        ));

        assert_eq!(
            SubtensorModule::get_delegate_take(&hotkey, 1),
            InitialDefaultTake::get(),
            "Delegate take should be the default take value for netuid 1 after empty update"
        );
    });
}

#[test]
fn set_delegate_takes_rejects_invalid_netuid() {
    new_test_ext(1).execute_with(|| {
        let coldkey = U256::from(1);
        let hotkey = U256::from(1);
        let takes = vec![(999u16, 10u16)]; // Invalid netuid

        // Create subnet and register as delegate for a valid network first
        let tempo: u16 = 13;
        add_network(1, tempo, 0); // Adding a valid network
        register_ok_neuron(1, hotkey, coldkey, 0); // Registering neuron on the valid network

        // Ensure coldkey is associated as a delegate
        assert_ok!(SubtensorModule::do_become_delegate(
            RuntimeOrigin::signed(coldkey),
            hotkey
        ));

        // Now test with an invalid network ID
        assert_err!(
            SubtensorModule::set_delegate_takes(RuntimeOrigin::signed(coldkey), hotkey, takes),
            Error::<Test>::SubNetworkDoesNotExist
        );
    });
}

#[test]
fn set_delegate_takes_rejects_excessive_take() {
    new_test_ext(1).execute_with(|| {
        let coldkey = U256::from(1);
        let hotkey = U256::from(1);
        let takes = vec![(1u16, 32_767 * 2)]; // Excessive take value

        // Create subnet and register as delegate
        let tempo: u16 = 13;
        add_network(1, tempo, 0);
        register_ok_neuron(1, hotkey, coldkey, 0);

        // Ensure coldkey is associated as a delegate
        assert_ok!(SubtensorModule::do_become_delegate(
            RuntimeOrigin::signed(coldkey),
            hotkey
        ));

        // Now test with an excessive take value
        assert_err!(
            SubtensorModule::set_delegate_takes(RuntimeOrigin::signed(coldkey), hotkey, takes),
            Error::<Test>::DelegateTakeTooHigh
        );
    });
}

#[test]
fn set_delegate_takes_enforces_rate_limit() {
    new_test_ext(1).execute_with(|| {
        let hotkey = U256::from(1);
        let coldkey = U256::from(2);
        let takes_initial = vec![(1u16, 10u16), (2u16, 15u16)];
        let takes_second = vec![(1u16, 11u16), (2u16, 16u16)]; // Slightly increased takes

        // Create subnets and register as delegates
        let tempo: u16 = 13;
        for (netuid, _) in &takes_initial {
            add_network(*netuid, tempo, 0);
            register_ok_neuron(*netuid, hotkey, coldkey, 0);
        }

        // First call to set_delegate_takes should succeed
        assert_ok!(SubtensorModule::set_delegate_takes(
            RuntimeOrigin::signed(coldkey),
            hotkey.into(),
            takes_initial
        ));

        // Second call to set_delegate_takes should fail due to rate limit
        // Now test with an excessive take value
        assert_err!(
            SubtensorModule::set_delegate_takes(
                RuntimeOrigin::signed(coldkey),
                hotkey,
                takes_second
            ),
            Error::<Test>::DelegateTxRateLimitExceeded
        );
    });
}

#[test]
fn test_log_subnet_emission_values_dynamic_registration() {
    new_test_ext(1).execute_with(|| {
        let num_networks = 10;

        // Create dynamic subnets through user registration
        for i in 1..=num_networks {
            let netuid = i;
            let tempo = 13;
            let block_number = 0;
            let cold_id = i * 100; // Generate a unique cold ID for each network
            let hot_id = cold_id + 1; // Generate a unique hot ID for each network

            // Add the network
            add_network(netuid, tempo, 0);

            // Create work for the user
            let hotkey_account_id = U256::from(hot_id);
            let coldkey_account_id = U256::from(cold_id);
            SubtensorModule::add_balance_to_coldkey_account(&coldkey_account_id, 10000);

            let (nonce, work): (u64, Vec<u8>) = SubtensorModule::create_work_for_block_number(
                netuid,
                block_number,
                i as u64,
                &hotkey_account_id,
            );

            // Register the user in the network by signing
            assert_ok!(SubtensorModule::register(
                <<Test as Config>::RuntimeOrigin>::signed(hotkey_account_id),
                netuid,
                block_number,
                nonce,
                work,
                hotkey_account_id,
                coldkey_account_id
            ));

            // Become Delelegate
            assert_ok!(SubtensorModule::do_become_delegate(
                RuntimeOrigin::signed(coldkey_account_id),
                hotkey_account_id
            ));
        }
        run_to_block(1000);
        // step_block(1000);
        // Log the emission values for each subnet using subnet_info
        for i in 1..=num_networks {
            let netuid = i;
            let subnet_info = SubtensorModule::get_subnet_info(netuid).unwrap();
            let subnet_emission_value = SubtensorModule::get_emission_value(netuid);
            log::info!(
                "tao per alpha price = {:?}",
                SubtensorModule::get_tao_per_alpha_price(netuid)
            );
            log::info!(
                "Subnet {}: Emission = {:?}",
                netuid,
                subnet_info.emission_values
            );
            log::info!(
                "Subnet {}: Emission Value = {:?}",
                netuid,
                subnet_emission_value
            );
        }
    });
}<|MERGE_RESOLUTION|>--- conflicted
+++ resolved
@@ -285,13 +285,6 @@
     });
 }
 
-<<<<<<< HEAD
-// TODO: set_stakes_this_interval_for_hotkey is missing. Was it replaced with anythign or removed completely?
-// #[test]
-// fn test_reset_stakes_per_interval() {
-//     new_test_ext(0).execute_with(|| {
-//         let hotkey = U256::from(561337);
-=======
 #[test]
 #[ignore]
 fn test_add_subnet_stake_total_issuance_no_change() {
@@ -326,9 +319,6 @@
         let initial_total_issuance = Balances::total_issuance();
         assert_eq!(initial_total_issuance, initial_balance);
 
-        // Also total stake should be zero
-        assert_eq!(SubtensorModule::get_total_stake(), 0);
-
         // Stake to hotkey account, and check if the result is ok
         assert_ok!(SubtensorModule::add_subnet_stake(
             <<Test as Config>::RuntimeOrigin>::signed(coldkey_account_id),
@@ -344,9 +334,6 @@
         // Check if free balance has decreased
         let new_free_balance = SubtensorModule::get_coldkey_balance(&coldkey_account_id);
         assert_eq!(new_free_balance, 0);
-
-        // Check if total stake has increased accordingly.
-        assert_eq!(SubtensorModule::get_total_stake(), 10000);
 
         // Check if total issuance has remained the same. (no fee, includes reserved/locked balance)
         let total_issuance = Balances::total_issuance();
@@ -359,7 +346,6 @@
     new_test_ext(0).execute_with(|| {
         let coldkey = U256::from(561330);
         let hotkey = U256::from(561337);
->>>>>>> a680526f
 
         SubtensorModule::set_stake_interval(7);
         SubtensorModule::set_stakes_this_interval_for_coldkey_hotkey(&coldkey, &hotkey, 5, 1);
@@ -2740,107 +2726,111 @@
         assert_eq!(SubtensorModule::get_owning_coldkey_for_hotkey(&hot2), cold2);
 
         // Add stake cold1 --> hot1 (non delegation.)
-        SubtensorModule::add_balance_to_coldkey_account(&cold1, 5);
-        assert_ok!(SubtensorModule::add_stake(
+        SubtensorModule::add_balance_to_coldkey_account(&cold1, 5 + ExistentialDeposit::get());
+        assert_ok!(SubtensorModule::add_subnet_stake(
             <<Test as Config>::RuntimeOrigin>::signed(cold1),
             hot1,
+            netuid,
             1
         ));
         assert_eq!(
-            SubtensorModule::get_subnet_stake_for_coldkey_and_hotkey(&cold1, &hot1, 0),
+            SubtensorModule::get_subnet_stake_for_coldkey_and_hotkey(&cold1, &hot1, netuid),
             1
         );
-        assert_eq!(Balances::free_balance(cold1), 4);
+        assert_eq!(Balances::free_balance(cold1), 4 + ExistentialDeposit::get());
 
         // Add stake cold2 --> hot1 (is delegation.)
-        SubtensorModule::add_balance_to_coldkey_account(&cold2, 5);
-        assert_ok!(SubtensorModule::add_stake(
+        SubtensorModule::add_balance_to_coldkey_account(&cold2, 5 + ExistentialDeposit::get());
+        assert_ok!(SubtensorModule::add_subnet_stake(
             <<Test as Config>::RuntimeOrigin>::signed(cold2),
             hot1,
+            netuid,
             1
         ));
         assert_eq!(
-            SubtensorModule::get_subnet_stake_for_coldkey_and_hotkey(&cold2, &hot1, 0),
+            SubtensorModule::get_subnet_stake_for_coldkey_and_hotkey(&cold2, &hot1, netuid),
             1
         );
-        assert_eq!(Balances::free_balance(cold2), 4);
+        assert_eq!(Balances::free_balance(cold2), 4 + ExistentialDeposit::get());
 
         // Add stake cold1 --> hot2 (non delegation.)
         SubtensorModule::add_balance_to_coldkey_account(&cold1, 5);
-        assert_ok!(SubtensorModule::add_stake(
+        assert_ok!(SubtensorModule::add_subnet_stake(
             <<Test as Config>::RuntimeOrigin>::signed(cold1),
             hot2,
+            netuid,
             1
         ));
         assert_eq!(
-            SubtensorModule::get_subnet_stake_for_coldkey_and_hotkey(&cold1, &hot2, 0),
+            SubtensorModule::get_subnet_stake_for_coldkey_and_hotkey(&cold1, &hot2, netuid),
             1
         );
-        assert_eq!(Balances::free_balance(cold1), 8);
+        assert_eq!(Balances::free_balance(cold1), 8 + ExistentialDeposit::get());
 
         // Add stake cold2 --> hot2 (is delegation.)
         SubtensorModule::add_balance_to_coldkey_account(&cold2, 5);
-        assert_ok!(SubtensorModule::add_stake(
+        assert_ok!(SubtensorModule::add_subnet_stake(
             <<Test as Config>::RuntimeOrigin>::signed(cold2),
             hot2,
+            netuid,
             1
         ));
         assert_eq!(
-            SubtensorModule::get_subnet_stake_for_coldkey_and_hotkey(&cold2, &hot2, 0),
+            SubtensorModule::get_subnet_stake_for_coldkey_and_hotkey(&cold2, &hot2, netuid),
             1
         );
-        assert_eq!(Balances::free_balance(cold2), 8);
+        assert_eq!(Balances::free_balance(cold2), 8 + ExistentialDeposit::get());
 
         // Run clear all small nominations when min stake is zero (noop)
         SubtensorModule::set_nominator_min_required_stake(0);
         SubtensorModule::clear_small_nominations();
         assert_eq!(
-            SubtensorModule::get_subnet_stake_for_coldkey_and_hotkey(&cold1, &hot1, 0),
+            SubtensorModule::get_subnet_stake_for_coldkey_and_hotkey(&cold1, &hot1, netuid),
             1
         );
         assert_eq!(
-            SubtensorModule::get_subnet_stake_for_coldkey_and_hotkey(&cold1, &hot2, 0),
+            SubtensorModule::get_subnet_stake_for_coldkey_and_hotkey(&cold1, &hot2, netuid),
             1
         );
         assert_eq!(
-            SubtensorModule::get_subnet_stake_for_coldkey_and_hotkey(&cold2, &hot1, 0),
+            SubtensorModule::get_subnet_stake_for_coldkey_and_hotkey(&cold2, &hot1, netuid),
             1
         );
         assert_eq!(
-            SubtensorModule::get_subnet_stake_for_coldkey_and_hotkey(&cold2, &hot2, 0),
+            SubtensorModule::get_subnet_stake_for_coldkey_and_hotkey(&cold2, &hot2, netuid),
             1
         );
 
         // Set min nomination to 10
-        let _ = Stake::<Test>::try_get(hot2, cold1).unwrap(); // ensure exists before
-        let _ = Stake::<Test>::try_get(hot1, cold2).unwrap(); // ensure exists before
+        let _ = Staker::<Test>::try_get(hot2, cold1).unwrap(); // ensure exists before
+        let _ = Staker::<Test>::try_get(hot1, cold2).unwrap(); // ensure exists before
         SubtensorModule::set_nominator_min_required_stake(10);
 
         // Run clear all small nominations (removes delegations under 10)
         SubtensorModule::clear_small_nominations();
         assert_eq!(
-            SubtensorModule::get_subnet_stake_for_coldkey_and_hotkey(&cold1, &hot1, 0),
+            SubtensorModule::get_subnet_stake_for_coldkey_and_hotkey(&cold1, &hot1, netuid),
             1
         );
         assert_eq!(
-            SubtensorModule::get_subnet_stake_for_coldkey_and_hotkey(&cold1, &hot2, 0),
-            0
-        );
-        assert_eq!(
-            SubtensorModule::get_subnet_stake_for_coldkey_and_hotkey(&cold2, &hot1, 0),
-            0
-        );
-        assert_eq!(
-            SubtensorModule::get_subnet_stake_for_coldkey_and_hotkey(&cold2, &hot2, 0),
+            SubtensorModule::get_subnet_stake_for_coldkey_and_hotkey(&cold1, &hot2, netuid),
+            0
+        );
+        assert_eq!(
+            SubtensorModule::get_subnet_stake_for_coldkey_and_hotkey(&cold2, &hot1, netuid),
+            0
+        );
+        assert_eq!(
+            SubtensorModule::get_subnet_stake_for_coldkey_and_hotkey(&cold2, &hot2, netuid),
             1
         );
 
         // Balances have been added back into accounts.
-        assert_eq!(Balances::free_balance(cold1), 9);
-        assert_eq!(Balances::free_balance(cold2), 9);
+        assert_eq!(Balances::free_balance(cold1), 9 + ExistentialDeposit::get());
+        assert_eq!(Balances::free_balance(cold2), 9 + ExistentialDeposit::get());
 
         // Internal storage is updated
-        Stake::<Test>::try_get(hot2, cold1).unwrap_err();
+        Staker::<Test>::try_get(hot2, cold1).unwrap_err();
     });
 }
 
@@ -2872,17 +2862,19 @@
         ));
 
         // Coldkey staking on its own hotkey can stake below min threshold.
-        assert_ok!(SubtensorModule::add_stake(
+        assert_ok!(SubtensorModule::add_subnet_stake(
             <<Test as Config>::RuntimeOrigin>::signed(coldkey1),
             hotkey1,
+            netuid,
             amount_below
         ));
 
         // Nomination stake cannot stake below min threshold.
         assert_noop!(
-            SubtensorModule::add_stake(
+            SubtensorModule::add_subnet_stake(
                 <<Test as Config>::RuntimeOrigin>::signed(coldkey2),
                 hotkey1,
+                netuid,
                 amount_below
             ),
             pallet_subtensor::Error::<Test>::NomStakeBelowMinimumThreshold
@@ -2904,8 +2896,8 @@
         let stake_amount_to_remove = 51_000;
 
         // Add balances.
-        SubtensorModule::add_balance_to_coldkey_account(&coldkey1, initial_balance);
-        SubtensorModule::add_balance_to_coldkey_account(&coldkey2, initial_balance);
+        SubtensorModule::add_balance_to_coldkey_account(&coldkey1, initial_balance + ExistentialDeposit::get());
+        SubtensorModule::add_balance_to_coldkey_account(&coldkey2, initial_balance + ExistentialDeposit::get());
         SubtensorModule::set_nominator_min_required_stake(minimum_threshold);
         SubtensorModule::set_target_stakes_per_interval(10);
 
@@ -2918,48 +2910,64 @@
             <<Test as Config>::RuntimeOrigin>::signed(coldkey1),
             hotkey1
         ));
-        assert_ok!(SubtensorModule::add_stake(
+        assert_ok!(SubtensorModule::add_subnet_stake(
             <<Test as Config>::RuntimeOrigin>::signed(coldkey1),
             hotkey1,
+            netuid,
             initial_stake
         ));
-        assert_ok!(SubtensorModule::add_stake(
+        assert_ok!(SubtensorModule::add_subnet_stake(
             <<Test as Config>::RuntimeOrigin>::signed(coldkey2),
             hotkey1,
+            netuid,
             initial_stake
         ));
 
         // Coldkey staking on its own hotkey can unstake below min threshold.
-        assert_ok!(SubtensorModule::remove_stake(
+        assert_ok!(SubtensorModule::remove_subnet_stake(
             <<Test as Config>::RuntimeOrigin>::signed(coldkey1),
             hotkey1,
+            netuid,
             stake_amount_to_remove
         ));
 
         // Nomination stake cannot unstake below min threshold,
         // without unstaking all and removing the nomination.
         let bal_before = Balances::free_balance(coldkey2);
-        let staked_before = SubtensorModule::get_subnet_stake_for_coldkey_and_hotkey(&coldkey2, &hotkey1, 0);
+        let staked_before = SubtensorModule::get_subnet_stake_for_coldkey_and_hotkey(&coldkey2, &hotkey1, netuid);
         let total_issuance_before = SubtensorModule::get_total_issuance();
         // check the premise of the test is correct
         assert!(initial_stake - stake_amount_to_remove < minimum_threshold);
-        assert_ok!(SubtensorModule::remove_stake(
+        assert_eq!(
+            SubtensorModule::remove_subnet_stake(
+                <<Test as Config>::RuntimeOrigin>::signed(coldkey2),
+                hotkey1,
+                netuid,
+                stake_amount_to_remove
+            ),
+            Err(Error::<Test>::NomStakeBelowMinimumThreshold.into())
+        );
+
+        // Unstake all
+        assert_ok!(SubtensorModule::remove_subnet_stake(
             <<Test as Config>::RuntimeOrigin>::signed(coldkey2),
             hotkey1,
-            stake_amount_to_remove
+            netuid,
+            initial_stake
         ));
 
         // Has no stake now
         assert_eq!(
-            SubtensorModule::get_subnet_stake_for_coldkey_and_hotkey(&coldkey2, &hotkey1, 0),
-            0
-        );
-        let stake_removed = staked_before; // All stake was removed
-                                           // Has the full balance
+            SubtensorModule::get_subnet_stake_for_coldkey_and_hotkey(&coldkey2, &hotkey1, netuid),
+            0
+        );
+        // All stake was removed
+        let stake_removed = staked_before;
+        // Has the full balance
         assert_eq!(Balances::free_balance(coldkey2), bal_before + stake_removed);
 
-        // Stake map entry is removed
-        assert!(Stake::<Test>::try_get(hotkey1, coldkey2).is_err(),);
+        // Staker map entry is removed
+        assert!(Staker::<Test>::try_get(hotkey1, coldkey2).is_err(),);
 
         // Total issuance is the same
         assert_eq!(
@@ -2995,16 +3003,17 @@
             InitialDefaultTake::get()
         );
 
-        // Coldkey / hotkey 0 decreases take to 5%
+        // Coldkey / hotkey 0 decreases take
+        let lower_take = SubtensorModule::get_delegate_take(&hotkey0, netuid) - 1;
         assert_ok!(SubtensorModule::do_decrease_take(
             <<Test as Config>::RuntimeOrigin>::signed(coldkey0),
             hotkey0,
             netuid,
-            u16::MAX / 20
+            lower_take
         ));
         assert_eq!(
             SubtensorModule::get_delegate_take(&hotkey0, netuid),
-            u16::MAX / 20
+            lower_take
         );
     });
 }
@@ -3474,7 +3483,7 @@
         }
         assert_eq!(
             SubtensorModule::get_delegate_take(&hotkey0, netuid),
-            SubtensorModule::get_min_take()
+            u16::MAX / 10
         );
     });
 }
