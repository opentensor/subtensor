--- conflicted
+++ resolved
@@ -21,12 +21,8 @@
 	{
 		System: frame_system::{Pallet, Call, Config, Storage, Event<T>},
 		Balances: pallet_balances::{Pallet, Call, Config<T>, Storage, Event<T>},
-<<<<<<< HEAD
-		SubtensorModule: pallet_subtensor::{Pallet, Call, Storage, Event<T>}
-=======
 		SubtensorModule: pallet_subtensor::{Pallet, Call, Storage, Event<T>},
 		Utility: pallet_utility::{Pallet, Call, Storage, Event},
->>>>>>> f7214df2
 	}
 );
 
