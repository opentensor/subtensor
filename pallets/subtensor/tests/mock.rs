--- conflicted
+++ resolved
@@ -546,7 +546,19 @@
 }
 
 #[allow(dead_code)]
-<<<<<<< HEAD
+pub fn set_emission_values(netuid: u16, amount: u64) {
+    pallet_subtensor::EmissionValues::<Test>::insert(netuid, amount);
+}
+
+#[allow(dead_code)]
+pub fn get_total_stake_for_coldkey(coldkey: &U256) -> u64 {
+    pallet_subtensor::SubStake::<Test>::iter()
+        .filter(|((cold, _, _), _)| *cold == *coldkey)
+        .map(|((_, _, _), stake)| stake)
+        .sum()
+}
+
+#[allow(dead_code)]
 pub fn setup_epoch_testing(netuid: u16, neuron_count: u16, stakes: Vec<u64>, weights: Vec<u16>) {
     let tempo: u16 = u16::MAX - 1;  // high tempo to skip automatic epochs in on_initialize, use manual epochs instead
     let &max_stake = stakes.iter().max().unwrap();
@@ -582,16 +594,4 @@
     for uid in 0..(neuron_count/2) as u64 {
         assert_ok!(SubtensorModule::set_weights(RuntimeOrigin::signed(U256::from(uid)), netuid, ((neuron_count/2)..neuron_count).collect(), weights.clone(), 0));
     }
-=======
-pub fn set_emission_values(netuid: u16, amount: u64) {
-    pallet_subtensor::EmissionValues::<Test>::insert(netuid, amount);
-}
-
-#[allow(dead_code)]
-pub fn get_total_stake_for_coldkey(coldkey: &U256) -> u64 {
-    pallet_subtensor::SubStake::<Test>::iter()
-        .filter(|((cold, _, _), _)| *cold == *coldkey)
-        .map(|((_, _, _), stake)| stake)
-        .sum()
->>>>>>> 0484d42c
 }