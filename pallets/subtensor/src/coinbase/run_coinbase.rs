--- conflicted
+++ resolved
@@ -31,21 +31,9 @@
             .collect();
         log::debug!("All subnet netuids: {subnets:?}");
 
-<<<<<<< HEAD
-        // --- 2. Get sum of tao reserves ( in a later version we will switch to prices. )
-        // Only get price EMA for subnets that we emit to.
-        let total_moving_prices = subnets_to_emit_to
-            .iter()
-            .map(|netuid| Self::get_moving_alpha_price(*netuid))
-            .fold(U96F32::saturating_from_num(0.0), |acc, ema| {
-                acc.saturating_add(ema)
-            });
-        log::debug!("total_moving_prices: {total_moving_prices:?}");
-=======
         // 2. Get subnets to emit to and emissions
         let subnet_emissions = Self::get_subnet_block_emissions(&subnets, block_emission);
         let subnets_to_emit_to: Vec<NetUid> = subnet_emissions.keys().copied().collect();
->>>>>>> 4a01966a
 
         let subsidy_mode = total_moving_prices < U96F32::saturating_from_num(1.0);
         log::debug!("subsidy_mode: {subsidy_mode:?}");
