use super::*;
use alloc::collections::BTreeMap;
use safe_math::*;
use substrate_fixed::types::U96F32;
use subtensor_runtime_common::{AlphaCurrency, Currency, NetUid, TaoCurrency};
use subtensor_swap_interface::SwapHandler;

// Distribute dividends to each hotkey
macro_rules! asfloat {
    ($val:expr) => {
        U96F32::saturating_from_num($val)
    };
}

macro_rules! tou64 {
    ($val:expr) => {
        $val.saturating_to_num::<u64>()
    };
}

impl<T: Config> Pallet<T> {
    pub fn run_coinbase(block_emission: U96F32) {
        // --- 0. Get current block.
        let current_block: u64 = Self::get_current_block_as_u64();
        log::debug!("Current block: {current_block:?}");

        // --- 1. Get all netuids (filter out root)
        let subnets: Vec<NetUid> = Self::get_all_subnet_netuids()
            .into_iter()
            .filter(|netuid| *netuid != NetUid::ROOT)
            .collect();
        log::debug!("All subnet netuids: {subnets:?}");
        // Filter out subnets with no first emission block number.
        let subnets_to_emit_to: Vec<NetUid> = subnets
            .clone()
            .into_iter()
            .filter(|netuid| FirstEmissionBlockNumber::<T>::get(*netuid).is_some())
            .collect();
        log::debug!("Subnets to emit to: {subnets_to_emit_to:?}");

        // --- 2. Get sum of tao reserves ( in a later version we will switch to prices. )
        let mut total_moving_prices = U96F32::saturating_from_num(0.0);
        // Only get price EMA for subnets that we emit to.
        for netuid_i in subnets_to_emit_to.iter() {
            // Get and update the moving price of each subnet adding the total together.
            total_moving_prices =
                total_moving_prices.saturating_add(Self::get_moving_alpha_price(*netuid_i));
        }
        log::debug!("total_moving_prices: {total_moving_prices:?}");

        // --- 3. Get subnet terms (tao_in, alpha_in, and alpha_out)
        // Computation is described in detail in the dtao whitepaper.
        let mut tao_in: BTreeMap<NetUid, U96F32> = BTreeMap::new();
        let mut alpha_in: BTreeMap<NetUid, U96F32> = BTreeMap::new();
        let mut alpha_out: BTreeMap<NetUid, U96F32> = BTreeMap::new();
        let mut is_subsidized: BTreeMap<NetUid, bool> = BTreeMap::new();
        // Only calculate for subnets that we are emitting to.
        for netuid_i in subnets_to_emit_to.iter() {
            // Get subnet price.
            let price_i = T::SwapInterface::current_alpha_price((*netuid_i).into());
            log::debug!("price_i: {price_i:?}");
            // Get subnet TAO.
            let moving_price_i: U96F32 = Self::get_moving_alpha_price(*netuid_i);
            log::debug!("moving_price_i: {moving_price_i:?}");
            // Emission is price over total.
            let default_tao_in_i: U96F32 = block_emission
                .saturating_mul(moving_price_i)
                .checked_div(total_moving_prices)
                .unwrap_or(asfloat!(0.0));
            log::debug!("default_tao_in_i: {default_tao_in_i:?}");
            // Get alpha_emission total
            let alpha_emission_i: U96F32 = asfloat!(
                Self::get_block_emission_for_issuance(Self::get_alpha_issuance(*netuid_i).into())
                    .unwrap_or(0)
            );
            log::debug!("alpha_emission_i: {alpha_emission_i:?}");

            // Get initial alpha_in
            let mut alpha_in_i: U96F32;
            let mut tao_in_i: U96F32;
            let tao_in_ratio: U96F32 = default_tao_in_i.safe_div_or(
                U96F32::saturating_from_num(block_emission),
                U96F32::saturating_from_num(0.0),
            );

            let alpha_per_tao = T::SwapInterface::get_current_alpha_per_tao(*netuid_i);
            if price_i < tao_in_ratio {
                tao_in_i = U96F32::saturating_from_num(alpha_emission_i).safe_div(alpha_per_tao);
                alpha_in_i = alpha_emission_i;
                let difference_tao: U96F32 = default_tao_in_i.saturating_sub(tao_in_i);
                // Difference becomes buy.
                let buy_swap_result = Self::swap_tao_for_alpha(
                    *netuid_i,
                    tou64!(difference_tao).into(),
                    T::SwapInterface::max_price().into(),
                    true,
                );
                if let Ok(buy_swap_result_ok) = buy_swap_result {
                    let bought_alpha = AlphaCurrency::from(buy_swap_result_ok.amount_paid_out);
                    SubnetAlphaOut::<T>::mutate(*netuid_i, |total| {
                        *total = total.saturating_sub(bought_alpha);
                    });
                }
                is_subsidized.insert(*netuid_i, true);
                log::debug!("netuid: {:?} is subsidized", *netuid_i);
                log::debug!("difference_tao: {:?}", difference_tao);
            } else {
                tao_in_i = default_tao_in_i;
                alpha_in_i = tao_in_i.saturating_mul(alpha_per_tao);
                is_subsidized.insert(*netuid_i, false);
            }
            log::debug!("alpha_in_i: {alpha_in_i:?}");

            // Get alpha_out.
            let mut alpha_out_i = alpha_emission_i;
            // Only emit TAO if the subnetwork allows registration.
            if !Self::get_network_registration_allowed(*netuid_i)
                && !Self::get_network_pow_registration_allowed(*netuid_i)
            {
                tao_in_i = asfloat!(0.0);
<<<<<<< HEAD
                log::debug!("netuid: {:?} registrations are not allowed", *netuid_i);
=======
                alpha_in_i = asfloat!(0.0);
                alpha_out_i = asfloat!(0.0);
>>>>>>> 4bbf984f
            }
            log::debug!("tao_in_i: {:?}", tao_in_i);

            // Insert values into maps
            tao_in.insert(*netuid_i, tao_in_i);
            alpha_in.insert(*netuid_i, alpha_in_i);
            alpha_out.insert(*netuid_i, alpha_out_i);
        }
        log::debug!("tao_in: {tao_in:?}");
        log::debug!("alpha_in: {alpha_in:?}");
        log::debug!("alpha_out: {alpha_out:?}");

        // --- 4. Injection.
        // Actually perform the injection of alpha_in, alpha_out and tao_in into the subnet pool.
        // This operation changes the pool liquidity each block.
        for netuid_i in subnets_to_emit_to.iter() {
            // Inject Alpha in.
            let alpha_in_i =
                AlphaCurrency::from(tou64!(*alpha_in.get(netuid_i).unwrap_or(&asfloat!(0))));
            SubnetAlphaInEmission::<T>::insert(*netuid_i, alpha_in_i);
            SubnetAlphaIn::<T>::mutate(*netuid_i, |total| {
                *total = total.saturating_add(alpha_in_i);
            });
            // Injection Alpha out.
            let alpha_out_i =
                AlphaCurrency::from(tou64!(*alpha_out.get(netuid_i).unwrap_or(&asfloat!(0))));
            SubnetAlphaOutEmission::<T>::insert(*netuid_i, alpha_out_i);
            SubnetAlphaOut::<T>::mutate(*netuid_i, |total| {
                *total = total.saturating_add(alpha_out_i);
            });
            // Inject TAO in.
            let tao_in_i: TaoCurrency =
                tou64!(*tao_in.get(netuid_i).unwrap_or(&asfloat!(0))).into();
            SubnetTaoInEmission::<T>::insert(*netuid_i, TaoCurrency::from(tao_in_i));
            SubnetTAO::<T>::mutate(*netuid_i, |total| {
                *total = total.saturating_add(tao_in_i.into());
            });
            TotalStake::<T>::mutate(|total| {
                *total = total.saturating_add(tao_in_i.into());
            });
            TotalIssuance::<T>::mutate(|total| {
                *total = total.saturating_add(tao_in_i.into());
            });
            // Adjust protocol liquidity based on new reserves
            T::SwapInterface::adjust_protocol_liquidity(*netuid_i, tao_in_i, alpha_in_i);
        }

        // --- 5. Compute owner cuts and remove them from alpha_out remaining.
        // Remove owner cuts here so that we can properly seperate root dividends in the next step.
        // Owner cuts are accumulated and then fed to the drain at the end of this func.
        let cut_percent: U96F32 = Self::get_float_subnet_owner_cut();
        let mut owner_cuts: BTreeMap<NetUid, U96F32> = BTreeMap::new();
        for netuid_i in subnets_to_emit_to.iter() {
            // Get alpha out.
            let alpha_out_i: U96F32 = *alpha_out.get(netuid_i).unwrap_or(&asfloat!(0));
            log::debug!("alpha_out_i: {alpha_out_i:?}");
            // Calculate the owner cut.
            let owner_cut_i: U96F32 = alpha_out_i.saturating_mul(cut_percent);
            log::debug!("owner_cut_i: {owner_cut_i:?}");
            // Save owner cut.
            *owner_cuts.entry(*netuid_i).or_insert(asfloat!(0)) = owner_cut_i;
            // Save new alpha_out.
            alpha_out.insert(*netuid_i, alpha_out_i.saturating_sub(owner_cut_i));
            // Accumulate the owner cut in pending.
            PendingOwnerCut::<T>::mutate(*netuid_i, |total| {
                *total = total.saturating_add(tou64!(owner_cut_i).into());
            });
        }

        // --- 6. Seperate out root dividends in alpha and sell them into tao.
        // Then accumulate those dividends for later.
        for netuid_i in subnets_to_emit_to.iter() {
            // Get remaining alpha out.
            let alpha_out_i: U96F32 = *alpha_out.get(netuid_i).unwrap_or(&asfloat!(0.0));
<<<<<<< HEAD
            log::debug!("alpha_out_i: {:?}", alpha_out_i);
            // Get pending alpha as original alpha_out
            let mut pending_alpha: U96F32 = alpha_out_i;
=======
            log::debug!("alpha_out_i: {alpha_out_i:?}");
            // Get total TAO on root.
            let root_tao: U96F32 = asfloat!(SubnetTAO::<T>::get(NetUid::ROOT));
            log::debug!("root_tao: {root_tao:?}");
            // Get total ALPHA on subnet.
            let alpha_issuance: U96F32 = asfloat!(Self::get_alpha_issuance(*netuid_i));
            log::debug!("alpha_issuance: {alpha_issuance:?}");
            // Get tao_weight
            let tao_weight: U96F32 = root_tao.saturating_mul(Self::get_tao_weight());
            log::debug!("tao_weight: {tao_weight:?}");
            // Get root proportional dividends.
            let root_proportion: U96F32 = tao_weight
                .checked_div(tao_weight.saturating_add(alpha_issuance))
                .unwrap_or(asfloat!(0.0));
            log::debug!("root_proportion: {root_proportion:?}");
            // Get root proportion of alpha_out dividends.
            let root_alpha: U96F32 = root_proportion
                .saturating_mul(alpha_out_i) // Total alpha emission per block remaining.
                .saturating_mul(asfloat!(0.5)); // 50% to validators.
            // Remove root alpha from alpha_out.
            log::debug!("root_alpha: {root_alpha:?}");
            // Get pending alpha as original alpha_out - root_alpha.
            let pending_alpha: U96F32 = alpha_out_i.saturating_sub(root_alpha);
            log::debug!("pending_alpha: {pending_alpha:?}");
>>>>>>> 4bbf984f
            // Sell root emission through the pool (do not pay fees)
            let subsidized: bool = *is_subsidized.get(netuid_i).unwrap_or(&false);
            if !subsidized {
                // Get total TAO on root.
                let root_tao: U96F32 = asfloat!(SubnetTAO::<T>::get(NetUid::ROOT));
                log::debug!("root_tao: {:?}", root_tao);
                // Get total ALPHA on subnet.
                let alpha_issuance: U96F32 = asfloat!(Self::get_alpha_issuance(*netuid_i));
                log::debug!("alpha_issuance: {:?}", alpha_issuance);
                // Get tao_weight
                let tao_weight: U96F32 = root_tao.saturating_mul(Self::get_tao_weight());
                log::debug!("tao_weight: {:?}", tao_weight);
                // Get root proportional dividends.
                let root_proportion: U96F32 = tao_weight
                    .checked_div(tao_weight.saturating_add(alpha_issuance))
                    .unwrap_or(asfloat!(0.0));
                log::debug!("root_proportion: {:?}", root_proportion);
                // Get root proportion of alpha_out dividends.
                let root_alpha: U96F32 = root_proportion
                    .saturating_mul(alpha_out_i) // Total alpha emission per block remaining.
                    .saturating_mul(asfloat!(0.5)); // 50% to validators.
                // Remove root alpha from alpha_out.
                log::debug!("root_alpha: {:?}", root_alpha);
                // Get pending alpha as original alpha_out - root_alpha.
                pending_alpha = alpha_out_i.saturating_sub(root_alpha);
                let swap_result = Self::swap_alpha_for_tao(
                    *netuid_i,
                    tou64!(root_alpha).into(),
                    T::SwapInterface::min_price().into(),
                    true,
                );
                if let Ok(ok_result) = swap_result {
                    let root_tao: u64 = ok_result.amount_paid_out;
                    // Accumulate root divs for subnet.
                    PendingRootDivs::<T>::mutate(*netuid_i, |total| {
                        *total = total.saturating_add(root_tao.into());
                    });
                }
                // Accumulate alpha emission in pending.
                PendingAlphaSwapped::<T>::mutate(*netuid_i, |total| {
                    *total = total.saturating_add(tou64!(root_alpha).into());
                });
            }
            log::debug!("pending_alpha: {:?}", pending_alpha);
            // Accumulate alpha emission in pending.
            PendingEmission::<T>::mutate(*netuid_i, |total| {
                *total = total.saturating_add(tou64!(pending_alpha).into());
            });
        }

        // --- 7 Update moving prices after using them in the emission calculation.
        // Only update price EMA for subnets that we emit to.
        for netuid_i in subnets_to_emit_to.iter() {
            // Update moving prices after using them above.
            Self::update_moving_price(*netuid_i);
        }

        // --- 7. Drain pending emission through the subnet based on tempo.
        // Run the epoch for *all* subnets, even if we don't emit anything.
        for &netuid in subnets.iter() {
            // Reveal matured weights.
            if let Err(e) = Self::reveal_crv3_commits(netuid) {
                log::warn!("Failed to reveal commits for subnet {netuid} due to error: {e:?}");
            };
            // Pass on subnets that have not reached their tempo.
            if Self::should_run_epoch(netuid, current_block) {
                // Restart counters.
                BlocksSinceLastStep::<T>::insert(netuid, 0);
                LastMechansimStepBlock::<T>::insert(netuid, current_block);

                // Get and drain the subnet pending emission.
                let pending_alpha = PendingEmission::<T>::get(netuid);
                PendingEmission::<T>::insert(netuid, AlphaCurrency::ZERO);

                // Get and drain the subnet pending root divs.
                let pending_tao = PendingRootDivs::<T>::get(netuid);
                PendingRootDivs::<T>::insert(netuid, TaoCurrency::ZERO);

                // Get this amount as alpha that was swapped for pending root divs.
                let pending_swapped = PendingAlphaSwapped::<T>::get(netuid);
                PendingAlphaSwapped::<T>::insert(netuid, AlphaCurrency::ZERO);

                // Get owner cut and drain.
                let owner_cut = PendingOwnerCut::<T>::get(netuid);
                PendingOwnerCut::<T>::insert(netuid, AlphaCurrency::ZERO);

                // Drain pending root divs, alpha emission, and owner cut.
                Self::drain_pending_emission(
                    netuid,
                    pending_alpha,
                    pending_tao,
                    pending_swapped,
                    owner_cut,
                );
            } else {
                // Increment
                BlocksSinceLastStep::<T>::mutate(netuid, |total| *total = total.saturating_add(1));
            }
        }
    }

    pub fn calculate_dividends_and_incentives(
        netuid: NetUid,
        hotkey_emission: Vec<(T::AccountId, AlphaCurrency, AlphaCurrency)>,
    ) -> (
        BTreeMap<T::AccountId, AlphaCurrency>,
        BTreeMap<T::AccountId, U96F32>,
    ) {
        // Accumulate emission of dividends and incentive per hotkey.
        let mut incentives: BTreeMap<T::AccountId, AlphaCurrency> = BTreeMap::new();
        let mut dividends: BTreeMap<T::AccountId, U96F32> = BTreeMap::new();
        for (hotkey, incentive, dividend) in hotkey_emission {
            // Accumulate incentives to miners.
            incentives
                .entry(hotkey.clone())
                .and_modify(|e| *e = e.saturating_add(incentive))
                .or_insert(incentive);
            // Accumulate dividends to parents.
            let div_tuples: Vec<(T::AccountId, AlphaCurrency)> =
                Self::get_parent_child_dividends_distribution(&hotkey, netuid, dividend);
            // Accumulate dividends per hotkey.
            for (parent, parent_div) in div_tuples {
                dividends
                    .entry(parent)
                    .and_modify(|e| *e = e.saturating_add(asfloat!(parent_div)))
                    .or_insert(asfloat!(parent_div));
            }
        }
        log::debug!("incentives: {incentives:?}");
        log::debug!("dividends: {dividends:?}");

        (incentives, dividends)
    }

    pub fn calculate_dividend_distribution(
        pending_alpha: AlphaCurrency,
        pending_tao: TaoCurrency,
        tao_weight: U96F32,
        stake_map: BTreeMap<T::AccountId, (AlphaCurrency, AlphaCurrency)>,
        dividends: BTreeMap<T::AccountId, U96F32>,
    ) -> (
        BTreeMap<T::AccountId, U96F32>,
        BTreeMap<T::AccountId, U96F32>,
    ) {
        log::debug!("dividends: {dividends:?}");
        log::debug!("stake_map: {stake_map:?}");
        log::debug!("pending_alpha: {pending_alpha:?}");
        log::debug!("pending_tao: {pending_tao:?}");
        log::debug!("tao_weight: {tao_weight:?}");

        // Setup.
        let zero: U96F32 = asfloat!(0.0);

        // Accumulate root divs and alpha_divs. For each hotkey we compute their
        // local and root dividend proportion based on their alpha_stake/root_stake
        let mut total_root_divs: U96F32 = asfloat!(0);
        let mut total_alpha_divs: U96F32 = asfloat!(0);
        let mut root_dividends: BTreeMap<T::AccountId, U96F32> = BTreeMap::new();
        let mut alpha_dividends: BTreeMap<T::AccountId, U96F32> = BTreeMap::new();
        for (hotkey, dividend) in dividends {
            if let Some((alpha_stake, root_stake)) = stake_map.get(&hotkey) {
                let alpha_stake = alpha_stake.to_u64();
                let root_stake = root_stake.to_u64();
                // Get hotkey ALPHA on subnet.
                let alpha_stake = asfloat!(alpha_stake);
                // Get hotkey TAO on root.
                let root_stake = asfloat!(root_stake);

                // Convert TAO to alpha with weight.
                let root_alpha = root_stake.saturating_mul(tao_weight);
                // Get total from root and local
                let total_alpha = alpha_stake.saturating_add(root_alpha);
                // Compute root prop.
                let root_prop = root_alpha.checked_div(total_alpha).unwrap_or(zero);
                // Compute root dividends
                let root_divs = dividend.saturating_mul(root_prop);
                // Compute alpha dividends
                let alpha_divs = dividend.saturating_sub(root_divs);
                // Record the alpha dividends.
                alpha_dividends
                    .entry(hotkey.clone())
                    .and_modify(|e| *e = e.saturating_add(alpha_divs))
                    .or_insert(alpha_divs);
                // Accumulate total alpha divs.
                total_alpha_divs = total_alpha_divs.saturating_add(alpha_divs);
                // Record the root dividends.
                root_dividends
                    .entry(hotkey.clone())
                    .and_modify(|e| *e = e.saturating_add(root_divs))
                    .or_insert(root_divs);
                // Accumulate total root divs.
                total_root_divs = total_root_divs.saturating_add(root_divs);
            }
        }
        log::debug!("alpha_dividends: {alpha_dividends:?}");
        log::debug!("root_dividends: {root_dividends:?}");
        log::debug!("total_root_divs: {total_root_divs:?}");
        log::debug!("total_alpha_divs: {total_alpha_divs:?}");

        // Compute root divs as TAO. Here we take
        let mut tao_dividends: BTreeMap<T::AccountId, U96F32> = BTreeMap::new();
        for (hotkey, root_divs) in root_dividends {
            // Root proportion.
            let root_share: U96F32 = root_divs.checked_div(total_root_divs).unwrap_or(zero);
            log::debug!("hotkey: {hotkey:?}, root_share: {root_share:?}");
            // Root proportion in TAO
            let root_tao: U96F32 = asfloat!(pending_tao).saturating_mul(root_share);
            log::debug!("hotkey: {hotkey:?}, root_tao: {root_tao:?}");
            // Record root dividends as TAO.
            tao_dividends
                .entry(hotkey)
                .and_modify(|e| *e = root_tao)
                .or_insert(root_tao);
        }
        log::debug!("tao_dividends: {tao_dividends:?}");

        // Compute proportional alpha divs using the pending alpha and total alpha divs from the epoch.
        let mut prop_alpha_dividends: BTreeMap<T::AccountId, U96F32> = BTreeMap::new();
        for (hotkey, alpha_divs) in alpha_dividends {
            // Alpha proportion.
            let alpha_share: U96F32 = alpha_divs.checked_div(total_alpha_divs).unwrap_or(zero);
            log::debug!("hotkey: {hotkey:?}, alpha_share: {alpha_share:?}");

            // Compute the proportional pending_alpha to this hotkey.
            let prop_alpha = asfloat!(pending_alpha).saturating_mul(alpha_share);
            log::debug!("hotkey: {hotkey:?}, prop_alpha: {prop_alpha:?}");
            // Record the proportional alpha dividends.
            prop_alpha_dividends
                .entry(hotkey.clone())
                .and_modify(|e| *e = prop_alpha)
                .or_insert(prop_alpha);
        }
        log::debug!("prop_alpha_dividends: {prop_alpha_dividends:?}");

        (prop_alpha_dividends, tao_dividends)
    }

    pub fn distribute_dividends_and_incentives(
        netuid: NetUid,
        owner_cut: AlphaCurrency,
        incentives: BTreeMap<T::AccountId, AlphaCurrency>,
        alpha_dividends: BTreeMap<T::AccountId, U96F32>,
        tao_dividends: BTreeMap<T::AccountId, U96F32>,
    ) {
        // Distribute the owner cut.
        if let Ok(owner_coldkey) = SubnetOwner::<T>::try_get(netuid) {
            if let Ok(owner_hotkey) = SubnetOwnerHotkey::<T>::try_get(netuid) {
                // Increase stake for owner hotkey and coldkey.
                log::debug!(
                    "owner_hotkey: {owner_hotkey:?} owner_coldkey: {owner_coldkey:?}, owner_cut: {owner_cut:?}"
                );
                let real_owner_cut = Self::increase_stake_for_hotkey_and_coldkey_on_subnet(
                    &owner_hotkey,
                    &owner_coldkey,
                    netuid,
                    owner_cut,
                );
                // If the subnet is leased, notify the lease logic that owner cut has been distributed.
                if let Some(lease_id) = SubnetUidToLeaseId::<T>::get(netuid) {
                    Self::distribute_leased_network_dividends(lease_id, real_owner_cut);
                }
            }
        }

        // Distribute mining incentives.
        for (hotkey, incentive) in incentives {
            log::debug!("incentives: hotkey: {incentive:?}");

            if let Ok(owner_hotkey) = SubnetOwnerHotkey::<T>::try_get(netuid) {
                if hotkey == owner_hotkey {
                    log::debug!(
                        "incentives: hotkey: {hotkey:?} is SN owner hotkey, skipping {incentive:?}"
                    );
                    continue; // Skip/burn miner-emission for SN owner hotkey.
                }
            }
            // Increase stake for miner.
            Self::increase_stake_for_hotkey_and_coldkey_on_subnet(
                &hotkey.clone(),
                &Owner::<T>::get(hotkey.clone()),
                netuid,
                incentive,
            );
        }

        // Distribute alpha divs.
        let _ = AlphaDividendsPerSubnet::<T>::clear_prefix(netuid, u32::MAX, None);
        for (hotkey, mut alpha_divs) in alpha_dividends {
            // Get take prop
            let alpha_take: U96F32 =
                Self::get_hotkey_take_float(&hotkey).saturating_mul(alpha_divs);
            // Remove take prop from alpha_divs
            alpha_divs = alpha_divs.saturating_sub(alpha_take);
            // Give the validator their take.
            log::debug!("hotkey: {hotkey:?} alpha_take: {alpha_take:?}");
            Self::increase_stake_for_hotkey_and_coldkey_on_subnet(
                &hotkey,
                &Owner::<T>::get(&hotkey),
                netuid,
                tou64!(alpha_take).into(),
            );
            // Give all other nominators.
            log::debug!("hotkey: {hotkey:?} alpha_divs: {alpha_divs:?}");
            Self::increase_stake_for_hotkey_on_subnet(&hotkey, netuid, tou64!(alpha_divs).into());
            // Record dividends for this hotkey.
            AlphaDividendsPerSubnet::<T>::mutate(netuid, &hotkey, |divs| {
                *divs = divs.saturating_add(tou64!(alpha_divs).into());
            });
            // Record total hotkey alpha based on which this value of AlphaDividendsPerSubnet
            // was calculated
            let total_hotkey_alpha = TotalHotkeyAlpha::<T>::get(&hotkey, netuid);
            TotalHotkeyAlphaLastEpoch::<T>::insert(hotkey, netuid, total_hotkey_alpha);
        }

        // Distribute root tao divs.
        let _ = TaoDividendsPerSubnet::<T>::clear_prefix(netuid, u32::MAX, None);
        for (hotkey, mut root_tao) in tao_dividends {
            // Get take prop
            let tao_take: U96F32 = Self::get_hotkey_take_float(&hotkey).saturating_mul(root_tao);
            // Remove take prop from root_tao
            root_tao = root_tao.saturating_sub(tao_take);
            // Give the validator their take.
            log::debug!("hotkey: {hotkey:?} tao_take: {tao_take:?}");
            let validator_stake = Self::increase_stake_for_hotkey_and_coldkey_on_subnet(
                &hotkey,
                &Owner::<T>::get(hotkey.clone()),
                NetUid::ROOT,
                tou64!(tao_take).into(),
            );
            // Give rest to nominators.
            log::debug!("hotkey: {hotkey:?} root_tao: {root_tao:?}");
            Self::increase_stake_for_hotkey_on_subnet(
                &hotkey,
                NetUid::ROOT,
                tou64!(root_tao).into(),
            );
            // Record root dividends for this validator on this subnet.
            TaoDividendsPerSubnet::<T>::mutate(netuid, hotkey.clone(), |divs| {
                *divs = divs.saturating_add(tou64!(root_tao).into());
            });
            // Update the total TAO on the subnet with root tao dividends.
            SubnetTAO::<T>::mutate(NetUid::ROOT, |total| {
                *total = total
                    .saturating_add(validator_stake.to_u64().into())
                    .saturating_add(tou64!(root_tao).into());
            });
        }
    }

    pub fn get_stake_map(
        netuid: NetUid,
        hotkeys: Vec<&T::AccountId>,
    ) -> BTreeMap<T::AccountId, (AlphaCurrency, AlphaCurrency)> {
        let mut stake_map: BTreeMap<T::AccountId, (AlphaCurrency, AlphaCurrency)> = BTreeMap::new();
        for hotkey in hotkeys {
            // Get hotkey ALPHA on subnet.
            let alpha_stake = Self::get_stake_for_hotkey_on_subnet(hotkey, netuid);
            // Get hotkey TAO on root.
            let root_stake = Self::get_stake_for_hotkey_on_subnet(hotkey, NetUid::ROOT);
            stake_map.insert(hotkey.clone(), (alpha_stake, root_stake));
        }
        stake_map
    }

    pub fn calculate_dividend_and_incentive_distribution(
        netuid: NetUid,
        pending_tao: TaoCurrency,
        pending_validator_alpha: AlphaCurrency,
        hotkey_emission: Vec<(T::AccountId, AlphaCurrency, AlphaCurrency)>,
        tao_weight: U96F32,
    ) -> (
        BTreeMap<T::AccountId, AlphaCurrency>,
        (
            BTreeMap<T::AccountId, U96F32>,
            BTreeMap<T::AccountId, U96F32>,
        ),
    ) {
        let (incentives, dividends) =
            Self::calculate_dividends_and_incentives(netuid, hotkey_emission);

        let stake_map = Self::get_stake_map(netuid, dividends.keys().collect::<Vec<_>>());

        let (alpha_dividends, tao_dividends) = Self::calculate_dividend_distribution(
            pending_validator_alpha,
            pending_tao,
            tao_weight,
            stake_map,
            dividends,
        );

        (incentives, (alpha_dividends, tao_dividends))
    }

    pub fn drain_pending_emission(
        netuid: NetUid,
        pending_alpha: AlphaCurrency,
        pending_tao: TaoCurrency,
        pending_swapped: AlphaCurrency,
        owner_cut: AlphaCurrency,
    ) {
        log::debug!(
            "Draining pending alpha emission for netuid {netuid:?}, pending_alpha: {pending_alpha:?}, pending_tao: {pending_tao:?}, pending_swapped: {pending_swapped:?}, owner_cut: {owner_cut:?}"
        );

        let tao_weight = Self::get_tao_weight();

        // Run the epoch.
        let hotkey_emission: Vec<(T::AccountId, AlphaCurrency, AlphaCurrency)> =
            Self::epoch(netuid, pending_alpha.saturating_add(pending_swapped));
        log::debug!("hotkey_emission: {hotkey_emission:?}");

        // Compute the pending validator alpha.
        // This is the total alpha being injected,
        // minus the the alpha for the miners, (50%)
        // and minus the alpha swapped for TAO (pending_swapped).
        // Important! If the incentives are 0, then Validators get 100% of the alpha.
        let incentive_sum = hotkey_emission
            .iter()
            .fold(AlphaCurrency::default(), |acc, (_, incentive, _)| {
                acc.saturating_add(*incentive)
            });
        log::debug!("incentive_sum: {incentive_sum:?}");

        let pending_validator_alpha = if !incentive_sum.is_zero() {
            pending_alpha
                .saturating_add(pending_swapped)
                .saturating_div(2.into())
                .saturating_sub(pending_swapped)
        } else {
            // If the incentive is 0, then Validators get 100% of the alpha.
            pending_alpha
        };

        let (incentives, (alpha_dividends, tao_dividends)) =
            Self::calculate_dividend_and_incentive_distribution(
                netuid,
                pending_tao,
                pending_validator_alpha,
                hotkey_emission,
                tao_weight,
            );

        Self::distribute_dividends_and_incentives(
            netuid,
            owner_cut,
            incentives,
            alpha_dividends,
            tao_dividends,
        );
    }

    /// Returns the self contribution of a hotkey on a subnet.
    /// This is the portion of the hotkey's stake that is provided by itself, and not delegated to other hotkeys.
    pub fn get_self_contribution(hotkey: &T::AccountId, netuid: NetUid) -> u64 {
        // Get all childkeys for this hotkey.
        let childkeys = Self::get_children(hotkey, netuid);
        let mut remaining_proportion: U96F32 = U96F32::saturating_from_num(1.0);
        for (proportion, _) in childkeys {
            remaining_proportion = remaining_proportion.saturating_sub(
                U96F32::saturating_from_num(proportion) // Normalize
                    .safe_div(U96F32::saturating_from_num(u64::MAX)),
            );
        }

        // Get TAO weight
        let tao_weight: U96F32 = Self::get_tao_weight();

        // Get the hotkey's stake including weight
        let root_stake: U96F32 =
            U96F32::saturating_from_num(Self::get_stake_for_hotkey_on_subnet(hotkey, NetUid::ROOT));
        let alpha_stake: U96F32 =
            U96F32::saturating_from_num(Self::get_stake_for_hotkey_on_subnet(hotkey, netuid));

        // Calculate the
        let alpha_contribution: U96F32 = alpha_stake.saturating_mul(remaining_proportion);
        let root_contribution: U96F32 = root_stake
            .saturating_mul(remaining_proportion)
            .saturating_mul(tao_weight);
        let combined_contribution: U96F32 = alpha_contribution.saturating_add(root_contribution);

        // Return the combined contribution as a u64
        combined_contribution.saturating_to_num::<u64>()
    }

    /// Returns a list of tuples for each parent associated with this hotkey including self
    /// Each tuples contains the dividends owed to that hotkey given their parent proportion
    /// The hotkey child take proportion is removed from this and added to the tuples for self.
    /// The hotkey also gets a portion based on its own stake contribution, this is added to the childkey take.
    ///
    /// # Arguments
    /// * `hotkye` - The hotkey to distribute out from.
    /// * `netuid` - The netuid we are computing on.
    /// * `dividends` - the dividends to distribute.
    ///
    /// # Returns
    /// * dividend_tuples: `Vec<(T::AccountId, u64)>` - Vector of (hotkey, divs) for each parent including self.
    ///
    pub fn get_parent_child_dividends_distribution(
        hotkey: &T::AccountId,
        netuid: NetUid,
        dividends: AlphaCurrency,
    ) -> Vec<(T::AccountId, AlphaCurrency)> {
        // hotkey dividends.
        let mut dividend_tuples: Vec<(T::AccountId, AlphaCurrency)> = vec![];

        // Calculate the hotkey's share of the validator emission based on its childkey take
        let validating_emission: U96F32 = U96F32::saturating_from_num(dividends);
        let mut remaining_emission: U96F32 = validating_emission;
        let childkey_take_proportion: U96F32 =
            U96F32::saturating_from_num(Self::get_childkey_take(hotkey, netuid))
                .safe_div(U96F32::saturating_from_num(u16::MAX));
        log::debug!("Childkey take proportion: {childkey_take_proportion:?} for hotkey {hotkey:?}");
        // NOTE: Only the validation emission should be split amongst parents.

        // Grab the owner of the childkey.
        let childkey_owner = Self::get_owning_coldkey_for_hotkey(hotkey);

        // Initialize variables to track emission distribution
        let mut to_parents: u64 = 0;
        let mut total_child_emission_take: U96F32 = U96F32::saturating_from_num(0);

        // Initialize variables to calculate total stakes from parents
        let mut total_contribution: U96F32 = U96F32::saturating_from_num(0);
        let mut parent_contributions: Vec<(T::AccountId, U96F32)> = Vec::new();

        // Get the weights for root and alpha stakes in emission distribution
        let tao_weight: U96F32 = Self::get_tao_weight();

        // Get self contribution, removing any childkey proportions.
        let self_contribution = Self::get_self_contribution(hotkey, netuid);
        log::debug!(
            "Self contribution for hotkey {hotkey:?} on netuid {netuid:?}: {self_contribution:?}"
        );
        // Add self contribution to total contribution but not to the parent contributions.
        total_contribution =
            total_contribution.saturating_add(U96F32::saturating_from_num(self_contribution));

        // Calculate total root and alpha (subnet-specific) stakes from all parents
        for (proportion, parent) in Self::get_parents(hotkey, netuid) {
            // Convert the parent's stake proportion to a fractional value
            let parent_proportion: U96F32 = U96F32::saturating_from_num(proportion)
                .safe_div(U96F32::saturating_from_num(u64::MAX));

            // Get the parent's root and subnet-specific (alpha) stakes
            let parent_root: U96F32 = U96F32::saturating_from_num(
                Self::get_stake_for_hotkey_on_subnet(&parent, NetUid::ROOT),
            );
            let parent_alpha: U96F32 =
                U96F32::saturating_from_num(Self::get_stake_for_hotkey_on_subnet(&parent, netuid));

            // Calculate the parent's contribution to the hotkey's stakes
            let parent_alpha_contribution: U96F32 = parent_alpha.saturating_mul(parent_proportion);
            let parent_root_contribution: U96F32 = parent_root
                .saturating_mul(parent_proportion)
                .saturating_mul(tao_weight);
            let combined_contribution: U96F32 =
                parent_alpha_contribution.saturating_add(parent_root_contribution);

            // Add to the total stakes
            total_contribution = total_contribution.saturating_add(combined_contribution);
            // Store the parent's contributions for later use
            parent_contributions.push((parent.clone(), combined_contribution));
            log::debug!(
                "Parent contribution for hotkey {hotkey:?} from parent {parent:?}: {combined_contribution:?}"
            );
        }

        // Distribute emission to parents based on their contributions.
        // Deduct childkey take from parent contribution.
        for (parent, contribution) in parent_contributions {
            let parent_owner = Self::get_owning_coldkey_for_hotkey(&parent);

            // Get the stake contribution of this parent key of the total stake.
            let emission_factor: U96F32 = contribution
                .checked_div(total_contribution)
                .unwrap_or(U96F32::saturating_from_num(0));

            // Get the parent's portion of the validating emission based on their contribution.
            let mut parent_emission: U96F32 = validating_emission.saturating_mul(emission_factor);
            // Remove this emission from the remaining emission.
            remaining_emission = remaining_emission.saturating_sub(parent_emission);

            // Get the childkey take for this parent.
            let child_emission_take: U96F32 = if parent_owner == childkey_owner {
                // The parent is from the same coldkey, so we don't remove any childkey take.
                U96F32::saturating_from_num(0)
            } else {
                childkey_take_proportion
                    .saturating_mul(U96F32::saturating_from_num(parent_emission))
            };

            // Remove the childkey take from the parent's emission.
            parent_emission = parent_emission.saturating_sub(child_emission_take);

            // Add the childkey take to the total childkey take tracker.
            total_child_emission_take =
                total_child_emission_take.saturating_add(child_emission_take);

            log::debug!("Child emission take: {child_emission_take:?} for hotkey {hotkey:?}");
            log::debug!("Parent emission: {parent_emission:?} for hotkey {hotkey:?}");
            log::debug!("remaining emission: {remaining_emission:?}");

            // Add the parent's emission to the distribution list
            dividend_tuples.push((
                parent.clone(),
                parent_emission.saturating_to_num::<u64>().into(),
            ));

            // Keep track of total emission distributed to parents
            to_parents = to_parents.saturating_add(parent_emission.saturating_to_num::<u64>());
            log::debug!(
                "Parent contribution for parent {parent:?} with contribution: {contribution:?}, of total: {total_contribution:?} ({emission_factor:?}), of emission: {validating_emission:?} gets: {parent_emission:?}",
            );
        }
        // Calculate the final emission for the hotkey itself.
        // This includes the take left from the parents and the self contribution.
        let child_emission = remaining_emission
            .saturating_add(total_child_emission_take)
            .saturating_to_num::<u64>()
            .into();

        // Add the hotkey's own emission to the distribution list
        dividend_tuples.push((hotkey.clone(), child_emission));

        dividend_tuples
    }

    /// Checks if the epoch should run for a given subnet based on the current block.
    ///
    /// # Arguments
    /// * `netuid` - The unique identifier of the subnet.
    ///
    /// # Returns
    /// * `bool` - True if the epoch should run, false otherwise.
    pub fn should_run_epoch(netuid: NetUid, current_block: u64) -> bool {
        Self::blocks_until_next_epoch(netuid, Self::get_tempo(netuid), current_block) == 0
    }

    /// Helper function which returns the number of blocks remaining before we will run the epoch on this
    /// network. Networks run their epoch when (block_number + netuid + 1 ) % (tempo + 1) = 0
    /// tempo | netuid | # first epoch block
    ///   1        0               0
    ///   1        1               1
    ///   2        0               1
    ///   2        1               0
    ///   100      0              99
    ///   100      1              98
    /// Special case: tempo = 0, the network never runs.
    ///
    pub fn blocks_until_next_epoch(netuid: NetUid, tempo: u16, block_number: u64) -> u64 {
        if tempo == 0 {
            return u64::MAX;
        }
        let netuid_plus_one = (u16::from(netuid) as u64).saturating_add(1);
        let tempo_plus_one = (tempo as u64).saturating_add(1);
        let adjusted_block = block_number.wrapping_add(netuid_plus_one);
        let remainder = adjusted_block.checked_rem(tempo_plus_one).unwrap_or(0);
        (tempo as u64).saturating_sub(remainder)
    }
}<|MERGE_RESOLUTION|>--- conflicted
+++ resolved
@@ -84,9 +84,10 @@
             );
 
             let alpha_per_tao = T::SwapInterface::get_current_alpha_per_tao(*netuid_i);
+            log::debug!("alpha_per_tao: {:?}", alpha_per_tao);
             if price_i < tao_in_ratio {
-                tao_in_i = U96F32::saturating_from_num(alpha_emission_i).safe_div(alpha_per_tao);
-                alpha_in_i = alpha_emission_i;
+                tao_in_i = U96F32::saturating_from_num(block_emission).safe_div(alpha_per_tao);
+                alpha_in_i = block_emission;
                 let difference_tao: U96F32 = default_tao_in_i.saturating_sub(tao_in_i);
                 // Difference becomes buy.
                 let buy_swap_result = Self::swap_tao_for_alpha(
@@ -118,12 +119,9 @@
                 && !Self::get_network_pow_registration_allowed(*netuid_i)
             {
                 tao_in_i = asfloat!(0.0);
-<<<<<<< HEAD
                 log::debug!("netuid: {:?} registrations are not allowed", *netuid_i);
-=======
                 alpha_in_i = asfloat!(0.0);
                 alpha_out_i = asfloat!(0.0);
->>>>>>> 4bbf984f
             }
             log::debug!("tao_in_i: {:?}", tao_in_i);
 
@@ -198,36 +196,9 @@
         for netuid_i in subnets_to_emit_to.iter() {
             // Get remaining alpha out.
             let alpha_out_i: U96F32 = *alpha_out.get(netuid_i).unwrap_or(&asfloat!(0.0));
-<<<<<<< HEAD
             log::debug!("alpha_out_i: {:?}", alpha_out_i);
             // Get pending alpha as original alpha_out
             let mut pending_alpha: U96F32 = alpha_out_i;
-=======
-            log::debug!("alpha_out_i: {alpha_out_i:?}");
-            // Get total TAO on root.
-            let root_tao: U96F32 = asfloat!(SubnetTAO::<T>::get(NetUid::ROOT));
-            log::debug!("root_tao: {root_tao:?}");
-            // Get total ALPHA on subnet.
-            let alpha_issuance: U96F32 = asfloat!(Self::get_alpha_issuance(*netuid_i));
-            log::debug!("alpha_issuance: {alpha_issuance:?}");
-            // Get tao_weight
-            let tao_weight: U96F32 = root_tao.saturating_mul(Self::get_tao_weight());
-            log::debug!("tao_weight: {tao_weight:?}");
-            // Get root proportional dividends.
-            let root_proportion: U96F32 = tao_weight
-                .checked_div(tao_weight.saturating_add(alpha_issuance))
-                .unwrap_or(asfloat!(0.0));
-            log::debug!("root_proportion: {root_proportion:?}");
-            // Get root proportion of alpha_out dividends.
-            let root_alpha: U96F32 = root_proportion
-                .saturating_mul(alpha_out_i) // Total alpha emission per block remaining.
-                .saturating_mul(asfloat!(0.5)); // 50% to validators.
-            // Remove root alpha from alpha_out.
-            log::debug!("root_alpha: {root_alpha:?}");
-            // Get pending alpha as original alpha_out - root_alpha.
-            let pending_alpha: U96F32 = alpha_out_i.saturating_sub(root_alpha);
-            log::debug!("pending_alpha: {pending_alpha:?}");
->>>>>>> 4bbf984f
             // Sell root emission through the pool (do not pay fees)
             let subsidized: bool = *is_subsidized.get(netuid_i).unwrap_or(&false);
             if !subsidized {
