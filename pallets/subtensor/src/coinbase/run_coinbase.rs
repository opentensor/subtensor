use super::*;
use alloc::collections::BTreeMap;
use safe_math::*;
use substrate_fixed::types::U96F32;
use subtensor_runtime_common::{AlphaCurrency, Currency, NetUid, TaoCurrency};
use subtensor_swap_interface::SwapHandler;

// Distribute dividends to each hotkey
macro_rules! asfloat {
    ($val:expr) => {
        U96F32::saturating_from_num($val)
    };
}

macro_rules! tou64 {
    ($val:expr) => {
        $val.saturating_to_num::<u64>()
    };
}

impl<T: Config> Pallet<T> {
    pub fn run_coinbase(total_block_emission: U96F32) {
        // --- 0. Get current block.
        let current_block: u64 = Self::get_current_block_as_u64();
        log::debug!("Current block: {current_block:?}");

        // Calculate `subnet_block_emission` and `node_validator_block_emission` from
        // `total_block_emission`.
        let node_validator_emission_percent =
            U96F32::from_num(NodeValidatorEmissionsPercent::<T>::get().deconstruct())
                .saturating_div(U96F32::from_num(100));
        let node_validator_block_emission =
            total_block_emission.saturating_mul(node_validator_emission_percent);
        let subnet_block_emission =
            total_block_emission.saturating_sub(node_validator_block_emission);

        // Increment pending validator emissions to be paid out at the end of the era.
        let next_pending_node_validator_emissions = node_validator_block_emission
            .to_num::<u64>()
            .saturating_add(PendingNodeValidatorEmissions::<T>::get().into());
        PendingNodeValidatorEmissions::<T>::set(next_pending_node_validator_emissions.into());

        // --- 1. Get all netuids (filter out root)
        let subnets: Vec<NetUid> = Self::get_all_subnet_netuids()
            .into_iter()
            .filter(|netuid| *netuid != NetUid::ROOT)
            .collect();
        log::debug!("All subnet netuids: {subnets:?}");

        // 2. Get subnets to emit to and emissions
        let subnet_emissions = Self::get_subnet_block_emissions(&subnets, block_emission);
        let subnets_to_emit_to: Vec<NetUid> = subnet_emissions.keys().copied().collect();

        // --- 3. Get subnet terms (tao_in, alpha_in, and alpha_out)
        // Computation is described in detail in the dtao whitepaper.
        let mut tao_in: BTreeMap<NetUid, U96F32> = BTreeMap::new();
        let mut alpha_in: BTreeMap<NetUid, U96F32> = BTreeMap::new();
        let mut alpha_out: BTreeMap<NetUid, U96F32> = BTreeMap::new();
        let mut is_subsidized: BTreeMap<NetUid, bool> = BTreeMap::new();
        // Only calculate for subnets that we are emitting to.
        for netuid_i in subnets_to_emit_to.iter() {
            // Get subnet price.
            let price_i = T::SwapInterface::current_alpha_price((*netuid_i).into());
            log::debug!("price_i: {price_i:?}");
            // Emission is price over total.
<<<<<<< HEAD
            let default_tao_in_i: U96F32 = subnet_block_emission
                .saturating_mul(moving_price_i)
                .checked_div(total_moving_prices)
                .unwrap_or(asfloat!(0.0));
=======
            let default_tao_in_i: U96F32 = subnet_emissions
                .get(netuid_i)
                .copied()
                .unwrap_or(asfloat!(0));
>>>>>>> 4a01966a
            log::debug!("default_tao_in_i: {default_tao_in_i:?}");
            // Get alpha_emission total
            let alpha_emission_i: U96F32 = asfloat!(
                Self::get_block_emission_for_issuance(Self::get_alpha_issuance(*netuid_i).into())
                    .unwrap_or(0)
            );
            log::debug!("alpha_emission_i: {alpha_emission_i:?}");

            // Get initial alpha_in
            let mut alpha_in_i: U96F32;
            let mut tao_in_i: U96F32;
            let tao_in_ratio: U96F32 = default_tao_in_i.safe_div_or(
                U96F32::saturating_from_num(subnet_block_emission),
                U96F32::saturating_from_num(0.0),
            );
            if price_i < tao_in_ratio {
                tao_in_i =
                    price_i.saturating_mul(U96F32::saturating_from_num(subnet_block_emission));
                alpha_in_i = subnet_block_emission;
                let difference_tao: U96F32 = default_tao_in_i.saturating_sub(tao_in_i);
                // Difference becomes buy.
                let buy_swap_result = Self::swap_tao_for_alpha(
                    *netuid_i,
                    tou64!(difference_tao).into(),
                    T::SwapInterface::max_price(),
                    true,
                );
                if let Ok(buy_swap_result_ok) = buy_swap_result {
                    let bought_alpha = AlphaCurrency::from(buy_swap_result_ok.amount_paid_out);
                    SubnetAlphaOut::<T>::mutate(*netuid_i, |total| {
                        *total = total.saturating_sub(bought_alpha);
                    });
                }
                is_subsidized.insert(*netuid_i, true);
            } else {
                tao_in_i = default_tao_in_i;
                alpha_in_i = tao_in_i.safe_div_or(price_i, alpha_emission_i);
                is_subsidized.insert(*netuid_i, false);
            }
            log::debug!("alpha_in_i: {alpha_in_i:?}");

            // Get alpha_out.
            let mut alpha_out_i = alpha_emission_i;
            // Only emit TAO if the subnetwork allows registration.
            if !Self::get_network_registration_allowed(*netuid_i)
                && !Self::get_network_pow_registration_allowed(*netuid_i)
            {
                tao_in_i = asfloat!(0.0);
                alpha_in_i = asfloat!(0.0);
                alpha_out_i = asfloat!(0.0);
            }
            // Insert values into maps
            tao_in.insert(*netuid_i, tao_in_i);
            alpha_in.insert(*netuid_i, alpha_in_i);
            alpha_out.insert(*netuid_i, alpha_out_i);
        }
        log::debug!("tao_in: {tao_in:?}");
        log::debug!("alpha_in: {alpha_in:?}");
        log::debug!("alpha_out: {alpha_out:?}");

        // --- 4. Injection.
        // Actually perform the injection of alpha_in, alpha_out and tao_in into the subnet pool.
        // This operation changes the pool liquidity each block.
        for netuid_i in subnets_to_emit_to.iter() {
            // Inject Alpha in.
            let alpha_in_i =
                AlphaCurrency::from(tou64!(*alpha_in.get(netuid_i).unwrap_or(&asfloat!(0))));
            SubnetAlphaInEmission::<T>::insert(*netuid_i, alpha_in_i);
            SubnetAlphaIn::<T>::mutate(*netuid_i, |total| {
                *total = total.saturating_add(alpha_in_i);
            });
            // Injection Alpha out.
            let alpha_out_i =
                AlphaCurrency::from(tou64!(*alpha_out.get(netuid_i).unwrap_or(&asfloat!(0))));
            SubnetAlphaOutEmission::<T>::insert(*netuid_i, alpha_out_i);
            SubnetAlphaOut::<T>::mutate(*netuid_i, |total| {
                *total = total.saturating_add(alpha_out_i);
            });
            // Inject TAO in.
            let tao_in_i: TaoCurrency =
                tou64!(*tao_in.get(netuid_i).unwrap_or(&asfloat!(0))).into();
            SubnetTaoInEmission::<T>::insert(*netuid_i, TaoCurrency::from(tao_in_i));
            SubnetTAO::<T>::mutate(*netuid_i, |total| {
                *total = total.saturating_add(tao_in_i.into());
            });
            TotalStake::<T>::mutate(|total| {
                *total = total.saturating_add(tao_in_i.into());
            });
            TotalIssuance::<T>::mutate(|total| {
                *total = total.saturating_add(tao_in_i.into());
            });
            // Adjust protocol liquidity based on new reserves
            T::SwapInterface::adjust_protocol_liquidity(*netuid_i, tao_in_i, alpha_in_i);
        }

        // --- 5. Compute owner cuts and remove them from alpha_out remaining.
        // Remove owner cuts here so that we can properly seperate root dividends in the next step.
        // Owner cuts are accumulated and then fed to the drain at the end of this func.
        let cut_percent: U96F32 = Self::get_float_subnet_owner_cut();
        let mut owner_cuts: BTreeMap<NetUid, U96F32> = BTreeMap::new();
        for netuid_i in subnets_to_emit_to.iter() {
            // Get alpha out.
            let alpha_out_i: U96F32 = *alpha_out.get(netuid_i).unwrap_or(&asfloat!(0));
            log::debug!("alpha_out_i: {alpha_out_i:?}");
            // Calculate the owner cut.
            let owner_cut_i: U96F32 = alpha_out_i.saturating_mul(cut_percent);
            log::debug!("owner_cut_i: {owner_cut_i:?}");
            // Save owner cut.
            *owner_cuts.entry(*netuid_i).or_insert(asfloat!(0)) = owner_cut_i;
            // Save new alpha_out.
            alpha_out.insert(*netuid_i, alpha_out_i.saturating_sub(owner_cut_i));
            // Accumulate the owner cut in pending.
            PendingOwnerCut::<T>::mutate(*netuid_i, |total| {
                *total = total.saturating_add(tou64!(owner_cut_i).into());
            });
        }

        // Get total TAO on root.
        let root_tao: U96F32 = asfloat!(SubnetTAO::<T>::get(NetUid::ROOT));
        log::debug!("root_tao: {root_tao:?}");
        // Get tao_weight
        let tao_weight: U96F32 = root_tao.saturating_mul(Self::get_tao_weight());
        log::debug!("tao_weight: {tao_weight:?}");

        // --- 6. Seperate out root dividends in alpha and sell them into tao.
        // Then accumulate those dividends for later.
        for netuid_i in subnets_to_emit_to.iter() {
            // Get remaining alpha out.
            let alpha_out_i: U96F32 = *alpha_out.get(netuid_i).unwrap_or(&asfloat!(0.0));
            log::debug!("alpha_out_i: {alpha_out_i:?}");
            // Get total ALPHA on subnet.
            let alpha_issuance: U96F32 = asfloat!(Self::get_alpha_issuance(*netuid_i));
            log::debug!("alpha_issuance: {alpha_issuance:?}");
            // Get root proportional dividends.
            let root_proportion: U96F32 = tao_weight
                .checked_div(tao_weight.saturating_add(alpha_issuance))
                .unwrap_or(asfloat!(0.0));
            log::debug!("root_proportion: {root_proportion:?}");
            // Get root proportion of alpha_out dividends.
            let root_alpha: U96F32 = root_proportion
                .saturating_mul(alpha_out_i) // Total alpha emission per block remaining.
                .saturating_mul(asfloat!(0.5)); // 50% to validators.
            // Remove root alpha from alpha_out.
            log::debug!("root_alpha: {root_alpha:?}");
            // Get pending alpha as original alpha_out - root_alpha.
            let pending_alpha: U96F32 = alpha_out_i.saturating_sub(root_alpha);
            log::debug!("pending_alpha: {pending_alpha:?}");
            // Sell root emission through the pool (do not pay fees)
            let subsidized: bool = *is_subsidized.get(netuid_i).unwrap_or(&false);
            if !subsidized {
                let swap_result = Self::swap_alpha_for_tao(
                    *netuid_i,
                    tou64!(root_alpha).into(),
                    T::SwapInterface::min_price(),
                    true,
                );
                if let Ok(ok_result) = swap_result {
                    let root_tao = ok_result.amount_paid_out;
                    // Accumulate root divs for subnet.
                    PendingRootDivs::<T>::mutate(*netuid_i, |total| {
                        *total = total.saturating_add(root_tao);
                    });
                }
            }
            // Accumulate alpha emission in pending.
            PendingAlphaSwapped::<T>::mutate(*netuid_i, |total| {
                *total = total.saturating_add(tou64!(root_alpha).into());
            });
            // Accumulate alpha emission in pending.
            PendingEmission::<T>::mutate(*netuid_i, |total| {
                *total = total.saturating_add(tou64!(pending_alpha).into());
            });
        }

        // --- 7. Update moving prices after using them in the emission calculation.
        // Only update price EMA for subnets that we emit to.
        for netuid_i in subnets_to_emit_to.iter() {
            // Update moving prices after using them above.
            Self::update_moving_price(*netuid_i);
        }

        // --- 8. Drain pending emission through the subnet based on tempo.
        // Run the epoch for *all* subnets, even if we don't emit anything.
        for &netuid in subnets.iter() {
            // Reveal matured weights.
            if let Err(e) = Self::reveal_crv3_commits(netuid) {
                log::warn!("Failed to reveal commits for subnet {netuid} due to error: {e:?}");
            };
            // Pass on subnets that have not reached their tempo.
            if Self::should_run_epoch(netuid, current_block)
                && Self::is_epoch_input_state_consistent(netuid)
            {
                // Restart counters.
                BlocksSinceLastStep::<T>::insert(netuid, 0);
                LastMechansimStepBlock::<T>::insert(netuid, current_block);

                // Get and drain the subnet pending emission.
                let pending_alpha = PendingEmission::<T>::get(netuid);
                PendingEmission::<T>::insert(netuid, AlphaCurrency::ZERO);

                // Get and drain the subnet pending root divs.
                let pending_tao = PendingRootDivs::<T>::get(netuid);
                PendingRootDivs::<T>::insert(netuid, TaoCurrency::ZERO);

                // Get this amount as alpha that was swapped for pending root divs.
                let pending_swapped = PendingAlphaSwapped::<T>::get(netuid);
                PendingAlphaSwapped::<T>::insert(netuid, AlphaCurrency::ZERO);

                // Get owner cut and drain.
                let owner_cut = PendingOwnerCut::<T>::get(netuid);
                PendingOwnerCut::<T>::insert(netuid, AlphaCurrency::ZERO);

                // Drain pending root divs, alpha emission, and owner cut.
                Self::drain_pending_emission(
                    netuid,
                    pending_alpha,
                    pending_tao,
                    pending_swapped,
                    owner_cut,
                );
            } else {
                // Increment
                BlocksSinceLastStep::<T>::mutate(netuid, |total| *total = total.saturating_add(1));
            }
        }
    }

    pub fn calculate_dividends_and_incentives(
        netuid: NetUid,
        hotkey_emission: Vec<(T::AccountId, AlphaCurrency, AlphaCurrency)>,
    ) -> (
        BTreeMap<T::AccountId, AlphaCurrency>,
        BTreeMap<T::AccountId, U96F32>,
    ) {
        // Accumulate emission of dividends and incentive per hotkey.
        let mut incentives: BTreeMap<T::AccountId, AlphaCurrency> = BTreeMap::new();
        let mut dividends: BTreeMap<T::AccountId, U96F32> = BTreeMap::new();
        for (hotkey, incentive, dividend) in hotkey_emission {
            // Accumulate incentives to miners.
            incentives
                .entry(hotkey.clone())
                .and_modify(|e| *e = e.saturating_add(incentive))
                .or_insert(incentive);
            // Accumulate dividends to parents.
            let div_tuples: Vec<(T::AccountId, AlphaCurrency)> =
                Self::get_parent_child_dividends_distribution(&hotkey, netuid, dividend);
            // Accumulate dividends per hotkey.
            for (parent, parent_div) in div_tuples {
                dividends
                    .entry(parent)
                    .and_modify(|e| *e = e.saturating_add(asfloat!(parent_div)))
                    .or_insert(asfloat!(parent_div));
            }
        }
        log::debug!("incentives: {incentives:?}");
        log::debug!("dividends: {dividends:?}");

        (incentives, dividends)
    }

    pub fn calculate_dividend_distribution(
        pending_alpha: AlphaCurrency,
        pending_tao: TaoCurrency,
        tao_weight: U96F32,
        stake_map: BTreeMap<T::AccountId, (AlphaCurrency, AlphaCurrency)>,
        dividends: BTreeMap<T::AccountId, U96F32>,
    ) -> (
        BTreeMap<T::AccountId, U96F32>,
        BTreeMap<T::AccountId, U96F32>,
    ) {
        log::debug!("dividends: {dividends:?}");
        log::debug!("stake_map: {stake_map:?}");
        log::debug!("pending_alpha: {pending_alpha:?}");
        log::debug!("pending_tao: {pending_tao:?}");
        log::debug!("tao_weight: {tao_weight:?}");

        // Setup.
        let zero: U96F32 = asfloat!(0.0);

        // Accumulate root divs and alpha_divs. For each hotkey we compute their
        // local and root dividend proportion based on their alpha_stake/root_stake
        let mut total_root_divs: U96F32 = asfloat!(0);
        let mut total_alpha_divs: U96F32 = asfloat!(0);
        let mut root_dividends: BTreeMap<T::AccountId, U96F32> = BTreeMap::new();
        let mut alpha_dividends: BTreeMap<T::AccountId, U96F32> = BTreeMap::new();
        for (hotkey, dividend) in dividends {
            if let Some((alpha_stake, root_stake)) = stake_map.get(&hotkey) {
                let alpha_stake = alpha_stake.to_u64();
                let root_stake = root_stake.to_u64();
                // Get hotkey ALPHA on subnet.
                let alpha_stake = asfloat!(alpha_stake);
                // Get hotkey TAO on root.
                let root_stake = asfloat!(root_stake);

                // Convert TAO to alpha with weight.
                let root_alpha = root_stake.saturating_mul(tao_weight);
                // Get total from root and local
                let total_alpha = alpha_stake.saturating_add(root_alpha);
                // Compute root prop.
                let root_prop = root_alpha.checked_div(total_alpha).unwrap_or(zero);
                // Compute root dividends
                let root_divs = dividend.saturating_mul(root_prop);
                // Compute alpha dividends
                let alpha_divs = dividend.saturating_sub(root_divs);
                // Record the alpha dividends.
                alpha_dividends
                    .entry(hotkey.clone())
                    .and_modify(|e| *e = e.saturating_add(alpha_divs))
                    .or_insert(alpha_divs);
                // Accumulate total alpha divs.
                total_alpha_divs = total_alpha_divs.saturating_add(alpha_divs);
                // Record the root dividends.
                root_dividends
                    .entry(hotkey.clone())
                    .and_modify(|e| *e = e.saturating_add(root_divs))
                    .or_insert(root_divs);
                // Accumulate total root divs.
                total_root_divs = total_root_divs.saturating_add(root_divs);
            }
        }
        log::debug!("alpha_dividends: {alpha_dividends:?}");
        log::debug!("root_dividends: {root_dividends:?}");
        log::debug!("total_root_divs: {total_root_divs:?}");
        log::debug!("total_alpha_divs: {total_alpha_divs:?}");

        // Compute root divs as TAO. Here we take
        let mut tao_dividends: BTreeMap<T::AccountId, U96F32> = BTreeMap::new();
        for (hotkey, root_divs) in root_dividends {
            // Root proportion.
            let root_share: U96F32 = root_divs.checked_div(total_root_divs).unwrap_or(zero);
            log::debug!("hotkey: {hotkey:?}, root_share: {root_share:?}");
            // Root proportion in TAO
            let root_tao: U96F32 = asfloat!(pending_tao).saturating_mul(root_share);
            log::debug!("hotkey: {hotkey:?}, root_tao: {root_tao:?}");
            // Record root dividends as TAO.
            tao_dividends
                .entry(hotkey)
                .and_modify(|e| *e = root_tao)
                .or_insert(root_tao);
        }
        log::debug!("tao_dividends: {tao_dividends:?}");

        // Compute proportional alpha divs using the pending alpha and total alpha divs from the epoch.
        let mut prop_alpha_dividends: BTreeMap<T::AccountId, U96F32> = BTreeMap::new();
        for (hotkey, alpha_divs) in alpha_dividends {
            // Alpha proportion.
            let alpha_share: U96F32 = alpha_divs.checked_div(total_alpha_divs).unwrap_or(zero);
            log::debug!("hotkey: {hotkey:?}, alpha_share: {alpha_share:?}");

            // Compute the proportional pending_alpha to this hotkey.
            let prop_alpha = asfloat!(pending_alpha).saturating_mul(alpha_share);
            log::debug!("hotkey: {hotkey:?}, prop_alpha: {prop_alpha:?}");
            // Record the proportional alpha dividends.
            prop_alpha_dividends
                .entry(hotkey.clone())
                .and_modify(|e| *e = prop_alpha)
                .or_insert(prop_alpha);
        }
        log::debug!("prop_alpha_dividends: {prop_alpha_dividends:?}");

        (prop_alpha_dividends, tao_dividends)
    }

    fn get_owner_hotkeys(netuid: NetUid, coldkey: &T::AccountId) -> Vec<T::AccountId> {
        // Gather (block, uid, hotkey) only for hotkeys that have a UID and a registration block.
        let mut triples: Vec<(u64, u16, T::AccountId)> = OwnedHotkeys::<T>::get(coldkey)
            .into_iter()
            .filter_map(|hotkey| {
                // Uids must exist, filter_map ignores hotkeys without UID
                Uids::<T>::get(netuid, &hotkey).map(|uid| {
                    let block = BlockAtRegistration::<T>::get(netuid, uid);
                    (block, uid, hotkey)
                })
            })
            .collect();

        // Sort by BlockAtRegistration (descending), then by uid (ascending)
        // Recent registration is priority so that we can let older keys expire (get non-immune)
        triples.sort_by(|(b1, u1, _), (b2, u2, _)| b2.cmp(b1).then(u1.cmp(u2)));

        // Project to just hotkeys
        let mut owner_hotkeys: Vec<T::AccountId> =
            triples.into_iter().map(|(_, _, hk)| hk).collect();

        // Insert subnet owner hotkey in the beginning of the list if valid and not
        // already present
        if let Ok(owner_hk) = SubnetOwnerHotkey::<T>::try_get(netuid) {
            if Uids::<T>::get(netuid, &owner_hk).is_some() && !owner_hotkeys.contains(&owner_hk) {
                owner_hotkeys.insert(0, owner_hk);
            }
        }

        owner_hotkeys
    }

    pub fn distribute_dividends_and_incentives(
        netuid: NetUid,
        owner_cut: AlphaCurrency,
        incentives: BTreeMap<T::AccountId, AlphaCurrency>,
        alpha_dividends: BTreeMap<T::AccountId, U96F32>,
        tao_dividends: BTreeMap<T::AccountId, U96F32>,
    ) {
        // Distribute the owner cut.
        if let Ok(owner_coldkey) = SubnetOwner::<T>::try_get(netuid) {
            if let Ok(owner_hotkey) = SubnetOwnerHotkey::<T>::try_get(netuid) {
                // Increase stake for owner hotkey and coldkey.
                log::debug!(
                    "owner_hotkey: {owner_hotkey:?} owner_coldkey: {owner_coldkey:?}, owner_cut: {owner_cut:?}"
                );
                let real_owner_cut = Self::increase_stake_for_hotkey_and_coldkey_on_subnet(
                    &owner_hotkey,
                    &owner_coldkey,
                    netuid,
                    owner_cut,
                );
                // If the subnet is leased, notify the lease logic that owner cut has been distributed.
                if let Some(lease_id) = SubnetUidToLeaseId::<T>::get(netuid) {
                    Self::distribute_leased_network_dividends(lease_id, real_owner_cut);
                }
            }
        }

        // Distribute mining incentives.
        let subnet_owner_coldkey = SubnetOwner::<T>::get(netuid);
        let owner_hotkeys = Self::get_owner_hotkeys(netuid, &subnet_owner_coldkey);
        log::debug!("incentives: owner hotkeys: {owner_hotkeys:?}");
        for (hotkey, incentive) in incentives {
            log::debug!("incentives: hotkey: {incentive:?}");

            // Skip/burn miner-emission for immune keys
            if owner_hotkeys.contains(&hotkey) {
                log::debug!(
                    "incentives: hotkey: {hotkey:?} is SN owner hotkey or associated hotkey, skipping {incentive:?}"
                );
                // Check if we should recycle or burn the incentive
                match RecycleOrBurn::<T>::try_get(netuid) {
                    Ok(RecycleOrBurnEnum::Recycle) => {
                        log::debug!("recycling {incentive:?}");
                        Self::recycle_subnet_alpha(netuid, incentive);
                    }
                    Ok(RecycleOrBurnEnum::Burn) | Err(_) => {
                        log::debug!("burning {incentive:?}");
                        Self::burn_subnet_alpha(netuid, incentive);
                    }
                }
                continue;
            }

            let owner: T::AccountId = Owner::<T>::get(&hotkey);
            let maybe_dest = AutoStakeDestination::<T>::get(&owner, netuid);

            // Always stake but only emit event if autostake is set.
            let destination = maybe_dest.clone().unwrap_or(hotkey.clone());

            if let Some(dest) = maybe_dest {
                Self::deposit_event(Event::<T>::AutoStakeAdded {
                    netuid,
                    destination: dest,
                    hotkey: hotkey.clone(),
                    owner: owner.clone(),
                    incentive,
                });
            }
            Self::increase_stake_for_hotkey_and_coldkey_on_subnet(
                &destination,
                &owner,
                netuid,
                incentive,
            );
        }

        // Distribute alpha divs.
        let _ = AlphaDividendsPerSubnet::<T>::clear_prefix(netuid, u32::MAX, None);
        for (hotkey, mut alpha_divs) in alpha_dividends {
            // Get take prop
            let alpha_take: U96F32 =
                Self::get_hotkey_take_float(&hotkey).saturating_mul(alpha_divs);
            // Remove take prop from alpha_divs
            alpha_divs = alpha_divs.saturating_sub(alpha_take);
            // Give the validator their take.
            log::debug!("hotkey: {hotkey:?} alpha_take: {alpha_take:?}");
            Self::increase_stake_for_hotkey_and_coldkey_on_subnet(
                &hotkey,
                &Owner::<T>::get(&hotkey),
                netuid,
                tou64!(alpha_take).into(),
            );
            // Give all other nominators.
            log::debug!("hotkey: {hotkey:?} alpha_divs: {alpha_divs:?}");
            Self::increase_stake_for_hotkey_on_subnet(&hotkey, netuid, tou64!(alpha_divs).into());
            // Record dividends for this hotkey.
            AlphaDividendsPerSubnet::<T>::mutate(netuid, &hotkey, |divs| {
                *divs = divs.saturating_add(tou64!(alpha_divs).into());
            });
            // Record total hotkey alpha based on which this value of AlphaDividendsPerSubnet
            // was calculated
            let total_hotkey_alpha = TotalHotkeyAlpha::<T>::get(&hotkey, netuid);
            TotalHotkeyAlphaLastEpoch::<T>::insert(hotkey, netuid, total_hotkey_alpha);
        }

        // Distribute root tao divs.
        let _ = TaoDividendsPerSubnet::<T>::clear_prefix(netuid, u32::MAX, None);
        for (hotkey, mut root_tao) in tao_dividends {
            // Get take prop
            let tao_take: U96F32 = Self::get_hotkey_take_float(&hotkey).saturating_mul(root_tao);
            // Remove take prop from root_tao
            root_tao = root_tao.saturating_sub(tao_take);
            // Give the validator their take.
            log::debug!("hotkey: {hotkey:?} tao_take: {tao_take:?}");
            let validator_stake = Self::increase_stake_for_hotkey_and_coldkey_on_subnet(
                &hotkey,
                &Owner::<T>::get(hotkey.clone()),
                NetUid::ROOT,
                tou64!(tao_take).into(),
            );
            // Give rest to nominators.
            log::debug!("hotkey: {hotkey:?} root_tao: {root_tao:?}");
            Self::increase_stake_for_hotkey_on_subnet(
                &hotkey,
                NetUid::ROOT,
                tou64!(root_tao).into(),
            );
            // Record root dividends for this validator on this subnet.
            TaoDividendsPerSubnet::<T>::mutate(netuid, hotkey.clone(), |divs| {
                *divs = divs.saturating_add(tou64!(root_tao).into());
            });
            // Update the total TAO on the subnet with root tao dividends.
            SubnetTAO::<T>::mutate(NetUid::ROOT, |total| {
                *total = total
                    .saturating_add(validator_stake.to_u64().into())
                    .saturating_add(tou64!(root_tao).into());
            });
        }
    }

    pub fn get_stake_map(
        netuid: NetUid,
        hotkeys: Vec<&T::AccountId>,
    ) -> BTreeMap<T::AccountId, (AlphaCurrency, AlphaCurrency)> {
        let mut stake_map: BTreeMap<T::AccountId, (AlphaCurrency, AlphaCurrency)> = BTreeMap::new();
        for hotkey in hotkeys {
            // Get hotkey ALPHA on subnet.
            let alpha_stake = Self::get_stake_for_hotkey_on_subnet(hotkey, netuid);
            // Get hotkey TAO on root.
            let root_stake = Self::get_stake_for_hotkey_on_subnet(hotkey, NetUid::ROOT);
            stake_map.insert(hotkey.clone(), (alpha_stake, root_stake));
        }
        stake_map
    }

    pub fn calculate_dividend_and_incentive_distribution(
        netuid: NetUid,
        pending_tao: TaoCurrency,
        pending_validator_alpha: AlphaCurrency,
        hotkey_emission: Vec<(T::AccountId, AlphaCurrency, AlphaCurrency)>,
        tao_weight: U96F32,
    ) -> (
        BTreeMap<T::AccountId, AlphaCurrency>,
        (
            BTreeMap<T::AccountId, U96F32>,
            BTreeMap<T::AccountId, U96F32>,
        ),
    ) {
        let (incentives, dividends) =
            Self::calculate_dividends_and_incentives(netuid, hotkey_emission);

        let stake_map = Self::get_stake_map(netuid, dividends.keys().collect::<Vec<_>>());

        let (alpha_dividends, tao_dividends) = Self::calculate_dividend_distribution(
            pending_validator_alpha,
            pending_tao,
            tao_weight,
            stake_map,
            dividends,
        );

        (incentives, (alpha_dividends, tao_dividends))
    }

    pub fn drain_pending_emission(
        netuid: NetUid,
        pending_alpha: AlphaCurrency,
        pending_tao: TaoCurrency,
        pending_swapped: AlphaCurrency,
        owner_cut: AlphaCurrency,
    ) {
        log::debug!(
            "Draining pending alpha emission for netuid {netuid:?}, pending_alpha: {pending_alpha:?}, pending_tao: {pending_tao:?}, pending_swapped: {pending_swapped:?}, owner_cut: {owner_cut:?}"
        );

        let tao_weight = Self::get_tao_weight();

        // Run the epoch.
        let hotkey_emission: Vec<(T::AccountId, AlphaCurrency, AlphaCurrency)> =
            Self::epoch_with_mechanisms(netuid, pending_alpha.saturating_add(pending_swapped));
        log::debug!("hotkey_emission: {hotkey_emission:?}");

        // Compute the pending validator alpha.
        // This is the total alpha being injected,
        // minus the the alpha for the miners, (50%)
        // and minus the alpha swapped for TAO (pending_swapped).
        // Important! If the incentives are 0, then Validators get 100% of the alpha.
        let incentive_sum = hotkey_emission
            .iter()
            .fold(AlphaCurrency::default(), |acc, (_, incentive, _)| {
                acc.saturating_add(*incentive)
            });
        log::debug!("incentive_sum: {incentive_sum:?}");

        let pending_validator_alpha = if !incentive_sum.is_zero() {
            pending_alpha
                .saturating_add(pending_swapped)
                .saturating_div(2.into())
                .saturating_sub(pending_swapped)
        } else {
            // If the incentive is 0, then Validators get 100% of the alpha.
            pending_alpha
        };

        let (incentives, (alpha_dividends, tao_dividends)) =
            Self::calculate_dividend_and_incentive_distribution(
                netuid,
                pending_tao,
                pending_validator_alpha,
                hotkey_emission,
                tao_weight,
            );

        Self::distribute_dividends_and_incentives(
            netuid,
            owner_cut,
            incentives,
            alpha_dividends,
            tao_dividends,
        );
    }

    /// Returns the self contribution of a hotkey on a subnet.
    /// This is the portion of the hotkey's stake that is provided by itself, and not delegated to other hotkeys.
    pub fn get_self_contribution(hotkey: &T::AccountId, netuid: NetUid) -> u64 {
        // Get all childkeys for this hotkey.
        let childkeys = Self::get_children(hotkey, netuid);
        let mut remaining_proportion: U96F32 = U96F32::saturating_from_num(1.0);
        for (proportion, _) in childkeys {
            remaining_proportion = remaining_proportion.saturating_sub(
                U96F32::saturating_from_num(proportion) // Normalize
                    .safe_div(U96F32::saturating_from_num(u64::MAX)),
            );
        }

        // Get TAO weight
        let tao_weight: U96F32 = Self::get_tao_weight();

        // Get the hotkey's stake including weight
        let root_stake: U96F32 =
            U96F32::saturating_from_num(Self::get_stake_for_hotkey_on_subnet(hotkey, NetUid::ROOT));
        let alpha_stake: U96F32 =
            U96F32::saturating_from_num(Self::get_stake_for_hotkey_on_subnet(hotkey, netuid));

        // Calculate the
        let alpha_contribution: U96F32 = alpha_stake.saturating_mul(remaining_proportion);
        let root_contribution: U96F32 = root_stake
            .saturating_mul(remaining_proportion)
            .saturating_mul(tao_weight);
        let combined_contribution: U96F32 = alpha_contribution.saturating_add(root_contribution);

        // Return the combined contribution as a u64
        combined_contribution.saturating_to_num::<u64>()
    }

    /// Returns a list of tuples for each parent associated with this hotkey including self
    /// Each tuples contains the dividends owed to that hotkey given their parent proportion
    /// The hotkey child take proportion is removed from this and added to the tuples for self.
    /// The hotkey also gets a portion based on its own stake contribution, this is added to the childkey take.
    ///
    /// # Arguments
    /// * `hotkye` - The hotkey to distribute out from.
    /// * `netuid` - The netuid we are computing on.
    /// * `dividends` - the dividends to distribute.
    ///
    /// # Returns
    /// * dividend_tuples: `Vec<(T::AccountId, u64)>` - Vector of (hotkey, divs) for each parent including self.
    ///
    pub fn get_parent_child_dividends_distribution(
        hotkey: &T::AccountId,
        netuid: NetUid,
        dividends: AlphaCurrency,
    ) -> Vec<(T::AccountId, AlphaCurrency)> {
        // hotkey dividends.
        let mut dividend_tuples: Vec<(T::AccountId, AlphaCurrency)> = vec![];

        // Calculate the hotkey's share of the validator emission based on its childkey take
        let validating_emission: U96F32 = U96F32::saturating_from_num(dividends);
        let mut remaining_emission: U96F32 = validating_emission;
        let burn_take_proportion: U96F32 = Self::get_ck_burn();
        let child_take_proportion: U96F32 =
            U96F32::saturating_from_num(Self::get_childkey_take(hotkey, netuid))
                .safe_div(U96F32::saturating_from_num(u16::MAX));
        log::debug!("Childkey take proportion: {child_take_proportion:?} for hotkey {hotkey:?}");
        // NOTE: Only the validation emission should be split amongst parents.

        // Grab the owner of the childkey.
        let childkey_owner = Self::get_owning_coldkey_for_hotkey(hotkey);

        // Initialize variables to track emission distribution
        let mut to_parents: u64 = 0;
        let mut total_child_take: U96F32 = U96F32::saturating_from_num(0);

        // Initialize variables to calculate total stakes from parents
        let mut total_contribution: U96F32 = U96F32::saturating_from_num(0);
        let mut parent_contributions: Vec<(T::AccountId, U96F32)> = Vec::new();

        // Get the weights for root and alpha stakes in emission distribution
        let tao_weight: U96F32 = Self::get_tao_weight();

        // Get self contribution, removing any childkey proportions.
        let self_contribution = Self::get_self_contribution(hotkey, netuid);
        log::debug!(
            "Self contribution for hotkey {hotkey:?} on netuid {netuid:?}: {self_contribution:?}"
        );
        // Add self contribution to total contribution but not to the parent contributions.
        total_contribution =
            total_contribution.saturating_add(U96F32::saturating_from_num(self_contribution));

        // Calculate total root and alpha (subnet-specific) stakes from all parents
        for (proportion, parent) in Self::get_parents(hotkey, netuid) {
            // Convert the parent's stake proportion to a fractional value
            let parent_proportion: U96F32 = U96F32::saturating_from_num(proportion)
                .safe_div(U96F32::saturating_from_num(u64::MAX));

            // Get the parent's root and subnet-specific (alpha) stakes
            let parent_root: U96F32 = U96F32::saturating_from_num(
                Self::get_stake_for_hotkey_on_subnet(&parent, NetUid::ROOT),
            );
            let parent_alpha: U96F32 =
                U96F32::saturating_from_num(Self::get_stake_for_hotkey_on_subnet(&parent, netuid));

            // Calculate the parent's contribution to the hotkey's stakes
            let parent_alpha_contribution: U96F32 = parent_alpha.saturating_mul(parent_proportion);
            let parent_root_contribution: U96F32 = parent_root
                .saturating_mul(parent_proportion)
                .saturating_mul(tao_weight);
            let combined_contribution: U96F32 =
                parent_alpha_contribution.saturating_add(parent_root_contribution);

            // Add to the total stakes
            total_contribution = total_contribution.saturating_add(combined_contribution);
            // Store the parent's contributions for later use
            parent_contributions.push((parent.clone(), combined_contribution));
            log::debug!(
                "Parent contribution for hotkey {hotkey:?} from parent {parent:?}: {combined_contribution:?}"
            );
        }

        // Distribute emission to parents based on their contributions.
        // Deduct childkey take from parent contribution.
        for (parent, contribution) in parent_contributions {
            let parent_owner = Self::get_owning_coldkey_for_hotkey(&parent);

            // Get the stake contribution of this parent key of the total stake.
            let emission_factor: U96F32 = contribution
                .checked_div(total_contribution)
                .unwrap_or(U96F32::saturating_from_num(0));

            // Get the parent's portion of the validating emission based on their contribution.
            let mut parent_emission: U96F32 = validating_emission.saturating_mul(emission_factor);
            // Remove this emission from the remaining emission.
            remaining_emission = remaining_emission.saturating_sub(parent_emission);

            // Get the childkey take for this parent.
            let mut burn_take: U96F32 = U96F32::saturating_from_num(0);
            let mut child_take: U96F32 = U96F32::saturating_from_num(0);
            if parent_owner != childkey_owner {
                // The parent is from a different coldkey, we burn some proportion
                burn_take = burn_take_proportion.saturating_mul(parent_emission);
                child_take = child_take_proportion.saturating_mul(parent_emission);
                parent_emission = parent_emission.saturating_sub(burn_take);
                parent_emission = parent_emission.saturating_sub(child_take);
                total_child_take = total_child_take.saturating_add(child_take);

                Self::recycle_subnet_alpha(
                    netuid,
                    AlphaCurrency::from(burn_take.saturating_to_num::<u64>()),
                );
            };
            log::debug!("burn_takee: {burn_take:?} for hotkey {hotkey:?}");
            log::debug!("child_take: {child_take:?} for hotkey {hotkey:?}");
            log::debug!("parent_emission: {parent_emission:?} for hotkey {hotkey:?}");
            log::debug!("total_child_take: {total_child_take:?} for hotkey {hotkey:?}");

            log::debug!("remaining emission: {remaining_emission:?}");

            // Add the parent's emission to the distribution list
            dividend_tuples.push((
                parent.clone(),
                parent_emission.saturating_to_num::<u64>().into(),
            ));

            // Keep track of total emission distributed to parents
            to_parents = to_parents.saturating_add(parent_emission.saturating_to_num::<u64>());
            log::debug!(
                "Parent contribution for parent {parent:?} with contribution: {contribution:?}, of total: {total_contribution:?} ({emission_factor:?}), of emission: {validating_emission:?} gets: {parent_emission:?}",
            );
        }
        // Calculate the final emission for the hotkey itself.
        // This includes the take left from the parents and the self contribution.
        let child_emission = remaining_emission
            .saturating_add(total_child_take)
            .saturating_to_num::<u64>()
            .into();

        // Add the hotkey's own emission to the distribution list
        dividend_tuples.push((hotkey.clone(), child_emission));

        dividend_tuples
    }

    /// Checks if the epoch should run for a given subnet based on the current block.
    ///
    /// # Arguments
    /// * `netuid` - The unique identifier of the subnet.
    ///
    /// # Returns
    /// * `bool` - True if the epoch should run, false otherwise.
    pub fn should_run_epoch(netuid: NetUid, current_block: u64) -> bool {
        Self::blocks_until_next_epoch(netuid, Self::get_tempo(netuid), current_block) == 0
    }

    /// Helper function which returns the number of blocks remaining before we will run the epoch on this
    /// network. Networks run their epoch when (block_number + netuid + 1 ) % (tempo + 1) = 0
    /// tempo | netuid | # first epoch block
    ///   1        0               0
    ///   1        1               1
    ///   2        0               1
    ///   2        1               0
    ///   100      0              99
    ///   100      1              98
    /// Special case: tempo = 0, the network never runs.
    ///
    pub fn blocks_until_next_epoch(netuid: NetUid, tempo: u16, block_number: u64) -> u64 {
        if tempo == 0 {
            return u64::MAX;
        }
        let netuid_plus_one = (u16::from(netuid) as u64).saturating_add(1);
        let tempo_plus_one = (tempo as u64).saturating_add(1);
        let adjusted_block = block_number.wrapping_add(netuid_plus_one);
        let remainder = adjusted_block.checked_rem(tempo_plus_one).unwrap_or(0);
        (tempo as u64).saturating_sub(remainder)
    }
}<|MERGE_RESOLUTION|>--- conflicted
+++ resolved
@@ -31,7 +31,7 @@
                 .saturating_div(U96F32::from_num(100));
         let node_validator_block_emission =
             total_block_emission.saturating_mul(node_validator_emission_percent);
-        let subnet_block_emission =
+        let total_subnet_block_emission =
             total_block_emission.saturating_sub(node_validator_block_emission);
 
         // Increment pending validator emissions to be paid out at the end of the era.
@@ -48,7 +48,8 @@
         log::debug!("All subnet netuids: {subnets:?}");
 
         // 2. Get subnets to emit to and emissions
-        let subnet_emissions = Self::get_subnet_block_emissions(&subnets, block_emission);
+        let subnet_emissions =
+            Self::get_subnet_block_emissions(&subnets, total_subnet_block_emission);
         let subnets_to_emit_to: Vec<NetUid> = subnet_emissions.keys().copied().collect();
 
         // --- 3. Get subnet terms (tao_in, alpha_in, and alpha_out)
@@ -63,17 +64,10 @@
             let price_i = T::SwapInterface::current_alpha_price((*netuid_i).into());
             log::debug!("price_i: {price_i:?}");
             // Emission is price over total.
-<<<<<<< HEAD
-            let default_tao_in_i: U96F32 = subnet_block_emission
-                .saturating_mul(moving_price_i)
-                .checked_div(total_moving_prices)
-                .unwrap_or(asfloat!(0.0));
-=======
             let default_tao_in_i: U96F32 = subnet_emissions
                 .get(netuid_i)
                 .copied()
                 .unwrap_or(asfloat!(0));
->>>>>>> 4a01966a
             log::debug!("default_tao_in_i: {default_tao_in_i:?}");
             // Get alpha_emission total
             let alpha_emission_i: U96F32 = asfloat!(
@@ -86,13 +80,13 @@
             let mut alpha_in_i: U96F32;
             let mut tao_in_i: U96F32;
             let tao_in_ratio: U96F32 = default_tao_in_i.safe_div_or(
-                U96F32::saturating_from_num(subnet_block_emission),
+                U96F32::saturating_from_num(total_subnet_block_emission),
                 U96F32::saturating_from_num(0.0),
             );
             if price_i < tao_in_ratio {
-                tao_in_i =
-                    price_i.saturating_mul(U96F32::saturating_from_num(subnet_block_emission));
-                alpha_in_i = subnet_block_emission;
+                tao_in_i = price_i
+                    .saturating_mul(U96F32::saturating_from_num(total_subnet_block_emission));
+                alpha_in_i = total_subnet_block_emission;
                 let difference_tao: U96F32 = default_tao_in_i.saturating_sub(tao_in_i);
                 // Difference becomes buy.
                 let buy_swap_result = Self::swap_tao_for_alpha(
