use super::*;
use alloc::collections::BTreeMap;
use safe_math::*;
use substrate_fixed::types::U96F32;
use subtensor_runtime_common::{AlphaCurrency, Currency, NetUid, TaoCurrency};
use subtensor_swap_interface::SwapHandler;

// Distribute dividends to each hotkey
macro_rules! asfloat {
    ($val:expr) => {
        U96F32::saturating_from_num($val)
    };
}

macro_rules! tou64 {
    ($val:expr) => {
        $val.saturating_to_num::<u64>()
    };
}

impl<T: Config> Pallet<T> {
    pub fn run_coinbase(block_emission: U96F32) {
        // --- 0. Get current block.
        let current_block: u64 = Self::get_current_block_as_u64();
        log::debug!("Current block: {current_block:?}");

        // --- 1. Get all netuids (filter out root)
        let subnets: Vec<NetUid> = Self::get_all_subnet_netuids()
            .into_iter()
            .filter(|netuid| *netuid != NetUid::ROOT)
            .collect();
        log::debug!("All subnet netuids: {subnets:?}");
        // Filter out subnets with no first emission block number.
        let subnets_to_emit_to: Vec<NetUid> = subnets
            .clone()
            .into_iter()
            .filter(|netuid| FirstEmissionBlockNumber::<T>::get(*netuid).is_some())
            .collect();
        log::debug!("Subnets to emit to: {subnets_to_emit_to:?}");

        // --- 2. Get sum of tao reserves ( in a later version we will switch to prices. )
        let mut total_moving_prices = U96F32::saturating_from_num(0.0);
        // Only get price EMA for subnets that we emit to.
        for netuid_i in subnets_to_emit_to.iter() {
            // Get and update the moving price of each subnet adding the total together.
            total_moving_prices =
                total_moving_prices.saturating_add(Self::get_moving_alpha_price(*netuid_i));
        }
        log::debug!("total_moving_prices: {total_moving_prices:?}");

        // --- 3. Get subnet terms (tao_in, alpha_in, and alpha_out)
        // Computation is described in detail in the dtao whitepaper.
        let mut tao_in: BTreeMap<NetUid, U96F32> = BTreeMap::new();
        let mut alpha_in: BTreeMap<NetUid, U96F32> = BTreeMap::new();
        let mut alpha_out: BTreeMap<NetUid, U96F32> = BTreeMap::new();
        let mut is_subsidized: BTreeMap<NetUid, bool> = BTreeMap::new();
        // Only calculate for subnets that we are emitting to.
        for netuid_i in subnets_to_emit_to.iter() {
            // Get subnet price.
            let price_i = T::SwapInterface::current_alpha_price((*netuid_i).into());
            log::debug!("price_i: {price_i:?}");
            // Get subnet TAO.
            let moving_price_i: U96F32 = Self::get_moving_alpha_price(*netuid_i);
            log::debug!("moving_price_i: {moving_price_i:?}");
            // Emission is price over total.
            let default_tao_in_i: U96F32 = block_emission
                .saturating_mul(moving_price_i)
                .checked_div(total_moving_prices)
                .unwrap_or(asfloat!(0.0));
            log::debug!("default_tao_in_i: {default_tao_in_i:?}");
            // Get alpha_emission total
            let alpha_emission_i: U96F32 = asfloat!(
                Self::get_block_emission_for_issuance(Self::get_alpha_issuance(*netuid_i).into())
                    .unwrap_or(0)
            );
            log::debug!("alpha_emission_i: {alpha_emission_i:?}");

            // Get initial alpha_in
            let mut alpha_in_i: U96F32;
            let mut tao_in_i: U96F32;
            let tao_in_ratio: U96F32 = default_tao_in_i.safe_div_or(
                U96F32::saturating_from_num(block_emission),
                U96F32::saturating_from_num(0.0),
            );
            if price_i < tao_in_ratio {
                tao_in_i = price_i.saturating_mul(U96F32::saturating_from_num(block_emission));
                alpha_in_i = alpha_emission_i;
                let difference_tao: U96F32 = default_tao_in_i.saturating_sub(tao_in_i);
                // Difference becomes buy.
                let buy_swap_result = Self::swap_tao_for_alpha(
                    *netuid_i,
                    tou64!(difference_tao).into(),
                    T::SwapInterface::max_price().into(),
                    true,
                );
                if let Ok(buy_swap_result_ok) = buy_swap_result {
                    let bought_alpha = AlphaCurrency::from(buy_swap_result_ok.amount_paid_out);
                    SubnetAlphaOut::<T>::mutate(*netuid_i, |total| {
                        *total = total.saturating_sub(bought_alpha);
                    });
                }
                is_subsidized.insert(*netuid_i, true);
            } else {
                tao_in_i = default_tao_in_i;
                alpha_in_i = tao_in_i.safe_div_or(price_i, alpha_emission_i);
                is_subsidized.insert(*netuid_i, false);
            }
            log::debug!("alpha_in_i: {alpha_in_i:?}");

            // Get alpha_out.
            let mut alpha_out_i = alpha_emission_i;
            // Only emit TAO if the subnetwork allows registration.
            if !Self::get_network_registration_allowed(*netuid_i)
                && !Self::get_network_pow_registration_allowed(*netuid_i)
            {
                tao_in_i = asfloat!(0.0);
                alpha_in_i = asfloat!(0.0);
                alpha_out_i = asfloat!(0.0);
            }
            // Insert values into maps
            tao_in.insert(*netuid_i, tao_in_i);
            alpha_in.insert(*netuid_i, alpha_in_i);
            alpha_out.insert(*netuid_i, alpha_out_i);
        }
        log::debug!("tao_in: {tao_in:?}");
        log::debug!("alpha_in: {alpha_in:?}");
        log::debug!("alpha_out: {alpha_out:?}");

        // --- 4. Injection.
        // Actually perform the injection of alpha_in, alpha_out and tao_in into the subnet pool.
        // This operation changes the pool liquidity each block.
        for netuid_i in subnets_to_emit_to.iter() {
            // Inject Alpha in.
            let alpha_in_i =
                AlphaCurrency::from(tou64!(*alpha_in.get(netuid_i).unwrap_or(&asfloat!(0))));
            SubnetAlphaInEmission::<T>::insert(*netuid_i, alpha_in_i);
            SubnetAlphaIn::<T>::mutate(*netuid_i, |total| {
                *total = total.saturating_add(alpha_in_i);
            });
            // Injection Alpha out.
            let alpha_out_i =
                AlphaCurrency::from(tou64!(*alpha_out.get(netuid_i).unwrap_or(&asfloat!(0))));
            SubnetAlphaOutEmission::<T>::insert(*netuid_i, alpha_out_i);
            SubnetAlphaOut::<T>::mutate(*netuid_i, |total| {
                *total = total.saturating_add(alpha_out_i);
            });
            // Inject TAO in.
            let tao_in_i: TaoCurrency =
                tou64!(*tao_in.get(netuid_i).unwrap_or(&asfloat!(0))).into();
            SubnetTaoInEmission::<T>::insert(*netuid_i, TaoCurrency::from(tao_in_i));
            SubnetTAO::<T>::mutate(*netuid_i, |total| {
                *total = total.saturating_add(tao_in_i.into());
            });
            TotalStake::<T>::mutate(|total| {
                *total = total.saturating_add(tao_in_i.into());
            });
            TotalIssuance::<T>::mutate(|total| {
                *total = total.saturating_add(tao_in_i.into());
            });
            // Adjust protocol liquidity based on new reserves
            T::SwapInterface::adjust_protocol_liquidity(*netuid_i, tao_in_i, alpha_in_i);
        }

        // --- 5. Compute owner cuts and remove them from alpha_out remaining.
        // Remove owner cuts here so that we can properly seperate root dividends in the next step.
        // Owner cuts are accumulated and then fed to the drain at the end of this func.
        let cut_percent: U96F32 = Self::get_float_subnet_owner_cut();
        let mut owner_cuts: BTreeMap<NetUid, U96F32> = BTreeMap::new();
        for netuid_i in subnets_to_emit_to.iter() {
            // Get alpha out.
            let alpha_out_i: U96F32 = *alpha_out.get(netuid_i).unwrap_or(&asfloat!(0));
            log::debug!("alpha_out_i: {alpha_out_i:?}");
            // Calculate the owner cut.
            let owner_cut_i: U96F32 = alpha_out_i.saturating_mul(cut_percent);
            log::debug!("owner_cut_i: {owner_cut_i:?}");
            // Save owner cut.
            *owner_cuts.entry(*netuid_i).or_insert(asfloat!(0)) = owner_cut_i;
            // Save new alpha_out.
            alpha_out.insert(*netuid_i, alpha_out_i.saturating_sub(owner_cut_i));
            // Accumulate the owner cut in pending.
            PendingOwnerCut::<T>::mutate(*netuid_i, |total| {
                *total = total.saturating_add(tou64!(owner_cut_i).into());
            });
        }

        // --- 6. Seperate out root dividends in alpha and sell them into tao.
        // Then accumulate those dividends for later.
        for netuid_i in subnets_to_emit_to.iter() {
            // Get remaining alpha out.
            let alpha_out_i: U96F32 = *alpha_out.get(netuid_i).unwrap_or(&asfloat!(0.0));
            log::debug!("alpha_out_i: {alpha_out_i:?}");
            // Get total TAO on root.
            let root_tao: U96F32 = asfloat!(SubnetTAO::<T>::get(NetUid::ROOT));
            log::debug!("root_tao: {root_tao:?}");
            // Get total ALPHA on subnet.
            let alpha_issuance: U96F32 = asfloat!(Self::get_alpha_issuance(*netuid_i));
            log::debug!("alpha_issuance: {alpha_issuance:?}");
            // Get tao_weight
            let tao_weight: U96F32 = root_tao.saturating_mul(Self::get_tao_weight());
            log::debug!("tao_weight: {tao_weight:?}");
            // Get root proportional dividends.
            let root_proportion: U96F32 = tao_weight
                .checked_div(tao_weight.saturating_add(alpha_issuance))
                .unwrap_or(asfloat!(0.0));
            log::debug!("root_proportion: {root_proportion:?}");
            // Get root proportion of alpha_out dividends.
            let root_alpha: U96F32 = root_proportion
                .saturating_mul(alpha_out_i) // Total alpha emission per block remaining.
                .saturating_mul(asfloat!(0.5)); // 50% to validators.
            // Remove root alpha from alpha_out.
            log::debug!("root_alpha: {root_alpha:?}");
            // Get pending alpha as original alpha_out - root_alpha.
            let pending_alpha: U96F32 = alpha_out_i.saturating_sub(root_alpha);
            log::debug!("pending_alpha: {pending_alpha:?}");
            // Sell root emission through the pool (do not pay fees)
            let subsidized: bool = *is_subsidized.get(netuid_i).unwrap_or(&false);
            if !subsidized {
                let swap_result = Self::swap_alpha_for_tao(
                    *netuid_i,
                    tou64!(root_alpha).into(),
                    T::SwapInterface::min_price().into(),
                    true,
                );
                if let Ok(ok_result) = swap_result {
                    let root_tao: u64 = ok_result.amount_paid_out;
                    // Accumulate root divs for subnet.
                    PendingRootDivs::<T>::mutate(*netuid_i, |total| {
                        *total = total.saturating_add(root_tao.into());
                    });
                }
            }
            // Accumulate alpha emission in pending.
            PendingAlphaSwapped::<T>::mutate(*netuid_i, |total| {
                *total = total.saturating_add(tou64!(root_alpha).into());
            });
            // Accumulate alpha emission in pending.
            PendingEmission::<T>::mutate(*netuid_i, |total| {
                *total = total.saturating_add(tou64!(pending_alpha).into());
            });
        }

        // --- 7 Update moving prices after using them in the emission calculation.
        // Only update price EMA for subnets that we emit to.
        for netuid_i in subnets_to_emit_to.iter() {
            // Update moving prices after using them above.
            Self::update_moving_price(*netuid_i);
        }

        // --- 7. Drain pending emission through the subnet based on tempo.
        // Run the epoch for *all* subnets, even if we don't emit anything.
        for &netuid in subnets.iter() {
            // Reveal matured weights.
            if let Err(e) = Self::reveal_crv3_commits(netuid) {
                log::warn!("Failed to reveal commits for subnet {netuid} due to error: {e:?}");
            };
            // Pass on subnets that have not reached their tempo.
            if Self::should_run_epoch(netuid, current_block) {
                // Restart counters.
                BlocksSinceLastStep::<T>::insert(netuid, 0);
                LastMechansimStepBlock::<T>::insert(netuid, current_block);

                // Get and drain the subnet pending emission.
                let pending_alpha = PendingEmission::<T>::get(netuid);
                PendingEmission::<T>::insert(netuid, AlphaCurrency::ZERO);

                // Get and drain the subnet pending root divs.
                let pending_tao = PendingRootDivs::<T>::get(netuid);
                PendingRootDivs::<T>::insert(netuid, TaoCurrency::ZERO);

                // Get this amount as alpha that was swapped for pending root divs.
                let pending_swapped = PendingAlphaSwapped::<T>::get(netuid);
                PendingAlphaSwapped::<T>::insert(netuid, AlphaCurrency::ZERO);

                // Get owner cut and drain.
                let owner_cut = PendingOwnerCut::<T>::get(netuid);
                PendingOwnerCut::<T>::insert(netuid, AlphaCurrency::ZERO);

                // Drain pending root divs, alpha emission, and owner cut.
                Self::drain_pending_emission(
                    netuid,
                    pending_alpha,
                    pending_tao,
                    pending_swapped,
                    owner_cut,
                );
            } else {
                // Increment
                BlocksSinceLastStep::<T>::mutate(netuid, |total| *total = total.saturating_add(1));
            }
        }
    }

    pub fn calculate_dividends_and_incentives(
        netuid: NetUid,
        hotkey_emission: Vec<(T::AccountId, AlphaCurrency, AlphaCurrency)>,
    ) -> (
        BTreeMap<T::AccountId, AlphaCurrency>,
        BTreeMap<T::AccountId, U96F32>,
    ) {
        // Accumulate emission of dividends and incentive per hotkey.
        let mut incentives: BTreeMap<T::AccountId, AlphaCurrency> = BTreeMap::new();
        let mut dividends: BTreeMap<T::AccountId, U96F32> = BTreeMap::new();
        for (hotkey, incentive, dividend) in hotkey_emission {
            // Accumulate incentives to miners.
            incentives
                .entry(hotkey.clone())
                .and_modify(|e| *e = e.saturating_add(incentive))
                .or_insert(incentive);
            // Accumulate dividends to parents.
            let div_tuples: Vec<(T::AccountId, AlphaCurrency)> =
                Self::get_parent_child_dividends_distribution(&hotkey, netuid, dividend);
            // Accumulate dividends per hotkey.
            for (parent, parent_div) in div_tuples {
                dividends
                    .entry(parent)
                    .and_modify(|e| *e = e.saturating_add(asfloat!(parent_div)))
                    .or_insert(asfloat!(parent_div));
            }
        }
        log::debug!("incentives: {incentives:?}");
        log::debug!("dividends: {dividends:?}");

        (incentives, dividends)
    }

    pub fn calculate_dividend_distribution(
        pending_alpha: AlphaCurrency,
        pending_tao: TaoCurrency,
        tao_weight: U96F32,
        stake_map: BTreeMap<T::AccountId, (AlphaCurrency, AlphaCurrency)>,
        dividends: BTreeMap<T::AccountId, U96F32>,
    ) -> (
        BTreeMap<T::AccountId, U96F32>,
        BTreeMap<T::AccountId, U96F32>,
    ) {
        log::debug!("dividends: {dividends:?}");
        log::debug!("stake_map: {stake_map:?}");
        log::debug!("pending_alpha: {pending_alpha:?}");
        log::debug!("pending_tao: {pending_tao:?}");
        log::debug!("tao_weight: {tao_weight:?}");

        // Setup.
        let zero: U96F32 = asfloat!(0.0);

        // Accumulate root divs and alpha_divs. For each hotkey we compute their
        // local and root dividend proportion based on their alpha_stake/root_stake
        let mut total_root_divs: U96F32 = asfloat!(0);
        let mut total_alpha_divs: U96F32 = asfloat!(0);
        let mut root_dividends: BTreeMap<T::AccountId, U96F32> = BTreeMap::new();
        let mut alpha_dividends: BTreeMap<T::AccountId, U96F32> = BTreeMap::new();
        for (hotkey, dividend) in dividends {
            if let Some((alpha_stake, root_stake)) = stake_map.get(&hotkey) {
                let alpha_stake = alpha_stake.to_u64();
                let root_stake = root_stake.to_u64();
                // Get hotkey ALPHA on subnet.
                let alpha_stake = asfloat!(alpha_stake);
                // Get hotkey TAO on root.
                let root_stake = asfloat!(root_stake);

                // Convert TAO to alpha with weight.
                let root_alpha = root_stake.saturating_mul(tao_weight);
                // Get total from root and local
                let total_alpha = alpha_stake.saturating_add(root_alpha);
                // Compute root prop.
                let root_prop = root_alpha.checked_div(total_alpha).unwrap_or(zero);
                // Compute root dividends
                let root_divs = dividend.saturating_mul(root_prop);
                // Compute alpha dividends
                let alpha_divs = dividend.saturating_sub(root_divs);
                // Record the alpha dividends.
                alpha_dividends
                    .entry(hotkey.clone())
                    .and_modify(|e| *e = e.saturating_add(alpha_divs))
                    .or_insert(alpha_divs);
                // Accumulate total alpha divs.
                total_alpha_divs = total_alpha_divs.saturating_add(alpha_divs);
                // Record the root dividends.
                root_dividends
                    .entry(hotkey.clone())
                    .and_modify(|e| *e = e.saturating_add(root_divs))
                    .or_insert(root_divs);
                // Accumulate total root divs.
                total_root_divs = total_root_divs.saturating_add(root_divs);
            }
        }
        log::debug!("alpha_dividends: {alpha_dividends:?}");
        log::debug!("root_dividends: {root_dividends:?}");
        log::debug!("total_root_divs: {total_root_divs:?}");
        log::debug!("total_alpha_divs: {total_alpha_divs:?}");

        // Compute root divs as TAO. Here we take
        let mut tao_dividends: BTreeMap<T::AccountId, U96F32> = BTreeMap::new();
        for (hotkey, root_divs) in root_dividends {
            // Root proportion.
            let root_share: U96F32 = root_divs.checked_div(total_root_divs).unwrap_or(zero);
            log::debug!("hotkey: {hotkey:?}, root_share: {root_share:?}");
            // Root proportion in TAO
            let root_tao: U96F32 = asfloat!(pending_tao).saturating_mul(root_share);
            log::debug!("hotkey: {hotkey:?}, root_tao: {root_tao:?}");
            // Record root dividends as TAO.
            tao_dividends
                .entry(hotkey)
                .and_modify(|e| *e = root_tao)
                .or_insert(root_tao);
        }
        log::debug!("tao_dividends: {tao_dividends:?}");

        // Compute proportional alpha divs using the pending alpha and total alpha divs from the epoch.
        let mut prop_alpha_dividends: BTreeMap<T::AccountId, U96F32> = BTreeMap::new();
        for (hotkey, alpha_divs) in alpha_dividends {
            // Alpha proportion.
            let alpha_share: U96F32 = alpha_divs.checked_div(total_alpha_divs).unwrap_or(zero);
            log::debug!("hotkey: {hotkey:?}, alpha_share: {alpha_share:?}");

            // Compute the proportional pending_alpha to this hotkey.
            let prop_alpha = asfloat!(pending_alpha).saturating_mul(alpha_share);
            log::debug!("hotkey: {hotkey:?}, prop_alpha: {prop_alpha:?}");
            // Record the proportional alpha dividends.
            prop_alpha_dividends
                .entry(hotkey.clone())
                .and_modify(|e| *e = prop_alpha)
                .or_insert(prop_alpha);
        }
        log::debug!("prop_alpha_dividends: {prop_alpha_dividends:?}");

        (prop_alpha_dividends, tao_dividends)
    }

    pub fn distribute_dividends_and_incentives(
        netuid: NetUid,
        owner_cut: AlphaCurrency,
        incentives: BTreeMap<T::AccountId, AlphaCurrency>,
        alpha_dividends: BTreeMap<T::AccountId, U96F32>,
        tao_dividends: BTreeMap<T::AccountId, U96F32>,
    ) {
        // Distribute the owner cut.
        if let Ok(owner_coldkey) = SubnetOwner::<T>::try_get(netuid) {
            if let Ok(owner_hotkey) = SubnetOwnerHotkey::<T>::try_get(netuid) {
                // Increase stake for owner hotkey and coldkey.
                log::debug!(
                    "owner_hotkey: {owner_hotkey:?} owner_coldkey: {owner_coldkey:?}, owner_cut: {owner_cut:?}"
                );
                let real_owner_cut = Self::increase_stake_for_hotkey_and_coldkey_on_subnet(
                    &owner_hotkey,
                    &owner_coldkey,
                    netuid,
                    owner_cut,
                );
                // If the subnet is leased, notify the lease logic that owner cut has been distributed.
                if let Some(lease_id) = SubnetUidToLeaseId::<T>::get(netuid) {
                    Self::distribute_leased_network_dividends(lease_id, real_owner_cut);
                }
            }
        }

        // Distribute mining incentives.
        for (hotkey, incentive) in incentives {
            log::debug!("incentives: hotkey: {incentive:?}");

<<<<<<< HEAD
            // Skip/burn miner-emission for SN owner hotkey.
            let mut burn = false;
            if let Ok(subnet_owner_hotkey) = SubnetOwnerHotkey::<T>::try_get(netuid) {
                if hotkey == subnet_owner_hotkey {
                    burn = true;
=======
            if let Ok(owner_hotkey) = SubnetOwnerHotkey::<T>::try_get(netuid) {
                if hotkey == owner_hotkey {
                    log::debug!(
                        "incentives: hotkey: {hotkey:?} is SN owner hotkey, skipping {incentive:?}"
                    );
                    continue; // Skip/burn miner-emission for SN owner hotkey.
>>>>>>> a99df56f
                }
            }
            // Also, skip/burn miner-emission for any hotkey owned by SN owner.
            let subnet_owner_coldkey = SubnetOwner::<T>::get(netuid);
            let hotkey_owner = Owner::<T>::get(&hotkey);
            if hotkey_owner == subnet_owner_coldkey {
                burn = true;
            }
            if burn {
                log::debug!(
                    "incentives: hotkey: {:?} is SN owner hotkey or associated hotkey, skipping {:?}",
                    hotkey,
                    incentive
                );
                continue;
            }

            // Increase stake for miner.
            Self::increase_stake_for_hotkey_and_coldkey_on_subnet(
                &hotkey.clone(),
                &Owner::<T>::get(hotkey.clone()),
                netuid,
                incentive,
            );
        }

        // Distribute alpha divs.
        let _ = AlphaDividendsPerSubnet::<T>::clear_prefix(netuid, u32::MAX, None);
        for (hotkey, mut alpha_divs) in alpha_dividends {
            // Get take prop
            let alpha_take: U96F32 =
                Self::get_hotkey_take_float(&hotkey).saturating_mul(alpha_divs);
            // Remove take prop from alpha_divs
            alpha_divs = alpha_divs.saturating_sub(alpha_take);
            // Give the validator their take.
            log::debug!("hotkey: {hotkey:?} alpha_take: {alpha_take:?}");
            Self::increase_stake_for_hotkey_and_coldkey_on_subnet(
                &hotkey,
                &Owner::<T>::get(&hotkey),
                netuid,
                tou64!(alpha_take).into(),
            );
            // Give all other nominators.
            log::debug!("hotkey: {hotkey:?} alpha_divs: {alpha_divs:?}");
            Self::increase_stake_for_hotkey_on_subnet(&hotkey, netuid, tou64!(alpha_divs).into());
            // Record dividends for this hotkey.
            AlphaDividendsPerSubnet::<T>::mutate(netuid, &hotkey, |divs| {
                *divs = divs.saturating_add(tou64!(alpha_divs).into());
            });
            // Record total hotkey alpha based on which this value of AlphaDividendsPerSubnet
            // was calculated
            let total_hotkey_alpha = TotalHotkeyAlpha::<T>::get(&hotkey, netuid);
            TotalHotkeyAlphaLastEpoch::<T>::insert(hotkey, netuid, total_hotkey_alpha);
        }

        // Distribute root tao divs.
        let _ = TaoDividendsPerSubnet::<T>::clear_prefix(netuid, u32::MAX, None);
        for (hotkey, mut root_tao) in tao_dividends {
            // Get take prop
            let tao_take: U96F32 = Self::get_hotkey_take_float(&hotkey).saturating_mul(root_tao);
            // Remove take prop from root_tao
            root_tao = root_tao.saturating_sub(tao_take);
            // Give the validator their take.
            log::debug!("hotkey: {hotkey:?} tao_take: {tao_take:?}");
            let validator_stake = Self::increase_stake_for_hotkey_and_coldkey_on_subnet(
                &hotkey,
                &Owner::<T>::get(hotkey.clone()),
                NetUid::ROOT,
                tou64!(tao_take).into(),
            );
            // Give rest to nominators.
            log::debug!("hotkey: {hotkey:?} root_tao: {root_tao:?}");
            Self::increase_stake_for_hotkey_on_subnet(
                &hotkey,
                NetUid::ROOT,
                tou64!(root_tao).into(),
            );
            // Record root dividends for this validator on this subnet.
            TaoDividendsPerSubnet::<T>::mutate(netuid, hotkey.clone(), |divs| {
                *divs = divs.saturating_add(tou64!(root_tao).into());
            });
            // Update the total TAO on the subnet with root tao dividends.
            SubnetTAO::<T>::mutate(NetUid::ROOT, |total| {
                *total = total
                    .saturating_add(validator_stake.to_u64().into())
                    .saturating_add(tou64!(root_tao).into());
            });
        }
    }

    pub fn get_stake_map(
        netuid: NetUid,
        hotkeys: Vec<&T::AccountId>,
    ) -> BTreeMap<T::AccountId, (AlphaCurrency, AlphaCurrency)> {
        let mut stake_map: BTreeMap<T::AccountId, (AlphaCurrency, AlphaCurrency)> = BTreeMap::new();
        for hotkey in hotkeys {
            // Get hotkey ALPHA on subnet.
            let alpha_stake = Self::get_stake_for_hotkey_on_subnet(hotkey, netuid);
            // Get hotkey TAO on root.
            let root_stake = Self::get_stake_for_hotkey_on_subnet(hotkey, NetUid::ROOT);
            stake_map.insert(hotkey.clone(), (alpha_stake, root_stake));
        }
        stake_map
    }

    pub fn calculate_dividend_and_incentive_distribution(
        netuid: NetUid,
        pending_tao: TaoCurrency,
        pending_validator_alpha: AlphaCurrency,
        hotkey_emission: Vec<(T::AccountId, AlphaCurrency, AlphaCurrency)>,
        tao_weight: U96F32,
    ) -> (
        BTreeMap<T::AccountId, AlphaCurrency>,
        (
            BTreeMap<T::AccountId, U96F32>,
            BTreeMap<T::AccountId, U96F32>,
        ),
    ) {
        let (incentives, dividends) =
            Self::calculate_dividends_and_incentives(netuid, hotkey_emission);

        let stake_map = Self::get_stake_map(netuid, dividends.keys().collect::<Vec<_>>());

        let (alpha_dividends, tao_dividends) = Self::calculate_dividend_distribution(
            pending_validator_alpha,
            pending_tao,
            tao_weight,
            stake_map,
            dividends,
        );

        (incentives, (alpha_dividends, tao_dividends))
    }

    pub fn drain_pending_emission(
        netuid: NetUid,
        pending_alpha: AlphaCurrency,
        pending_tao: TaoCurrency,
        pending_swapped: AlphaCurrency,
        owner_cut: AlphaCurrency,
    ) {
        log::debug!(
            "Draining pending alpha emission for netuid {netuid:?}, pending_alpha: {pending_alpha:?}, pending_tao: {pending_tao:?}, pending_swapped: {pending_swapped:?}, owner_cut: {owner_cut:?}"
        );

        let tao_weight = Self::get_tao_weight();

        // Run the epoch.
        let hotkey_emission: Vec<(T::AccountId, AlphaCurrency, AlphaCurrency)> =
            Self::epoch(netuid, pending_alpha.saturating_add(pending_swapped));
        log::debug!("hotkey_emission: {hotkey_emission:?}");

        // Compute the pending validator alpha.
        // This is the total alpha being injected,
        // minus the the alpha for the miners, (50%)
        // and minus the alpha swapped for TAO (pending_swapped).
        // Important! If the incentives are 0, then Validators get 100% of the alpha.
        let incentive_sum = hotkey_emission
            .iter()
            .fold(AlphaCurrency::default(), |acc, (_, incentive, _)| {
                acc.saturating_add(*incentive)
            });
        log::debug!("incentive_sum: {incentive_sum:?}");

        let pending_validator_alpha = if !incentive_sum.is_zero() {
            pending_alpha
                .saturating_add(pending_swapped)
                .saturating_div(2.into())
                .saturating_sub(pending_swapped)
        } else {
            // If the incentive is 0, then Validators get 100% of the alpha.
            pending_alpha
        };

        let (incentives, (alpha_dividends, tao_dividends)) =
            Self::calculate_dividend_and_incentive_distribution(
                netuid,
                pending_tao,
                pending_validator_alpha,
                hotkey_emission,
                tao_weight,
            );

        Self::distribute_dividends_and_incentives(
            netuid,
            owner_cut,
            incentives,
            alpha_dividends,
            tao_dividends,
        );
    }

    /// Returns the self contribution of a hotkey on a subnet.
    /// This is the portion of the hotkey's stake that is provided by itself, and not delegated to other hotkeys.
    pub fn get_self_contribution(hotkey: &T::AccountId, netuid: NetUid) -> u64 {
        // Get all childkeys for this hotkey.
        let childkeys = Self::get_children(hotkey, netuid);
        let mut remaining_proportion: U96F32 = U96F32::saturating_from_num(1.0);
        for (proportion, _) in childkeys {
            remaining_proportion = remaining_proportion.saturating_sub(
                U96F32::saturating_from_num(proportion) // Normalize
                    .safe_div(U96F32::saturating_from_num(u64::MAX)),
            );
        }

        // Get TAO weight
        let tao_weight: U96F32 = Self::get_tao_weight();

        // Get the hotkey's stake including weight
        let root_stake: U96F32 =
            U96F32::saturating_from_num(Self::get_stake_for_hotkey_on_subnet(hotkey, NetUid::ROOT));
        let alpha_stake: U96F32 =
            U96F32::saturating_from_num(Self::get_stake_for_hotkey_on_subnet(hotkey, netuid));

        // Calculate the
        let alpha_contribution: U96F32 = alpha_stake.saturating_mul(remaining_proportion);
        let root_contribution: U96F32 = root_stake
            .saturating_mul(remaining_proportion)
            .saturating_mul(tao_weight);
        let combined_contribution: U96F32 = alpha_contribution.saturating_add(root_contribution);

        // Return the combined contribution as a u64
        combined_contribution.saturating_to_num::<u64>()
    }

    /// Returns a list of tuples for each parent associated with this hotkey including self
    /// Each tuples contains the dividends owed to that hotkey given their parent proportion
    /// The hotkey child take proportion is removed from this and added to the tuples for self.
    /// The hotkey also gets a portion based on its own stake contribution, this is added to the childkey take.
    ///
    /// # Arguments
    /// * `hotkye` - The hotkey to distribute out from.
    /// * `netuid` - The netuid we are computing on.
    /// * `dividends` - the dividends to distribute.
    ///
    /// # Returns
    /// * dividend_tuples: `Vec<(T::AccountId, u64)>` - Vector of (hotkey, divs) for each parent including self.
    ///
    pub fn get_parent_child_dividends_distribution(
        hotkey: &T::AccountId,
        netuid: NetUid,
        dividends: AlphaCurrency,
    ) -> Vec<(T::AccountId, AlphaCurrency)> {
        // hotkey dividends.
        let mut dividend_tuples: Vec<(T::AccountId, AlphaCurrency)> = vec![];

        // Calculate the hotkey's share of the validator emission based on its childkey take
        let validating_emission: U96F32 = U96F32::saturating_from_num(dividends);
        let mut remaining_emission: U96F32 = validating_emission;
        let childkey_take_proportion: U96F32 =
            U96F32::saturating_from_num(Self::get_childkey_take(hotkey, netuid))
                .safe_div(U96F32::saturating_from_num(u16::MAX));
        log::debug!("Childkey take proportion: {childkey_take_proportion:?} for hotkey {hotkey:?}");
        // NOTE: Only the validation emission should be split amongst parents.

        // Grab the owner of the childkey.
        let childkey_owner = Self::get_owning_coldkey_for_hotkey(hotkey);

        // Initialize variables to track emission distribution
        let mut to_parents: u64 = 0;
        let mut total_child_emission_take: U96F32 = U96F32::saturating_from_num(0);

        // Initialize variables to calculate total stakes from parents
        let mut total_contribution: U96F32 = U96F32::saturating_from_num(0);
        let mut parent_contributions: Vec<(T::AccountId, U96F32)> = Vec::new();

        // Get the weights for root and alpha stakes in emission distribution
        let tao_weight: U96F32 = Self::get_tao_weight();

        // Get self contribution, removing any childkey proportions.
        let self_contribution = Self::get_self_contribution(hotkey, netuid);
        log::debug!(
            "Self contribution for hotkey {hotkey:?} on netuid {netuid:?}: {self_contribution:?}"
        );
        // Add self contribution to total contribution but not to the parent contributions.
        total_contribution =
            total_contribution.saturating_add(U96F32::saturating_from_num(self_contribution));

        // Calculate total root and alpha (subnet-specific) stakes from all parents
        for (proportion, parent) in Self::get_parents(hotkey, netuid) {
            // Convert the parent's stake proportion to a fractional value
            let parent_proportion: U96F32 = U96F32::saturating_from_num(proportion)
                .safe_div(U96F32::saturating_from_num(u64::MAX));

            // Get the parent's root and subnet-specific (alpha) stakes
            let parent_root: U96F32 = U96F32::saturating_from_num(
                Self::get_stake_for_hotkey_on_subnet(&parent, NetUid::ROOT),
            );
            let parent_alpha: U96F32 =
                U96F32::saturating_from_num(Self::get_stake_for_hotkey_on_subnet(&parent, netuid));

            // Calculate the parent's contribution to the hotkey's stakes
            let parent_alpha_contribution: U96F32 = parent_alpha.saturating_mul(parent_proportion);
            let parent_root_contribution: U96F32 = parent_root
                .saturating_mul(parent_proportion)
                .saturating_mul(tao_weight);
            let combined_contribution: U96F32 =
                parent_alpha_contribution.saturating_add(parent_root_contribution);

            // Add to the total stakes
            total_contribution = total_contribution.saturating_add(combined_contribution);
            // Store the parent's contributions for later use
            parent_contributions.push((parent.clone(), combined_contribution));
            log::debug!(
                "Parent contribution for hotkey {hotkey:?} from parent {parent:?}: {combined_contribution:?}"
            );
        }

        // Distribute emission to parents based on their contributions.
        // Deduct childkey take from parent contribution.
        for (parent, contribution) in parent_contributions {
            let parent_owner = Self::get_owning_coldkey_for_hotkey(&parent);

            // Get the stake contribution of this parent key of the total stake.
            let emission_factor: U96F32 = contribution
                .checked_div(total_contribution)
                .unwrap_or(U96F32::saturating_from_num(0));

            // Get the parent's portion of the validating emission based on their contribution.
            let mut parent_emission: U96F32 = validating_emission.saturating_mul(emission_factor);
            // Remove this emission from the remaining emission.
            remaining_emission = remaining_emission.saturating_sub(parent_emission);

            // Get the childkey take for this parent.
            let child_emission_take: U96F32 = if parent_owner == childkey_owner {
                // The parent is from the same coldkey, so we don't remove any childkey take.
                U96F32::saturating_from_num(0)
            } else {
                childkey_take_proportion
                    .saturating_mul(U96F32::saturating_from_num(parent_emission))
            };

            // Remove the childkey take from the parent's emission.
            parent_emission = parent_emission.saturating_sub(child_emission_take);

            // Add the childkey take to the total childkey take tracker.
            total_child_emission_take =
                total_child_emission_take.saturating_add(child_emission_take);

            log::debug!("Child emission take: {child_emission_take:?} for hotkey {hotkey:?}");
            log::debug!("Parent emission: {parent_emission:?} for hotkey {hotkey:?}");
            log::debug!("remaining emission: {remaining_emission:?}");

            // Add the parent's emission to the distribution list
            dividend_tuples.push((
                parent.clone(),
                parent_emission.saturating_to_num::<u64>().into(),
            ));

            // Keep track of total emission distributed to parents
            to_parents = to_parents.saturating_add(parent_emission.saturating_to_num::<u64>());
            log::debug!(
                "Parent contribution for parent {parent:?} with contribution: {contribution:?}, of total: {total_contribution:?} ({emission_factor:?}), of emission: {validating_emission:?} gets: {parent_emission:?}",
            );
        }
        // Calculate the final emission for the hotkey itself.
        // This includes the take left from the parents and the self contribution.
        let child_emission = remaining_emission
            .saturating_add(total_child_emission_take)
            .saturating_to_num::<u64>()
            .into();

        // Add the hotkey's own emission to the distribution list
        dividend_tuples.push((hotkey.clone(), child_emission));

        dividend_tuples
    }

    /// Checks if the epoch should run for a given subnet based on the current block.
    ///
    /// # Arguments
    /// * `netuid` - The unique identifier of the subnet.
    ///
    /// # Returns
    /// * `bool` - True if the epoch should run, false otherwise.
    pub fn should_run_epoch(netuid: NetUid, current_block: u64) -> bool {
        Self::blocks_until_next_epoch(netuid, Self::get_tempo(netuid), current_block) == 0
    }

    /// Helper function which returns the number of blocks remaining before we will run the epoch on this
    /// network. Networks run their epoch when (block_number + netuid + 1 ) % (tempo + 1) = 0
    /// tempo | netuid | # first epoch block
    ///   1        0               0
    ///   1        1               1
    ///   2        0               1
    ///   2        1               0
    ///   100      0              99
    ///   100      1              98
    /// Special case: tempo = 0, the network never runs.
    ///
    pub fn blocks_until_next_epoch(netuid: NetUid, tempo: u16, block_number: u64) -> u64 {
        if tempo == 0 {
            return u64::MAX;
        }
        let netuid_plus_one = (u16::from(netuid) as u64).saturating_add(1);
        let tempo_plus_one = (tempo as u64).saturating_add(1);
        let adjusted_block = block_number.wrapping_add(netuid_plus_one);
        let remainder = adjusted_block.checked_rem(tempo_plus_one).unwrap_or(0);
        (tempo as u64).saturating_sub(remainder)
    }
}<|MERGE_RESOLUTION|>--- conflicted
+++ resolved
@@ -426,6 +426,47 @@
         (prop_alpha_dividends, tao_dividends)
     }
 
+    fn get_immune_owner_hotkeys(netuid: NetUid, coldkey: &T::AccountId) -> Vec<T::AccountId> {
+        // Gather (block, uid, hotkey) only for hotkeys that have a UID and a registration block.
+        let mut triples: Vec<(u64, u16, T::AccountId)> = OwnedHotkeys::<T>::get(coldkey)
+            .into_iter()
+            .filter_map(|hotkey| {
+                // Uids must exist, filter_map ignores hotkeys without UID
+                Uids::<T>::get(netuid, &hotkey).map(|uid| {
+                    let block = BlockAtRegistration::<T>::get(netuid, uid);
+                    (block, uid, hotkey)
+                })
+            })
+            .collect();
+
+        // Sort by BlockAtRegistration (descending), then by uid (ascending)
+        // Recent registration is priority so that we can let older keys expire (get non-immune)
+        triples.sort_by(|(b1, u1, _), (b2, u2, _)| b2.cmp(b1).then(u1.cmp(u2)));
+
+        // Keep first ImmuneOwnerUidsLimit
+        let limit = ImmuneOwnerUidsLimit::<T>::get(netuid).into();
+        if triples.len() > limit {
+            triples.truncate(limit);
+        }
+
+        // Project to just hotkeys
+        let mut immune_hotkeys: Vec<T::AccountId> =
+            triples.into_iter().map(|(_, _, hk)| hk).collect();
+
+        // Insert subnet owner hotkey in the beginning of the list if valid and not
+        // already present
+        if let Ok(owner_hk) = SubnetOwnerHotkey::<T>::try_get(netuid) {
+            if Uids::<T>::get(netuid, &owner_hk).is_some() && !immune_hotkeys.contains(&owner_hk) {
+                immune_hotkeys.insert(0, owner_hk);
+                if immune_hotkeys.len() > limit {
+                    immune_hotkeys.truncate(limit);
+                }
+            }
+        }
+
+        immune_hotkeys
+    }
+
     pub fn distribute_dividends_and_incentives(
         netuid: NetUid,
         owner_cut: AlphaCurrency,
@@ -457,33 +498,11 @@
         for (hotkey, incentive) in incentives {
             log::debug!("incentives: hotkey: {incentive:?}");
 
-<<<<<<< HEAD
-            // Skip/burn miner-emission for SN owner hotkey.
-            let mut burn = false;
-            if let Ok(subnet_owner_hotkey) = SubnetOwnerHotkey::<T>::try_get(netuid) {
-                if hotkey == subnet_owner_hotkey {
-                    burn = true;
-=======
-            if let Ok(owner_hotkey) = SubnetOwnerHotkey::<T>::try_get(netuid) {
-                if hotkey == owner_hotkey {
-                    log::debug!(
-                        "incentives: hotkey: {hotkey:?} is SN owner hotkey, skipping {incentive:?}"
-                    );
-                    continue; // Skip/burn miner-emission for SN owner hotkey.
->>>>>>> a99df56f
-                }
-            }
-            // Also, skip/burn miner-emission for any hotkey owned by SN owner.
+            // Skip/burn miner-emission for immune keys
             let subnet_owner_coldkey = SubnetOwner::<T>::get(netuid);
-            let hotkey_owner = Owner::<T>::get(&hotkey);
-            if hotkey_owner == subnet_owner_coldkey {
-                burn = true;
-            }
-            if burn {
+            if Self::get_immune_owner_hotkeys(netuid, &subnet_owner_coldkey).contains(&hotkey) {
                 log::debug!(
-                    "incentives: hotkey: {:?} is SN owner hotkey or associated hotkey, skipping {:?}",
-                    hotkey,
-                    incentive
+                    "incentives: hotkey: {hotkey:?} is SN owner hotkey or associated hotkey, skipping {incentive:?}"
                 );
                 continue;
             }
