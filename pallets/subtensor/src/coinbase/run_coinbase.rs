--- conflicted
+++ resolved
@@ -162,16 +162,9 @@
                     let hotkey_tao_as_alpha: I96F32 = hotkey_tao.saturating_mul( Self::get_tao_weight(netuid) );
                     let hotkey_alpha = I96F32::from_num(Self::get_stake_for_hotkey_on_subnet( &hotkey, netuid ));
 
-<<<<<<< HEAD
-                    // 7.6.3.4: Compute alpha and root proportions.
-                    let total_alpha_tao = hotkey_alpha + hotkey_tao_as_alpha;
-                    let alpha_prop: I96F32 = hotkey_alpha.checked_div(total_alpha_tao).unwrap_or(I96F32::from_num(0.0));
-                    let root_prop: I96F32 = hotkey_tao_as_alpha.checked_div(total_alpha_tao).unwrap_or(I96F32::from_num(0.0));
-=======
                     // 7.6.3.3 Compute alpha and root proportions.
                     let alpha_prop: I96F32 = hotkey_alpha.checked_div( hotkey_alpha.saturating_add(hotkey_tao_as_alpha) ).unwrap_or( I96F32::from_num( 0.0 ) );
                     let root_prop: I96F32 = hotkey_tao_as_alpha.checked_div( hotkey_alpha.saturating_add(hotkey_tao_as_alpha) ).unwrap_or( I96F32::from_num( 0.0 ) );
->>>>>>> 20d52f61
 
                     // 7.6.3.5: Compute alpha and root dividends
                     let alpha_divs: I96F32 = I96F32::from_num( rem_divs_j ).saturating_mul( alpha_prop );
@@ -265,11 +258,6 @@
 
             // Add to the total stakes
             total_contribution = total_contribution.saturating_add(combined_contribution);
-<<<<<<< HEAD
-            
-=======
-
->>>>>>> 20d52f61
             // Store the parent's contributions for later use
             contributions.push((
                 parent.clone(),
