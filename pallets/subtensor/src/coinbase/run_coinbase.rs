--- conflicted
+++ resolved
@@ -629,11 +629,7 @@
 
         // Run the epoch.
         let hotkey_emission: Vec<(T::AccountId, AlphaCurrency, AlphaCurrency)> =
-<<<<<<< HEAD
-            Self::epoch(netuid, pending_alpha.saturating_add(pending_root_alpha));
-=======
-            Self::epoch_with_mechanisms(netuid, pending_alpha.saturating_add(pending_swapped));
->>>>>>> 3146dbb8
+            Self::epoch_with_mechanisms(netuid, pending_alpha.saturating_add(pending_root_alpha));
         log::debug!("hotkey_emission: {hotkey_emission:?}");
 
         // Compute the pending validator alpha.
