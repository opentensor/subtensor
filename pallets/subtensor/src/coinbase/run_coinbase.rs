use super::*;
use substrate_fixed::types::I64F64;
use substrate_fixed::types::I96F32;

impl<T: Config> Pallet<T> {
    /// The `coinbase` function performs a four-part emission distribution process involving
    /// subnets, epochs, hotkeys, and nominators.
    // It is divided into several steps, each handling a specific part of the distribution:

    // Step 1: Compute the block-wise emission for each subnet.
    // This involves calculating how much (TAO) should be emitted into each subnet using the
    // root epoch function.

    // Step 2: Accumulate the subnet block emission.
    // After calculating the block-wise emission, these values are accumulated to keep track
    // of how much each subnet should emit before the next distribution phase. This accumulation
    // is a running total that gets updated each block.

    // Step 3: Distribute the accumulated emissions through epochs.
    // Subnets periodically distribute their accumulated emissions to hotkeys (active validators/miners)
    // in the network on a `tempo` --- the time between epochs. This step runs Yuma consensus to
    // determine how emissions are split among hotkeys based on their contributions and roles.
    // The accumulation of hotkey emissions is done through the `accumulate_hotkey_emission` function.
    // The function splits the rewards for a hotkey amongst itself and its `parents`. The parents are
    // the hotkeys that are delegating their stake to the hotkey.

    // Step 4: Further distribute emissions from hotkeys to nominators.
    // Finally, the emissions received by hotkeys are further distributed to their nominators,
    // who are stakeholders that support the hotkeys.
    pub fn run_coinbase() {
        // --- 0. Get current block.
        let current_block: u64 = Self::get_current_block_as_u64();
        log::debug!("Current block: {:?}", current_block);

        // --- 1. Get all netuids.
        let subnets: Vec<u16> = Self::get_all_subnet_netuids();
        log::debug!("All subnet netuids: {:?}", subnets);

        // --- 2. Run the root epoch function which computes the block emission for each subnet.
        // coinbase --> root() --> subnet_block_emission
        match Self::root_epoch(current_block) {
            Ok(_) => log::debug!("Root epoch run successfully for block: {:?}", current_block),
            Err(e) => {
                log::trace!("Did not run epoch with: {:?}", e);
            }
        }

        // --- 3. Drain the subnet block emission and accumulate it as subnet emission, which increases until the tempo is reached in #4.
        // subnet_blockwise_emission -> subnet_pending_emission
        for netuid in subnets.clone().iter() {
            // --- 3.1 Get the network's block-wise emission amount.
            // This value is newly minted TAO which has not reached staking accounts yet.
            let subnet_blockwise_emission: u64 = EmissionValues::<T>::get(*netuid);
            log::debug!(
                "Subnet block-wise emission for netuid {:?}: {:?}",
                *netuid,
                subnet_blockwise_emission
            );

            // --- 3.2 Accumulate the subnet emission on the subnet.
            PendingEmission::<T>::mutate(*netuid, |subnet_emission| {
                *subnet_emission = subnet_emission.saturating_add(subnet_blockwise_emission);
                log::debug!(
                    "Updated subnet emission for netuid {:?}: {:?}",
                    *netuid,
                    *subnet_emission
                );
            });
        }

        // --- 4. Drain the accumulated subnet emissions, pass them through the epoch().
        // Before accumulating on the hotkeys the function redistributes the emission towards hotkey parents.
        // subnet_emission --> epoch() --> hotkey_emission --> (hotkey + parent hotkeys)
        for netuid in subnets.clone().iter() {
            // --- 4.1 Check to see if the subnet should run its epoch.
            if Self::should_run_epoch(*netuid, current_block) {
                // --- 4.2 Drain the subnet emission.
                let mut subnet_emission: u64 = PendingEmission::<T>::get(*netuid);
                PendingEmission::<T>::insert(*netuid, 0);
                log::debug!(
                    "Drained subnet emission for netuid {:?}: {:?}",
                    *netuid,
                    subnet_emission
                );

                // --- 4.3 Set last step counter.
                Self::set_blocks_since_last_step(*netuid, 0);
                Self::set_last_mechanism_step_block(*netuid, current_block);

                // --- 4.4 Distribute owner take.
                if SubnetOwner::<T>::contains_key(netuid) {
                    // Does the subnet have an owner?

                    // --- 4.4.1 Compute the subnet owner cut.
                    let owner_cut: I96F32 = I96F32::from_num(subnet_emission).saturating_mul(
                        I96F32::from_num(Self::get_subnet_owner_cut())
                            .saturating_div(I96F32::from_num(u16::MAX)),
                    );

                    // --- 4.4.2 Remove the cut from the subnet emission
                    subnet_emission = subnet_emission.saturating_sub(owner_cut.to_num::<u64>());

                    // --- 4.4.3 Add the cut to the balance of the owner
                    Self::add_balance_to_coldkey_account(
                        &Self::get_subnet_owner(*netuid),
                        owner_cut.to_num::<u64>(),
                    );

                    // --- 4.4.4 Increase total issuance on the chain.
                    Self::coinbase(owner_cut.to_num::<u64>());
                }

                // 4.3 Pass emission through epoch() --> hotkey emission.
                let hotkey_emission: Vec<(T::AccountId, u64, u64)> =
                    Self::epoch(*netuid, subnet_emission);
                log::debug!(
                    "Hotkey emission results for netuid {:?}: {:?}",
                    *netuid,
                    hotkey_emission
                );

                // 4.4 Accumulate the tuples on hotkeys:
                for (hotkey, mining_emission, validator_emission) in hotkey_emission {
                    // 4.5 Accumulate the emission on the hotkey and parent hotkeys.
                    Self::accumulate_hotkey_emission(
                        &hotkey,
                        *netuid,
                        validator_emission, // Amount received from validating
                        mining_emission,    // Amount recieved from mining.
                    );
                    log::debug!("Accumulated emissions on hotkey {:?} for netuid {:?}: mining {:?}, validator {:?}", hotkey, *netuid, mining_emission, validator_emission);
                }
            } else {
                // No epoch, increase blocks since last step and continue
                Self::set_blocks_since_last_step(
                    *netuid,
                    Self::get_blocks_since_last_step(*netuid).saturating_add(1),
                );
                log::debug!("Tempo not reached for subnet: {:?}", *netuid);
            }
        }

        // --- 5. Drain the accumulated hotkey emissions through to the nominators.
        // The hotkey takes a proportion of the emission, the remainder is drained through to the nominators.
        // We keep track of the last stake increase event for accounting purposes.
        // hotkeys --> nominators.
        let emission_tempo: u64 = Self::get_hotkey_emission_tempo();
        for (hotkey, hotkey_emission) in PendingdHotkeyEmission::<T>::iter() {
            // Check for zeros.
            // remove zero values.
            if hotkey_emission == 0 {
                continue;
            }

            // --- 5.1 Check if we should drain the hotkey emission on this block.
            if Self::should_drain_hotkey(&hotkey, current_block, emission_tempo) {
                // --- 5.2 Drain the hotkey emission and distribute it to nominators.
                let total_new_tao: u64 =
                    Self::drain_hotkey_emission(&hotkey, hotkey_emission, current_block);
                log::debug!(
                    "Drained hotkey emission for hotkey {:?} on block {:?}: {:?}",
                    hotkey,
                    current_block,
                    hotkey_emission
                );

                // --- 5.3 Increase total issuance on the chain.
                Self::coinbase(total_new_tao);
                log::debug!("Increased total issuance by {:?}", total_new_tao);
            }
        }
    }

    /// Accumulates the mining and validator emissions on a hotkey and distributes the validator emission among its parents.
    ///
    /// This function is responsible for accumulating the mining and validator emissions associated with a hotkey onto a hotkey.
    /// It first calculates the total stake of the hotkey, considering the stakes contributed by its parents and reduced by its children.
    /// It then retrieves the list of parents of the hotkey and distributes the validator emission proportionally based on the stake contributed by each parent.
    /// The remaining validator emission, after distribution to the parents, along with the mining emission, is then added to the hotkey's own accumulated emission.
    ///
    /// # Arguments
    /// * `hotkey` - The account ID of the hotkey for which emissions are being calculated.
    /// * `netuid` - The unique identifier of the network to which the hotkey belongs.
    /// * `mining_emission` - The amount of mining emission allocated to the hotkey.
    /// * `validator_emission` - The amount of validator emission allocated to the hotkey.
    ///
    pub fn accumulate_hotkey_emission(
        hotkey: &T::AccountId,
        netuid: u16,
        validating_emission: u64,
        mining_emission: u64,
    ) {
        // --- 1. First, calculate the hotkey's share of the emission.
        let childkey_take_proportion: I64F64 =
            I64F64::from_num(Self::get_childkey_take(hotkey, netuid))
                .saturating_div(I64F64::from_num(u16::MAX));
        let mut total_childkey_take: u64 = 0;

        // --- 3. Track the remaining emission for accounting purposes.
        let mut remaining_emission: u64 = validating_emission;

        // --- 4. Calculate the total stake of the hotkey, adjusted by the stakes of parents and children.
        // Parents contribute to the stake, while children reduce it.
        // If this value is zero, no distribution to anyone is necessary.
        let total_hotkey_stake: u64 = Self::get_stake_for_hotkey_on_subnet(hotkey, netuid);
        if total_hotkey_stake != 0 {
            // --- 5. If the total stake is not zero, iterate over each parent to determine their contribution to the hotkey's stake,
            // and calculate their share of the emission accordingly.
            for (proportion, parent) in Self::get_parents(hotkey, netuid) {
                // --- 5.1 Retrieve the parent's stake. This is the raw stake value including nominators.
                let parent_stake: u64 = Self::get_total_stake_for_hotkey(&parent);

                // --- 5.2 Calculate the portion of the hotkey's total stake contributed by this parent.
                // Then, determine the parent's share of the remaining emission.
                let stake_from_parent: I96F32 = I96F32::from_num(parent_stake).saturating_mul(
                    I96F32::from_num(proportion).saturating_div(I96F32::from_num(u64::MAX)),
                );
                let proportion_from_parent: I96F32 =
                    stake_from_parent.saturating_div(I96F32::from_num(total_hotkey_stake));
                let parent_emission: u64 = proportion_from_parent
                    .saturating_mul(I96F32::from_num(validating_emission))
                    .to_num::<u64>();

                // --- 5.3 Childkey take as part of parent emission
                let child_emission_take: u64 = childkey_take_proportion
                    .saturating_mul(I64F64::from_num(parent_emission))
                    .to_num::<u64>();
                total_childkey_take = total_childkey_take.saturating_add(child_emission_take);
                // NOTE: Only the validation emission should be split amongst parents.

                // --- 5.4 Compute the remaining parent emission after the childkey's share is deducted.
                let parent_emission_take: u64 = parent_emission.saturating_sub(child_emission_take);

                // --- 5.5. Accumulate emissions for the parent hotkey.
                PendingdHotkeyEmission::<T>::mutate(parent, |parent_accumulated| {
                    *parent_accumulated = parent_accumulated.saturating_add(parent_emission_take)
                });

                // --- 5.6. Subtract the parent's share from the remaining emission for this hotkey.
                remaining_emission = remaining_emission
                    .saturating_sub(parent_emission_take)
                    .saturating_sub(child_emission_take);
            }
        }

        // --- 6. Add the remaining emission plus the hotkey's initial take to the pending emission for this hotkey.
        PendingdHotkeyEmission::<T>::mutate(hotkey, |hotkey_pending| {
            *hotkey_pending = hotkey_pending.saturating_add(
                remaining_emission
                    .saturating_add(total_childkey_take)
                    .saturating_add(mining_emission),
            )
        });

        // --- 7. Update untouchable part of hotkey emission (that will not be distributed to nominators)
        //        This doesn't include remaining_emission, which should be distributed in drain_hotkey_emission
        PendingdHotkeyEmissionUntouchable::<T>::mutate(hotkey, |hotkey_pending| {
            *hotkey_pending =
                hotkey_pending.saturating_add(total_childkey_take.saturating_add(mining_emission))
        });
    }

    //. --- 4. Drains the accumulated hotkey emission through to the nominators. The hotkey takes a proportion of the emission.
    /// The remainder is drained through to the nominators keeping track of the last stake increase event to ensure that the hotkey does not
    /// gain more emission than it's stake since the last drain.
    /// hotkeys --> nominators.
    ///
    /// 1. It resets the accumulated emissions for the hotkey to zero.
    /// 4. It calculates the total stake for the hotkey and determines the hotkey's own take from the emissions based on its delegation status.
    /// 5. It then calculates the remaining emissions after the hotkey's take and distributes this remaining amount proportionally among the hotkey's nominators.
    /// 6. Each nominator's share of the emissions is added to their stake, but only if their stake was not manually increased since the last emission drain.
    /// 7. Finally, the hotkey's own take and any undistributed emissions are added to the hotkey's total stake.
    ///
    /// This function ensures that emissions are fairly distributed according to stake proportions and delegation agreements, and it updates the necessary records to reflect these changes.
    pub fn drain_hotkey_emission(hotkey: &T::AccountId, emission: u64, block_number: u64) -> u64 {
        // --- 0. For accounting purposes record the total new added stake.
        let mut total_new_tao: u64 = 0;

        // Get the untouchable part of pending hotkey emission, so that we don't distribute this part of
        // PendingdHotkeyEmission to nominators
        let untouchable_emission = PendingdHotkeyEmissionUntouchable::<T>::get(hotkey);
        let emission_to_distribute = emission.saturating_sub(untouchable_emission);

        // --- 1.0 Drain the hotkey emission.
        PendingdHotkeyEmission::<T>::insert(hotkey, 0);
        PendingdHotkeyEmissionUntouchable::<T>::insert(hotkey, 0);

        // --- 2 Update the block value to the current block number.
        LastHotkeyEmissionDrain::<T>::insert(hotkey, block_number);

        // --- 3 Retrieve the total stake for the hotkey from all nominations.
        let total_hotkey_stake: u64 = Self::get_total_stake_for_hotkey(hotkey);

        // --- 4 Calculate the emission take for the hotkey.
<<<<<<< HEAD
        // This is only the hotkey take. Childkey take was already deducted from validator emissions in
        // accumulate_hotkey_emission and now it is included in untouchable_emission.
=======
>>>>>>> dfbed6bb
        let take_proportion: I64F64 = I64F64::from_num(Delegates::<T>::get(hotkey))
            .saturating_div(I64F64::from_num(u16::MAX));
        let hotkey_take: u64 = (take_proportion
            .saturating_mul(I64F64::from_num(emission_to_distribute)))
        .to_num::<u64>();

<<<<<<< HEAD
        // --- 5 Compute the remaining emission after deducting the hotkey's take and untouchable_emission.
        let emission_minus_take: u64 = emission_to_distribute.saturating_sub(hotkey_take);
=======
        // --- 5 Compute the remaining emission after deducting the hotkey's take.
        let emission_minus_take: u64 = emission.saturating_sub(hotkey_take);
>>>>>>> dfbed6bb

        // --- 6 Calculate the remaining emission after the hotkey's take.
        let mut remainder: u64 = emission_minus_take;

        // --- 7 Iterate over each nominator and get all viable stake.
        let mut total_viable_nominator_stake: u64 = total_hotkey_stake;
        for (nominator, _) in Stake::<T>::iter_prefix(hotkey) {
            let nonviable_nomintaor_stake = Self::get_nonviable_stake(hotkey, &nominator);

            total_viable_nominator_stake =
                total_viable_nominator_stake.saturating_sub(nonviable_nomintaor_stake);
        }

        // --- 8 Iterate over each nominator.
        if total_viable_nominator_stake != 0 {
            for (nominator, nominator_stake) in Stake::<T>::iter_prefix(hotkey) {
                // --- 9 Check if the stake was manually increased by the user since the last emission drain for this hotkey.
                // If it was, skip this nominator as they will not receive their proportion of the emission.
                let viable_nominator_stake =
                    nominator_stake.saturating_sub(Self::get_nonviable_stake(hotkey, &nominator));

                // --- 10 Calculate this nominator's share of the emission.
                let nominator_emission: I64F64 = I64F64::from_num(viable_nominator_stake)
                    .checked_div(I64F64::from_num(total_viable_nominator_stake))
                    .unwrap_or(I64F64::from_num(0))
                    .saturating_mul(I64F64::from_num(emission_minus_take));

                // --- 11 Increase the stake for the nominator.
                Self::increase_stake_on_coldkey_hotkey_account(
                    &nominator,
                    hotkey,
                    nominator_emission.to_num::<u64>(),
                );

                // --- 12* Record event and Subtract the nominator's emission from the remainder.
                total_new_tao = total_new_tao.saturating_add(nominator_emission.to_num::<u64>());
                remainder = remainder.saturating_sub(nominator_emission.to_num::<u64>());
            }
        }

<<<<<<< HEAD
        // --- 13 Finally, add the stake to the hotkey itself, including its take, the remaining emission, and
        // the untouchable_emission (part of pending hotkey emission that consists of mining emission and childkey take)
        let hotkey_new_tao: u64 = hotkey_take
            .saturating_add(remainder)
            .saturating_add(untouchable_emission);
=======
        // --- 13 Finally, add the stake to the hotkey itself, including its take and the remaining emission.
        let hotkey_new_tao: u64 = hotkey_take.saturating_add(remainder);
>>>>>>> dfbed6bb
        Self::increase_stake_on_hotkey_account(hotkey, hotkey_new_tao);

        // --- 14 Record new tao creation event and return the amount created.
        total_new_tao = total_new_tao.saturating_add(hotkey_new_tao);
        total_new_tao
    }

    ///////////////
    /// Helpers ///
    ///////////////
    /// Determines whether the hotkey emission should be drained based on the current block and index.
    ///
    /// # Arguments
    /// * `hotkey_i` - The hotkey identifier.
    /// * `index` - The index of the hotkey in the iterable storage.
    /// * `block` - The current block number.
    ///
    /// # Returns
    /// * `bool` - True if the hotkey emission should be drained, false otherwise.
    pub fn should_drain_hotkey(hotkey: &T::AccountId, block: u64, emit_tempo: u64) -> bool {
        let hotkey_idx: u64 = Self::hash_hotkey_to_u64(hotkey);
        block.rem_euclid(emit_tempo.saturating_add(1))
            == hotkey_idx.rem_euclid(emit_tempo.saturating_add(1))
    }

    /// Checks if the epoch should run for a given subnet based on the current block.
    ///
    /// # Arguments
    /// * `netuid` - The unique identifier of the subnet.
    ///
    /// # Returns
    /// * `bool` - True if the epoch should run, false otherwise.
    pub fn should_run_epoch(netuid: u16, current_block: u64) -> bool {
        Self::blocks_until_next_epoch(netuid, Self::get_tempo(netuid), current_block) == 0
    }

    /// Helper function which returns the number of blocks remaining before we will run the epoch on this
    /// network. Networks run their epoch when (block_number + netuid + 1 ) % (tempo + 1) = 0
    /// tempo | netuid | # first epoch block
    ///   1        0               0
    ///   1        1               1
    ///   2        0               1
    ///   2        1               0
    ///   100      0              99
    ///   100      1              98
    /// Special case: tempo = 0, the network never runs.
    ///
    pub fn blocks_until_next_epoch(netuid: u16, tempo: u16, block_number: u64) -> u64 {
        if tempo == 0 {
            return u64::MAX;
        }
        let netuid_plus_one = (netuid as u64).saturating_add(1);
        let block_plus_netuid = block_number.saturating_add(netuid_plus_one);
        let tempo_plus_one = (tempo as u64).saturating_add(1);
        let remainder = block_plus_netuid.rem_euclid(tempo_plus_one);
        (tempo as u64).saturating_sub(remainder)
    }

    /// Calculates the nonviable stake for a nominator.
    /// The nonviable stake is the stake that was added by the nominator since the last emission drain.
    /// This stake will not receive emission until the next emission drain.
    /// Note: if the stake delta is below zero, we return zero. We don't allow more stake than the nominator has.
    pub fn get_nonviable_stake(hotkey: &T::AccountId, nominator: &T::AccountId) -> u64 {
        let stake_delta = StakeDeltaSinceLastEmissionDrain::<T>::get(hotkey, nominator);
        if stake_delta.is_negative() {
            0
        } else {
            // Should never fail the into, but we handle it anyway.
            stake_delta.try_into().unwrap_or(u64::MAX)
        }
    }
}<|MERGE_RESOLUTION|>--- conflicted
+++ resolved
@@ -292,24 +292,16 @@
         let total_hotkey_stake: u64 = Self::get_total_stake_for_hotkey(hotkey);
 
         // --- 4 Calculate the emission take for the hotkey.
-<<<<<<< HEAD
         // This is only the hotkey take. Childkey take was already deducted from validator emissions in
         // accumulate_hotkey_emission and now it is included in untouchable_emission.
-=======
->>>>>>> dfbed6bb
         let take_proportion: I64F64 = I64F64::from_num(Delegates::<T>::get(hotkey))
             .saturating_div(I64F64::from_num(u16::MAX));
         let hotkey_take: u64 = (take_proportion
             .saturating_mul(I64F64::from_num(emission_to_distribute)))
         .to_num::<u64>();
 
-<<<<<<< HEAD
         // --- 5 Compute the remaining emission after deducting the hotkey's take and untouchable_emission.
         let emission_minus_take: u64 = emission_to_distribute.saturating_sub(hotkey_take);
-=======
-        // --- 5 Compute the remaining emission after deducting the hotkey's take.
-        let emission_minus_take: u64 = emission.saturating_sub(hotkey_take);
->>>>>>> dfbed6bb
 
         // --- 6 Calculate the remaining emission after the hotkey's take.
         let mut remainder: u64 = emission_minus_take;
@@ -350,16 +342,11 @@
             }
         }
 
-<<<<<<< HEAD
         // --- 13 Finally, add the stake to the hotkey itself, including its take, the remaining emission, and
         // the untouchable_emission (part of pending hotkey emission that consists of mining emission and childkey take)
         let hotkey_new_tao: u64 = hotkey_take
             .saturating_add(remainder)
             .saturating_add(untouchable_emission);
-=======
-        // --- 13 Finally, add the stake to the hotkey itself, including its take and the remaining emission.
-        let hotkey_new_tao: u64 = hotkey_take.saturating_add(remainder);
->>>>>>> dfbed6bb
         Self::increase_stake_on_hotkey_account(hotkey, hotkey_new_tao);
 
         // --- 14 Record new tao creation event and return the amount created.
