--- conflicted
+++ resolved
@@ -21,13 +21,8 @@
 use frame_support::weights::Weight;
 use safe_math::*;
 use sp_core::Get;
-<<<<<<< HEAD
-use sp_std::vec;
 use substrate_fixed::types::{I64F64, U96F32};
-=======
-use substrate_fixed::types::I64F64;
 use subtensor_runtime_common::NetUid;
->>>>>>> 9956cbae
 
 impl<T: Config> Pallet<T> {
     /// Fetches the total count of root network validators
@@ -375,13 +370,6 @@
             .into())
     }
 
-<<<<<<< HEAD
-    pub fn do_dissolve_network(netuid: u16) -> dispatch::DispatchResult {
-        // --- Perform the dtTao-compatible cleanup before removing the network.
-        Self::destroy_alpha_in_out_stakes(netuid)?;
-
-        // --- Finally, remove the network entirely.
-=======
     /// Facilitates the removal of a user's subnetwork.
     ///
     /// # Args:
@@ -397,13 +385,10 @@
     ///
     pub fn user_remove_network(coldkey: T::AccountId, netuid: NetUid) -> dispatch::DispatchResult {
         // --- 1. Ensure this subnet exists.
->>>>>>> 9956cbae
         ensure!(
             Self::if_subnet_exist(netuid),
             Error::<T>::SubNetworkDoesNotExist
         );
-<<<<<<< HEAD
-=======
 
         // --- 2. Ensure the caller owns this subnet.
         ensure!(
@@ -417,7 +402,6 @@
         }
 
         // --- 5. Explicitly erase the network and all its parameters.
->>>>>>> 9956cbae
         Self::remove_network(netuid);
 
         // --- Emit event.
@@ -427,25 +411,8 @@
         Ok(())
     }
 
-<<<<<<< HEAD
-    pub fn remove_network(netuid: u16) {
+    pub fn remove_network(netuid: NetUid) {
         // --- 1. Get the owner and remove from SubnetOwner.
-=======
-    /// Removes a network (identified by netuid) and all associated parameters.
-    ///
-    /// This function is responsible for cleaning up all the data associated with a network.
-    /// It ensures that all the storage values related to the network are removed, any
-    /// reserved balance is returned to the network owner, and the subnet identity is removed if it exists.
-    ///
-    /// # Args:
-    ///  * 'netuid': ('u16'): The unique identifier of the network to be removed.
-    ///
-    /// # Note:
-    /// This function does not emit any events, nor does it raise any errors. It silently
-    /// returns if any internal checks fail.
-    pub fn remove_network(netuid: NetUid) {
-        // --- 1. Return balance to subnet owner.
->>>>>>> 9956cbae
         let owner_coldkey: T::AccountId = SubnetOwner::<T>::get(netuid);
         SubnetOwner::<T>::remove(netuid);
 
@@ -479,21 +446,11 @@
                 NetUid::ROOT,
             )
         {
-<<<<<<< HEAD
-            let mut modified_weights: Vec<(u16, u16)> = weights_i.clone();
+            let mut modified_weights = weights_i.clone();
             for (subnet_id, weight) in modified_weights.iter_mut() {
                 // If the root network had a weight pointing to this netuid, set it to 0
-                if subnet_id == &netuid {
+                if subnet_id == &u16::from(netuid) {
                     *weight = 0;
-=======
-            // Create a new vector to hold modified weights.
-            let mut modified_weights = weights_i.clone();
-            // Iterate over each weight entry to potentially update it.
-            for (subnet_id, weight) in modified_weights.iter_mut() {
-                if subnet_id == &u16::from(netuid) {
-                    // If the condition matches, modify the weight
-                    *weight = 0; // Set weight to 0 for the matching subnet_id.
->>>>>>> 9956cbae
                 }
             }
             Weights::<T>::insert(NetUid::ROOT, uid_i, modified_weights);
@@ -533,19 +490,8 @@
         SubnetVolume::<T>::remove(netuid);
         SubnetMovingPrice::<T>::remove(netuid);
 
-<<<<<<< HEAD
-        if SubnetIdentitiesV2::<T>::contains_key(netuid) {
-            SubnetIdentitiesV2::<T>::remove(netuid);
-=======
-        // --- 12. Add the balance back to the owner.
-        Self::add_balance_to_coldkey_account(&owner_coldkey, reserved_amount);
-        Self::set_subnet_locked_balance(netuid, 0);
-        SubnetOwner::<T>::remove(netuid);
-
-        // --- 13. Remove subnet identity if it exists.
         if SubnetIdentitiesV3::<T>::contains_key(netuid) {
             SubnetIdentitiesV3::<T>::remove(netuid);
->>>>>>> 9956cbae
             Self::deposit_event(Event::SubnetIdentityRemoved(netuid));
         }
 
