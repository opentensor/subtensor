--- conflicted
+++ resolved
@@ -432,26 +432,14 @@
             let _ = Bonds::<T>::clear_prefix(netuid_index, u32::MAX, None);
         }
 
-<<<<<<< HEAD
-        // --- 8. Removes the weights for this subnet (do not remove).
+        // --- 7. Removes the weights for this subnet (do not remove).
         for subid in 0..subsubnets {
             let netuid_index = Self::get_subsubnet_storage_index(netuid, subid.into());
             let _ = Weights::<T>::clear_prefix(netuid_index, u32::MAX, None);
         }
 
-        // --- 9. Iterate over stored weights and fill the matrix.
+        // --- 8. Iterate over stored weights and fill the matrix.
         for (uid_i, weights_i) in Weights::<T>::iter_prefix(NetUidStorageIndex::ROOT) {
-=======
-        // --- 7. Removes the weights for this subnet (do not remove).
-        let _ = Weights::<T>::clear_prefix(netuid, u32::MAX, None);
-
-        // --- 8. Iterate over stored weights and fill the matrix.
-        for (uid_i, weights_i) in
-            <Weights<T> as IterableStorageDoubleMap<NetUid, u16, Vec<(u16, u16)>>>::iter_prefix(
-                NetUid::ROOT,
-            )
-        {
->>>>>>> 86c1d31d
             // Create a new vector to hold modified weights.
             let mut modified_weights = weights_i.clone();
             // Iterate over each weight entry to potentially update it.
