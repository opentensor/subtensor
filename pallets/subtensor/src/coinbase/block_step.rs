--- conflicted
+++ resolved
@@ -11,18 +11,12 @@
         // --- 1. Adjust difficulties.
         Self::adjust_registration_terms_for_networks();
         // --- 2. Get the current coinbase emission.
-<<<<<<< HEAD
         let block_emission: U96F32 = U96F32::saturating_from_num(
             Self::get_block_emission()
                 .unwrap_or(TaoCurrency::ZERO)
                 .to_u64(),
         );
-        log::debug!("Block emission: {:?}", block_emission);
-=======
-        let block_emission: U96F32 =
-            U96F32::saturating_from_num(Self::get_block_emission().unwrap_or(0));
         log::debug!("Block emission: {block_emission:?}");
->>>>>>> 1367c341
         // --- 3. Run emission through network.
         Self::run_coinbase(block_emission);
         // --- 4. Set pending children on the epoch; but only after the coinbase has been run.
