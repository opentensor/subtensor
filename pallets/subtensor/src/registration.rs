--- conflicted
+++ resolved
@@ -627,13 +627,8 @@
         let swap_cost = 1_000_000_000u64;
         let swap_cost_as_balance = Self::u64_to_balance(swap_cost).unwrap();
         ensure!(
-<<<<<<< HEAD
-            Self::can_remove_balance_from_coldkey_account(&coldkey, swap_cost_as_balance),
-            Error::<T>::NotEnoughBalance
-=======
             Self::can_remove_balance_from_coldkey_account(&coldkey, swap_cost),
             Error::<T>::NotEnoughBalanceToPaySwapHotKey
->>>>>>> c56a418e
         );
         let actual_burn_amount =
             Self::remove_balance_from_coldkey_account(&coldkey, swap_cost_as_balance)?;
