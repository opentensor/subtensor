//! Subtensor pallet benchmarking.
#![allow(clippy::arithmetic_side_effects, clippy::unwrap_used)]
#![cfg(feature = "runtime-benchmarks")]

use crate::Pallet as Subtensor;
use crate::*;
use codec::Compact;
use frame_benchmarking::v2::*;
use frame_support::assert_ok;
use frame_system::{RawOrigin, pallet_prelude::BlockNumberFor};
pub use pallet::*;
use sp_core::H256;
use sp_runtime::{
    BoundedVec,
    traits::{BlakeTwo256, Hash},
};
use sp_std::vec;

#[frame_benchmarking::v2::benchmarks]
mod pallet_benchmarks {
    use super::*;

    #[benchmark]
    fn register() {
        let netuid = NetUid::from(1);
        let tempo: u16 = 1;
        let hotkey: T::AccountId = account("Alice", 0, 1);
        let coldkey: T::AccountId = account("Test", 0, 2);

        Subtensor::<T>::init_new_network(netuid, tempo);
        Subtensor::<T>::set_network_registration_allowed(netuid, true);
        Subtensor::<T>::set_network_pow_registration_allowed(netuid, true);

        let block_number: u64 = Subtensor::<T>::get_current_block_as_u64();
        let (nonce, work): (u64, Vec<u8>) =
            Subtensor::<T>::create_work_for_block_number(netuid, block_number, 3, &hotkey);

        #[extrinsic_call]
        _(
            RawOrigin::Signed(hotkey.clone()),
            netuid,
            block_number,
            nonce,
            work,
            hotkey.clone(),
            coldkey.clone(),
        );
    }

    #[benchmark]
    fn set_weights() {
        let netuid = NetUid::from(1);
        let version_key: u64 = 1;
        let tempo: u16 = 1;

        Subtensor::<T>::init_new_network(netuid, tempo);
        Subtensor::<T>::set_max_allowed_uids(netuid, 4096);
        SubtokenEnabled::<T>::insert(netuid, true);
        Subtensor::<T>::set_network_registration_allowed(netuid, true);
        Subtensor::<T>::set_max_registrations_per_block(netuid, 4096);
        Subtensor::<T>::set_target_registrations_per_interval(netuid, 4096);

        let mut seed: u32 = 1;
        let mut dests = Vec::new();
        let mut weights = Vec::new();
        let signer: T::AccountId = account("Alice", 0, seed);

        for _ in 0..4096 {
            let hotkey: T::AccountId = account("Alice", 0, seed);
            let coldkey: T::AccountId = account("Test", 0, seed);
            seed += 1;

            Subtensor::<T>::set_burn(netuid, 1);
            let amount_to_be_staked: u64 = 1_000_000;
            Subtensor::<T>::add_balance_to_coldkey_account(&coldkey, amount_to_be_staked);

            assert_ok!(Subtensor::<T>::do_burned_registration(
                RawOrigin::Signed(coldkey.clone()).into(),
                netuid,
                hotkey.clone()
            ));
            let uid = Subtensor::<T>::get_uid_for_net_and_hotkey(netuid, &hotkey).unwrap();
            Subtensor::<T>::set_validator_permit_for_uid(netuid, uid, true);

            dests.push(uid);
            weights.push(uid);
        }

        #[extrinsic_call]
        _(
            RawOrigin::Signed(signer.clone()),
            netuid,
            dests,
            weights,
            version_key,
        );
    }

    #[benchmark]
    fn become_delegate() {
        let netuid = NetUid::from(1);
        let tempo: u16 = 1;

        Subtensor::<T>::init_new_network(netuid, tempo);
        SubtokenEnabled::<T>::insert(netuid, true);
        Subtensor::<T>::set_burn(netuid, 1);
        Subtensor::<T>::set_max_allowed_uids(netuid, 4096);
        Subtensor::<T>::set_network_registration_allowed(netuid, true);

        let seed: u32 = 1;
        let coldkey: T::AccountId = account("Test", 0, seed);
        let hotkey: T::AccountId = account("Alice", 0, seed);
        let amount_to_be_staked: u64 = 1_000_000_000;

        Subtensor::<T>::add_balance_to_coldkey_account(&coldkey, amount_to_be_staked);
        assert_ok!(Subtensor::<T>::do_burned_registration(
            RawOrigin::Signed(coldkey.clone()).into(),
            netuid,
            hotkey.clone()
        ));

        #[extrinsic_call]
        _(RawOrigin::Signed(coldkey.clone()), hotkey.clone());
    }

    #[benchmark]
    fn add_stake() {
        let netuid = NetUid::from(1);
        let tempo: u16 = 1;

        Subtensor::<T>::init_new_network(netuid, tempo);
        SubtokenEnabled::<T>::insert(netuid, true);
        Subtensor::<T>::set_burn(netuid, 1);
        Subtensor::<T>::set_network_registration_allowed(netuid, true);
        Subtensor::<T>::set_max_allowed_uids(netuid, 4096);

        let seed: u32 = 1;
        let coldkey: T::AccountId = account("Test", 0, seed);
        let hotkey: T::AccountId = account("Alice", 0, seed);
        let total_stake: u64 = 1_000_000_000;
        let amount: u64 = 60_000_000;

        Subtensor::<T>::add_balance_to_coldkey_account(&coldkey, total_stake);
        assert_ok!(Subtensor::<T>::do_burned_registration(
            RawOrigin::Signed(coldkey.clone()).into(),
            netuid,
            hotkey.clone()
        ));

        #[extrinsic_call]
        _(
            RawOrigin::Signed(coldkey.clone()),
            hotkey.clone(),
            netuid,
            amount,
        );
    }

    #[benchmark]
    fn serve_axon() {
        let netuid = NetUid::from(1);
        let caller: T::AccountId = whitelisted_caller();
        let version: u32 = 2;
        let ip: u128 = 1676056785;
        let port: u16 = 128;
        let ip_type: u8 = 4;
        let protocol: u8 = 0;
        let placeholder1: u8 = 0;
        let placeholder2: u8 = 0;

        Subtensor::<T>::init_new_network(netuid, 1);
        SubtokenEnabled::<T>::insert(netuid, true);
        Subtensor::<T>::set_max_allowed_uids(netuid, 4096);

        let reg_fee: u64 = Subtensor::<T>::get_burn_as_u64(netuid);
        let deposit = reg_fee.saturating_mul(2);
        Subtensor::<T>::add_balance_to_coldkey_account(&caller, deposit);

        assert_ok!(Subtensor::<T>::do_burned_registration(
            RawOrigin::Signed(caller.clone()).into(),
            netuid,
            caller.clone()
        ));
        Subtensor::<T>::set_serving_rate_limit(netuid, 0);

        #[extrinsic_call]
        _(
            RawOrigin::Signed(caller.clone()),
            netuid,
            version,
            ip,
            port,
            ip_type,
            protocol,
            placeholder1,
            placeholder2,
        );
    }

    #[benchmark]
    fn serve_prometheus() {
        let netuid = NetUid::from(1);
        let caller: T::AccountId = whitelisted_caller();
        let version: u32 = 2;
        let ip: u128 = 1676056785;
        let port: u16 = 128;
        let ip_type: u8 = 4;

        Subtensor::<T>::init_new_network(netuid, 1);
        SubtokenEnabled::<T>::insert(netuid, true);
        Subtensor::<T>::set_max_allowed_uids(netuid, 4096);

        let reg_fee: u64 = Subtensor::<T>::get_burn_as_u64(netuid);
        let deposit = reg_fee.saturating_mul(2);
        Subtensor::<T>::add_balance_to_coldkey_account(&caller, deposit);

        assert_ok!(Subtensor::<T>::do_burned_registration(
            RawOrigin::Signed(caller.clone()).into(),
            netuid,
            caller.clone()
        ));
        Subtensor::<T>::set_serving_rate_limit(netuid, 0);

        #[extrinsic_call]
        _(
            RawOrigin::Signed(caller.clone()),
            netuid,
            version,
            ip,
            port,
            ip_type,
        );
    }

    #[benchmark]
    fn burned_register() {
        let netuid = NetUid::from(1);
        let seed: u32 = 1;
        let hotkey: T::AccountId = account("Alice", 0, seed);
        let coldkey: T::AccountId = account("Test", 0, seed);

        Subtensor::<T>::init_new_network(netuid, 1);
        SubtokenEnabled::<T>::insert(netuid, true);
        Subtensor::<T>::set_burn(netuid, 1);

        let amount: u64 = 1_000_000;
        Subtensor::<T>::add_balance_to_coldkey_account(&coldkey, amount);

        #[extrinsic_call]
        _(RawOrigin::Signed(coldkey.clone()), netuid, hotkey.clone());
    }

    #[benchmark]
    fn root_register() {
        let netuid = NetUid::from(1);
        let seed: u32 = 1;
        let coldkey: T::AccountId = account("Test", 0, seed);
        let hotkey: T::AccountId = account("Alice", 0, seed);

        Subtensor::<T>::init_new_network(netuid, 1);
        SubtokenEnabled::<T>::insert(netuid, true);
        Subtensor::<T>::set_burn(netuid, 1);
        Subtensor::<T>::set_network_registration_allowed(netuid, true);
        Subtensor::<T>::set_max_allowed_uids(netuid, 4096);
        assert_eq!(Subtensor::<T>::get_max_allowed_uids(netuid), 4096);

        let amount: u64 = 100_000_000_000_000;
        Subtensor::<T>::add_balance_to_coldkey_account(&coldkey, amount);

        assert_ok!(Subtensor::<T>::do_burned_registration(
            RawOrigin::Signed(coldkey.clone()).into(),
            netuid,
            hotkey.clone()
        ));

        #[extrinsic_call]
        _(RawOrigin::Signed(coldkey.clone()), hotkey.clone());
    }

    #[benchmark]
    fn register_network() {
        let seed: u32 = 1;
        let coldkey: T::AccountId = account("Test", 0, seed);
        let hotkey: T::AccountId = account("TestHotkey", 0, seed);

        Subtensor::<T>::set_network_rate_limit(1);
        let amount: u64 = 100_000_000_000_000u64.saturating_mul(2);
        Subtensor::<T>::add_balance_to_coldkey_account(&coldkey, amount);

        #[extrinsic_call]
        _(RawOrigin::Signed(coldkey.clone()), hotkey.clone());
    }

    #[benchmark]
    fn commit_weights() {
        let tempo: u16 = 1;
        let netuid = NetUid::from(1);
        let version_key: u64 = 0;
        let uids: Vec<u16> = vec![0];
        let weight_values: Vec<u16> = vec![10];
        let hotkey: T::AccountId = account("hot", 0, 1);
        let coldkey: T::AccountId = account("cold", 0, 2);
        let start_nonce: u64 = 300_000;

        let commit_hash: H256 = BlakeTwo256::hash_of(&(
            hotkey.clone(),
            netuid,
            uids.clone(),
            weight_values.clone(),
            version_key,
        ));

        Subtensor::<T>::init_new_network(netuid, tempo);
        Subtensor::<T>::set_network_pow_registration_allowed(netuid, true);

        let block_number: u64 = Subtensor::<T>::get_current_block_as_u64();
        let (nonce, work) = Subtensor::<T>::create_work_for_block_number(
            netuid,
            block_number,
            start_nonce,
            &hotkey,
        );
        assert_ok!(Subtensor::<T>::register(
            RawOrigin::Signed(hotkey.clone()).into(),
            netuid,
            block_number,
            nonce,
            work,
            hotkey.clone(),
            coldkey.clone()
        ));
        Subtensor::<T>::set_validator_permit_for_uid(netuid, 0, true);
        Subtensor::<T>::set_commit_reveal_weights_enabled(netuid, true);

        #[extrinsic_call]
        _(RawOrigin::Signed(hotkey.clone()), netuid, commit_hash);
    }

    #[benchmark]
    fn reveal_weights() {
        let tempo: u16 = 0;
        let netuid = NetUid::from(1);
        let version_key: u64 = 0;
        let uids: Vec<u16> = vec![0];
        let weight_values: Vec<u16> = vec![10];
        let salt: Vec<u16> = vec![8];
        let hotkey: T::AccountId = account("hot", 0, 1);
        let coldkey: T::AccountId = account("cold", 1, 2);

        Subtensor::<T>::init_new_network(netuid, tempo);
        Subtensor::<T>::set_network_registration_allowed(netuid, true);
        Subtensor::<T>::set_network_pow_registration_allowed(netuid, true);

        let block_number: u64 = Subtensor::<T>::get_current_block_as_u64();
        let (nonce, work) =
            Subtensor::<T>::create_work_for_block_number(netuid, block_number, 3, &hotkey);

        let _ = Subtensor::<T>::register(
            RawOrigin::Signed(hotkey.clone()).into(),
            netuid,
            block_number,
            nonce,
            work.clone(),
            hotkey.clone(),
            coldkey.clone(),
        );

        Subtensor::<T>::set_validator_permit_for_uid(netuid, 0, true);
        Subtensor::<T>::set_commit_reveal_weights_enabled(netuid, true);

        let commit_hash: H256 = BlakeTwo256::hash_of(&(
            hotkey.clone(),
            netuid,
            uids.clone(),
            weight_values.clone(),
            salt.clone(),
            version_key,
        ));
        let _ = Subtensor::<T>::commit_weights(
            RawOrigin::Signed(hotkey.clone()).into(),
            netuid,
            commit_hash,
        );

        #[extrinsic_call]
        _(
            RawOrigin::Signed(hotkey.clone()),
            netuid,
            uids.clone(),
            weight_values.clone(),
            salt.clone(),
            version_key,
        );
    }

    #[benchmark]
    fn schedule_swap_coldkey() {
        let old_coldkey: T::AccountId = account("old_cold", 0, 1);
        let new_coldkey: T::AccountId = account("new_cold", 1, 2);
        let amount: u64 = 100_000_000_000_000;
        Subtensor::<T>::add_balance_to_coldkey_account(&old_coldkey, amount);

        #[extrinsic_call]
        _(RawOrigin::Signed(old_coldkey.clone()), new_coldkey.clone());
    }

    #[benchmark]
    fn sudo_set_tx_childkey_take_rate_limit() {
        let new_rate_limit: u64 = 100;

        #[extrinsic_call]
        _(RawOrigin::Root, new_rate_limit);
    }

    #[benchmark]
    fn set_childkey_take() {
        let netuid = NetUid::from(1);
        let coldkey: T::AccountId = account("Cold", 0, 1);
        let hotkey: T::AccountId = account("Hot", 0, 1);
        let take: u16 = 1000;

        Subtensor::<T>::init_new_network(netuid, 1);
        Subtensor::<T>::set_network_registration_allowed(netuid, true);
        SubtokenEnabled::<T>::insert(netuid, true);

        let reg_fee: u64 = Subtensor::<T>::get_burn_as_u64(netuid);
        let deposit = reg_fee.saturating_mul(2);
        Subtensor::<T>::add_balance_to_coldkey_account(&coldkey, deposit);

        assert_ok!(Subtensor::<T>::do_burned_registration(
            RawOrigin::Signed(coldkey.clone()).into(),
            netuid,
            hotkey.clone()
        ));

        #[extrinsic_call]
        _(
            RawOrigin::Signed(coldkey.clone()),
            hotkey.clone(),
            netuid,
            take,
        );
    }

    #[benchmark]
    fn swap_coldkey() {
        let old_coldkey: T::AccountId = account("old_coldkey", 0, 0);
        let new_coldkey: T::AccountId = account("new_coldkey", 0, 0);
        let hotkey1: T::AccountId = account("hotkey1", 0, 0);
        let netuid = NetUid::from(1);
        let swap_cost: u64 = Subtensor::<T>::get_key_swap_cost();
        let free_balance_old: u64 = 12345 + swap_cost;

        Subtensor::<T>::init_new_network(netuid, 1);
        Subtensor::<T>::set_network_registration_allowed(netuid, true);
        Subtensor::<T>::set_network_pow_registration_allowed(netuid, true);

        let block_number: u64 = Subtensor::<T>::get_current_block_as_u64();
        let (nonce, work) =
            Subtensor::<T>::create_work_for_block_number(netuid, block_number, 3, &hotkey1);
        let _ = Subtensor::<T>::register(
            RawOrigin::Signed(old_coldkey.clone()).into(),
            netuid,
            block_number,
            nonce,
            work.clone(),
            hotkey1.clone(),
            old_coldkey.clone(),
        );

        Subtensor::<T>::add_balance_to_coldkey_account(&old_coldkey, free_balance_old);
        let name: Vec<u8> = b"The fourth Coolest Identity".to_vec();
        let identity = ChainIdentity {
            name,
            url: vec![],
            image: vec![],
            discord: vec![],
            description: vec![],
            additional: vec![],
        };
        Identities::<T>::insert(&old_coldkey, identity);

        #[extrinsic_call]
        _(
            RawOrigin::Root,
            old_coldkey.clone(),
            new_coldkey.clone(),
            swap_cost,
        );
    }

    #[benchmark]
    fn batch_reveal_weights() {
        let tempo: u16 = 0;
        let netuid = NetUid::from(1);
        let num_commits: usize = 10;

        let hotkey: T::AccountId = account("hot", 0, 1);
        let coldkey: T::AccountId = account("cold", 0, 2);

        Subtensor::<T>::init_new_network(netuid, tempo);
        Subtensor::<T>::set_network_registration_allowed(netuid, true);
        Subtensor::<T>::set_network_pow_registration_allowed(netuid, true);
        Subtensor::<T>::set_commit_reveal_weights_enabled(netuid, true);
        Subtensor::<T>::set_weights_set_rate_limit(netuid, 0);

        let block_number: u64 = Subtensor::<T>::get_current_block_as_u64();
        let (nonce, work) =
            Subtensor::<T>::create_work_for_block_number(netuid, block_number, 3, &hotkey);
        let origin = T::RuntimeOrigin::from(RawOrigin::Signed(hotkey.clone()));
        assert_ok!(Subtensor::<T>::register(
            origin.clone(),
            netuid,
            block_number,
            nonce,
            work.clone(),
            hotkey.clone(),
            coldkey.clone()
        ));
        Subtensor::<T>::set_validator_permit_for_uid(netuid, 0, true);

        let mut uids_list = Vec::new();
        let mut values_list = Vec::new();
        let mut salts_list = Vec::new();
        let mut version_keys = Vec::new();

        for i in 0..num_commits {
            let uids = vec![0u16];
            let values = vec![i as u16];
            let salts = vec![i as u16];
            let version_key_i: u64 = i as u64;

            let commit_hash: H256 = BlakeTwo256::hash_of(&(
                hotkey.clone(),
                netuid,
                uids.clone(),
                values.clone(),
                salts.clone(),
                version_key_i,
            ));

            assert_ok!(Subtensor::<T>::commit_weights(
                RawOrigin::Signed(hotkey.clone()).into(),
                netuid,
                commit_hash
            ));

            uids_list.push(uids);
            values_list.push(values);
            salts_list.push(salts);
            version_keys.push(version_key_i);
        }

        #[extrinsic_call]
        _(
            RawOrigin::Signed(hotkey.clone()),
            netuid,
            uids_list,
            values_list,
            salts_list,
            version_keys,
        );
    }

    #[benchmark]
    fn recycle_alpha() {
        let netuid = NetUid::from(1);

        let coldkey: T::AccountId = account("Test", 0, 1);
        let hotkey: T::AccountId = account("Alice", 0, 1);

        Subtensor::<T>::init_new_network(netuid, 1);
        SubtokenEnabled::<T>::insert(netuid, true);
        Subtensor::<T>::set_network_registration_allowed(netuid, true);
        Subtensor::<T>::set_burn(netuid, 1);

        let amount_to_be_staked: u64 = 1_000_000_000;
        Subtensor::<T>::add_balance_to_coldkey_account(&coldkey, amount_to_be_staked);
        assert_ok!(Subtensor::<T>::do_burned_registration(
            RawOrigin::Signed(coldkey.clone()).into(),
            netuid,
            hotkey.clone()
        ));

        let alpha_amount: u64 = 1_000_000;
        SubnetAlphaOut::<T>::insert(netuid, alpha_amount * 2);

        Subtensor::<T>::increase_stake_for_hotkey_and_coldkey_on_subnet(
            &hotkey,
            &coldkey,
            netuid,
            alpha_amount,
        );

        assert_eq!(TotalHotkeyAlpha::<T>::get(&hotkey, netuid), alpha_amount);

        #[extrinsic_call]
        _(
            RawOrigin::Signed(coldkey.clone()),
            hotkey.clone(),
            alpha_amount,
            netuid,
        );
    }

    #[benchmark]
    fn burn_alpha() {
        let netuid = NetUid::from(1);
        let coldkey: T::AccountId = account("Test", 0, 1);
        let hotkey: T::AccountId = account("Alice", 0, 1);

        Subtensor::<T>::init_new_network(netuid, 1);
        SubtokenEnabled::<T>::insert(netuid, true);
        Subtensor::<T>::set_network_registration_allowed(netuid, true);
        Subtensor::<T>::set_burn(netuid, 1);

        let amount_to_be_staked: u64 = 1_000_000_000;
        Subtensor::<T>::add_balance_to_coldkey_account(&coldkey, amount_to_be_staked);
        assert_ok!(Subtensor::<T>::do_burned_registration(
            RawOrigin::Signed(coldkey.clone()).into(),
            netuid,
            hotkey.clone()
        ));

        let alpha_amount: u64 = 1_000_000;
        SubnetAlphaOut::<T>::insert(netuid, alpha_amount * 2);
        Subtensor::<T>::increase_stake_for_hotkey_and_coldkey_on_subnet(
            &hotkey,
            &coldkey,
            netuid,
            alpha_amount,
        );
        assert_eq!(TotalHotkeyAlpha::<T>::get(&hotkey, netuid), alpha_amount);

        #[extrinsic_call]
        _(
            RawOrigin::Signed(coldkey.clone()),
            hotkey.clone(),
            alpha_amount,
            netuid,
        );
    }

    #[benchmark]
    fn start_call() {
        let netuid = NetUid::from(1);
        let coldkey: T::AccountId = account("Test", 0, 1);
        let hotkey: T::AccountId = account("Alice", 0, 1);

        Subtensor::<T>::init_new_network(netuid, 1);
        SubtokenEnabled::<T>::insert(netuid, true);
        Subtensor::<T>::set_network_registration_allowed(netuid, true);

        Subtensor::<T>::set_burn(netuid, 1);
        let amount_to_be_staked: u64 = 1_000_000;
        Subtensor::<T>::add_balance_to_coldkey_account(&coldkey, amount_to_be_staked);
        SubnetOwner::<T>::set(netuid, coldkey.clone());

        assert_ok!(Subtensor::<T>::do_burned_registration(
            RawOrigin::Signed(coldkey.clone()).into(),
            netuid,
            hotkey.clone()
        ));
        assert_eq!(SubnetOwner::<T>::get(netuid), coldkey.clone());
        assert_eq!(FirstEmissionBlockNumber::<T>::get(netuid), None);

        let current_block: u64 = Subtensor::<T>::get_current_block_as_u64();
        let duration = <T as Config>::DurationOfStartCall::get();
        let block: BlockNumberFor<T> = (current_block + duration)
            .try_into()
            .ok()
            .expect("can't convert to block number");
        frame_system::Pallet::<T>::set_block_number(block);

        #[extrinsic_call]
        _(RawOrigin::Signed(coldkey.clone()), netuid);
    }

    #[benchmark]
    fn adjust_senate() {
        let coldkey: T::AccountId = whitelisted_caller();
        let hotkey: T::AccountId = account("Alice", 0, 1);

        Subtensor::<T>::init_new_network(NetUid::ROOT, 1);
        Uids::<T>::insert(NetUid::ROOT, &hotkey, 0u16);

        #[extrinsic_call]
        _(RawOrigin::Signed(coldkey.clone()), hotkey.clone());
    }

    #[benchmark]
    fn add_stake_limit() {
        let netuid = NetUid::from(1);
        let tempo: u16 = 1;
        let seed: u32 = 1;

        Subtensor::<T>::init_new_network(netuid, tempo);
        SubtokenEnabled::<T>::insert(netuid, true);
        Subtensor::<T>::set_burn(netuid, 1);
        Subtensor::<T>::set_network_registration_allowed(netuid, true);
        Subtensor::<T>::set_max_allowed_uids(netuid, 4096);

        let coldkey: T::AccountId = account("Test", 0, seed);
        let hotkey: T::AccountId = account("Alice", 0, seed);

        let amount = 900_000_000_000;
        let limit: u64 = 6_000_000_000;
        let amount_to_be_staked = 44_000_000_000;
        Subtensor::<T>::add_balance_to_coldkey_account(&coldkey.clone(), amount);

        let tao_reserve = 150_000_000_000_u64;
        let alpha_in = 100_000_000_000_u64;
        SubnetTAO::<T>::insert(netuid, tao_reserve);
        SubnetAlphaIn::<T>::insert(netuid, alpha_in);

        assert_ok!(Subtensor::<T>::do_burned_registration(
            RawOrigin::Signed(coldkey.clone()).into(),
            netuid,
            hotkey.clone()
        ));

        #[extrinsic_call]
        _(
            RawOrigin::Signed(coldkey.clone()),
            hotkey,
            netuid,
            amount_to_be_staked,
            limit,
            false,
        );
    }

    #[benchmark]
    fn move_stake() {
        let coldkey: T::AccountId = whitelisted_caller();
        let origin: T::AccountId = account("A", 0, 1);
        let destination: T::AccountId = account("B", 0, 2);
        let netuid = NetUid::from(1);

        SubtokenEnabled::<T>::insert(netuid, true);
        Subtensor::<T>::init_new_network(netuid, 1);

        let burn_fee = Subtensor::<T>::get_burn_as_u64(netuid);
        let stake_tao: u64 = 1_000_000;
        let deposit = burn_fee.saturating_mul(2).saturating_add(stake_tao);
        Subtensor::<T>::add_balance_to_coldkey_account(&coldkey, deposit);

        assert_ok!(Subtensor::<T>::burned_register(
            RawOrigin::Signed(coldkey.clone()).into(),
            netuid,
            origin.clone()
        ));

        SubnetTAO::<T>::insert(netuid, deposit);
        SubnetAlphaIn::<T>::insert(netuid, deposit);
        TotalStake::<T>::set(deposit);

        assert_ok!(Subtensor::<T>::add_stake_limit(
            RawOrigin::Signed(coldkey.clone()).into(),
            origin.clone(),
            netuid,
            stake_tao,
            u64::MAX,
            false
        ));

        let alpha_to_move: u64 =
            Subtensor::<T>::get_stake_for_hotkey_and_coldkey_on_subnet(&origin, &coldkey, netuid);

        Subtensor::<T>::create_account_if_non_existent(&coldkey, &destination);

        #[extrinsic_call]
        _(
            RawOrigin::Signed(coldkey.clone()),
            origin.clone(),
            destination.clone(),
            netuid,
            netuid,
            alpha_to_move,
        );
    }

    #[benchmark]
    fn remove_stake_limit() {
        let netuid = NetUid::from(1);
        let tempo: u16 = 1;
        let seed: u32 = 1;

        // Set our total stake to 1000 TAO
        Subtensor::<T>::increase_total_stake(1_000_000_000_000);

        Subtensor::<T>::init_new_network(netuid, tempo);
        Subtensor::<T>::set_network_registration_allowed(netuid, true);
        SubtokenEnabled::<T>::insert(netuid, true);

        Subtensor::<T>::set_max_allowed_uids(netuid, 4096);
        assert_eq!(Subtensor::<T>::get_max_allowed_uids(netuid), 4096);

        let coldkey: T::AccountId = account("Test", 0, seed);
        let hotkey: T::AccountId = account("Alice", 0, seed);
        Subtensor::<T>::set_burn(netuid, 1);

        let limit: u64 = 1_000_000_000;
        let tao_reserve = 150_000_000_000_u64;
        let alpha_in = 100_000_000_000_u64;
        SubnetTAO::<T>::insert(netuid, tao_reserve);
        SubnetAlphaIn::<T>::insert(netuid, alpha_in);

        let wallet_bal = 1000000u32.into();
        Subtensor::<T>::add_balance_to_coldkey_account(&coldkey.clone(), wallet_bal);

        assert_ok!(Subtensor::<T>::do_burned_registration(
            RawOrigin::Signed(coldkey.clone()).into(),
            netuid,
            hotkey.clone()
        ));

        let u64_staked_amt = 100_000_000_000;
        Subtensor::<T>::add_balance_to_coldkey_account(&coldkey.clone(), u64_staked_amt);

        assert_ok!(Subtensor::<T>::add_stake(
            RawOrigin::Signed(coldkey.clone()).into(),
            hotkey.clone(),
            netuid,
            u64_staked_amt
        ));

        let amount_unstaked: u64 = 30_000_000_000;

        #[extrinsic_call]
        _(
            RawOrigin::Signed(coldkey.clone()),
            hotkey.clone(),
            netuid,
            amount_unstaked,
            limit,
            false,
        );
    }

    #[benchmark]
    fn swap_stake_limit() {
        let coldkey: T::AccountId = whitelisted_caller::<AccountIdOf<T>>();
        let hot: T::AccountId = account("A", 0, 1);
        let netuid1 = NetUid::from(1);
        let netuid2 = NetUid::from(2);
        let allow: bool = true;

        SubtokenEnabled::<T>::insert(netuid1, true);
        Subtensor::<T>::init_new_network(netuid1, 1);
        SubtokenEnabled::<T>::insert(netuid2, true);
        Subtensor::<T>::init_new_network(netuid2, 1);

        let tao_reserve = 150_000_000_000_u64;
        let alpha_in = 100_000_000_000_u64;
        SubnetTAO::<T>::insert(netuid1, tao_reserve);
        SubnetAlphaIn::<T>::insert(netuid1, alpha_in);
        SubnetTAO::<T>::insert(netuid2, tao_reserve);

        Subtensor::<T>::increase_total_stake(1_000_000_000_000);

        let amount = 900_000_000_000;
        let limit_stake: u64 = 6_000_000_000;
        let limit_swap: u64 = 1_000_000_000;
        let amount_to_be_staked = 440_000_000_000;
        let amount_swapped: u64 = 30_000_000_000;
        Subtensor::<T>::add_balance_to_coldkey_account(&coldkey.clone(), amount);

        assert_ok!(Subtensor::<T>::burned_register(
            RawOrigin::Signed(coldkey.clone()).into(),
            netuid1,
            hot.clone()
        ));

        assert_ok!(Subtensor::<T>::burned_register(
            RawOrigin::Signed(coldkey.clone()).into(),
            netuid2,
            hot.clone()
        ));

        assert_ok!(Subtensor::<T>::add_stake_limit(
            RawOrigin::Signed(coldkey.clone()).into(),
            hot.clone(),
            netuid1,
            amount_to_be_staked,
            limit_stake,
            allow
        ));

        #[extrinsic_call]
        _(
            RawOrigin::Signed(coldkey.clone()),
            hot.clone(),
            netuid1,
            netuid2,
            amount_swapped,
            limit_swap,
            allow,
        );
    }

    #[benchmark]
    fn transfer_stake() {
        let coldkey: T::AccountId = whitelisted_caller();
        let dest: T::AccountId = account("B", 0, 2);
        let hot: T::AccountId = account("A", 0, 1);
        let netuid = NetUid::from(1);

        SubtokenEnabled::<T>::insert(netuid, true);
        Subtensor::<T>::init_new_network(netuid, 1);

        let reg_fee = Subtensor::<T>::get_burn_as_u64(netuid);
        let stake_tao: u64 = 1_000_000;
        let deposit = reg_fee.saturating_mul(2).saturating_add(stake_tao);
        Subtensor::<T>::add_balance_to_coldkey_account(&coldkey, deposit);

        assert_ok!(Subtensor::<T>::burned_register(
            RawOrigin::Signed(coldkey.clone()).into(),
            netuid,
            hot.clone()
        ));

        SubnetTAO::<T>::insert(netuid, deposit);
        SubnetAlphaIn::<T>::insert(netuid, deposit);
        TotalStake::<T>::set(deposit);

        assert_ok!(Subtensor::<T>::add_stake_limit(
            RawOrigin::Signed(coldkey.clone()).into(),
            hot.clone(),
            netuid,
            stake_tao,
            u64::MAX,
            false
        ));

        let alpha_to_transfer: u64 =
            Subtensor::<T>::get_stake_for_hotkey_and_coldkey_on_subnet(&hot, &coldkey, netuid);

        Subtensor::<T>::create_account_if_non_existent(&dest, &hot);

        #[extrinsic_call]
        _(
            RawOrigin::Signed(coldkey.clone()),
            dest.clone(),
            hot.clone(),
            netuid,
            netuid,
            alpha_to_transfer,
        );
    }

    #[benchmark]
    fn swap_stake() {
        let coldkey: T::AccountId = whitelisted_caller();
        let hot: T::AccountId = account("A", 0, 9);
        let netuid1 = NetUid::from(1);
        let netuid2 = NetUid::from(2);

        SubtokenEnabled::<T>::insert(netuid1, true);
        Subtensor::<T>::init_new_network(netuid1, 1);
        SubtokenEnabled::<T>::insert(netuid2, true);
        Subtensor::<T>::init_new_network(netuid2, 1);

        let reg_fee = Subtensor::<T>::get_burn_as_u64(netuid1);
        let stake_tao: u64 = 1_000_000;
        let deposit = reg_fee.saturating_mul(2).saturating_add(stake_tao);
        Subtensor::<T>::add_balance_to_coldkey_account(&coldkey, deposit);

        assert_ok!(Subtensor::<T>::burned_register(
            RawOrigin::Signed(coldkey.clone()).into(),
            netuid1,
            hot.clone()
        ));

        SubnetTAO::<T>::insert(netuid1, deposit);
        SubnetAlphaIn::<T>::insert(netuid1, deposit);
        SubnetTAO::<T>::insert(netuid2, deposit);
        SubnetAlphaIn::<T>::insert(netuid2, deposit);
        TotalStake::<T>::set(deposit);

        assert_ok!(Subtensor::<T>::add_stake_limit(
            RawOrigin::Signed(coldkey.clone()).into(),
            hot.clone(),
            netuid1,
            stake_tao,
            u64::MAX,
            false
        ));

        let alpha_to_swap: u64 =
            Subtensor::<T>::get_stake_for_hotkey_and_coldkey_on_subnet(&hot, &coldkey, netuid1);

        #[extrinsic_call]
        _(
            RawOrigin::Signed(coldkey.clone()),
            hot.clone(),
            netuid1,
            netuid2,
            alpha_to_swap,
        );
    }

    #[benchmark]
    fn batch_commit_weights() {
        let hotkey: T::AccountId = whitelisted_caller();
        let netuid = NetUid::from(1);
        let count: usize = 3;
        let mut netuids: Vec<Compact<NetUid>> = Vec::new();
        let mut hashes: Vec<H256> = Vec::new();

        Subtensor::<T>::init_new_network(netuid, 1);
        Subtensor::<T>::set_network_pow_registration_allowed(netuid, true);
        SubtokenEnabled::<T>::insert(netuid, true);

        let reg_fee = Subtensor::<T>::get_burn_as_u64(netuid);
        Subtensor::<T>::add_balance_to_coldkey_account(&hotkey, reg_fee.saturating_mul(2));

        assert_ok!(Subtensor::<T>::burned_register(
            RawOrigin::Signed(hotkey.clone()).into(),
            netuid,
            hotkey.clone()
        ));

        Subtensor::<T>::set_validator_permit_for_uid(netuid, 0, true);
        Subtensor::<T>::set_commit_reveal_weights_enabled(netuid, true);

        for i in 0..count {
            netuids.push(Compact(netuid));
            hashes.push(H256::repeat_byte(i as u8));
        }

        #[extrinsic_call]
        _(
            RawOrigin::Signed(hotkey.clone()),
            netuids.clone(),
            hashes.clone(),
        );
    }

    #[benchmark]
    fn batch_set_weights() {
        let hotkey: T::AccountId = whitelisted_caller();
        let netuid = NetUid::from(1);
        let version: u64 = 1;
        let entries: Vec<(Compact<u16>, Compact<u16>)> = vec![(Compact(0u16), Compact(0u16))];
        let netuids: Vec<Compact<NetUid>> = vec![Compact(netuid)];
        let weights: Vec<Vec<(Compact<u16>, Compact<u16>)>> = vec![entries.clone()];
        let keys: Vec<Compact<u64>> = vec![Compact(version)];

        Subtensor::<T>::init_new_network(netuid, 1);
        Subtensor::<T>::set_network_registration_allowed(netuid, true);
        SubtokenEnabled::<T>::insert(netuid, true);

        let reg_fee = Subtensor::<T>::get_burn_as_u64(netuid);
        Subtensor::<T>::add_balance_to_coldkey_account(&hotkey, reg_fee.saturating_mul(2));

        assert_ok!(Subtensor::<T>::burned_register(
            RawOrigin::Signed(hotkey.clone()).into(),
            netuid,
            hotkey.clone()
        ));

        #[extrinsic_call]
        _(
            RawOrigin::Signed(hotkey.clone()),
            netuids.clone(),
            weights.clone(),
            keys.clone(),
        );
    }

    #[benchmark]
    fn commit_crv3_weights() {
        let hotkey: T::AccountId = whitelisted_caller();
        let netuid = NetUid::from(1);
        let vec_commit: Vec<u8> = vec![0; MAX_CRV3_COMMIT_SIZE_BYTES as usize];
        let commit: BoundedVec<_, _> = vec_commit.try_into().unwrap();
        let round: u64 = 0;

        Subtensor::<T>::init_new_network(netuid, 1);
        Subtensor::<T>::set_network_pow_registration_allowed(netuid, true);
        SubtokenEnabled::<T>::insert(netuid, true);

        let reg_fee = Subtensor::<T>::get_burn_as_u64(netuid);
        Subtensor::<T>::add_balance_to_coldkey_account(&hotkey, reg_fee.saturating_mul(2));

        assert_ok!(Subtensor::<T>::burned_register(
            RawOrigin::Signed(hotkey.clone()).into(),
            netuid,
            hotkey.clone()
        ));

        Subtensor::<T>::set_commit_reveal_weights_enabled(netuid, true);

        #[extrinsic_call]
        _(
            RawOrigin::Signed(hotkey.clone()),
            netuid,
            commit.clone(),
            round,
        );
    }

    #[benchmark]
    fn decrease_take() {
        let coldkey: T::AccountId = whitelisted_caller();
        let hotkey: T::AccountId = account("Alice", 0, 1);
        let take: u16 = 100;

        Delegates::<T>::insert(&hotkey, 200u16);
        Owner::<T>::insert(&hotkey, &coldkey);

        #[extrinsic_call]
        _(RawOrigin::Signed(coldkey.clone()), hotkey.clone(), take);
    }

    #[benchmark]
    fn increase_take() {
        let coldkey: T::AccountId = whitelisted_caller();
        let hotkey: T::AccountId = account("Alice", 0, 2);
        let take: u16 = 150;

        Delegates::<T>::insert(&hotkey, 100u16);
        Owner::<T>::insert(&hotkey, &coldkey);

        #[extrinsic_call]
        _(RawOrigin::Signed(coldkey.clone()), hotkey.clone(), take);
    }

    #[benchmark]
    fn register_network_with_identity() {
        let coldkey: T::AccountId = whitelisted_caller();
        let hotkey: T::AccountId = account("Alice", 0, 1);
        let identity: Option<SubnetIdentityOfV3> = None;

        Subtensor::<T>::set_network_registration_allowed(1.into(), true);
        Subtensor::<T>::set_network_rate_limit(1);
        let amount: u64 = 9_999_999_999_999;
        Subtensor::<T>::add_balance_to_coldkey_account(&coldkey, amount);

        #[extrinsic_call]
        _(
            RawOrigin::Signed(coldkey.clone()),
            hotkey.clone(),
            identity.clone(),
        );
    }

    #[benchmark]
    fn serve_axon_tls() {
        let caller: T::AccountId = whitelisted_caller();
        let netuid = NetUid::from(1);
        let version: u32 = 1;
        let ip: u128 = 0xC0A8_0001;
        let port: u16 = 30333;
        let ip_type: u8 = 4;
        let proto: u8 = 0;
        let p1: u8 = 0;
        let p2: u8 = 0;
        let cert: Vec<u8> = vec![];

        Subtensor::<T>::init_new_network(netuid, 1);
        Subtensor::<T>::set_network_registration_allowed(netuid, true);
        SubtokenEnabled::<T>::insert(netuid, true);

        let reg_fee = Subtensor::<T>::get_burn_as_u64(netuid);
        let deposit: u64 = reg_fee.saturating_mul(2);
        Subtensor::<T>::add_balance_to_coldkey_account(&caller, deposit);

        assert_ok!(Subtensor::<T>::burned_register(
            RawOrigin::Signed(caller.clone()).into(),
            netuid,
            caller.clone()
        ));

        #[extrinsic_call]
        _(
            RawOrigin::Signed(caller.clone()),
            netuid,
            version,
            ip,
            port,
            ip_type,
            proto,
            p1,
            p2,
            cert.clone(),
        );
    }

    #[benchmark]
    fn set_identity() {
        let coldkey: T::AccountId = whitelisted_caller();
        let hotkey: T::AccountId = account("Alice", 0, 5);
        let name = b"n".to_vec();
        let url = vec![];
        let repo = vec![];
        let img = vec![];
        let disc = vec![];
        let descr = vec![];
        let add = vec![];

        Subtensor::<T>::create_account_if_non_existent(&coldkey, &hotkey);
        Subtensor::<T>::init_new_network(1.into(), 1);
        let deposit: u64 = 1_000_000_000u64.saturating_mul(2);
        Subtensor::<T>::add_balance_to_coldkey_account(&coldkey, deposit);
        SubtokenEnabled::<T>::insert(NetUid::from(1), true);

        assert_ok!(Subtensor::<T>::burned_register(
            RawOrigin::Signed(coldkey.clone()).into(),
            1.into(),
            hotkey.clone()
        ));

        #[extrinsic_call]
        _(
            RawOrigin::Signed(coldkey.clone()),
            name.clone(),
            url.clone(),
            repo.clone(),
            img.clone(),
            disc.clone(),
            descr.clone(),
            add.clone(),
        );
    }

    #[benchmark]
    fn set_subnet_identity() {
        let coldkey: T::AccountId = whitelisted_caller();
        let netuid = NetUid::from(1);
        let name = b"n".to_vec();
        let repo = vec![];
        let contact = vec![];
        let url = vec![];
        let disc = vec![];
        let descr = vec![];
        let logo_url = vec![];
        let add = vec![];

        SubnetOwner::<T>::insert(netuid, coldkey.clone());
        SubtokenEnabled::<T>::insert(netuid, true);

        #[extrinsic_call]
        _(
            RawOrigin::Signed(coldkey.clone()),
            netuid,
            name.clone(),
            repo.clone(),
            contact.clone(),
            url.clone(),
            disc.clone(),
            descr.clone(),
            logo_url.clone(),
            add.clone(),
        );
    }

    #[benchmark]
    fn set_tao_weights() {
        let netuid = NetUid::from(1);
        let hotkey: T::AccountId = account("A", 0, 6);
        let dests = vec![0u16];
        let weights = vec![0u16];
        let version: u64 = 1;

        Subtensor::<T>::init_new_network(netuid, 1);

        #[extrinsic_call]
        _(
            RawOrigin::None,
            netuid,
            hotkey.clone(),
            dests.clone(),
            weights.clone(),
            version,
        );
    }

    #[benchmark]
    fn swap_hotkey() {
        let coldkey: T::AccountId = whitelisted_caller();
        let old: T::AccountId = account("A", 0, 7);
        let new: T::AccountId = account("B", 0, 8);
        Owner::<T>::insert(&old, &coldkey);
        let cost: u64 = Subtensor::<T>::get_key_swap_cost();
        Subtensor::<T>::add_balance_to_coldkey_account(&coldkey, cost);

        #[extrinsic_call]
        _(
            RawOrigin::Signed(coldkey.clone()),
            old.clone(),
            new.clone(),
            None,
        );
    }

    #[benchmark]
    fn try_associate_hotkey() {
        let coldkey: T::AccountId = whitelisted_caller();
        let hot: T::AccountId = account("A", 0, 1);

        #[extrinsic_call]
        _(RawOrigin::Signed(coldkey.clone()), hot.clone());
    }

    #[benchmark]
    fn unstake_all() {
        let coldkey: T::AccountId = whitelisted_caller();
        let hotkey: T::AccountId = account("A", 0, 14);
        Subtensor::<T>::create_account_if_non_existent(&coldkey, &hotkey);

        #[extrinsic_call]
        _(RawOrigin::Signed(coldkey.clone()), hotkey.clone());
    }

    #[benchmark]
    fn unstake_all_alpha() {
        let netuid = NetUid::from(1);
        let tempo: u16 = 1;
        let seed: u32 = 1;

        Subtensor::<T>::init_new_network(netuid, tempo);
        Subtensor::<T>::set_network_registration_allowed(netuid, true);
        SubtokenEnabled::<T>::insert(netuid, true);

        Subtensor::<T>::set_max_allowed_uids(netuid, 4096);
        assert_eq!(Subtensor::<T>::get_max_allowed_uids(netuid), 4096);

        let coldkey: T::AccountId = account("Test", 0, seed);
        let hotkey: T::AccountId = account("Alice", 0, seed);
        Subtensor::<T>::set_burn(netuid, 1);

        SubnetTAO::<T>::insert(netuid, 150_000_000_000);
        SubnetAlphaIn::<T>::insert(netuid, 100_000_000_000);

        Subtensor::<T>::add_balance_to_coldkey_account(&coldkey.clone(), 1000000u32.into());

        assert_ok!(Subtensor::<T>::do_burned_registration(
            RawOrigin::Signed(coldkey.clone()).into(),
            netuid,
            hotkey.clone()
        ));

        let staked_amt = 100_000_000_000;
        Subtensor::<T>::add_balance_to_coldkey_account(&coldkey.clone(), staked_amt);

        assert_ok!(Subtensor::<T>::add_stake(
            RawOrigin::Signed(coldkey.clone()).into(),
            hotkey.clone(),
            netuid,
            staked_amt
        ));

        #[extrinsic_call]
        _(RawOrigin::Signed(coldkey), hotkey);
    }

    #[benchmark]
<<<<<<< HEAD
    fn update_symbol() {
        let coldkey: T::AccountId = whitelisted_caller();
        let netuid = NetUid::from(1);
        let tempo: u16 = 1;
        Subtensor::<T>::init_new_network(netuid, tempo);
        SubnetOwner::<T>::insert(netuid, coldkey.clone());

        let new_symbol = Subtensor::<T>::get_symbol_for_subnet(NetUid::from(42));

        #[extrinsic_call]
        _(RawOrigin::Signed(coldkey), netuid, new_symbol.clone());

        assert_eq!(TokenSymbol::<T>::get(netuid), new_symbol);
=======
    fn remove_stake_full_limit() {
        let netuid = NetUid::from(1);
        let tempo: u16 = 1;
        let seed: u32 = 1;

        // Set our total stake to 1000 TAO
        Subtensor::<T>::increase_total_stake(1_000_000_000_000);

        Subtensor::<T>::init_new_network(netuid, tempo);
        Subtensor::<T>::set_network_registration_allowed(netuid, true);
        SubtokenEnabled::<T>::insert(netuid, true);

        Subtensor::<T>::set_max_allowed_uids(netuid, 4096);
        assert_eq!(Subtensor::<T>::get_max_allowed_uids(netuid), 4096);

        let coldkey: T::AccountId = account("Test", 0, seed);
        let hotkey: T::AccountId = account("Alice", 0, seed);
        Subtensor::<T>::set_burn(netuid, 1);

        let limit: u64 = 1_000_000_000;
        let tao_reserve = 150_000_000_000_u64;
        let alpha_in = 100_000_000_000_u64;
        SubnetTAO::<T>::insert(netuid, tao_reserve);
        SubnetAlphaIn::<T>::insert(netuid, alpha_in);

        let wallet_bal = 1000000u32.into();
        Subtensor::<T>::add_balance_to_coldkey_account(&coldkey.clone(), wallet_bal);

        assert_ok!(Subtensor::<T>::do_burned_registration(
            RawOrigin::Signed(coldkey.clone()).into(),
            netuid,
            hotkey.clone()
        ));

        let u64_staked_amt = 100_000_000_000;
        Subtensor::<T>::add_balance_to_coldkey_account(&coldkey.clone(), u64_staked_amt);

        assert_ok!(Subtensor::<T>::add_stake(
            RawOrigin::Signed(coldkey.clone()).into(),
            hotkey.clone(),
            netuid,
            u64_staked_amt
        ));

        #[extrinsic_call]
        _(
            RawOrigin::Signed(coldkey.clone()),
            hotkey.clone(),
            netuid,
            Some(limit),
        );
>>>>>>> 11317ebf
    }
}<|MERGE_RESOLUTION|>--- conflicted
+++ resolved
@@ -1355,23 +1355,8 @@
         #[extrinsic_call]
         _(RawOrigin::Signed(coldkey), hotkey);
     }
-
-    #[benchmark]
-<<<<<<< HEAD
-    fn update_symbol() {
-        let coldkey: T::AccountId = whitelisted_caller();
-        let netuid = NetUid::from(1);
-        let tempo: u16 = 1;
-        Subtensor::<T>::init_new_network(netuid, tempo);
-        SubnetOwner::<T>::insert(netuid, coldkey.clone());
-
-        let new_symbol = Subtensor::<T>::get_symbol_for_subnet(NetUid::from(42));
-
-        #[extrinsic_call]
-        _(RawOrigin::Signed(coldkey), netuid, new_symbol.clone());
-
-        assert_eq!(TokenSymbol::<T>::get(netuid), new_symbol);
-=======
+    
+    #[benchmark]
     fn remove_stake_full_limit() {
         let netuid = NetUid::from(1);
         let tempo: u16 = 1;
@@ -1423,6 +1408,21 @@
             netuid,
             Some(limit),
         );
->>>>>>> 11317ebf
+    }
+
+    #[benchmark]
+    fn update_symbol() {
+        let coldkey: T::AccountId = whitelisted_caller();
+        let netuid = NetUid::from(1);
+        let tempo: u16 = 1;
+        Subtensor::<T>::init_new_network(netuid, tempo);
+        SubnetOwner::<T>::insert(netuid, coldkey.clone());
+
+        let new_symbol = Subtensor::<T>::get_symbol_for_subnet(NetUid::from(42));
+
+        #[extrinsic_call]
+        _(RawOrigin::Signed(coldkey), netuid, new_symbol.clone());
+
+        assert_eq!(TokenSymbol::<T>::get(netuid), new_symbol);
     }
 }