--- conflicted
+++ resolved
@@ -431,75 +431,72 @@
 
   }: reveal_weights(RawOrigin::Signed(hotkey.clone()), netuid, uids, weight_values, salt, version_key)
 
-<<<<<<< HEAD
-benchmark_sudo_set_lock_interval_blocks {
-    let caller: T::AccountId = whitelisted_caller::<AccountIdOf<T>>();
-    let caller_origin = <T as frame_system::Config>::RuntimeOrigin::from(RawOrigin::Root);
-    let new_interval: u64 = 100;
-
-    // Ensure the initial lock interval is different from the new one
-    let initial_interval = Subtensor::<T>::get_lock_interval_blocks();
-    assert_ne!(initial_interval, new_interval, "Initial interval should be different from the new one");
-
-}: sudo_set_lock_interval_blocks(RawOrigin::Root, new_interval)
-
-=======
+  benchmark_sudo_set_lock_interval_blocks {
+      let caller: T::AccountId = whitelisted_caller::<AccountIdOf<T>>();
+      let caller_origin = <T as frame_system::Config>::RuntimeOrigin::from(RawOrigin::Root);
+      let new_interval: u64 = 100;
+
+      // Ensure the initial lock interval is different from the new one
+      let initial_interval = Subtensor::<T>::get_lock_interval_blocks();
+      assert_ne!(initial_interval, new_interval, "Initial interval should be different from the new one");
+
+  }: sudo_set_lock_interval_blocks(RawOrigin::Root, new_interval)
+
   swap_coldkey {
-    // Set up initial state
-    let old_coldkey: T::AccountId = account("old_coldkey", 0, 0);
-    let new_coldkey: T::AccountId = account("new_coldkey", 0, 0);
-    let hotkey1: T::AccountId = account("hotkey1", 0, 0);
-    let netuid = 1u16;
-    let stake_amount1 = 1000u64;
-    let stake_amount2 = 2000u64;
-    let swap_cost = Subtensor::<T>::get_key_swap_cost();
-    let free_balance_old = 12345u64 + swap_cost;
-    let tempo: u16 = 1;
-
-    // Setup initial state
-    Subtensor::<T>::init_new_network(netuid, tempo);
-    Subtensor::<T>::set_network_registration_allowed(netuid, true);
-    Subtensor::<T>::set_network_pow_registration_allowed(netuid, true);
-
-    let block_number: u64 = Subtensor::<T>::get_current_block_as_u64();
-    let (nonce, work): (u64, Vec<u8>) = Subtensor::<T>::create_work_for_block_number(
-        netuid,
-        block_number,
-        3,
-        &hotkey1,
-    );
-
-    let _ = Subtensor::<T>::register(
-      <T as frame_system::Config>::RuntimeOrigin::from(RawOrigin::Signed(old_coldkey.clone())),
-        netuid,
-        block_number,
-        nonce,
-        work.clone(),
-        hotkey1.clone(),
-        old_coldkey.clone(),
-    );
-
-    // Add balance to old coldkey
-    Subtensor::<T>::add_balance_to_coldkey_account(
-        &old_coldkey,
-        stake_amount1 + stake_amount2 + free_balance_old,
-    );
-
-    // Insert an Identity
-    let name: Vec<u8> = b"The fourth Coolest Identity".to_vec();
-    let identity: ChainIdentity = ChainIdentity {
-        name: name.clone(),
-        url: vec![],
-        image: vec![],
-        discord: vec![],
-        description: vec![],
-        additional: vec![],
-    };
-
-    Identities::<T>::insert(&old_coldkey, identity);
-
-    // Benchmark setup complete, now execute the extrinsic
-}: swap_coldkey(RawOrigin::Signed(old_coldkey.clone()), new_coldkey.clone())
->>>>>>> 71beff06
+      // Set up initial state
+      let old_coldkey: T::AccountId = account("old_coldkey", 0, 0);
+      let new_coldkey: T::AccountId = account("new_coldkey", 0, 0);
+      let hotkey1: T::AccountId = account("hotkey1", 0, 0);
+      let netuid = 1u16;
+      let stake_amount1 = 1000u64;
+      let stake_amount2 = 2000u64;
+      let swap_cost = Subtensor::<T>::get_key_swap_cost();
+      let free_balance_old = 12345u64 + swap_cost;
+      let tempo: u16 = 1;
+
+      // Setup initial state
+      Subtensor::<T>::init_new_network(netuid, tempo);
+      Subtensor::<T>::set_network_registration_allowed(netuid, true);
+      Subtensor::<T>::set_network_pow_registration_allowed(netuid, true);
+
+      let block_number: u64 = Subtensor::<T>::get_current_block_as_u64();
+      let (nonce, work): (u64, Vec<u8>) = Subtensor::<T>::create_work_for_block_number(
+          netuid,
+          block_number,
+          3,
+          &hotkey1,
+      );
+
+      let _ = Subtensor::<T>::register(
+        <T as frame_system::Config>::RuntimeOrigin::from(RawOrigin::Signed(old_coldkey.clone())),
+          netuid,
+          block_number,
+          nonce,
+          work.clone(),
+          hotkey1.clone(),
+          old_coldkey.clone(),
+      );
+
+      // Add balance to old coldkey
+      Subtensor::<T>::add_balance_to_coldkey_account(
+          &old_coldkey,
+          stake_amount1 + stake_amount2 + free_balance_old,
+      );
+
+      // Insert an Identity
+      let name: Vec<u8> = b"The fourth Coolest Identity".to_vec();
+      let identity: ChainIdentity = ChainIdentity {
+          name: name.clone(),
+          url: vec![],
+          image: vec![],
+          discord: vec![],
+          description: vec![],
+          additional: vec![],
+      };
+
+      Identities::<T>::insert(&old_coldkey, identity);
+
+      // Benchmark setup complete, now execute the extrinsic
+  }: swap_coldkey(RawOrigin::Signed(old_coldkey.clone()), new_coldkey.clone())
 
 }