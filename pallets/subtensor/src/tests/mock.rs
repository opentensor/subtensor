#![allow(clippy::arithmetic_side_effects, clippy::unwrap_used)]

use core::num::NonZeroU64;

use frame_support::dispatch::DispatchResultWithPostInfo;
use frame_support::traits::{Contains, Everything, InherentBuilder, InsideBoth};
use frame_support::weights::Weight;
use frame_support::weights::constants::RocksDbWeight;
use frame_support::{PalletId, derive_impl};
use frame_support::{
    assert_ok, parameter_types,
    traits::{Hooks, PrivilegeCmp},
};
use frame_system as system;
use frame_system::{EnsureNever, EnsureRoot, RawOrigin, limits, offchain::CreateTransactionBase};
use pallet_collective::MemberCount;
use sp_core::{ConstU64, Get, H256, U256, offchain::KeyTypeId};
use sp_runtime::Perbill;
use sp_runtime::{
    BuildStorage,
    traits::{BlakeTwo256, IdentityLookup},
};
use sp_std::{cell::RefCell, cmp::Ordering};
use subtensor_runtime_common::NetUid;
use subtensor_swap_interface::{OrderType, SwapHandler};

use crate::utils::rate_limiting::TransactionType;
use crate::*;

type Block = frame_system::mocking::MockBlock<Test>;

// Configure a mock runtime to test the pallet.
frame_support::construct_runtime!(
    pub enum Test
    {
        System: frame_system::{Pallet, Call, Config<T>, Storage, Event<T>} = 1,
        Balances: pallet_balances::{Pallet, Call, Config<T>, Storage, Event<T>} = 2,
        Triumvirate: pallet_collective::<Instance1>::{Pallet, Call, Storage, Origin<T>, Event<T>, Config<T>} = 3,
        TriumvirateMembers: pallet_membership::<Instance1>::{Pallet, Call, Storage, Event<T>, Config<T>} = 4,
        Senate: pallet_collective::<Instance2>::{Pallet, Call, Storage, Origin<T>, Event<T>, Config<T>} = 5,
        SenateMembers: pallet_membership::<Instance2>::{Pallet, Call, Storage, Event<T>, Config<T>} = 6,
        SubtensorModule: crate::{Pallet, Call, Storage, Event<T>} = 7,
        Utility: pallet_utility::{Pallet, Call, Storage, Event} = 8,
        Scheduler: pallet_scheduler::{Pallet, Call, Storage, Event<T>} = 9,
        Preimage: pallet_preimage::{Pallet, Call, Storage, Event<T>} = 10,
        Drand: pallet_drand::{Pallet, Call, Storage, Event<T>} = 11,
        Swap: pallet_subtensor_swap::{Pallet, Call, Storage, Event<T>} = 12,
        Crowdloan: pallet_crowdloan::{Pallet, Call, Storage, Event<T>} = 13,
    }
);

#[allow(dead_code)]
pub type SubtensorCall = crate::Call<Test>;

#[allow(dead_code)]
pub type SubtensorEvent = crate::Event<Test>;

#[allow(dead_code)]
pub type BalanceCall = pallet_balances::Call<Test>;

#[allow(dead_code)]
pub type TestRuntimeCall = frame_system::Call<Test>;

pub const KEY_TYPE: KeyTypeId = KeyTypeId(*b"test");

#[allow(dead_code)]
pub type AccountId = U256;

// The address format for describing accounts.
#[allow(dead_code)]
pub type Address = AccountId;

// Balance of an account.
#[allow(dead_code)]
pub type Balance = u64;

// An index to a block.
#[allow(dead_code)]
pub type BlockNumber = u64;

#[derive_impl(pallet_balances::config_preludes::TestDefaultConfig)]
impl pallet_balances::Config for Test {
    type Balance = Balance;
    type RuntimeEvent = RuntimeEvent;
    type DustRemoval = ();
    type ExistentialDeposit = ExistentialDeposit;
    type AccountStore = System;
    type MaxLocks = ();
    type WeightInfo = ();
    type MaxReserves = ();
    type ReserveIdentifier = ();
    type RuntimeHoldReason = ();
    type FreezeIdentifier = ();
    type MaxFreezes = ();
}

pub struct NoNestingCallFilter;

impl Contains<RuntimeCall> for NoNestingCallFilter {
    fn contains(call: &RuntimeCall) -> bool {
        match call {
            RuntimeCall::Utility(inner) => {
                let calls = match inner {
                    pallet_utility::Call::force_batch { calls } => calls,
                    pallet_utility::Call::batch { calls } => calls,
                    pallet_utility::Call::batch_all { calls } => calls,
                    _ => &Vec::new(),
                };

                !calls.iter().any(|call| {
					matches!(call, RuntimeCall::Utility(inner) if matches!(inner, pallet_utility::Call::force_batch { .. } | pallet_utility::Call::batch_all { .. } | pallet_utility::Call::batch { .. }))
				})
            }
            _ => true,
        }
    }
}

#[derive_impl(frame_system::config_preludes::TestDefaultConfig)]
impl system::Config for Test {
    type BaseCallFilter = InsideBoth<Everything, NoNestingCallFilter>;
    type BlockWeights = BlockWeights;
    type BlockLength = ();
    type DbWeight = RocksDbWeight;
    type RuntimeOrigin = RuntimeOrigin;
    type RuntimeCall = RuntimeCall;
    type Hash = H256;
    type Hashing = BlakeTwo256;
    type AccountId = U256;
    type Lookup = IdentityLookup<Self::AccountId>;
    type RuntimeEvent = RuntimeEvent;
    type BlockHashCount = BlockHashCount;
    type Version = ();
    type PalletInfo = PalletInfo;
    type AccountData = pallet_balances::AccountData<u64>;
    type OnNewAccount = ();
    type OnKilledAccount = ();
    type SystemWeightInfo = ();
    type SS58Prefix = SS58Prefix;
    type OnSetCode = ();
    type MaxConsumers = frame_support::traits::ConstU32<16>;
    type Nonce = u64;
    type Block = Block;
}

parameter_types! {
    pub const BlockHashCount: u64 = 250;
    pub const SS58Prefix: u8 = 42;
}

parameter_types! {
    pub const InitialMinAllowedWeights: u16 = 0;
    pub const InitialEmissionValue: u16 = 0;
    pub const InitialMaxWeightsLimit: u16 = u16::MAX;
    pub BlockWeights: limits::BlockWeights = limits::BlockWeights::with_sensible_defaults(
        Weight::from_parts(2_000_000_000_000, u64::MAX),
        Perbill::from_percent(75),
    );
    pub const ExistentialDeposit: Balance = 1;
    pub const TransactionByteFee: Balance = 100;
    pub const SDebug:u64 = 1;
    pub const InitialRho: u16 = 30;
    pub const InitialAlphaSigmoidSteepness: i16 = 1000;
    pub const InitialKappa: u16 = 32_767;
    pub const InitialTempo: u16 = 360;
    pub const SelfOwnership: u64 = 2;
    pub const InitialImmunityPeriod: u16 = 2;
    pub const InitialMaxAllowedUids: u16 = 2;
    pub const InitialBondsMovingAverage: u64 = 900_000;
    pub const InitialBondsPenalty:u16 = u16::MAX;
    pub const InitialBondsResetOn: bool = false;
    pub const InitialStakePruningMin: u16 = 0;
    pub const InitialFoundationDistribution: u64 = 0;
    pub const InitialDefaultDelegateTake: u16 = 11_796; // 18%, same as in production
    pub const InitialMinDelegateTake: u16 = 5_898; // 9%;
    pub const InitialDefaultChildKeyTake: u16 = 0 ;// 0 %
    pub const InitialMinChildKeyTake: u16 = 0; // 0 %;
    pub const InitialMaxChildKeyTake: u16 = 11_796; // 18 %;
    pub const InitialWeightsVersionKey: u16 = 0;
    pub const InitialServingRateLimit: u64 = 0; // No limit.
    pub const InitialTxRateLimit: u64 = 0; // Disable rate limit for testing
    pub const InitialTxDelegateTakeRateLimit: u64 = 1; // 1 block take rate limit for testing
    pub const InitialTxChildKeyTakeRateLimit: u64 = 1; // 1 block take rate limit for testing
    pub const InitialBurn: u64 = 0;
    pub const InitialMinBurn: u64 = 500_000;
    pub const InitialMaxBurn: u64 = 1_000_000_000;
    pub const InitialValidatorPruneLen: u64 = 0;
    pub const InitialScalingLawPower: u16 = 50;
    pub const InitialMaxAllowedValidators: u16 = 100;
    pub const InitialIssuance: u64 = 0;
    pub const InitialDifficulty: u64 = 10000;
    pub const InitialActivityCutoff: u16 = 5000;
    pub const InitialAdjustmentInterval: u16 = 100;
    pub const InitialAdjustmentAlpha: u64 = 0; // no weight to previous value.
    pub const InitialMaxRegistrationsPerBlock: u16 = 3;
    pub const InitialTargetRegistrationsPerInterval: u16 = 2;
    pub const InitialPruningScore : u16 = u16::MAX;
    pub const InitialRegistrationRequirement: u16 = u16::MAX; // Top 100%
    pub const InitialMinDifficulty: u64 = 1;
    pub const InitialMaxDifficulty: u64 = u64::MAX;
    pub const InitialRAORecycledForRegistration: u64 = 0;
    pub const InitialSenateRequiredStakePercentage: u64 = 2; // 2 percent of total stake
    pub const InitialNetworkImmunityPeriod: u64 = 7200 * 7;
    pub const InitialNetworkMinAllowedUids: u16 = 128;
    pub const InitialNetworkMinLockCost: u64 = 100_000_000_000;
    pub const InitialSubnetOwnerCut: u16 = 0; // 0%. 100% of rewards go to validators + miners.
    pub const InitialNetworkLockReductionInterval: u64 = 2; // 2 blocks.
    pub const InitialNetworkRateLimit: u64 = 0;
    pub const InitialKeySwapCost: u64 = 1_000_000_000;
    pub const InitialAlphaHigh: u16 = 58982; // Represents 0.9 as per the production default
    pub const InitialAlphaLow: u16 = 45875; // Represents 0.7 as per the production default
    pub const InitialLiquidAlphaOn: bool = false; // Default value for LiquidAlphaOn
    pub const InitialYuma3On: bool = false; // Default value for Yuma3On
    // pub const InitialNetworkMaxStake: u64 = u64::MAX; // (DEPRECATED)
    pub const InitialColdkeySwapScheduleDuration: u64 =  5 * 24 * 60 * 60 / 12; // Default as 5 days
    pub const InitialColdkeySwapRescheduleDuration: u64 = 24 * 60 * 60 / 12; // Default as 1 day
    pub const InitialDissolveNetworkScheduleDuration: u64 =  5 * 24 * 60 * 60 / 12; // Default as 5 days
    pub const InitialTaoWeight: u64 = 0; // 100% global weight.
    pub const InitialEmaPriceHalvingPeriod: u64 = 201_600_u64; // 4 weeks
    pub const DurationOfStartCall: u64 =  7 * 24 * 60 * 60 / 12; // Default as 7 days
    pub const InitialKeySwapOnSubnetCost: u64 = 10_000_000;
    pub const HotkeySwapOnSubnetInterval: u64 = 15; // 15 block, should be bigger than subnet number, then trigger clean up for all subnets
    pub const MaxContributorsPerLeaseToRemove: u32 = 3;
    pub const LeaseDividendsDistributionInterval: u32 = 100;
}

// Configure collective pallet for council
parameter_types! {
    pub const CouncilMotionDuration: BlockNumber = 100;
    pub const CouncilMaxProposals: u32 = 10;
    pub const CouncilMaxMembers: u32 = 3;
}

// Configure collective pallet for Senate
parameter_types! {
    pub const SenateMaxMembers: u32 = 12;
}

use pallet_collective::{CanPropose, CanVote, GetVotingMembers};
pub struct CanProposeToTriumvirate;
impl CanPropose<AccountId> for CanProposeToTriumvirate {
    fn can_propose(account: &AccountId) -> bool {
        Triumvirate::is_member(account)
    }
}

pub struct CanVoteToTriumvirate;
impl CanVote<AccountId> for CanVoteToTriumvirate {
    fn can_vote(_: &AccountId) -> bool {
        //Senate::is_member(account)
        false // Disable voting from pallet_collective::vote
    }
}

use crate::{CollectiveInterface, MemberManagement, StakeThreshold};
pub struct ManageSenateMembers;
impl MemberManagement<AccountId> for ManageSenateMembers {
    fn add_member(account: &AccountId) -> DispatchResultWithPostInfo {
        let who = *account;
        SenateMembers::add_member(RawOrigin::Root.into(), who)
    }

    fn remove_member(account: &AccountId) -> DispatchResultWithPostInfo {
        let who = *account;
        SenateMembers::remove_member(RawOrigin::Root.into(), who)
    }

    fn swap_member(rm: &AccountId, add: &AccountId) -> DispatchResultWithPostInfo {
        let remove = *rm;
        let add = *add;

        Triumvirate::remove_votes(rm)?;
        SenateMembers::swap_member(RawOrigin::Root.into(), remove, add)
    }

    fn is_member(account: &AccountId) -> bool {
        SenateMembers::members().contains(account)
    }

    fn members() -> Vec<AccountId> {
        SenateMembers::members().into()
    }

    fn max_members() -> u32 {
        SenateMaxMembers::get()
    }
}

pub struct GetSenateMemberCount;
impl GetVotingMembers<MemberCount> for GetSenateMemberCount {
    fn get_count() -> MemberCount {
        Senate::members().len() as u32
    }
}
impl Get<MemberCount> for GetSenateMemberCount {
    fn get() -> MemberCount {
        SenateMaxMembers::get()
    }
}

pub struct TriumvirateVotes;
impl CollectiveInterface<AccountId, H256, u32> for TriumvirateVotes {
    fn remove_votes(hotkey: &AccountId) -> Result<bool, sp_runtime::DispatchError> {
        Triumvirate::remove_votes(hotkey)
    }

    fn add_vote(
        hotkey: &AccountId,
        proposal: H256,
        index: u32,
        approve: bool,
    ) -> Result<bool, sp_runtime::DispatchError> {
        Triumvirate::do_vote(*hotkey, proposal, index, approve)
    }
}

// We call pallet_collective TriumvirateCollective
#[allow(dead_code)]
type TriumvirateCollective = pallet_collective::Instance1;
impl pallet_collective::Config<TriumvirateCollective> for Test {
    type RuntimeOrigin = RuntimeOrigin;
    type Proposal = RuntimeCall;
    type RuntimeEvent = RuntimeEvent;
    type MotionDuration = CouncilMotionDuration;
    type MaxProposals = CouncilMaxProposals;
    type MaxMembers = GetSenateMemberCount;
    type DefaultVote = pallet_collective::PrimeDefaultVote;
    type WeightInfo = pallet_collective::weights::SubstrateWeight<Test>;
    type SetMembersOrigin = EnsureNever<AccountId>;
    type CanPropose = CanProposeToTriumvirate;
    type CanVote = CanVoteToTriumvirate;
    type GetVotingMembers = GetSenateMemberCount;
}

// We call council members Triumvirate
#[allow(dead_code)]
type TriumvirateMembership = pallet_membership::Instance1;
impl pallet_membership::Config<TriumvirateMembership> for Test {
    type RuntimeEvent = RuntimeEvent;
    type AddOrigin = EnsureRoot<AccountId>;
    type RemoveOrigin = EnsureRoot<AccountId>;
    type SwapOrigin = EnsureRoot<AccountId>;
    type ResetOrigin = EnsureRoot<AccountId>;
    type PrimeOrigin = EnsureRoot<AccountId>;
    type MembershipInitialized = Triumvirate;
    type MembershipChanged = Triumvirate;
    type MaxMembers = CouncilMaxMembers;
    type WeightInfo = pallet_membership::weights::SubstrateWeight<Test>;
}

// This is a dummy collective instance for managing senate members
// Probably not the best solution, but fastest implementation
#[allow(dead_code)]
type SenateCollective = pallet_collective::Instance2;
impl pallet_collective::Config<SenateCollective> for Test {
    type RuntimeOrigin = RuntimeOrigin;
    type Proposal = RuntimeCall;
    type RuntimeEvent = RuntimeEvent;
    type MotionDuration = CouncilMotionDuration;
    type MaxProposals = CouncilMaxProposals;
    type MaxMembers = SenateMaxMembers;
    type DefaultVote = pallet_collective::PrimeDefaultVote;
    type WeightInfo = pallet_collective::weights::SubstrateWeight<Test>;
    type SetMembersOrigin = EnsureNever<AccountId>;
    type CanPropose = ();
    type CanVote = ();
    type GetVotingMembers = ();
}

// We call our top K delegates membership Senate
#[allow(dead_code)]
type SenateMembership = pallet_membership::Instance2;
impl pallet_membership::Config<SenateMembership> for Test {
    type RuntimeEvent = RuntimeEvent;
    type AddOrigin = EnsureRoot<AccountId>;
    type RemoveOrigin = EnsureRoot<AccountId>;
    type SwapOrigin = EnsureRoot<AccountId>;
    type ResetOrigin = EnsureRoot<AccountId>;
    type PrimeOrigin = EnsureRoot<AccountId>;
    type MembershipInitialized = Senate;
    type MembershipChanged = Senate;
    type MaxMembers = SenateMaxMembers;
    type WeightInfo = pallet_membership::weights::SubstrateWeight<Test>;
}

impl crate::Config for Test {
    type RuntimeEvent = RuntimeEvent;
    type RuntimeCall = RuntimeCall;
    type Currency = Balances;
    type InitialIssuance = InitialIssuance;
    type SudoRuntimeCall = TestRuntimeCall;
    type CouncilOrigin = frame_system::EnsureSigned<AccountId>;
    type SenateMembers = ManageSenateMembers;
    type TriumvirateInterface = TriumvirateVotes;
    type Scheduler = Scheduler;
    type InitialMinAllowedWeights = InitialMinAllowedWeights;
    type InitialEmissionValue = InitialEmissionValue;
    type InitialMaxWeightsLimit = InitialMaxWeightsLimit;
    type InitialTempo = InitialTempo;
    type InitialDifficulty = InitialDifficulty;
    type InitialAdjustmentInterval = InitialAdjustmentInterval;
    type InitialAdjustmentAlpha = InitialAdjustmentAlpha;
    type InitialTargetRegistrationsPerInterval = InitialTargetRegistrationsPerInterval;
    type InitialRho = InitialRho;
    type InitialAlphaSigmoidSteepness = InitialAlphaSigmoidSteepness;
    type InitialKappa = InitialKappa;
    type InitialMaxAllowedUids = InitialMaxAllowedUids;
    type InitialValidatorPruneLen = InitialValidatorPruneLen;
    type InitialScalingLawPower = InitialScalingLawPower;
    type InitialImmunityPeriod = InitialImmunityPeriod;
    type InitialActivityCutoff = InitialActivityCutoff;
    type InitialMaxRegistrationsPerBlock = InitialMaxRegistrationsPerBlock;
    type InitialPruningScore = InitialPruningScore;
    type InitialBondsMovingAverage = InitialBondsMovingAverage;
    type InitialBondsPenalty = InitialBondsPenalty;
    type InitialBondsResetOn = InitialBondsResetOn;
    type InitialMaxAllowedValidators = InitialMaxAllowedValidators;
    type InitialDefaultDelegateTake = InitialDefaultDelegateTake;
    type InitialMinDelegateTake = InitialMinDelegateTake;
    type InitialDefaultChildKeyTake = InitialDefaultChildKeyTake;
    type InitialMinChildKeyTake = InitialMinChildKeyTake;
    type InitialMaxChildKeyTake = InitialMaxChildKeyTake;
    type InitialTxChildKeyTakeRateLimit = InitialTxChildKeyTakeRateLimit;
    type InitialWeightsVersionKey = InitialWeightsVersionKey;
    type InitialMaxDifficulty = InitialMaxDifficulty;
    type InitialMinDifficulty = InitialMinDifficulty;
    type InitialServingRateLimit = InitialServingRateLimit;
    type InitialTxRateLimit = InitialTxRateLimit;
    type InitialTxDelegateTakeRateLimit = InitialTxDelegateTakeRateLimit;
    type InitialBurn = InitialBurn;
    type InitialMaxBurn = InitialMaxBurn;
    type InitialMinBurn = InitialMinBurn;
    type InitialRAORecycledForRegistration = InitialRAORecycledForRegistration;
    type InitialSenateRequiredStakePercentage = InitialSenateRequiredStakePercentage;
    type InitialNetworkImmunityPeriod = InitialNetworkImmunityPeriod;
    type InitialNetworkMinAllowedUids = InitialNetworkMinAllowedUids;
    type InitialNetworkMinLockCost = InitialNetworkMinLockCost;
    type InitialSubnetOwnerCut = InitialSubnetOwnerCut;
    type InitialNetworkLockReductionInterval = InitialNetworkLockReductionInterval;
    type InitialNetworkRateLimit = InitialNetworkRateLimit;
    type KeySwapCost = InitialKeySwapCost;
    type AlphaHigh = InitialAlphaHigh;
    type AlphaLow = InitialAlphaLow;
    type LiquidAlphaOn = InitialLiquidAlphaOn;
    type Yuma3On = InitialYuma3On;
    type Preimages = Preimage;
    type InitialColdkeySwapScheduleDuration = InitialColdkeySwapScheduleDuration;
    type InitialColdkeySwapRescheduleDuration = InitialColdkeySwapRescheduleDuration;
    type InitialDissolveNetworkScheduleDuration = InitialDissolveNetworkScheduleDuration;
    type InitialTaoWeight = InitialTaoWeight;
    type InitialEmaPriceHalvingPeriod = InitialEmaPriceHalvingPeriod;
    type DurationOfStartCall = DurationOfStartCall;
    type SwapInterface = Swap;
    type KeySwapOnSubnetCost = InitialKeySwapOnSubnetCost;
    type HotkeySwapOnSubnetInterval = HotkeySwapOnSubnetInterval;
    type ProxyInterface = FakeProxier;
    type LeaseDividendsDistributionInterval = LeaseDividendsDistributionInterval;
}

// Swap-related parameter types
parameter_types! {
    pub const SwapProtocolId: PalletId = PalletId(*b"ten/swap");
    pub const SwapMaxFeeRate: u16 = 10000; // 15.26%
    pub const SwapMaxPositions: u32 = 100;
    pub const SwapMinimumLiquidity: u64 = 1_000;
    pub const SwapMinimumReserve: NonZeroU64 = NonZeroU64::new(100).unwrap();
}

impl pallet_subtensor_swap::Config for Test {
    type RuntimeEvent = RuntimeEvent;
    type SubnetInfo = SubtensorModule;
    type BalanceOps = SubtensorModule;
    type ProtocolId = SwapProtocolId;
    type MaxFeeRate = SwapMaxFeeRate;
    type MaxPositions = SwapMaxPositions;
    type MinimumLiquidity = SwapMinimumLiquidity;
    type MinimumReserve = SwapMinimumReserve;
    type WeightInfo = ();
}

pub struct OriginPrivilegeCmp;

impl PrivilegeCmp<OriginCaller> for OriginPrivilegeCmp {
    fn cmp_privilege(_left: &OriginCaller, _right: &OriginCaller) -> Option<Ordering> {
        Some(Ordering::Less)
    }
}

parameter_types! {
    pub MaximumSchedulerWeight: Weight = Perbill::from_percent(80) *
        BlockWeights::get().max_block;
    pub const MaxScheduledPerBlock: u32 = 50;
    pub const NoPreimagePostponement: Option<u32> = Some(10);
}

impl pallet_scheduler::Config for Test {
    type RuntimeOrigin = RuntimeOrigin;
    type RuntimeEvent = RuntimeEvent;
    type PalletsOrigin = OriginCaller;
    type RuntimeCall = RuntimeCall;
    type MaximumWeight = MaximumSchedulerWeight;
    type ScheduleOrigin = EnsureRoot<AccountId>;
    type MaxScheduledPerBlock = MaxScheduledPerBlock;
    type WeightInfo = pallet_scheduler::weights::SubstrateWeight<Test>;
    type OriginPrivilegeCmp = OriginPrivilegeCmp;
    type Preimages = Preimage;
}

impl pallet_utility::Config for Test {
    type RuntimeEvent = RuntimeEvent;
    type RuntimeCall = RuntimeCall;
    type PalletsOrigin = OriginCaller;
    type WeightInfo = pallet_utility::weights::SubstrateWeight<Test>;
}

parameter_types! {
    pub const PreimageMaxSize: u32 = 4096 * 1024;
    pub const PreimageBaseDeposit: Balance = 1;
    pub const PreimageByteDeposit: Balance = 1;
}

impl pallet_preimage::Config for Test {
    type WeightInfo = pallet_preimage::weights::SubstrateWeight<Test>;
    type RuntimeEvent = RuntimeEvent;
    type Currency = Balances;
    type ManagerOrigin = EnsureRoot<AccountId>;
    type Consideration = ();
}

thread_local! {
    pub static PROXIES: RefCell<FakeProxier> = const { RefCell::new(FakeProxier(vec![])) };
}

pub struct FakeProxier(pub Vec<(U256, U256)>);

impl ProxyInterface<U256> for FakeProxier {
    fn add_lease_beneficiary_proxy(beneficiary: &AccountId, lease: &AccountId) -> DispatchResult {
        PROXIES.with_borrow_mut(|proxies| {
            proxies.0.push((*beneficiary, *lease));
        });
        Ok(())
    }

    fn remove_lease_beneficiary_proxy(
        beneficiary: &AccountId,
        lease: &AccountId,
    ) -> DispatchResult {
        PROXIES.with_borrow_mut(|proxies| {
            proxies.0.retain(|(b, l)| b != beneficiary && l != lease);
        });
        Ok(())
    }
}

parameter_types! {
    pub const CrowdloanPalletId: PalletId = PalletId(*b"bt/cloan");
    pub const MinimumDeposit: u64 = 50;
    pub const AbsoluteMinimumContribution: u64 = 10;
    pub const MinimumBlockDuration: u64 = 20;
    pub const MaximumBlockDuration: u64 = 100;
    pub const RefundContributorsLimit: u32 = 5;
    pub const MaxContributors: u32 = 10;
}

impl pallet_crowdloan::Config for Test {
    type PalletId = CrowdloanPalletId;
    type Currency = Balances;
    type RuntimeCall = RuntimeCall;
    type RuntimeEvent = RuntimeEvent;
    type WeightInfo = pallet_crowdloan::weights::SubstrateWeight<Test>;
    type Preimages = Preimage;
    type MinimumDeposit = MinimumDeposit;
    type AbsoluteMinimumContribution = AbsoluteMinimumContribution;
    type MinimumBlockDuration = MinimumBlockDuration;
    type MaximumBlockDuration = MaximumBlockDuration;
    type RefundContributorsLimit = RefundContributorsLimit;
    type MaxContributors = MaxContributors;
}

mod test_crypto {
    use super::KEY_TYPE;
    use sp_core::{
        U256,
        sr25519::{Public as Sr25519Public, Signature as Sr25519Signature},
    };
    use sp_runtime::{
        app_crypto::{app_crypto, sr25519},
        traits::IdentifyAccount,
    };

    app_crypto!(sr25519, KEY_TYPE);

    pub struct TestAuthId;

    impl frame_system::offchain::AppCrypto<Public, Signature> for TestAuthId {
        type RuntimeAppPublic = Public;
        type GenericSignature = Sr25519Signature;
        type GenericPublic = Sr25519Public;
    }

    impl IdentifyAccount for Public {
        type AccountId = U256;

        fn into_account(self) -> U256 {
            let mut bytes = [0u8; 32];
            bytes.copy_from_slice(self.as_ref());
            U256::from_big_endian(&bytes)
        }
    }
}

pub type TestAuthId = test_crypto::TestAuthId;

impl pallet_drand::Config for Test {
    type RuntimeEvent = RuntimeEvent;
    type AuthorityId = TestAuthId;
    type Verifier = pallet_drand::verifier::QuicknetVerifier;
    type UnsignedPriority = ConstU64<{ 1 << 20 }>;
    type HttpFetchTimeout = ConstU64<1_000>;
}

impl frame_system::offchain::SigningTypes for Test {
    type Public = test_crypto::Public;
    type Signature = test_crypto::Signature;
}

pub type UncheckedExtrinsic = sp_runtime::testing::TestXt<RuntimeCall, ()>;

impl<LocalCall> frame_system::offchain::CreateTransactionBase<LocalCall> for Test
where
    RuntimeCall: From<LocalCall>,
{
    type Extrinsic = UncheckedExtrinsic;
    type RuntimeCall = RuntimeCall;
}

impl<LocalCall> frame_system::offchain::CreateInherent<LocalCall> for Test
where
    RuntimeCall: From<LocalCall>,
{
    fn create_inherent(call: Self::RuntimeCall) -> Self::Extrinsic {
        UncheckedExtrinsic::new_inherent(call)
    }
}

impl<LocalCall> frame_system::offchain::CreateSignedTransaction<LocalCall> for Test
where
    RuntimeCall: From<LocalCall>,
{
    fn create_signed_transaction<
        C: frame_system::offchain::AppCrypto<Self::Public, Self::Signature>,
    >(
        call: <Self as CreateTransactionBase<LocalCall>>::RuntimeCall,
        _public: Self::Public,
        _account: Self::AccountId,
        nonce: Self::Nonce,
    ) -> Option<Self::Extrinsic> {
        Some(UncheckedExtrinsic::new_signed(call, nonce.into(), (), ()))
    }
}

#[allow(dead_code)]
// Build genesis storage according to the mock runtime.
pub fn new_test_ext(block_number: BlockNumber) -> sp_io::TestExternalities {
    sp_tracing::try_init_simple();
    let t = frame_system::GenesisConfig::<Test>::default()
        .build_storage()
        .unwrap();
    let mut ext = sp_io::TestExternalities::new(t);
    ext.execute_with(|| System::set_block_number(block_number));
    ext
}

#[allow(dead_code)]
pub fn test_ext_with_balances(balances: Vec<(U256, u128)>) -> sp_io::TestExternalities {
    sp_tracing::try_init_simple();
    let mut t = frame_system::GenesisConfig::<Test>::default()
        .build_storage()
        .unwrap();

    pallet_balances::GenesisConfig::<Test> {
        balances: balances
            .iter()
            .map(|(a, b)| (*a, *b as u64))
            .collect::<Vec<(U256, u64)>>(),
    }
    .assimilate_storage(&mut t)
    .unwrap();

    t.into()
}

#[allow(dead_code)]
pub(crate) fn step_block(n: u16) {
    for _ in 0..n {
        Scheduler::on_finalize(System::block_number());
        SubtensorModule::on_finalize(System::block_number());
        System::on_finalize(System::block_number());
        System::set_block_number(System::block_number() + 1);
        System::on_initialize(System::block_number());
        SubtensorModule::on_initialize(System::block_number());
        Scheduler::on_initialize(System::block_number());
    }
}

#[allow(dead_code)]
pub(crate) fn run_to_block(n: u64) {
    run_to_block_ext(n, false)
}

#[allow(dead_code)]
pub(crate) fn run_to_block_ext(n: u64, enable_events: bool) {
    while System::block_number() < n {
        Scheduler::on_finalize(System::block_number());
        SubtensorModule::on_finalize(System::block_number());
        System::on_finalize(System::block_number());
        System::set_block_number(System::block_number() + 1);
        System::on_initialize(System::block_number());
        if !enable_events {
            System::events().iter().for_each(|event| {
                log::info!("Event: {:?}", event.event);
            });
            System::reset_events();
        }
        SubtensorModule::on_initialize(System::block_number());
        Scheduler::on_initialize(System::block_number());
    }
}

#[allow(dead_code)]
pub(crate) fn next_block_no_epoch(netuid: NetUid) -> u64 {
    // high tempo to skip automatic epochs in on_initialize
    let high_tempo: u16 = u16::MAX - 1;
    let old_tempo: u16 = SubtensorModule::get_tempo(netuid);

    SubtensorModule::set_tempo(netuid, high_tempo);
    let new_block = next_block();
    SubtensorModule::set_tempo(netuid, old_tempo);

    new_block
}

#[allow(dead_code)]
pub(crate) fn run_to_block_no_epoch(netuid: NetUid, n: u64) {
    // high tempo to skip automatic epochs in on_initialize
    let high_tempo: u16 = u16::MAX - 1;
    let old_tempo: u16 = SubtensorModule::get_tempo(netuid);

    SubtensorModule::set_tempo(netuid, high_tempo);
    run_to_block(n);
    SubtensorModule::set_tempo(netuid, old_tempo);
}

#[allow(dead_code)]
pub(crate) fn step_epochs(count: u16, netuid: NetUid) {
    for _ in 0..count {
        let blocks_to_next_epoch = SubtensorModule::blocks_until_next_epoch(
            netuid,
            SubtensorModule::get_tempo(netuid),
            SubtensorModule::get_current_block_as_u64(),
        );
        log::info!("Blocks to next epoch: {:?}", blocks_to_next_epoch);
        step_block(blocks_to_next_epoch as u16);

        assert!(SubtensorModule::should_run_epoch(
            netuid,
            SubtensorModule::get_current_block_as_u64()
        ));
        step_block(1);
    }
}

/// Increments current block by 1, running all hooks associated with doing so, and asserts
/// that the block number was in fact incremented.
///
/// Returns the new block number.
#[allow(dead_code)]
#[cfg(test)]
pub(crate) fn next_block() -> u64 {
    let mut block = System::block_number();
    block += 1;
    run_to_block(block);
    assert_eq!(System::block_number(), block);
    block
}

#[allow(dead_code)]
pub fn register_ok_neuron(
    netuid: NetUid,
    hotkey_account_id: U256,
    coldkey_account_id: U256,
    start_nonce: u64,
) {
    let block_number: u64 = SubtensorModule::get_current_block_as_u64();
    let (nonce, work): (u64, Vec<u8>) = SubtensorModule::create_work_for_block_number(
        netuid,
        block_number,
        start_nonce,
        &hotkey_account_id,
    );
    let result = SubtensorModule::register(
        <<Test as frame_system::Config>::RuntimeOrigin>::signed(hotkey_account_id),
        netuid,
        block_number,
        nonce,
        work,
        hotkey_account_id,
        coldkey_account_id,
    );
    assert_ok!(result);
    log::info!(
        "Register ok neuron: netuid: {:?}, coldkey: {:?}, hotkey: {:?}",
        netuid,
        hotkey_account_id,
        coldkey_account_id
    );
}

#[allow(dead_code)]
pub fn add_network(netuid: NetUid, tempo: u16, _modality: u16) {
    SubtensorModule::init_new_network(netuid, tempo);
    SubtensorModule::set_network_registration_allowed(netuid, true);
    SubtensorModule::set_network_pow_registration_allowed(netuid, true);
    FirstEmissionBlockNumber::<Test>::insert(netuid, 1);
    SubtokenEnabled::<Test>::insert(netuid, true);
}

#[allow(dead_code)]
pub fn add_network_without_emission_block(netuid: NetUid, tempo: u16, _modality: u16) {
    SubtensorModule::init_new_network(netuid, tempo);
    SubtensorModule::set_network_registration_allowed(netuid, true);
    SubtensorModule::set_network_pow_registration_allowed(netuid, true);
}

#[allow(dead_code)]
pub fn add_network_disable_subtoken(netuid: NetUid, tempo: u16, _modality: u16) {
    SubtensorModule::init_new_network(netuid, tempo);
    SubtensorModule::set_network_registration_allowed(netuid, true);
    SubtensorModule::set_network_pow_registration_allowed(netuid, true);
    SubtokenEnabled::<Test>::insert(netuid, false);
}

#[allow(dead_code)]
pub fn add_dynamic_network(hotkey: &U256, coldkey: &U256) -> NetUid {
    let netuid = SubtensorModule::get_next_netuid();
    let lock_cost = SubtensorModule::get_network_lock_cost();
    SubtensorModule::add_balance_to_coldkey_account(coldkey, lock_cost);

    assert_ok!(SubtensorModule::register_network(
        RawOrigin::Signed(*coldkey).into(),
        *hotkey
    ));
    NetworkRegistrationAllowed::<Test>::insert(netuid, true);
    NetworkPowRegistrationAllowed::<Test>::insert(netuid, true);
    FirstEmissionBlockNumber::<Test>::insert(netuid, 0);
    SubtokenEnabled::<Test>::insert(netuid, true);
    netuid
}

#[allow(dead_code)]
pub fn add_dynamic_network_without_emission_block(hotkey: &U256, coldkey: &U256) -> NetUid {
    let netuid = SubtensorModule::get_next_netuid();
    let lock_cost = SubtensorModule::get_network_lock_cost();
    SubtensorModule::add_balance_to_coldkey_account(coldkey, lock_cost);

    assert_ok!(SubtensorModule::register_network(
        RawOrigin::Signed(*coldkey).into(),
        *hotkey
    ));
    NetworkRegistrationAllowed::<Test>::insert(netuid, true);
    NetworkPowRegistrationAllowed::<Test>::insert(netuid, true);
    netuid
}

// Helper function to set up a neuron with stake
#[allow(dead_code)]
pub fn setup_neuron_with_stake(netuid: NetUid, hotkey: U256, coldkey: U256, stake: u64) {
    register_ok_neuron(netuid, hotkey, coldkey, stake);
    increase_stake_on_coldkey_hotkey_account(&coldkey, &hotkey, stake, netuid);
}

#[allow(dead_code)]
pub fn wait_set_pending_children_cooldown(netuid: NetUid) {
    let cooldown = DefaultPendingCooldown::<Test>::get();
    step_block(cooldown as u16); // Wait for cooldown to pass
    step_epochs(1, netuid); // Run next epoch
}

#[allow(dead_code)]
pub fn wait_and_set_pending_children(netuid: NetUid) {
    let original_block = System::block_number();
    wait_set_pending_children_cooldown(netuid);
    SubtensorModule::do_set_pending_children(netuid);
    System::set_block_number(original_block);
}

#[allow(dead_code)]
pub fn mock_schedule_children(
    coldkey: &U256,
    parent: &U256,
    netuid: NetUid,
    child_vec: &[(u64, U256)],
) {
    // Set minimum stake for setting children
    StakeThreshold::<Test>::put(0);

    // Set initial parent-child relationship
    assert_ok!(SubtensorModule::do_schedule_children(
        RuntimeOrigin::signed(*coldkey),
        *parent,
        netuid,
        child_vec.to_vec()
    ));
}

#[allow(dead_code)]
pub fn mock_set_children(coldkey: &U256, parent: &U256, netuid: NetUid, child_vec: &[(u64, U256)]) {
    mock_schedule_children(coldkey, parent, netuid, child_vec);
    wait_and_set_pending_children(netuid);
}

#[allow(dead_code)]
pub fn mock_set_children_no_epochs(netuid: NetUid, parent: &U256, child_vec: &[(u64, U256)]) {
    let backup_block = SubtensorModule::get_current_block_as_u64();
    PendingChildKeys::<Test>::insert(netuid, parent, (child_vec, 0));
    System::set_block_number(1);
    SubtensorModule::do_set_pending_children(netuid);
    System::set_block_number(backup_block);
}

// Helper function to wait for the rate limit
#[allow(dead_code)]
pub fn step_rate_limit(transaction_type: &TransactionType, netuid: NetUid) {
    // Check rate limit
    let limit = SubtensorModule::get_rate_limit_on_subnet(transaction_type, netuid);

    // Step that many blocks
    step_block(limit as u16);
}

/// Helper function to mock now missing increase_stake_on_coldkey_hotkey_account with
/// minimal changes
#[allow(dead_code)]
pub fn increase_stake_on_coldkey_hotkey_account(
    coldkey: &U256,
    hotkey: &U256,
    tao_staked: u64,
    netuid: NetUid,
) {
    SubtensorModule::stake_into_subnet(
        hotkey,
        coldkey,
        netuid,
        tao_staked,
        <Test as Config>::SwapInterface::max_price(),
        false,
    )
    .unwrap();
}

/// Increases the stake on the hotkey account under its owning coldkey.
///
/// # Arguments
/// * `hotkey` - The hotkey account ID.
/// * `increment` - The amount to be incremented.
#[allow(dead_code)]
pub fn increase_stake_on_hotkey_account(hotkey: &U256, increment: u64, netuid: NetUid) {
    increase_stake_on_coldkey_hotkey_account(
        &SubtensorModule::get_owning_coldkey_for_hotkey(hotkey),
        hotkey,
        increment,
        netuid,
    );
}

<<<<<<< HEAD
pub(crate) fn setup_reserves(netuid: NetUid, tao: u64, alpha: AlphaCurrency) {
=======
pub(crate) fn remove_stake_rate_limit_for_tests(hotkey: &U256, coldkey: &U256, netuid: NetUid) {
    StakingOperationRateLimiter::<Test>::remove((hotkey, coldkey, netuid));
}

pub(crate) fn setup_reserves(netuid: NetUid, tao: u64, alpha: u64) {
>>>>>>> c545a78f
    SubnetTAO::<Test>::set(netuid, tao);
    SubnetAlphaIn::<Test>::set(netuid, alpha);
}

pub(crate) fn swap_tao_to_alpha(netuid: NetUid, tao: u64) -> (AlphaCurrency, u64) {
    if netuid.is_root() {
        return (tao.into(), 0);
    }

    let result = <Test as pallet::Config>::SwapInterface::swap(
        netuid.into(),
        OrderType::Buy,
        tao,
        <Test as pallet::Config>::SwapInterface::max_price(),
        false,
        true,
    );

    assert_ok!(&result);

    let result = result.unwrap();

    // we don't want to have silent 0 comparissons in tests
    assert!(result.amount_paid_out > 0);

    (result.amount_paid_out.into(), result.fee_paid)
}

<<<<<<< HEAD
pub(crate) fn swap_alpha_to_tao(netuid: NetUid, alpha: AlphaCurrency) -> (u64, u64) {
=======
pub(crate) fn swap_alpha_to_tao_ext(netuid: NetUid, alpha: u64, drop_fees: bool) -> (u64, u64) {
>>>>>>> c545a78f
    if netuid.is_root() {
        return (alpha.into(), 0);
    }

    println!(
        "<Test as pallet::Config>::SwapInterface::min_price() = {:?}",
        <Test as pallet::Config>::SwapInterface::min_price()
    );

    let result = <Test as pallet::Config>::SwapInterface::swap(
        netuid.into(),
        OrderType::Sell,
        alpha.into(),
        <Test as pallet::Config>::SwapInterface::min_price(),
        drop_fees,
        true,
    );

    assert_ok!(&result);

    let result = result.unwrap();

    // we don't want to have silent 0 comparissons in tests
    assert!(result.amount_paid_out > 0);

    (result.amount_paid_out, result.fee_paid)
}

pub(crate) fn swap_alpha_to_tao(netuid: NetUid, alpha: u64) -> (u64, u64) {
    swap_alpha_to_tao_ext(netuid, alpha, false)
}

#[allow(dead_code)]
pub(crate) fn last_event() -> RuntimeEvent {
    System::events().pop().expect("RuntimeEvent expected").event
}

pub fn assert_last_event<T: Config>(generic_event: <T as Config>::RuntimeEvent) {
    frame_system::Pallet::<T>::assert_last_event(generic_event.into());
}<|MERGE_RESOLUTION|>--- conflicted
+++ resolved
@@ -973,15 +973,11 @@
     );
 }
 
-<<<<<<< HEAD
-pub(crate) fn setup_reserves(netuid: NetUid, tao: u64, alpha: AlphaCurrency) {
-=======
 pub(crate) fn remove_stake_rate_limit_for_tests(hotkey: &U256, coldkey: &U256, netuid: NetUid) {
     StakingOperationRateLimiter::<Test>::remove((hotkey, coldkey, netuid));
 }
 
-pub(crate) fn setup_reserves(netuid: NetUid, tao: u64, alpha: u64) {
->>>>>>> c545a78f
+pub(crate) fn setup_reserves(netuid: NetUid, tao: u64, alpha: AlphaCurrency) {
     SubnetTAO::<Test>::set(netuid, tao);
     SubnetAlphaIn::<Test>::set(netuid, alpha);
 }
@@ -1010,11 +1006,11 @@
     (result.amount_paid_out.into(), result.fee_paid)
 }
 
-<<<<<<< HEAD
-pub(crate) fn swap_alpha_to_tao(netuid: NetUid, alpha: AlphaCurrency) -> (u64, u64) {
-=======
-pub(crate) fn swap_alpha_to_tao_ext(netuid: NetUid, alpha: u64, drop_fees: bool) -> (u64, u64) {
->>>>>>> c545a78f
+pub(crate) fn swap_alpha_to_tao_ext(
+    netuid: NetUid,
+    alpha: AlphaCurrency,
+    drop_fees: bool,
+) -> (u64, u64) {
     if netuid.is_root() {
         return (alpha.into(), 0);
     }
@@ -1043,7 +1039,7 @@
     (result.amount_paid_out, result.fee_paid)
 }
 
-pub(crate) fn swap_alpha_to_tao(netuid: NetUid, alpha: u64) -> (u64, u64) {
+pub(crate) fn swap_alpha_to_tao(netuid: NetUid, alpha: AlphaCurrency) -> (u64, u64) {
     swap_alpha_to_tao_ext(netuid, alpha, false)
 }
 
