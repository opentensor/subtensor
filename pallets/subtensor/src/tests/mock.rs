--- conflicted
+++ resolved
@@ -450,8 +450,9 @@
     type InitialTaoWeight = InitialTaoWeight;
     type InitialEmaPriceHalvingPeriod = InitialEmaPriceHalvingPeriod;
     type DurationOfStartCall = DurationOfStartCall;
-<<<<<<< HEAD
     type SwapInterface = Swap;
+    type KeySwapOnSubnetCost = InitialKeySwapOnSubnetCost;
+    type HotkeySwapOnSubnetInterval = HotkeySwapOnSubnetInterval;
 }
 
 // Swap-related parameter types
@@ -473,10 +474,6 @@
     type MinimumLiquidity = SwapMinimumLiquidity;
     type MinimumReserve = SwapMinimumReserve;
     type WeightInfo = ();
-=======
-    type KeySwapOnSubnetCost = InitialKeySwapOnSubnetCost;
-    type HotkeySwapOnSubnetInterval = HotkeySwapOnSubnetInterval;
->>>>>>> 548f984d
 }
 
 pub struct OriginPrivilegeCmp;
