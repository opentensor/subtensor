--- conflicted
+++ resolved
@@ -2284,7 +2284,86 @@
 }
 
 #[test]
-<<<<<<< HEAD
+fn test_migrate_kappa_map_to_default() {
+    new_test_ext(1).execute_with(|| {
+        // ------------------------------
+        // 0. Constants / helpers
+        // ------------------------------
+        const MIG_NAME: &[u8] = b"kappa_map_to_default";
+        let default: u16 = DefaultKappa::<Test>::get();
+
+        let not_default: u16 = if default == u16::MAX {
+            default.saturating_sub(1)
+        } else {
+            default.saturating_add(1)
+        };
+
+        // ------------------------------
+        // 1. Pre-state: seed using the correct key type (NetUid)
+        // ------------------------------
+        let n0: NetUid = 0u16.into();
+        let n1: NetUid = 1u16.into();
+        let n2: NetUid = 42u16.into();
+
+        Kappa::<Test>::insert(n0, not_default);
+        Kappa::<Test>::insert(n1, default);
+        Kappa::<Test>::insert(n2, not_default);
+
+        assert_eq!(
+            Kappa::<Test>::get(n0),
+            not_default,
+            "precondition failed: Kappa[n0] should be non-default before migration"
+        );
+        assert_eq!(
+            Kappa::<Test>::get(n1),
+            default,
+            "precondition failed: Kappa[n1] should be default before migration"
+        );
+        assert_eq!(
+            Kappa::<Test>::get(n2),
+            not_default,
+            "precondition failed: Kappa[n2] should be non-default before migration"
+        );
+
+        assert!(
+            !HasMigrationRun::<Test>::get(MIG_NAME.to_vec()),
+            "migration flag should be false before run"
+        );
+
+        // ------------------------------
+        // 2. Run migration
+        // ------------------------------
+        let w =
+            crate::migrations::migrate_kappa_map_to_default::migrate_kappa_map_to_default::<Test>();
+        assert!(!w.is_zero(), "weight must be non-zero");
+
+        // ------------------------------
+        // 3. Verify results
+        // ------------------------------
+        assert!(
+            HasMigrationRun::<Test>::get(MIG_NAME.to_vec()),
+            "migration flag not set"
+        );
+
+        assert_eq!(
+            Kappa::<Test>::get(n0),
+            default,
+            "Kappa[n0] should be reset to the configured default"
+        );
+        assert_eq!(
+            Kappa::<Test>::get(n1),
+            default,
+            "Kappa[n1] should remain at the configured default"
+        );
+        assert_eq!(
+            Kappa::<Test>::get(n2),
+            default,
+            "Kappa[n2] should be reset to the configured default"
+        );
+    });
+}
+
+#[test]
 fn test_migrate_remove_tao_dividends() {
     const MIGRATION_NAME: &str = "migrate_remove_tao_dividends";
     let pallet_name = "SubtensorModule";
@@ -2317,83 +2396,4 @@
         migration,
         200_000,
     );
-=======
-fn test_migrate_kappa_map_to_default() {
-    new_test_ext(1).execute_with(|| {
-        // ------------------------------
-        // 0. Constants / helpers
-        // ------------------------------
-        const MIG_NAME: &[u8] = b"kappa_map_to_default";
-        let default: u16 = DefaultKappa::<Test>::get();
-
-        let not_default: u16 = if default == u16::MAX {
-            default.saturating_sub(1)
-        } else {
-            default.saturating_add(1)
-        };
-
-        // ------------------------------
-        // 1. Pre-state: seed using the correct key type (NetUid)
-        // ------------------------------
-        let n0: NetUid = 0u16.into();
-        let n1: NetUid = 1u16.into();
-        let n2: NetUid = 42u16.into();
-
-        Kappa::<Test>::insert(n0, not_default);
-        Kappa::<Test>::insert(n1, default);
-        Kappa::<Test>::insert(n2, not_default);
-
-        assert_eq!(
-            Kappa::<Test>::get(n0),
-            not_default,
-            "precondition failed: Kappa[n0] should be non-default before migration"
-        );
-        assert_eq!(
-            Kappa::<Test>::get(n1),
-            default,
-            "precondition failed: Kappa[n1] should be default before migration"
-        );
-        assert_eq!(
-            Kappa::<Test>::get(n2),
-            not_default,
-            "precondition failed: Kappa[n2] should be non-default before migration"
-        );
-
-        assert!(
-            !HasMigrationRun::<Test>::get(MIG_NAME.to_vec()),
-            "migration flag should be false before run"
-        );
-
-        // ------------------------------
-        // 2. Run migration
-        // ------------------------------
-        let w =
-            crate::migrations::migrate_kappa_map_to_default::migrate_kappa_map_to_default::<Test>();
-        assert!(!w.is_zero(), "weight must be non-zero");
-
-        // ------------------------------
-        // 3. Verify results
-        // ------------------------------
-        assert!(
-            HasMigrationRun::<Test>::get(MIG_NAME.to_vec()),
-            "migration flag not set"
-        );
-
-        assert_eq!(
-            Kappa::<Test>::get(n0),
-            default,
-            "Kappa[n0] should be reset to the configured default"
-        );
-        assert_eq!(
-            Kappa::<Test>::get(n1),
-            default,
-            "Kappa[n1] should remain at the configured default"
-        );
-        assert_eq!(
-            Kappa::<Test>::get(n2),
-            default,
-            "Kappa[n2] should be reset to the configured default"
-        );
-    });
->>>>>>> 99a542b2
 }