#![allow(
    unused,
    clippy::expect_used,
    clippy::indexing_slicing,
    clippy::panic,
    clippy::unwrap_used
)]

use super::mock::*;
use crate::*;
use alloc::collections::BTreeMap;
use approx::assert_abs_diff_eq;
use codec::{Decode, Encode};
use frame_support::{
    StorageHasher, Twox64Concat, assert_ok,
    storage::unhashed::{get, get_raw, put, put_raw},
    storage_alias,
    traits::{StorageInstance, StoredMap},
    weights::Weight,
};

use crate::migrations::migrate_storage;
use frame_system::Config;
use pallet_drand::types::RoundNumber;
use scale_info::prelude::collections::VecDeque;
use sp_core::{H256, U256, crypto::Ss58Codec};
use sp_io::hashing::twox_128;
use sp_runtime::traits::Zero;
use substrate_fixed::types::I96F32;
use substrate_fixed::types::extra::U2;
use subtensor_runtime_common::{NetUidStorageIndex, TaoCurrency};

#[allow(clippy::arithmetic_side_effects)]
fn close(value: u64, target: u64, eps: u64) {
    assert!(
        (value as i64 - target as i64).abs() < eps as i64,
        "Assertion failed: value = {value}, target = {target}, eps = {eps}"
    )
}

#[test]
fn test_initialise_ti() {
    use frame_support::traits::OnRuntimeUpgrade;

    new_test_ext(1).execute_with(|| {
        pallet_balances::TotalIssuance::<Test>::put(1000);
        crate::SubnetTAO::<Test>::insert(NetUid::from(1), TaoCurrency::from(100));
        crate::SubnetTAO::<Test>::insert(NetUid::from(2), TaoCurrency::from(5));

        // Ensure values are NOT initialized prior to running migration
        assert!(crate::TotalIssuance::<Test>::get().is_zero());
		assert!(crate::TotalStake::<Test>::get().is_zero());

        crate::migrations::migrate_init_total_issuance::initialise_total_issuance::Migration::<Test>::on_runtime_upgrade();

        // Ensure values were initialized correctly
		assert_eq!(crate::TotalStake::<Test>::get(), TaoCurrency::from(105));
        assert_eq!(
            crate::TotalIssuance::<Test>::get(), TaoCurrency::from(105 + 1000)
        );
    });
}

#[test]
fn test_migration_transfer_nets_to_foundation() {
    new_test_ext(1).execute_with(|| {
        // Create subnet 1
        add_network(1.into(), 1, 0);
        // Create subnet 11
        add_network(11.into(), 1, 0);

        log::info!("{:?}", SubtensorModule::get_subnet_owner(1.into()));
        //assert_eq!(SubtensorModule::<Test>::get_subnet_owner(1), );

        // Run the migration to transfer ownership
        let hex =
            hex_literal::hex!["feabaafee293d3b76dae304e2f9d885f77d2b17adab9e17e921b321eccd61c77"];
        crate::migrations::migrate_transfer_ownership_to_foundation::migrate_transfer_ownership_to_foundation::<Test>(hex);

        log::info!("new owner: {:?}", SubtensorModule::get_subnet_owner(1.into()));
    })
}

#[test]
fn test_migration_delete_subnet_3() {
    new_test_ext(1).execute_with(|| {
        // Create subnet 3
        add_network(3.into(), 1, 0);
        assert!(SubtensorModule::if_subnet_exist(3.into()));

        // Run the migration to transfer ownership
        crate::migrations::migrate_delete_subnet_3::migrate_delete_subnet_3::<Test>();

        assert!(!SubtensorModule::if_subnet_exist(3.into()));
    })
}

#[test]
fn test_migration_delete_subnet_21() {
    new_test_ext(1).execute_with(|| {
        // Create subnet 21
        add_network(21.into(), 1, 0);
        assert!(SubtensorModule::if_subnet_exist(21.into()));

        // Run the migration to transfer ownership
        crate::migrations::migrate_delete_subnet_21::migrate_delete_subnet_21::<Test>();

        assert!(!SubtensorModule::if_subnet_exist(21.into()));
    })
}

#[test]
fn test_migrate_commit_reveal_2() {
    new_test_ext(1).execute_with(|| {
        // ------------------------------
        // Step 1: Simulate Old Storage Entries
        // ------------------------------
        const MIGRATION_NAME: &str = "migrate_commit_reveal_2_v2";

        let pallet_prefix = twox_128("SubtensorModule".as_bytes());
        let storage_prefix_interval = twox_128("WeightCommitRevealInterval".as_bytes());
        let storage_prefix_commits = twox_128("WeightCommits".as_bytes());

        let netuid = NetUid::from(1);
        let interval_value: u64 = 50u64;

        // Construct the full key for WeightCommitRevealInterval
        let mut interval_key = Vec::new();
        interval_key.extend_from_slice(&pallet_prefix);
        interval_key.extend_from_slice(&storage_prefix_interval);
        interval_key.extend_from_slice(&netuid.encode());

        put_raw(&interval_key, &interval_value.encode());

        let test_account: U256 = U256::from(1);

        // Construct the full key for WeightCommits (DoubleMap)
        let mut commit_key = Vec::new();
        commit_key.extend_from_slice(&pallet_prefix);
        commit_key.extend_from_slice(&storage_prefix_commits);

        // First key (netuid) hashed with Twox64Concat
        let netuid_hashed = Twox64Concat::hash(&netuid.encode());
        commit_key.extend_from_slice(&netuid_hashed);

        // Second key (account) hashed with Twox64Concat
        let account_hashed = Twox64Concat::hash(&test_account.encode());
        commit_key.extend_from_slice(&account_hashed);

        let commit_value: (H256, u64) = (H256::from_low_u64_be(42), 100);
        put_raw(&commit_key, &commit_value.encode());

        let stored_interval = get_raw(&interval_key).expect("Expected to get a value");
        assert_eq!(
            u64::decode(&mut &stored_interval[..]).expect("Failed to decode interval value"),
            interval_value
        );

        let stored_commit = get_raw(&commit_key).expect("Expected to get a value");
        assert_eq!(
            <(H256, u64)>::decode(&mut &stored_commit[..]).expect("Failed to decode commit value"),
            commit_value
        );

        assert!(
            !HasMigrationRun::<Test>::get(MIGRATION_NAME.as_bytes().to_vec()),
            "Migration should not have run yet"
        );

        // ------------------------------
        // Step 2: Run the Migration
        // ------------------------------
        let weight = crate::migrations::migrate_commit_reveal_v2::migrate_commit_reveal_2::<Test>();

        assert!(
            HasMigrationRun::<Test>::get(MIGRATION_NAME.as_bytes().to_vec()),
            "Migration should be marked as run"
        );

        // ------------------------------
        // Step 3: Verify Migration Effects
        // ------------------------------
        let stored_interval_after = get_raw(&interval_key);
        assert!(
            stored_interval_after.is_none(),
            "WeightCommitRevealInterval should be cleared"
        );

        let stored_commit_after = get_raw(&commit_key);
        assert!(
            stored_commit_after.is_none(),
            "WeightCommits entry should be cleared"
        );

        assert!(!weight.is_zero(), "Migration weight should be non-zero");
    });
}

// Leaving in for reference. Will remove later.
// SKIP_WASM_BUILD=1 RUST_LOG=debug cargo test --package pallet-subtensor --lib -- tests::migration::test_migrate_rao --exact --show-output --nocapture
// #[test]
// fn test_migrate_rao() {
//     new_test_ext(1).execute_with(|| {
//         // Setup initial state
//         let netuid_0: u16 = 0;
//         let netuid_1: u16 = 1;
//         let netuid_2: u16 = 2;
//         let netuid_3: u16 = 3;
//         let hotkey1 = U256::from(1);
//         let hotkey2 = U256::from(2);
//         let coldkey1 = U256::from(3);
//         let coldkey2 = U256::from(4);
//         let coldkey3 = U256::from(5);
//         let stake_amount: u64 = 1_000_000_000;
//         let lock_amount: u64 = 500;
//         NetworkMinLockCost::<Test>::set(500);

//         // Add networks root and alpha
//         add_network(netuid_0, 1, 0);
//         add_network(netuid_1, 1, 0);
//         add_network(netuid_2, 1, 0);
//         add_network(netuid_3, 1, 0);

//         // Set subnet lock
//         SubnetLocked::<Test>::insert(netuid_1, lock_amount);

//         // Add some initial stake
//         EmissionValues::<Test>::insert(netuid_1, 1_000_000_000);
//         EmissionValues::<Test>::insert(netuid_2, 2_000_000_000);
//         EmissionValues::<Test>::insert(netuid_3, 3_000_000_000);

//         Owner::<Test>::insert(hotkey1, coldkey1);
//         Owner::<Test>::insert(hotkey2, coldkey2);
//         Stake::<Test>::insert(hotkey1, coldkey1, stake_amount);
//         Stake::<Test>::insert(hotkey1, coldkey2, stake_amount);
//         Stake::<Test>::insert(hotkey2, coldkey2, stake_amount);
//         Stake::<Test>::insert(hotkey2, coldkey3, stake_amount);

//         // Verify initial conditions
//         assert_eq!(SubnetTAO::<Test>::get(netuid_0), 0);
//         assert_eq!(SubnetTAO::<Test>::get(netuid_1), 0);
//         assert_eq!(SubnetAlphaOut::<Test>::get(netuid_0), 0);
//         assert_eq!(SubnetAlphaOut::<Test>::get(netuid_1), 0);
//         assert_eq!(SubnetAlphaIn::<Test>::get(netuid_0), 0);
//         assert_eq!(SubnetAlphaIn::<Test>::get(netuid_1), 0);
//         assert_eq!(TotalHotkeyShares::<Test>::get(hotkey1, netuid_0), 0);
//         assert_eq!(TotalHotkeyShares::<Test>::get(hotkey1, netuid_1), 0);
//         assert_eq!(TotalHotkeyAlpha::<Test>::get(hotkey1, netuid_0), 0);
//         assert_eq!(TotalHotkeyAlpha::<Test>::get(hotkey2, netuid_1), 0);

//         // Run migration
//         crate::migrations::migrate_rao::migrate_rao::<Test>();

//         // Verify root subnet (netuid 0) state after migration
//         assert_eq!(SubnetTAO::<Test>::get(netuid_0), 4 * stake_amount); // Root has everything
//         assert_eq!(SubnetTAO::<Test>::get(netuid_1), 1_000_000_000); // Always 1000000000
//         assert_eq!(SubnetAlphaIn::<Test>::get(netuid_0), 1_000_000_000); // Always 1_000_000_000
//         assert_eq!(SubnetAlphaIn::<Test>::get(netuid_1), 1_000_000_000); // Always 1_000_000_000
//         assert_eq!(SubnetAlphaOut::<Test>::get(netuid_0), 4 * stake_amount); // Root has everything.
//         assert_eq!(SubnetAlphaOut::<Test>::get(netuid_1), 0); // No stake outstanding.

//         // Assert share information for hotkey1 on netuid_0
//         assert_eq!(
//             TotalHotkeyShares::<Test>::get(hotkey1, netuid_0),
//             2 * stake_amount
//         ); // Shares
//         // Assert no shares for hotkey1 on netuid_1
//         assert_eq!(TotalHotkeyShares::<Test>::get(hotkey1, netuid_1), 0); // No shares
//         // Assert alpha for hotkey1 on netuid_0
//         assert_eq!(
//             TotalHotkeyAlpha::<Test>::get(hotkey1, netuid_0),
//             2 * stake_amount
//         ); // Alpha
//         // Assert no alpha for hotkey1 on netuid_1
//         assert_eq!(TotalHotkeyAlpha::<Test>::get(hotkey1, netuid_1), 0); // No alpha.
//         // Assert share information for hotkey2 on netuid_0
//         assert_eq!(
//             TotalHotkeyShares::<Test>::get(hotkey2, netuid_0),
//             2 * stake_amount
//         ); // Shares
//         // Assert no shares for hotkey2 on netuid_1
//         assert_eq!(TotalHotkeyShares::<Test>::get(hotkey2, netuid_1), 0); // No shares
//         // Assert alpha for hotkey2 on netuid_0
//         assert_eq!(
//             TotalHotkeyAlpha::<Test>::get(hotkey2, netuid_0),
//             2 * stake_amount
//         ); // Alpha
//         // Assert no alpha for hotkey2 on netuid_1
//         assert_eq!(TotalHotkeyAlpha::<Test>::get(hotkey2, netuid_1), 0); // No alpha.

//         // Assert stake balances for hotkey1 and coldkey1 on netuid_0
//         assert_eq!(
//             SubtensorModule::get_stake_for_hotkey_and_coldkey_on_subnet(
//                 &hotkey1, &coldkey1, netuid_0
//             ),
//             stake_amount
//         );
//         // Assert stake balances for hotkey1 and coldkey2 on netuid_0
//         assert_eq!(
//             SubtensorModule::get_stake_for_hotkey_and_coldkey_on_subnet(
//                 &hotkey1, &coldkey2, netuid_0
//             ),
//             stake_amount
//         );
//         // Assert stake balances for hotkey2 and coldkey2 on netuid_0
//         assert_eq!(
//             SubtensorModule::get_stake_for_hotkey_and_coldkey_on_subnet(
//                 &hotkey2, &coldkey2, netuid_0
//             ),
//             stake_amount
//         );
//         // Assert stake balances for hotkey2 and coldkey3 on netuid_0
//         assert_eq!(
//             SubtensorModule::get_stake_for_hotkey_and_coldkey_on_subnet(
//                 &hotkey2, &coldkey3, netuid_0
//             ),
//             stake_amount
//         );
//         // Assert total stake for hotkey1 on netuid_0
//         assert_eq!(
//             SubtensorModule::get_stake_for_hotkey_on_subnet(&hotkey1, netuid_0),
//             2 * stake_amount
//         );
//         // Assert total stake for hotkey2 on netuid_0
//         assert_eq!(
//             SubtensorModule::get_stake_for_hotkey_on_subnet(&hotkey2, netuid_0),
//             2 * stake_amount
//         );
//         // Increase stake for hotkey1 and coldkey1 on netuid_0
//         SubtensorModule::increase_stake_for_hotkey_and_coldkey_on_subnet(
//             &hotkey1,
//             &coldkey1,
//             netuid_0,
//             stake_amount,
//         );
//         // Assert updated stake for hotkey1 and coldkey1 on netuid_0
//         assert_eq!(
//             SubtensorModule::get_stake_for_hotkey_and_coldkey_on_subnet(
//                 &hotkey1, &coldkey1, netuid_0
//             ),
//             2 * stake_amount
//         );
//         // Assert updated total stake for hotkey1 on netuid_0
//         assert_eq!(
//             SubtensorModule::get_stake_for_hotkey_on_subnet(&hotkey1, netuid_0),
//             3 * stake_amount
//         );
//         // Increase stake for hotkey1 and coldkey1 on netuid_1
//         SubtensorModule::increase_stake_for_hotkey_and_coldkey_on_subnet(
//             &hotkey1,
//             &coldkey1,
//             netuid_1,
//             stake_amount,
//         );
//         // Assert updated stake for hotkey1 and coldkey1 on netuid_1
//         assert_eq!(
//             SubtensorModule::get_stake_for_hotkey_and_coldkey_on_subnet(
//                 &hotkey1, &coldkey1, netuid_1
//             ),
//             stake_amount
//         );
//         // Assert updated total stake for hotkey1 on netuid_1
//         assert_eq!(
//             SubtensorModule::get_stake_for_hotkey_on_subnet(&hotkey1, netuid_1),
//             stake_amount
//         );

//         // Run the coinbase
//         let emission: u64 = 1_000_000_000;
//         SubtensorModule::run_coinbase(I96F32::from_num(emission));
//         close(
//             SubnetTaoInEmission::<Test>::get(netuid_1),
//             emission / 6,
//             100,
//         );
//         close(
//             SubnetTaoInEmission::<Test>::get(netuid_2),
//             2 * (emission / 6),
//             100,
//         );
//         close(
//             SubnetTaoInEmission::<Test>::get(netuid_3),
//             3 * (emission / 6),
//             100,
//         );
//     });
// }

// SKIP_WASM_BUILD=1 RUST_LOG=debug cargo test --package pallet-subtensor --lib -- tests::migration::test_migrate_subnet_volume --exact --show-output
#[test]
fn test_migrate_subnet_volume() {
    new_test_ext(1).execute_with(|| {
        // Setup initial state
        let netuid_1 = NetUid::from(1);
        add_network(netuid_1, 1, 0);

        // SubnetValue for netuid 1 key
        let old_key: [u8; 34] = hex_literal::hex!(
            "658faa385070e074c85bf6b568cf05553c3226e141696000b4b239c65bc2b2b40100"
        );

        // Old value in u64 format
        let old_value: u64 = 123_456_789_000_u64;
        put::<u64>(&old_key, &old_value); // Store as u64

        // Ensure it is stored as `u64`
        assert_eq!(get::<u64>(&old_key), Some(old_value));

        // Run migration
        crate::migrations::migrate_subnet_volume::migrate_subnet_volume::<Test>();

        // Verify the value is now stored as `u128`
        let new_value: Option<u128> = get(&old_key);
        let new_value_as_subnet_volume = SubnetVolume::<Test>::get(netuid_1);
        assert_eq!(new_value, Some(old_value as u128));
        assert_eq!(new_value_as_subnet_volume, old_value as u128);

        // Ensure migration does not break when running twice
        let weight_second_run =
            crate::migrations::migrate_subnet_volume::migrate_subnet_volume::<Test>();

        // Verify the value is still stored as `u128`
        let new_value: Option<u128> = get(&old_key);
        assert_eq!(new_value, Some(old_value as u128));
    });
}

#[test]
fn test_migrate_set_first_emission_block_number() {
    new_test_ext(1).execute_with(|| {
    let netuids: [NetUid; 3] = [1.into(), 2.into(), 3.into()];
    let block_number = 100;
    for netuid in netuids.iter() {
        add_network(*netuid, 1, 0);
    }
    run_to_block(block_number);
    let weight = crate::migrations::migrate_set_first_emission_block_number::migrate_set_first_emission_block_number::<Test>();

    let expected_weight: Weight = <Test as Config>::DbWeight::get().reads(3) + <Test as Config>::DbWeight::get().writes(netuids.len() as u64);
    assert_eq!(weight, expected_weight);

    assert_eq!(FirstEmissionBlockNumber::<Test>::get(NetUid::ROOT), None);
    for netuid in netuids.iter() {
        assert_eq!(FirstEmissionBlockNumber::<Test>::get(netuid), Some(block_number));
    }
});
}

#[test]
fn test_migrate_set_subtoken_enable() {
    new_test_ext(1).execute_with(|| {
        let netuids: [NetUid; 3] = [1.into(), 2.into(), 3.into()];
        let block_number = 100;
        for netuid in netuids.iter() {
            add_network(*netuid, 1, 0);
        }

        let new_netuid = NetUid::from(4);
        add_network_without_emission_block(new_netuid, 1, 0);

        let weight =
            crate::migrations::migrate_set_subtoken_enabled::migrate_set_subtoken_enabled::<Test>();

        let expected_weight: Weight = <Test as Config>::DbWeight::get().reads(1)
            + <Test as Config>::DbWeight::get().writes(netuids.len() as u64 + 2);
        assert_eq!(weight, expected_weight);

        for netuid in netuids.iter() {
            assert!(SubtokenEnabled::<Test>::get(netuid));
        }
        assert!(!SubtokenEnabled::<Test>::get(new_netuid));
    });
}

#[test]
fn test_migrate_remove_zero_total_hotkey_alpha() {
    new_test_ext(1).execute_with(|| {
        const MIGRATION_NAME: &str = "migrate_remove_zero_total_hotkey_alpha";
        let netuid = NetUid::from(1u16);

        let hotkey_zero = U256::from(100u64);
        let hotkey_nonzero = U256::from(101u64);

        // Insert one zero-alpha entry and one non-zero entry
        TotalHotkeyAlpha::<Test>::insert(hotkey_zero, netuid, AlphaCurrency::ZERO);
        TotalHotkeyAlpha::<Test>::insert(hotkey_nonzero, netuid, AlphaCurrency::from(123));

        assert_eq!(TotalHotkeyAlpha::<Test>::get(hotkey_zero, netuid), AlphaCurrency::ZERO);
        assert_eq!(TotalHotkeyAlpha::<Test>::get(hotkey_nonzero, netuid), AlphaCurrency::from(123));

        assert!(
            !HasMigrationRun::<Test>::get(MIGRATION_NAME.as_bytes().to_vec()),
            "Migration should not have run yet."
        );

        let weight = crate::migrations::migrate_remove_zero_total_hotkey_alpha::migrate_remove_zero_total_hotkey_alpha::<Test>();

        assert!(
            HasMigrationRun::<Test>::get(MIGRATION_NAME.as_bytes().to_vec()),
            "Migration should be marked as run."
        );

        assert!(
            !TotalHotkeyAlpha::<Test>::contains_key(hotkey_zero, netuid),
            "Zero-alpha entry should have been removed."
        );

        assert_eq!(TotalHotkeyAlpha::<Test>::get(hotkey_nonzero, netuid), AlphaCurrency::from(123));

        assert!(
            !weight.is_zero(),
            "Migration weight should be non-zero."
        );
    });
}

#[test]
fn test_migrate_revealed_commitments() {
    new_test_ext(1).execute_with(|| {
        // --------------------------------
        // Step 1: Simulate Old Storage Entries
        // --------------------------------
        const MIGRATION_NAME: &str = "migrate_revealed_commitments_v2";

        // Pallet prefix == twox_128("Commitments")
        let pallet_prefix = twox_128("Commitments".as_bytes());
        // Storage item prefix == twox_128("RevealedCommitments")
        let storage_prefix = twox_128("RevealedCommitments".as_bytes());

        // Example keys for the DoubleMap:
        //   Key1 (netuid) uses Identity (no hash)
        //   Key2 (account) uses Twox64Concat
        let netuid = NetUid::from(123);
        let account_id: u64 = 999; // Or however your test `AccountId` is represented

        // Construct the full storage key for `RevealedCommitments(netuid, account_id)`
        let mut storage_key = Vec::new();
        storage_key.extend_from_slice(&pallet_prefix);
        storage_key.extend_from_slice(&storage_prefix);

        // Identity for netuid => no hashing, just raw encode
        storage_key.extend_from_slice(&netuid.encode());

        // Twox64Concat for account
        let account_hashed = Twox64Concat::hash(&account_id.encode());
        storage_key.extend_from_slice(&account_hashed);

        // Simulate an old value we might have stored:
        // For example, the old type was `RevealedData<Balance, ...>`
        // We'll just store a random encoded value for demonstration
        let old_value = (vec![1, 2, 3, 4], 42u64);
        put_raw(&storage_key, &old_value.encode());

        // Confirm the storage value is set
        let stored_value = get_raw(&storage_key).expect("Expected to get a value");
        let decoded_value = <(Vec<u8>, u64)>::decode(&mut &stored_value[..])
            .expect("Failed to decode the old revealed commitments");
        assert_eq!(decoded_value, old_value);

        // Also confirm that the migration has NOT run yet
        assert!(
            !HasMigrationRun::<Test>::get(MIGRATION_NAME.as_bytes().to_vec()),
            "Migration should not have run yet"
        );

        // --------------------------------
        // Step 2: Run the Migration
        // --------------------------------
        let weight = crate::migrations::migrate_upgrade_revealed_commitments::migrate_upgrade_revealed_commitments::<Test>();

        // Migration should be marked as run
        assert!(
            HasMigrationRun::<Test>::get(MIGRATION_NAME.as_bytes().to_vec()),
            "Migration should now be marked as run"
        );

        // --------------------------------
        // Step 3: Verify Migration Effects
        // --------------------------------
        // The old key/value should be removed
        let stored_value_after = get_raw(&storage_key);
        assert!(
            stored_value_after.is_none(),
            "Old storage entry should be cleared"
        );

        // Weight returned should be > 0 (some cost was incurred clearing storage)
        assert!(!weight.is_zero(), "Migration weight should be non-zero");
    });
}

#[test]
fn test_migrate_remove_total_hotkey_coldkey_stakes_this_interval() {
    new_test_ext(1).execute_with(|| {
        const MIGRATION_NAME: &str = "migrate_remove_total_hotkey_coldkey_stakes_this_interval";

        let pallet_name = twox_128(b"SubtensorModule");
        let storage_name = twox_128(b"TotalHotkeyColdkeyStakesThisInterval");
        let prefix = [pallet_name, storage_name].concat();

        // Set up 200 000 entries to be deleted.
        for i in 0..200_000{
            let hotkey = U256::from(i as u64);
            let coldkey = U256::from(i as u64);
            let key = [prefix.clone(), hotkey.encode(), coldkey.encode()].concat();
            let value = (100 + i, 200 + i);
            put_raw(&key, &value.encode());
        }

        assert!(frame_support::storage::unhashed::contains_prefixed_key(&prefix), "Entries should exist before migration.");
        assert!(
            !HasMigrationRun::<Test>::get(MIGRATION_NAME.as_bytes().to_vec()),
            "Migration should not have run yet."
        );

        // Run migration
        let weight = crate::migrations::migrate_remove_total_hotkey_coldkey_stakes_this_interval::migrate_remove_total_hotkey_coldkey_stakes_this_interval::<Test>();

        assert!(!frame_support::storage::unhashed::contains_prefixed_key(&prefix), "All entries should have been removed.");
        assert!(
            HasMigrationRun::<Test>::get(MIGRATION_NAME.as_bytes().to_vec()),
            "Migration should be marked as run."
        );
        assert!(!weight.is_zero(),"Migration weight should be non-zero.");
    });
}
fn test_migrate_remove_last_hotkey_coldkey_emission_on_netuid() {
    const MIGRATION_NAME: &str = "migrate_remove_last_hotkey_coldkey_emission_on_netuid";
    let pallet_name = "SubtensorModule";
    let storage_name = "LastHotkeyColdkeyEmissionOnNetuid";
    let migration =  crate::migrations::migrate_orphaned_storage_items::remove_last_hotkey_coldkey_emission_on_netuid::<Test>;

    test_remove_storage_item(
        MIGRATION_NAME,
        pallet_name,
        storage_name,
        migration,
        200_000,
    );
}
#[test]
fn test_migrate_remove_subnet_alpha_emission_sell() {
    const MIGRATION_NAME: &str = "migrate_remove_subnet_alpha_emission_sell";
    let pallet_name = "SubtensorModule";
    let storage_name = "SubnetAlphaEmissionSell";
    let migration =
        crate::migrations::migrate_orphaned_storage_items::remove_subnet_alpha_emission_sell::<Test>;

    test_remove_storage_item(
        MIGRATION_NAME,
        pallet_name,
        storage_name,
        migration,
        200_000,
    );
}

#[test]
fn test_migrate_remove_neurons_to_prune_at_next_epoch() {
    const MIGRATION_NAME: &str = "migrate_remove_neurons_to_prune_at_next_epoch";
    let pallet_name = "SubtensorModule";
    let storage_name = "NeuronsToPruneAtNextEpoch";
    let migration =
        crate::migrations::migrate_orphaned_storage_items::remove_neurons_to_prune_at_next_epoch::<
            Test,
        >;

    test_remove_storage_item(
        MIGRATION_NAME,
        pallet_name,
        storage_name,
        migration,
        200_000,
    );
}

#[test]
fn test_migrate_remove_total_stake_at_dynamic() {
    const MIGRATION_NAME: &str = "migrate_remove_total_stake_at_dynamic";
    let pallet_name = "SubtensorModule";
    let storage_name = "TotalStakeAtDynamic";
    let migration =
        crate::migrations::migrate_orphaned_storage_items::remove_total_stake_at_dynamic::<Test>;

    test_remove_storage_item(
        MIGRATION_NAME,
        pallet_name,
        storage_name,
        migration,
        200_000,
    );
}

#[test]
fn test_migrate_remove_subnet_name() {
    const MIGRATION_NAME: &str = "migrate_remove_subnet_name";
    let pallet_name = "SubtensorModule";
    let storage_name = "SubnetName";
    let migration = crate::migrations::migrate_orphaned_storage_items::remove_subnet_name::<Test>;

    test_remove_storage_item(
        MIGRATION_NAME,
        pallet_name,
        storage_name,
        migration,
        200_000,
    );
}

#[test]
fn test_migrate_remove_network_min_allowed_uids() {
    const MIGRATION_NAME: &str = "migrate_remove_network_min_allowed_uids";
    let pallet_name = "SubtensorModule";
    let storage_name = "NetworkMinAllowedUids";
    let migration =
        crate::migrations::migrate_orphaned_storage_items::remove_network_min_allowed_uids::<Test>;

    test_remove_storage_item(MIGRATION_NAME, pallet_name, storage_name, migration, 1);
}

#[test]
fn test_migrate_remove_dynamic_block() {
    const MIGRATION_NAME: &str = "migrate_remove_dynamic_block";
    let pallet_name = "SubtensorModule";
    let storage_name = "DynamicBlock";
    let migration = crate::migrations::migrate_orphaned_storage_items::remove_dynamic_block::<Test>;

    test_remove_storage_item(MIGRATION_NAME, pallet_name, storage_name, migration, 1);
}

#[allow(clippy::arithmetic_side_effects)]
fn test_remove_storage_item<F: FnOnce() -> Weight>(
    migration_name: &'static str,
    pallet_name: &'static str,
    storage_name: &'static str,
    migration: F,
    test_entries_number: i32,
) {
    new_test_ext(1).execute_with(|| {
        let pallet_name = twox_128(pallet_name.as_bytes());
        let storage_name = twox_128(storage_name.as_bytes());
        let prefix = [pallet_name, storage_name].concat();

        // Set up entries to be deleted.
        for i in 0..test_entries_number {
            let hotkey = U256::from(i as u64);
            let coldkey = U256::from(i as u64);
            let key = [prefix.clone(), hotkey.encode(), coldkey.encode()].concat();
            let value = (100 + i, 200 + i);
            put_raw(&key, &value.encode());
        }

        assert!(
            frame_support::storage::unhashed::contains_prefixed_key(&prefix),
            "Entries should exist before migration."
        );
        assert!(
            !HasMigrationRun::<Test>::get(migration_name.as_bytes().to_vec()),
            "Migration should not have run yet."
        );

        // Run migration
        let weight = migration();

        assert!(
            !frame_support::storage::unhashed::contains_prefixed_key(&prefix),
            "All entries should have been removed."
        );
        assert!(
            HasMigrationRun::<Test>::get(migration_name.as_bytes().to_vec()),
            "Migration should be marked as run."
        );
        assert!(!weight.is_zero(), "Migration weight should be non-zero.");
    });
}

#[test]
fn test_migrate_remove_commitments_rate_limit() {
    new_test_ext(1).execute_with(|| {
        // ------------------------------
        // Step 1: Simulate Old Storage Entry
        // ------------------------------
        const MIGRATION_NAME: &str = "migrate_remove_commitments_rate_limit";

        // Build the raw storage key: twox128("Commitments") ++ twox128("RateLimit")
        let pallet_prefix = twox_128("Commitments".as_bytes());
        let storage_prefix = twox_128("RateLimit".as_bytes());

        let mut key = Vec::new();
        key.extend_from_slice(&pallet_prefix);
        key.extend_from_slice(&storage_prefix);

        let original_value: u64 = 123;
        put_raw(&key, &original_value.encode());

        let stored_before = get_raw(&key).expect("Expected RateLimit to exist");
        assert_eq!(
            u64::decode(&mut &stored_before[..]).expect("Failed to decode RateLimit"),
            original_value
        );

        assert!(
            !HasMigrationRun::<Test>::get(MIGRATION_NAME.as_bytes().to_vec()),
            "Migration should not have run yet"
        );

        // ------------------------------
        // Step 2: Run the Migration
        // ------------------------------
        let weight = crate::migrations::migrate_remove_commitments_rate_limit::
            migrate_remove_commitments_rate_limit::<Test>();

        assert!(
            HasMigrationRun::<Test>::get(MIGRATION_NAME.as_bytes().to_vec()),
            "Migration should be marked as completed"
        );

        // ------------------------------
        // Step 3: Verify Migration Effects
        // ------------------------------
        assert!(
            get_raw(&key).is_none(),
            "RateLimit storage should have been cleared"
        );

        assert!(!weight.is_zero(), "Migration weight should be non-zero");
    });
}

#[test]
fn test_migrate_network_last_registered() {
    new_test_ext(1).execute_with(|| {
        // ------------------------------
        // Step 1: Simulate Old Storage Entry
        // ------------------------------
        const MIGRATION_NAME: &str = "migrate_network_last_registered";

        let pallet_name = "SubtensorModule";
        let storage_name = "NetworkLastRegistered";
        let pallet_name_hash = twox_128(pallet_name.as_bytes());
        let storage_name_hash = twox_128(storage_name.as_bytes());
        let prefix = [pallet_name_hash, storage_name_hash].concat();

        let mut full_key = prefix.clone();

        let original_value: u64 = 123;
        put_raw(&full_key, &original_value.encode());

        let stored_before = get_raw(&full_key).expect("Expected RateLimit to exist");
        assert_eq!(
            u64::decode(&mut &stored_before[..]).expect("Failed to decode RateLimit"),
            original_value
        );

        assert!(
            !HasMigrationRun::<Test>::get(MIGRATION_NAME.as_bytes().to_vec()),
            "Migration should not have run yet"
        );

        // ------------------------------
        // Step 2: Run the Migration
        // ------------------------------
        let weight = crate::migrations::migrate_rate_limiting_last_blocks::
        migrate_obsolete_rate_limiting_last_blocks_storage::<Test>();

        assert!(
            HasMigrationRun::<Test>::get(MIGRATION_NAME.as_bytes().to_vec()),
            "Migration should be marked as completed"
        );

        // ------------------------------
        // Step 3: Verify Migration Effects
        // ------------------------------

        assert_eq!(
            SubtensorModule::get_network_last_lock_block(),
            original_value
        );
        assert_eq!(
            get_raw(&full_key),
            None,
            "RateLimit storage should have been cleared"
        );

        assert!(!weight.is_zero(), "Migration weight should be non-zero");
    });
}

#[allow(deprecated)]
#[test]
fn test_migrate_last_block_tx() {
    new_test_ext(1).execute_with(|| {
        // ------------------------------
        // Step 1: Simulate Old Storage Entry
        // ------------------------------
        const MIGRATION_NAME: &str = "migrate_last_tx_block";

        let test_account: U256 = U256::from(1);
        let original_value: u64 = 123;

        LastTxBlock::<Test>::insert(test_account, original_value);

        assert!(
            !HasMigrationRun::<Test>::get(MIGRATION_NAME.as_bytes().to_vec()),
            "Migration should not have run yet"
        );

        // ------------------------------
        // Step 2: Run the Migration
        // ------------------------------
        let weight = crate::migrations::migrate_rate_limiting_last_blocks::
        migrate_obsolete_rate_limiting_last_blocks_storage::<Test>();

        assert!(
            HasMigrationRun::<Test>::get(MIGRATION_NAME.as_bytes().to_vec()),
            "Migration should be marked as completed"
        );

        // ------------------------------
        // Step 3: Verify Migration Effects
        // ------------------------------

        assert_eq!(
            SubtensorModule::get_last_tx_block(&test_account),
            original_value
        );
        assert!(
            !LastTxBlock::<Test>::contains_key(test_account),
            "RateLimit storage should have been cleared"
        );

        assert!(!weight.is_zero(), "Migration weight should be non-zero");
    });
}

#[allow(deprecated)]
#[test]
fn test_migrate_last_tx_block_childkey_take() {
    new_test_ext(1).execute_with(|| {
        // ------------------------------
        // Step 1: Simulate Old Storage Entry
        // ------------------------------
        const MIGRATION_NAME: &str = "migrate_last_tx_block_childkey_take";

        let test_account: U256 = U256::from(1);
        let original_value: u64 = 123;

        LastTxBlockChildKeyTake::<Test>::insert(test_account, original_value);

        assert!(
            !HasMigrationRun::<Test>::get(MIGRATION_NAME.as_bytes().to_vec()),
            "Migration should not have run yet"
        );

        // ------------------------------
        // Step 2: Run the Migration
        // ------------------------------
        let weight = crate::migrations::migrate_rate_limiting_last_blocks::
        migrate_obsolete_rate_limiting_last_blocks_storage::<Test>();

        assert!(
            HasMigrationRun::<Test>::get(MIGRATION_NAME.as_bytes().to_vec()),
            "Migration should be marked as completed"
        );

        // ------------------------------
        // Step 3: Verify Migration Effects
        // ------------------------------

        assert_eq!(
            SubtensorModule::get_last_tx_block_childkey_take(&test_account),
            original_value
        );
        assert!(
            !LastTxBlockChildKeyTake::<Test>::contains_key(test_account),
            "RateLimit storage should have been cleared"
        );

        assert!(!weight.is_zero(), "Migration weight should be non-zero");
    });
}

#[allow(deprecated)]
#[test]
fn test_migrate_last_tx_block_delegate_take() {
    new_test_ext(1).execute_with(|| {
        // ------------------------------
        // Step 1: Simulate Old Storage Entry
        // ------------------------------
        const MIGRATION_NAME: &str = "migrate_last_tx_block_delegate_take";

        let test_account: U256 = U256::from(1);
        let original_value: u64 = 123;

        LastTxBlockDelegateTake::<Test>::insert(test_account, original_value);

        assert!(
            !HasMigrationRun::<Test>::get(MIGRATION_NAME.as_bytes().to_vec()),
            "Migration should not have run yet"
        );

        // ------------------------------
        // Step 2: Run the Migration
        // ------------------------------
        let weight = crate::migrations::migrate_rate_limiting_last_blocks::
        migrate_last_tx_block_delegate_take::<Test>();

        assert!(
            HasMigrationRun::<Test>::get(MIGRATION_NAME.as_bytes().to_vec()),
            "Migration should be marked as completed"
        );

        // ------------------------------
        // Step 3: Verify Migration Effects
        // ------------------------------

        assert_eq!(
            SubtensorModule::get_last_tx_block_delegate_take(&test_account),
            original_value
        );
        assert!(
            !LastTxBlockDelegateTake::<Test>::contains_key(test_account),
            "RateLimit storage should have been cleared"
        );

        assert!(!weight.is_zero(), "Migration weight should be non-zero");
    });
}

#[test]
fn test_migrate_fix_root_subnet_tao() {
    new_test_ext(1).execute_with(|| {
        const MIGRATION_NAME: &str = "migrate_fix_root_subnet_tao";

        let mut expected_total_stake = 0;
        // Seed some hotkeys with some fake stake.
        for i in 0..100_000 {
            Owner::<Test>::insert(U256::from(U256::from(i)), U256::from(i + 1_000_000));
            let stake = i + 1_000_000;
            TotalHotkeyAlpha::<Test>::insert(
                U256::from(U256::from(i)),
                NetUid::ROOT,
                AlphaCurrency::from(stake),
            );
            expected_total_stake += stake;
        }

        assert_eq!(SubnetTAO::<Test>::get(NetUid::ROOT), TaoCurrency::ZERO);
        assert!(
            !HasMigrationRun::<Test>::get(MIGRATION_NAME.as_bytes().to_vec()),
            "Migration should not have run yet"
        );

        // Run the migration
        let weight =
            crate::migrations::migrate_fix_root_subnet_tao::migrate_fix_root_subnet_tao::<Test>();

        // Verify the migration ran correctly
        assert!(
            HasMigrationRun::<Test>::get(MIGRATION_NAME.as_bytes().to_vec()),
            "Migration should be marked as run"
        );
        assert!(!weight.is_zero(), "Migration weight should be non-zero");
        assert_eq!(
            SubnetTAO::<Test>::get(NetUid::ROOT),
            expected_total_stake.into()
        );
    });
}

// cargo test --package pallet-subtensor --lib -- tests::migration::test_migrate_fix_root_tao_and_alpha_in --exact --show-output
#[test]
fn test_migrate_fix_root_tao_and_alpha_in() {
    new_test_ext(1).execute_with(|| {
        const MIGRATION_NAME: &str = "migrate_fix_root_tao_and_alpha_in";

        // Set counters initially
        let initial_value = 1_000_000_000_000;
        SubnetTAO::<Test>::insert(NetUid::ROOT, TaoCurrency::from(initial_value));
        SubnetAlphaIn::<Test>::insert(NetUid::ROOT, AlphaCurrency::from(initial_value));
        SubnetAlphaOut::<Test>::insert(NetUid::ROOT, AlphaCurrency::from(initial_value));
        SubnetVolume::<Test>::insert(NetUid::ROOT, initial_value as u128);
        TotalStake::<Test>::set(TaoCurrency::from(initial_value));

        assert!(
            !HasMigrationRun::<Test>::get(MIGRATION_NAME.as_bytes().to_vec()),
            "Migration should not have run yet"
        );

        // Run the migration
        let weight =
            crate::migrations::migrate_fix_root_tao_and_alpha_in::migrate_fix_root_tao_and_alpha_in::<Test>();

        // Verify the migration ran correctly
        assert!(
            HasMigrationRun::<Test>::get(MIGRATION_NAME.as_bytes().to_vec()),
            "Migration should be marked as run"
        );
        assert!(!weight.is_zero(), "Migration weight should be non-zero");

        // Verify counters have changed
        assert!(SubnetTAO::<Test>::get(NetUid::ROOT) != initial_value.into());
        assert!(SubnetAlphaIn::<Test>::get(NetUid::ROOT) != initial_value.into());
        assert!(SubnetAlphaOut::<Test>::get(NetUid::ROOT) != initial_value.into());
        assert!(SubnetVolume::<Test>::get(NetUid::ROOT) != initial_value as u128);
        assert!(TotalStake::<Test>::get() != initial_value.into());
    });
}

#[test]
fn test_migrate_subnet_symbols() {
    new_test_ext(1).execute_with(|| {
        const MIGRATION_NAME: &str = "migrate_subnet_symbols";

        // Create 100 subnets
        for i in 0..100 {
            add_network(i.into(), 1, 0);
        }

        // Shift some symbols
        TokenSymbol::<Test>::insert(
            NetUid::from(21),
            SubtensorModule::get_symbol_for_subnet(NetUid::from(142)),
        );
        TokenSymbol::<Test>::insert(
            NetUid::from(42),
            SubtensorModule::get_symbol_for_subnet(NetUid::from(184)),
        );
        TokenSymbol::<Test>::insert(
            NetUid::from(83),
            SubtensorModule::get_symbol_for_subnet(NetUid::from(242)),
        );
        TokenSymbol::<Test>::insert(
            NetUid::from(99),
            SubtensorModule::get_symbol_for_subnet(NetUid::from(284)),
        );

        // Run the migration
        let weight = crate::migrations::migrate_subnet_symbols::migrate_subnet_symbols::<Test>();

        // Check that the symbols have been corrected
        assert_eq!(
            TokenSymbol::<Test>::get(NetUid::from(21)),
            SubtensorModule::get_symbol_for_subnet(NetUid::from(21))
        );
        assert_eq!(
            TokenSymbol::<Test>::get(NetUid::from(42)),
            SubtensorModule::get_symbol_for_subnet(NetUid::from(42))
        );
        assert_eq!(
            TokenSymbol::<Test>::get(NetUid::from(83)),
            SubtensorModule::get_symbol_for_subnet(NetUid::from(83))
        );
        assert_eq!(
            TokenSymbol::<Test>::get(NetUid::from(99)),
            SubtensorModule::get_symbol_for_subnet(NetUid::from(99))
        );

        assert!(!weight.is_zero(), "Migration weight should be non-zero");
    });
}

#[test]
fn test_migrate_set_registration_enable() {
    new_test_ext(1).execute_with(|| {
        const MIGRATION_NAME: &str = "migrate_set_registration_enable";

        // Create 3 subnets
        let netuids: [NetUid; 3] = [1.into(), 2.into(), 3.into()];
        for netuid in netuids.iter() {
            add_network(*netuid, 1, 0);
            // Set registration to false to simulate the need for migration
            SubtensorModule::set_network_registration_allowed(*netuid, false);
            SubtensorModule::set_network_pow_registration_allowed(*netuid, false);
        }

        // Sanity check: registration is disabled before migration
        for netuid in netuids.iter() {
            assert!(!SubtensorModule::get_network_registration_allowed(*netuid));
            assert!(!SubtensorModule::get_network_pow_registration_allowed(
                *netuid
            ));
        }

        // Run the migration
        let weight =
            crate::migrations::migrate_set_registration_enable::migrate_set_registration_enable::<
                Test,
            >();

        // After migration, regular registration should be enabled for all subnets except root
        for netuid in netuids.iter() {
            assert!(SubtensorModule::get_network_registration_allowed(*netuid));
            assert!(!SubtensorModule::get_network_pow_registration_allowed(
                *netuid
            ));
        }

        // Migration should be marked as run
        assert!(HasMigrationRun::<Test>::get(
            MIGRATION_NAME.as_bytes().to_vec()
        ));

        // Weight should be non-zero
        assert!(!weight.is_zero(), "Migration weight should be non-zero");
    });
}

#[test]
fn test_migrate_set_nominator_min_stake() {
    new_test_ext(1).execute_with(|| {
        const MIGRATION_NAME: &str = "migrate_set_nominator_min_stake";

        let min_nomination_initial = 100_000_000;
        let min_nomination_migrated = 10_000_000;
        NominatorMinRequiredStake::<Test>::set(min_nomination_initial);

        assert_eq!(
            NominatorMinRequiredStake::<Test>::get(),
            min_nomination_initial
        );
        assert!(
            !HasMigrationRun::<Test>::get(MIGRATION_NAME.as_bytes().to_vec()),
            "Migration should not have run yet"
        );

        // Run the migration
        let weight =
            crate::migrations::migrate_set_nominator_min_stake::migrate_set_nominator_min_stake::<
                Test,
            >();

        // Verify the migration ran correctly
        assert!(
            HasMigrationRun::<Test>::get(MIGRATION_NAME.as_bytes().to_vec()),
            "Migration should be marked as run"
        );
        assert!(!weight.is_zero(), "Migration weight should be non-zero");
        assert_eq!(
            NominatorMinRequiredStake::<Test>::get(),
            min_nomination_migrated
        );
    });
}

#[test]
fn test_migrate_crv3_commits_add_block() {
    new_test_ext(1).execute_with(|| {
        // ------------------------------
        // 0. Constants / helpers
        // ------------------------------
        const MIG_NAME: &[u8] = b"crv3_commits_add_block_v1";
        let netuid = NetUid::from(99);
        let epoch: u64 = 7;
        let tempo: u16 = 360;

        // ------------------------------
        // 1. Create a network so helper can compute first‑block
        // ------------------------------
        add_network(netuid, tempo, 0);

        // ------------------------------
        // 2. Simulate OLD storage (3‑tuple)
        // ------------------------------
        let who: U256 = U256::from(0xdeadbeef_u64);
        let ciphertext: BoundedVec<u8, ConstU32<MAX_CRV3_COMMIT_SIZE_BYTES>> =
            vec![1u8, 2, 3].try_into().unwrap();
        let round: RoundNumber = 42;

        let old_queue: VecDeque<_> = VecDeque::from(vec![(who, ciphertext.clone(), round)]);

        CRV3WeightCommits::<Test>::insert(
            NetUidStorageIndex::from(netuid),
            epoch,
            old_queue.clone(),
        );

        // Sanity: entry decodes under old alias
        assert_eq!(
            CRV3WeightCommits::<Test>::get(NetUidStorageIndex::from(netuid), epoch),
            old_queue
        );

        assert!(
            !HasMigrationRun::<Test>::get(MIG_NAME.to_vec()),
            "migration flag should be false before run"
        );

        // ------------------------------
        // 3. Run migration
        // ------------------------------
        let w = crate::migrations::migrate_crv3_commits_add_block::migrate_crv3_commits_add_block::<
            Test,
        >();
        assert!(!w.is_zero(), "weight must be non-zero");

        // ------------------------------
        // 4. Verify results
        // ------------------------------
        assert!(
            HasMigrationRun::<Test>::get(MIG_NAME.to_vec()),
            "migration flag not set"
        );

        // Old storage must be empty (drained)
        assert!(
            CRV3WeightCommits::<Test>::get(NetUidStorageIndex::from(netuid), epoch).is_empty(),
            "old queue should have been drained"
        );

        let new_q = CRV3WeightCommitsV2::<Test>::get(NetUidStorageIndex::from(netuid), epoch);
        assert_eq!(new_q.len(), 1, "exactly one migrated element expected");

        let (who2, commit_block, cipher2, round2) = new_q.front().cloned().unwrap();
        assert_eq!(who2, who);
        assert_eq!(cipher2, ciphertext);
        assert_eq!(round2, round);

        let expected_block = Pallet::<Test>::get_first_block_of_epoch(netuid, epoch);
        assert_eq!(
            commit_block, expected_block,
            "commit_block should equal first block of epoch key"
        );
    });
}

#[test]
fn test_migrate_disable_commit_reveal() {
    const MIG_NAME: &[u8] = b"disable_commit_reveal_v1";
    let netuids = [NetUid::from(1), NetUid::from(2), NetUid::from(42)];

    // ---------------------------------------------------------------------
    // 1. build initial state ─ all nets enabled
    // ---------------------------------------------------------------------
    new_test_ext(1).execute_with(|| {
        for (i, netuid) in netuids.iter().enumerate() {
            add_network(*netuid, 5u16 + i as u16, 0);
            CommitRevealWeightsEnabled::<Test>::insert(*netuid, true);
        }
        assert!(
            !HasMigrationRun::<Test>::get(MIG_NAME),
            "migration flag should be unset before run"
        );

        // -----------------------------------------------------------------
        // 2. run migration
        // -----------------------------------------------------------------
        let w = crate::migrations::migrate_disable_commit_reveal::migrate_disable_commit_reveal::<
            Test,
        >();

        assert!(
            HasMigrationRun::<Test>::get(MIG_NAME),
            "migration flag not set"
        );

        // -----------------------------------------------------------------
        // 3. verify every netuid is now disabled and only one value exists
        // -----------------------------------------------------------------
        for netuid in netuids {
            assert!(
                !CommitRevealWeightsEnabled::<Test>::get(netuid),
                "commit-reveal should be disabled for netuid {netuid}"
            );
        }

        // There should be no stray keys
        let collected: Vec<_> = CommitRevealWeightsEnabled::<Test>::iter().collect();
        assert_eq!(collected.len(), netuids.len(), "unexpected key count");
        for (k, v) in collected {
            assert!(!v, "found an enabled flag after migration for netuid {k}");
        }

        // -----------------------------------------------------------------
        // 4. running again should be a no-op
        // -----------------------------------------------------------------
        let w2 = crate::migrations::migrate_disable_commit_reveal::migrate_disable_commit_reveal::<
            Test,
        >();
        assert_eq!(
            w2,
            <Test as Config>::DbWeight::get().reads(1),
            "second run should read the flag and do nothing else"
        );
    });
}

#[test]
fn test_migrate_commit_reveal_settings() {
    new_test_ext(1).execute_with(|| {
        const MIGRATION_NAME: &str = "migrate_commit_reveal_settings";

        // Set up some networks first
        let netuid1: u16 = 1;
        let netuid2: u16 = 2;
        // Add networks to simulate existing networks
        add_network(netuid1.into(), 1, 0);
        add_network(netuid2.into(), 1, 0);

        // Ensure the storage items use default values initially (but aren't explicitly set)
        // Since these are ValueQuery storage items, they return defaults even when not set
        assert_eq!(RevealPeriodEpochs::<Test>::get(NetUid::from(netuid1)), 1u64);
        assert_eq!(RevealPeriodEpochs::<Test>::get(NetUid::from(netuid2)), 1u64);
        assert!(CommitRevealWeightsEnabled::<Test>::get(NetUid::from(netuid1)));
        assert!(CommitRevealWeightsEnabled::<Test>::get(NetUid::from(netuid2)));

        // Check migration hasn't run
        assert!(!HasMigrationRun::<Test>::get(MIGRATION_NAME.as_bytes().to_vec()));

        // Run migration
        let weight = crate::migrations::migrate_commit_reveal_settings::migrate_commit_reveal_settings::<Test>();

        // Check migration has been marked as run
        assert!(HasMigrationRun::<Test>::get(MIGRATION_NAME.as_bytes().to_vec()));

        // Verify RevealPeriodEpochs was set correctly
        assert_eq!(RevealPeriodEpochs::<Test>::get(NetUid::from(netuid1)), 1u64);
        assert_eq!(RevealPeriodEpochs::<Test>::get(NetUid::from(netuid2)), 1u64);

        // Verify CommitRevealWeightsEnabled was set correctly
        assert!(CommitRevealWeightsEnabled::<Test>::get(NetUid::from(netuid1)));
        assert!(CommitRevealWeightsEnabled::<Test>::get(NetUid::from(netuid2)));
    });
}

#[test]
fn test_migrate_commit_reveal_settings_already_run() {
    new_test_ext(1).execute_with(|| {
        const MIGRATION_NAME: &str = "migrate_commit_reveal_settings";
        // Mark migration as already run
        HasMigrationRun::<Test>::insert(MIGRATION_NAME.as_bytes().to_vec(), true);

        // Run migration
        let weight = crate::migrations::migrate_commit_reveal_settings::migrate_commit_reveal_settings::<Test>();

        // Should only have read weight for checking migration status
        let expected_weight = <Test as frame_system::Config>::DbWeight::get().reads(1);
        assert_eq!(weight, expected_weight);
    });
}

#[test]
fn test_migrate_commit_reveal_settings_no_networks() {
    new_test_ext(1).execute_with(|| {
        const MIGRATION_NAME: &str = "migrate_commit_reveal_settings";

        // Check migration hasn't run
        assert!(!HasMigrationRun::<Test>::get(MIGRATION_NAME.as_bytes().to_vec()));

        // Run migration
        let weight = crate::migrations::migrate_commit_reveal_settings::migrate_commit_reveal_settings::<Test>();

        // Check migration has been marked as run
        assert!(HasMigrationRun::<Test>::get(MIGRATION_NAME.as_bytes().to_vec()));

        // Check that weight calculation is correct (no networks, so no additional reads/writes)
        // 1 read for migration check + 0 reads for networks + 0 writes for storage + 1 write for migration flag
        let expected_weight = <Test as frame_system::Config>::DbWeight::get().reads(1) + <Test as frame_system::Config>::DbWeight::get().writes(1);
        assert_eq!(weight, expected_weight);
    });
}

#[test]
fn test_migrate_commit_reveal_settings_multiple_networks() {
    new_test_ext(1).execute_with(|| {
        const MIGRATION_NAME: &str = "migrate_commit_reveal_settings";

        // Set up multiple networks
        let netuids = vec![1u16, 2u16, 3u16, 10u16, 42u16];
        for netuid in &netuids {
            add_network((*netuid).into(), 1, 0);
        }

        // Run migration
        let weight = crate::migrations::migrate_commit_reveal_settings::migrate_commit_reveal_settings::<Test>();

        // Verify all networks have correct settings
        for netuid in &netuids {
            assert_eq!(RevealPeriodEpochs::<Test>::get(NetUid::from(*netuid)), 1u64);
            assert!(CommitRevealWeightsEnabled::<Test>::get(NetUid::from(*netuid)));
        }

        // Check migration has been marked as run
        assert!(HasMigrationRun::<Test>::get(MIGRATION_NAME.as_bytes().to_vec()));
    });
}

#[test]
fn test_migrate_commit_reveal_settings_values_access() {
    new_test_ext(1).execute_with(|| {
        let netuid: u16 = 1;
        add_network(netuid.into(), 1, 0);

        // Run migration
        crate::migrations::migrate_commit_reveal_settings::migrate_commit_reveal_settings::<Test>();

        // Test that we can access the values using the pallet functions
        assert_eq!(
            SubtensorModule::get_reveal_period(NetUid::from(netuid)),
            1u64
        );

        // Test direct storage access
        assert_eq!(RevealPeriodEpochs::<Test>::get(NetUid::from(netuid)), 1u64);
        assert!(CommitRevealWeightsEnabled::<Test>::get(NetUid::from(
            netuid
        )));
    });
}

#[test]
fn test_migrate_auto_stake_destination() {
    new_test_ext(1).execute_with(|| {
        // ------------------------------
        // Step 1: Simulate Old Storage Entries
        // ------------------------------
        const MIGRATION_NAME: &[u8] = b"migrate_auto_stake_destination";
		let netuids = [NetUid::ROOT, NetUid::from(1), NetUid::from(2), NetUid::from(42)];
		for netuid in &netuids {
			NetworksAdded::<Test>::insert(*netuid, true);
		}

        let pallet_prefix = twox_128("SubtensorModule".as_bytes());
        let storage_prefix = twox_128("AutoStakeDestination".as_bytes());

        // Create test accounts
        let coldkey1: U256 = U256::from(1);
        let coldkey2: U256 = U256::from(2);
        let hotkey1: U256 = U256::from(100);
        let hotkey2: U256 = U256::from(200);

        // Construct storage keys for old format (StorageMap)
        let mut key1 = Vec::new();
        key1.extend_from_slice(&pallet_prefix);
        key1.extend_from_slice(&storage_prefix);
        key1.extend_from_slice(&Blake2_128Concat::hash(&coldkey1.encode()));

        let mut key2 = Vec::new();
        key2.extend_from_slice(&pallet_prefix);
        key2.extend_from_slice(&storage_prefix);
        key2.extend_from_slice(&Blake2_128Concat::hash(&coldkey2.encode()));

        // Store old format entries
        put_raw(&key1, &hotkey1.encode());
        put_raw(&key2, &hotkey2.encode());

        // Verify old entries are stored
        assert_eq!(get_raw(&key1), Some(hotkey1.encode()));
        assert_eq!(get_raw(&key2), Some(hotkey2.encode()));

        assert!(
            !HasMigrationRun::<Test>::get(MIGRATION_NAME.to_vec()),
            "Migration should not have run yet"
        );

        // ------------------------------
        // Step 2: Run the Migration
        // ------------------------------
        let weight = crate::migrations::migrate_auto_stake_destination::migrate_auto_stake_destination::<Test>();

        assert!(
            HasMigrationRun::<Test>::get(MIGRATION_NAME.to_vec()),
            "Migration should be marked as run"
        );

        // ------------------------------
        // Step 3: Verify Migration Effects
        // ------------------------------

        // Verify new format entries exist
		for netuid in &netuids {
			if *netuid == NetUid::ROOT {
				assert_eq!(
					AutoStakeDestination::<Test>::get(coldkey1, NetUid::ROOT),
					None
				);
				assert_eq!(
					AutoStakeDestination::<Test>::get(coldkey2, NetUid::ROOT),
					None
				);
			} else {
				assert_eq!(
					AutoStakeDestination::<Test>::get(coldkey1, *netuid),
					Some(hotkey1)
				);
				assert_eq!(
					AutoStakeDestination::<Test>::get(coldkey2, *netuid),
					Some(hotkey2)
				);

				// Verify entry for AutoStakeDestinationColdkeys
				assert_eq!(
					AutoStakeDestinationColdkeys::<Test>::get(hotkey1, *netuid),
					vec![coldkey1]
				);
				assert_eq!(
					AutoStakeDestinationColdkeys::<Test>::get(hotkey2, *netuid),
					vec![coldkey2]
				);
			}
		}

        // Verify old format entries are cleared
        assert_eq!(get_raw(&key1), None, "Old storage entry 1 should be cleared");
        assert_eq!(get_raw(&key2), None, "Old storage entry 2 should be cleared");

        // Verify weight calculation
        assert!(!weight.is_zero(), "Migration weight should be non-zero");

        // ------------------------------
        // Step 4: Test Migration Idempotency
        // ------------------------------
        let weight_second_run = crate::migrations::migrate_auto_stake_destination::migrate_auto_stake_destination::<Test>();

        // Second run should only read the migration flag
        assert_eq!(
            weight_second_run,
            <Test as Config>::DbWeight::get().reads(1),
            "Second run should only read the migration flag"
        );
    });
}

#[test]
fn test_migrate_crv3_v2_to_timelocked() {
    new_test_ext(1).execute_with(|| {
        // ------------------------------
        // 0. Constants / helpers
        // ------------------------------
        const MIG_NAME: &[u8] = b"crv3_v2_to_timelocked_v1";
        let netuid = NetUid::from(99);
        let epoch: u64 = 7;

        // ------------------------------
        // 1. Simulate OLD storage (4‑tuple; V2 layout)
        // ------------------------------
        let who: U256 = U256::from(0xdeadbeef_u64);
        let commit_block: u64 = 12345;
        let ciphertext: BoundedVec<u8, ConstU32<MAX_CRV3_COMMIT_SIZE_BYTES>> =
            vec![1u8, 2, 3].try_into().unwrap();
        let round: RoundNumber = 9;

        let old_queue: VecDeque<_> =
            VecDeque::from(vec![(who, commit_block, ciphertext.clone(), round)]);

        // Insert under the deprecated alias
        CRV3WeightCommitsV2::<Test>::insert(
            NetUidStorageIndex::from(netuid),
            epoch,
            old_queue.clone(),
        );

        // Sanity: entry decodes under old alias
        assert_eq!(
            CRV3WeightCommitsV2::<Test>::get(NetUidStorageIndex::from(netuid), epoch),
            old_queue,
            "pre-migration: old queue should be present"
        );

        // Destination should be empty pre-migration
        assert!(
            TimelockedWeightCommits::<Test>::get(NetUidStorageIndex::from(netuid), epoch)
                .is_empty(),
            "pre-migration: destination should be empty"
        );

        assert!(
            !HasMigrationRun::<Test>::get(MIG_NAME.to_vec()),
            "migration flag should be false before run"
        );

        // ------------------------------
        // 2. Run migration
        // ------------------------------
        let w = crate::migrations::migrate_crv3_v2_to_timelocked::migrate_crv3_v2_to_timelocked::<
            Test,
        >();
        assert!(!w.is_zero(), "weight must be non-zero");

        // ------------------------------
        // 3. Verify results
        // ------------------------------
        assert!(
            HasMigrationRun::<Test>::get(MIG_NAME.to_vec()),
            "migration flag not set"
        );

        // Old storage must be empty (drained)
        assert!(
            CRV3WeightCommitsV2::<Test>::get(NetUidStorageIndex::from(netuid), epoch).is_empty(),
            "old queue should have been drained"
        );

        // New storage must match exactly
        let new_q = TimelockedWeightCommits::<Test>::get(NetUidStorageIndex::from(netuid), epoch);
        assert_eq!(
            new_q, old_queue,
            "migrated queue must exactly match the old queue"
        );

        // Verify the front element matches what we inserted
        let (who2, commit_block2, cipher2, round2) = new_q.front().cloned().unwrap();
        assert_eq!(who2, who);
        assert_eq!(commit_block2, commit_block);
        assert_eq!(cipher2, ciphertext);
        assert_eq!(round2, round);
    });
}

#[test]
fn test_migrate_remove_network_modality() {
    new_test_ext(1).execute_with(|| {
        // ------------------------------
        // 0. Constants / helpers
        // ------------------------------
        const MIGRATION_NAME: &str = "migrate_remove_network_modality";

        // Create multiple networks to test
        let netuids: [NetUid; 3] = [1.into(), 2.into(), 3.into()];
        for netuid in netuids.iter() {
            add_network(*netuid, 1, 0);
        }

        // Set initial storage version to 7 (below target)
        StorageVersion::new(7).put::<Pallet<Test>>();
        assert_eq!(
            Pallet::<Test>::on_chain_storage_version(),
            StorageVersion::new(7)
        );

        // ------------------------------
        // 1. Simulate NetworkModality entries using deprecated storage alias
        // ------------------------------
        // We need to manually create storage entries that would exist for NetworkModality
        // Since NetworkModality was a StorageMap<_, Identity, NetUid, u16>, we simulate this
        let pallet_prefix = twox_128("SubtensorModule".as_bytes());
        let storage_prefix = twox_128("NetworkModality".as_bytes());

        // Create NetworkModality entries for each network
        for (i, netuid) in netuids.iter().enumerate() {
            let mut key = Vec::new();
            key.extend_from_slice(&pallet_prefix);
            key.extend_from_slice(&storage_prefix);
            // Identity encoding for netuid
            key.extend_from_slice(&netuid.encode());

            let modality_value: u16 = (i as u16) + 1; // Different values for testing
            put_raw(&key, &modality_value.encode());

            // Verify the entry was created
            let stored_value = get_raw(&key).expect("NetworkModality entry should exist");
            assert_eq!(
                u16::decode(&mut &stored_value[..]).expect("Failed to decode modality"),
                modality_value
            );
        }

        assert!(
            !HasMigrationRun::<Test>::get(MIGRATION_NAME.as_bytes().to_vec()),
            "Migration should not have run yet"
        );

        // ------------------------------
        // 2. Run migration
        // ------------------------------
        let weight =
            crate::migrations::migrate_remove_network_modality::migrate_remove_network_modality::<
                Test,
            >();

        // ------------------------------
        // 3. Verify migration effects
        // ------------------------------
        assert!(
            HasMigrationRun::<Test>::get(MIGRATION_NAME.as_bytes().to_vec()),
            "Migration should be marked as run"
        );

        // Verify weight is non-zero
        assert!(!weight.is_zero(), "Migration weight should be non-zero");

        // Verify weight calculation: 1 read (version check) + 1 read (total networks) + N writes (removal) + 1 write (version update)
        let expected_weight = <Test as Config>::DbWeight::get().reads(2)
            + <Test as Config>::DbWeight::get().writes(netuids.len() as u64 + 1);
        assert_eq!(
            weight, expected_weight,
            "Weight calculation should be correct"
        );
    });
}

#[test]
fn test_migrate_remove_network_modality_already_run() {
    new_test_ext(1).execute_with(|| {
        const MIGRATION_NAME: &str = "migrate_remove_network_modality";

        // Mark migration as already run
        HasMigrationRun::<Test>::insert(MIGRATION_NAME.as_bytes().to_vec(), true);

        // Set storage version to 8 (target version)
        StorageVersion::new(8).put::<Pallet<Test>>();
        assert_eq!(
            Pallet::<Test>::on_chain_storage_version(),
            StorageVersion::new(8)
        );

        // Run migration
        let weight =
            crate::migrations::migrate_remove_network_modality::migrate_remove_network_modality::<
                Test,
            >();

        // Should only have read weight for checking migration status
        let expected_weight = <Test as Config>::DbWeight::get().reads(1);
        assert_eq!(
            weight, expected_weight,
            "Second run should only read the migration flag"
        );

        // Verify migration is still marked as run
        assert!(HasMigrationRun::<Test>::get(
            MIGRATION_NAME.as_bytes().to_vec()
        ));
    });
}

#[test]
fn test_migrate_subnet_limit_to_default() {
    new_test_ext(1).execute_with(|| {
        // ------------------------------
        // 0. Constants / helpers
        // ------------------------------
        const MIG_NAME: &[u8] = b"subnet_limit_to_default";

        // Compute a non-default value safely
        let default: u16 = DefaultSubnetLimit::<Test>::get();
        let not_default: u16 = default.wrapping_add(1);

        // ------------------------------
        // 1. Pre-state: ensure a non-default value is stored
        // ------------------------------
        SubnetLimit::<Test>::put(not_default);
        assert_eq!(
            SubnetLimit::<Test>::get(),
            not_default,
            "precondition failed: SubnetLimit should be non-default before migration"
        );

        assert!(
            !HasMigrationRun::<Test>::get(MIG_NAME.to_vec()),
            "migration flag should be false before run"
        );

        // ------------------------------
        // 2. Run migration
        // ------------------------------
        let w = crate::migrations::migrate_subnet_limit_to_default::migrate_subnet_limit_to_default::<Test>();
        assert!(!w.is_zero(), "weight must be non-zero");

        // ------------------------------
        // 3. Verify results
        // ------------------------------
        assert!(
            HasMigrationRun::<Test>::get(MIG_NAME.to_vec()),
            "migration flag not set"
        );

        assert_eq!(
            SubnetLimit::<Test>::get(),
            default,
            "SubnetLimit should be reset to the configured default"
        );
    });
}

#[test]
fn test_migrate_network_lock_reduction_interval_and_decay() {
    new_test_ext(0).execute_with(|| {
        const FOUR_DAYS: u64 = 28_800;
        const EIGHT_DAYS: u64 = 57_600;
        const ONE_WEEK_BLOCKS: u64 = 50_400;

        // ── pre ──────────────────────────────────────────────────────────────
        assert!(
            !HasMigrationRun::<Test>::get(b"migrate_network_lock_reduction_interval".to_vec()),
            "HasMigrationRun should be false before migration"
        );

        // ensure current_block > 0
        step_block(1);
        let current_block_before = Pallet::<Test>::get_current_block_as_u64();

        // ── run migration ────────────────────────────────────────────────────
        let weight = crate::migrations::migrate_network_lock_reduction_interval::migrate_network_lock_reduction_interval::<Test>();
        assert!(!weight.is_zero(), "migration weight should be > 0");

        // ── params & flags ───────────────────────────────────────────────────
        assert_eq!(NetworkLockReductionInterval::<Test>::get(), EIGHT_DAYS);
        assert_eq!(NetworkRateLimit::<Test>::get(), FOUR_DAYS);
        assert_eq!(
            Pallet::<Test>::get_network_last_lock(),
            1_000_000_000_000u64.into(), // 1000 TAO in rao
            "last_lock should be 1_000_000_000_000 rao"
        );

        // last_lock_block should be set one week in the future
        let last_lock_block = Pallet::<Test>::get_network_last_lock_block();
        let expected_block = current_block_before.saturating_add(ONE_WEEK_BLOCKS);
        assert_eq!(
            last_lock_block,
            expected_block,
            "last_lock_block should be current + ONE_WEEK_BLOCKS"
        );

        // registration start block should match the same future block
        assert_eq!(
            NetworkRegistrationStartBlock::<Test>::get(),
            expected_block,
            "NetworkRegistrationStartBlock should equal last_lock_block"
        );

        // lock cost should be 2000 TAO immediately after migration
        let lock_cost_now = Pallet::<Test>::get_network_lock_cost();
        assert_eq!(
            lock_cost_now,
            2_000_000_000_000u64.into(),
            "lock cost should be 2000 TAO right after migration"
        );

        assert!(
            HasMigrationRun::<Test>::get(b"migrate_network_lock_reduction_interval".to_vec()),
            "HasMigrationRun should be true after migration"
        );
    });
}

#[test]
fn test_migrate_restore_subnet_locked_65_128() {
    use sp_runtime::traits::SaturatedConversion;
    new_test_ext(0).execute_with(|| {
        let name = b"migrate_restore_subnet_locked".to_vec();
        assert!(
            !HasMigrationRun::<Test>::get(name.clone()),
            "HasMigrationRun should be false before migration"
        );

        // Expected snapshot for netuids 65..128.
        const EXPECTED: &[(u16, u64)] = &[
            (65, 37_274_536_408),
            (66, 65_230_444_016),
            (67, 114_153_284_032),
            (68, 199_768_252_064),
            (69, 349_594_445_728),
            (70, 349_412_366_216),
            (71, 213_408_488_702),
            (72, 191_341_473_067),
            (73, 246_711_333_592),
            (74, 291_874_466_228),
            (75, 247_485_227_056),
            (76, 291_241_991_316),
            (77, 303_154_601_714),
            (78, 287_407_417_932),
            (79, 254_935_051_664),
            (80, 255_413_055_349),
            (81, 249_790_431_509),
            (82, 261_343_249_180),
            (83, 261_361_408_796),
            (84, 201_938_003_214),
            (85, 264_805_234_604),
            (86, 223_171_973_880),
            (87, 180_397_358_280),
            (88, 270_596_039_760),
            (89, 286_399_608_951),
            (90, 267_684_201_301),
            (91, 284_637_542_762),
            (92, 288_373_410_868),
            (93, 290_836_604_849),
            (94, 270_861_792_144),
            (95, 210_595_055_304),
            (96, 315_263_727_200),
            (97, 158_244_884_792),
            (98, 168_102_223_900),
            (99, 252_153_339_800),
            (100, 378_230_014_000),
            (101, 205_977_765_866),
            (102, 149_434_017_849),
            (103, 135_476_471_008),
            (104, 147_970_415_680),
            (105, 122_003_668_139),
            (106, 133_585_556_570),
            (107, 200_137_144_216),
            (108, 106_767_623_816),
            (109, 124_280_483_748),
            (110, 186_420_726_696),
            (111, 249_855_564_892),
            (112, 196_761_272_984),
            (113, 147_120_048_727),
            (114, 84_021_895_534),
            (115, 98_002_215_656),
            (116, 89_944_262_256),
            (117, 107_183_582_952),
            (118, 110_644_724_664),
            (119, 99_380_483_902),
            (120, 138_829_019_156),
            (121, 111_988_743_976),
            (122, 130_264_686_152),
            (123, 118_034_291_488),
            (124, 79_312_501_676),
            (125, 43_214_310_704),
            (126, 64_755_449_962),
            (127, 97_101_698_382),
            (128, 145_645_807_991),
        ];

        // Run migration
        let weight =
            crate::migrations::migrate_subnet_locked::migrate_restore_subnet_locked::<Test>();
        assert!(!weight.is_zero(), "migration weight should be > 0");

        // Read back storage as (u16 -> u64)
        let actual: BTreeMap<u16, u64> = SubnetLocked::<Test>::iter()
            .map(|(k, v)| (k.saturated_into::<u16>(), u64::from(v)))
            .collect();

        let expected: BTreeMap<u16, u64> = EXPECTED.iter().copied().collect();

        // 1) exact content
        assert_eq!(
            actual, expected,
            "SubnetLocked map mismatch for 65..128 snapshot"
        );

        // 2) count and total
        let expected_len = expected.len();
        let expected_sum: u128 = expected.values().map(|v| *v as u128).sum();

        let count_after = actual.len();
        let sum_after: u128 = actual.values().map(|v| *v as u128).sum();

        assert_eq!(count_after, expected_len, "entry count mismatch");
        assert_eq!(sum_after, expected_sum, "total RAO sum mismatch");

        // 3) migration flag set
        assert!(
            HasMigrationRun::<Test>::get(name.clone()),
            "HasMigrationRun should be true after migration"
        );

        // 4) idempotence
        let before = actual.clone();
        let _again =
            crate::migrations::migrate_subnet_locked::migrate_restore_subnet_locked::<Test>();
        let after: BTreeMap<u16, u64> = SubnetLocked::<Test>::iter()
            .map(|(k, v)| (k.saturated_into::<u16>(), u64::from(v)))
            .collect();
        assert_eq!(
            before, after,
            "re-running the migration should not change storage"
        );
    });
}

#[test]
<<<<<<< HEAD
fn test_migrate_remove_tao_dividends() {
    const MIGRATION_NAME: &str = "migrate_remove_tao_dividends";
    let pallet_name = "SubtensorModule";
    let storage_name = "TaoDividendsPerSubnet";
    let migration =
        crate::migrations::migrate_remove_tao_dividends::migrate_remove_tao_dividends::<Test>;

    test_remove_storage_item(
        MIGRATION_NAME,
        pallet_name,
        storage_name,
        migration,
        200_000,
    );

    let storage_name = "PendingAlphaSwapped";
    test_remove_storage_item(
        MIGRATION_NAME,
        pallet_name,
        storage_name,
        migration,
        200_000,
    );
=======
fn test_migrate_network_lock_cost_2500_sets_price_and_decay() {
    new_test_ext(0).execute_with(|| {
        // ── constants ───────────────────────────────────────────────────────
        const RAO_PER_TAO: u64 = 1_000_000_000;
        const TARGET_COST_TAO: u64 = 2_500;
        const TARGET_COST_RAO: u64 = TARGET_COST_TAO * RAO_PER_TAO;
        const NEW_LAST_LOCK_RAO: u64 = (TARGET_COST_TAO / 2) * RAO_PER_TAO;

        let migration_key = b"migrate_network_lock_cost_2500".to_vec();

        // ── pre ──────────────────────────────────────────────────────────────
        assert!(
            !HasMigrationRun::<Test>::get(migration_key.clone()),
            "HasMigrationRun should be false before migration"
        );

        // Ensure current_block > 0 so mult == 2 in get_network_lock_cost()
        step_block(1);
        let current_block_before = Pallet::<Test>::get_current_block_as_u64();

        // Snapshot interval to ensure migration doesn't change it
        let interval_before = NetworkLockReductionInterval::<Test>::get();

        // ── run migration ────────────────────────────────────────────────────
        let weight = crate::migrations::migrate_network_lock_cost_2500::migrate_network_lock_cost_2500::<Test>();
        assert!(!weight.is_zero(), "migration weight should be > 0");

        // ── asserts: params & flags ─────────────────────────────────────────
        assert_eq!(
            Pallet::<Test>::get_network_last_lock(),
            NEW_LAST_LOCK_RAO.into(),
            "last_lock should be set to 1,250 TAO (in rao)"
        );
        assert_eq!(
            Pallet::<Test>::get_network_last_lock_block(),
            current_block_before,
            "last_lock_block should be set to the current block"
        );

        // Lock cost should be exactly 2,500 TAO immediately after migration
        let lock_cost_now = Pallet::<Test>::get_network_lock_cost();
        assert_eq!(
            lock_cost_now,
            TARGET_COST_RAO.into(),
            "lock cost should be 2,500 TAO right after migration"
        );

        // Interval should be unchanged by this migration
        assert_eq!(
            NetworkLockReductionInterval::<Test>::get(),
            interval_before,
            "lock reduction interval should not be modified by this migration"
        );

        assert!(
            HasMigrationRun::<Test>::get(migration_key.clone()),
            "HasMigrationRun should be true after migration"
        );

        // ── decay check (1 block later) ─────────────────────────────────────
        // Expected: cost = max(min_lock, 2*L - floor(L / eff_interval) * delta_blocks)
        let eff_interval = Pallet::<Test>::get_lock_reduction_interval();
        let per_block_decrement: u64 = if eff_interval == 0 {
            0
        } else {
            NEW_LAST_LOCK_RAO / eff_interval
        };

        let min_lock_rao: u64 = Pallet::<Test>::get_network_min_lock().to_u64();

        step_block(1);
        let expected_after_1: u64 = core::cmp::max(
            min_lock_rao,
            TARGET_COST_RAO.saturating_sub(per_block_decrement),
        );
        let lock_cost_after_1 = Pallet::<Test>::get_network_lock_cost();
        assert_eq!(
            lock_cost_after_1,
            expected_after_1.into(),
            "lock cost should decay by one per-block step after 1 block"
        );

        // ── idempotency: running the migration again should do nothing ──────
        let last_lock_before_rerun = Pallet::<Test>::get_network_last_lock();
        let last_lock_block_before_rerun = Pallet::<Test>::get_network_last_lock_block();
        let cost_before_rerun = Pallet::<Test>::get_network_lock_cost();

        let _weight2 = crate::migrations::migrate_network_lock_cost_2500::migrate_network_lock_cost_2500::<Test>();

        assert!(
            HasMigrationRun::<Test>::get(migration_key.clone()),
            "HasMigrationRun remains true on second run"
        );
        assert_eq!(
            Pallet::<Test>::get_network_last_lock(),
            last_lock_before_rerun,
            "second run should not modify last_lock"
        );
        assert_eq!(
            Pallet::<Test>::get_network_last_lock_block(),
            last_lock_block_before_rerun,
            "second run should not modify last_lock_block"
        );
        assert_eq!(
            Pallet::<Test>::get_network_lock_cost(),
            cost_before_rerun,
            "second run should not change current lock cost"
        );
    });
>>>>>>> 4a67e16e
}<|MERGE_RESOLUTION|>--- conflicted
+++ resolved
@@ -2061,7 +2061,118 @@
 }
 
 #[test]
-<<<<<<< HEAD
+fn test_migrate_network_lock_cost_2500_sets_price_and_decay() {
+    new_test_ext(0).execute_with(|| {
+        // ── constants ───────────────────────────────────────────────────────
+        const RAO_PER_TAO: u64 = 1_000_000_000;
+        const TARGET_COST_TAO: u64 = 2_500;
+        const TARGET_COST_RAO: u64 = TARGET_COST_TAO * RAO_PER_TAO;
+        const NEW_LAST_LOCK_RAO: u64 = (TARGET_COST_TAO / 2) * RAO_PER_TAO;
+
+        let migration_key = b"migrate_network_lock_cost_2500".to_vec();
+
+        // ── pre ──────────────────────────────────────────────────────────────
+        assert!(
+            !HasMigrationRun::<Test>::get(migration_key.clone()),
+            "HasMigrationRun should be false before migration"
+        );
+
+        // Ensure current_block > 0 so mult == 2 in get_network_lock_cost()
+        step_block(1);
+        let current_block_before = Pallet::<Test>::get_current_block_as_u64();
+
+        // Snapshot interval to ensure migration doesn't change it
+        let interval_before = NetworkLockReductionInterval::<Test>::get();
+
+        // ── run migration ────────────────────────────────────────────────────
+        let weight = crate::migrations::migrate_network_lock_cost_2500::migrate_network_lock_cost_2500::<Test>();
+        assert!(!weight.is_zero(), "migration weight should be > 0");
+
+        // ── asserts: params & flags ─────────────────────────────────────────
+        assert_eq!(
+            Pallet::<Test>::get_network_last_lock(),
+            NEW_LAST_LOCK_RAO.into(),
+            "last_lock should be set to 1,250 TAO (in rao)"
+        );
+        assert_eq!(
+            Pallet::<Test>::get_network_last_lock_block(),
+            current_block_before,
+            "last_lock_block should be set to the current block"
+        );
+
+        // Lock cost should be exactly 2,500 TAO immediately after migration
+        let lock_cost_now = Pallet::<Test>::get_network_lock_cost();
+        assert_eq!(
+            lock_cost_now,
+            TARGET_COST_RAO.into(),
+            "lock cost should be 2,500 TAO right after migration"
+        );
+
+        // Interval should be unchanged by this migration
+        assert_eq!(
+            NetworkLockReductionInterval::<Test>::get(),
+            interval_before,
+            "lock reduction interval should not be modified by this migration"
+        );
+
+        assert!(
+            HasMigrationRun::<Test>::get(migration_key.clone()),
+            "HasMigrationRun should be true after migration"
+        );
+
+        // ── decay check (1 block later) ─────────────────────────────────────
+        // Expected: cost = max(min_lock, 2*L - floor(L / eff_interval) * delta_blocks)
+        let eff_interval = Pallet::<Test>::get_lock_reduction_interval();
+        let per_block_decrement: u64 = if eff_interval == 0 {
+            0
+        } else {
+            NEW_LAST_LOCK_RAO / eff_interval
+        };
+
+        let min_lock_rao: u64 = Pallet::<Test>::get_network_min_lock().to_u64();
+
+        step_block(1);
+        let expected_after_1: u64 = core::cmp::max(
+            min_lock_rao,
+            TARGET_COST_RAO.saturating_sub(per_block_decrement),
+        );
+        let lock_cost_after_1 = Pallet::<Test>::get_network_lock_cost();
+        assert_eq!(
+            lock_cost_after_1,
+            expected_after_1.into(),
+            "lock cost should decay by one per-block step after 1 block"
+        );
+
+        // ── idempotency: running the migration again should do nothing ──────
+        let last_lock_before_rerun = Pallet::<Test>::get_network_last_lock();
+        let last_lock_block_before_rerun = Pallet::<Test>::get_network_last_lock_block();
+        let cost_before_rerun = Pallet::<Test>::get_network_lock_cost();
+
+        let _weight2 = crate::migrations::migrate_network_lock_cost_2500::migrate_network_lock_cost_2500::<Test>();
+
+        assert!(
+            HasMigrationRun::<Test>::get(migration_key.clone()),
+            "HasMigrationRun remains true on second run"
+        );
+        assert_eq!(
+            Pallet::<Test>::get_network_last_lock(),
+            last_lock_before_rerun,
+            "second run should not modify last_lock"
+        );
+        assert_eq!(
+            Pallet::<Test>::get_network_last_lock_block(),
+            last_lock_block_before_rerun,
+            "second run should not modify last_lock_block"
+        );
+        assert_eq!(
+            Pallet::<Test>::get_network_lock_cost(),
+            cost_before_rerun,
+            "second run should not change current lock cost"
+        );
+    });
+}
+
+#[test]
 fn test_migrate_remove_tao_dividends() {
     const MIGRATION_NAME: &str = "migrate_remove_tao_dividends";
     let pallet_name = "SubtensorModule";
@@ -2085,115 +2196,4 @@
         migration,
         200_000,
     );
-=======
-fn test_migrate_network_lock_cost_2500_sets_price_and_decay() {
-    new_test_ext(0).execute_with(|| {
-        // ── constants ───────────────────────────────────────────────────────
-        const RAO_PER_TAO: u64 = 1_000_000_000;
-        const TARGET_COST_TAO: u64 = 2_500;
-        const TARGET_COST_RAO: u64 = TARGET_COST_TAO * RAO_PER_TAO;
-        const NEW_LAST_LOCK_RAO: u64 = (TARGET_COST_TAO / 2) * RAO_PER_TAO;
-
-        let migration_key = b"migrate_network_lock_cost_2500".to_vec();
-
-        // ── pre ──────────────────────────────────────────────────────────────
-        assert!(
-            !HasMigrationRun::<Test>::get(migration_key.clone()),
-            "HasMigrationRun should be false before migration"
-        );
-
-        // Ensure current_block > 0 so mult == 2 in get_network_lock_cost()
-        step_block(1);
-        let current_block_before = Pallet::<Test>::get_current_block_as_u64();
-
-        // Snapshot interval to ensure migration doesn't change it
-        let interval_before = NetworkLockReductionInterval::<Test>::get();
-
-        // ── run migration ────────────────────────────────────────────────────
-        let weight = crate::migrations::migrate_network_lock_cost_2500::migrate_network_lock_cost_2500::<Test>();
-        assert!(!weight.is_zero(), "migration weight should be > 0");
-
-        // ── asserts: params & flags ─────────────────────────────────────────
-        assert_eq!(
-            Pallet::<Test>::get_network_last_lock(),
-            NEW_LAST_LOCK_RAO.into(),
-            "last_lock should be set to 1,250 TAO (in rao)"
-        );
-        assert_eq!(
-            Pallet::<Test>::get_network_last_lock_block(),
-            current_block_before,
-            "last_lock_block should be set to the current block"
-        );
-
-        // Lock cost should be exactly 2,500 TAO immediately after migration
-        let lock_cost_now = Pallet::<Test>::get_network_lock_cost();
-        assert_eq!(
-            lock_cost_now,
-            TARGET_COST_RAO.into(),
-            "lock cost should be 2,500 TAO right after migration"
-        );
-
-        // Interval should be unchanged by this migration
-        assert_eq!(
-            NetworkLockReductionInterval::<Test>::get(),
-            interval_before,
-            "lock reduction interval should not be modified by this migration"
-        );
-
-        assert!(
-            HasMigrationRun::<Test>::get(migration_key.clone()),
-            "HasMigrationRun should be true after migration"
-        );
-
-        // ── decay check (1 block later) ─────────────────────────────────────
-        // Expected: cost = max(min_lock, 2*L - floor(L / eff_interval) * delta_blocks)
-        let eff_interval = Pallet::<Test>::get_lock_reduction_interval();
-        let per_block_decrement: u64 = if eff_interval == 0 {
-            0
-        } else {
-            NEW_LAST_LOCK_RAO / eff_interval
-        };
-
-        let min_lock_rao: u64 = Pallet::<Test>::get_network_min_lock().to_u64();
-
-        step_block(1);
-        let expected_after_1: u64 = core::cmp::max(
-            min_lock_rao,
-            TARGET_COST_RAO.saturating_sub(per_block_decrement),
-        );
-        let lock_cost_after_1 = Pallet::<Test>::get_network_lock_cost();
-        assert_eq!(
-            lock_cost_after_1,
-            expected_after_1.into(),
-            "lock cost should decay by one per-block step after 1 block"
-        );
-
-        // ── idempotency: running the migration again should do nothing ──────
-        let last_lock_before_rerun = Pallet::<Test>::get_network_last_lock();
-        let last_lock_block_before_rerun = Pallet::<Test>::get_network_last_lock_block();
-        let cost_before_rerun = Pallet::<Test>::get_network_lock_cost();
-
-        let _weight2 = crate::migrations::migrate_network_lock_cost_2500::migrate_network_lock_cost_2500::<Test>();
-
-        assert!(
-            HasMigrationRun::<Test>::get(migration_key.clone()),
-            "HasMigrationRun remains true on second run"
-        );
-        assert_eq!(
-            Pallet::<Test>::get_network_last_lock(),
-            last_lock_before_rerun,
-            "second run should not modify last_lock"
-        );
-        assert_eq!(
-            Pallet::<Test>::get_network_last_lock_block(),
-            last_lock_block_before_rerun,
-            "second run should not modify last_lock_block"
-        );
-        assert_eq!(
-            Pallet::<Test>::get_network_lock_cost(),
-            cost_before_rerun,
-            "second run should not change current lock cost"
-        );
-    });
->>>>>>> 4a67e16e
 }