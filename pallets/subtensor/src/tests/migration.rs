--- conflicted
+++ resolved
@@ -822,57 +822,6 @@
 }
 
 #[test]
-<<<<<<< HEAD
-fn test_migrate_subnet_symbols() {
-    new_test_ext(1).execute_with(|| {
-        const MIGRATION_NAME: &str = "migrate_subnet_symbols";
-
-        // Create 100 subnets
-        for i in 0..100 {
-            add_network(i.into(), 1, 0);
-        }
-
-        // Shift some symbols
-        TokenSymbol::<Test>::insert(
-            NetUid::from(21),
-            SubtensorModule::get_symbol_for_subnet(NetUid::from(142)),
-        );
-        TokenSymbol::<Test>::insert(
-            NetUid::from(42),
-            SubtensorModule::get_symbol_for_subnet(NetUid::from(184)),
-        );
-        TokenSymbol::<Test>::insert(
-            NetUid::from(83),
-            SubtensorModule::get_symbol_for_subnet(NetUid::from(242)),
-        );
-        TokenSymbol::<Test>::insert(
-            NetUid::from(99),
-            SubtensorModule::get_symbol_for_subnet(NetUid::from(284)),
-        );
-
-        // Run the migration
-        let weight = crate::migrations::migrate_subnet_symbols::migrate_subnet_symbols::<Test>();
-
-        // Check that the symbols have been corrected
-        assert_eq!(
-            TokenSymbol::<Test>::get(NetUid::from(21)),
-            SubtensorModule::get_symbol_for_subnet(NetUid::from(21))
-        );
-        assert_eq!(
-            TokenSymbol::<Test>::get(NetUid::from(42)),
-            SubtensorModule::get_symbol_for_subnet(NetUid::from(42))
-        );
-        assert_eq!(
-            TokenSymbol::<Test>::get(NetUid::from(83)),
-            SubtensorModule::get_symbol_for_subnet(NetUid::from(83))
-        );
-        assert_eq!(
-            TokenSymbol::<Test>::get(NetUid::from(99)),
-            SubtensorModule::get_symbol_for_subnet(NetUid::from(99))
-        );
-
-        assert!(!weight.is_zero(), "Migration weight should be non-zero");
-=======
 fn test_migrate_fix_root_subnet_tao() {
     new_test_ext(1).execute_with(|| {
         const MIGRATION_NAME: &str = "migrate_fix_root_subnet_tao";
@@ -903,6 +852,58 @@
         );
         assert!(!weight.is_zero(), "Migration weight should be non-zero");
         assert_eq!(SubnetTAO::<Test>::get(NetUid::ROOT), expected_total_stake);
->>>>>>> 5eae8738
+    });
+}
+
+#[test]
+fn test_migrate_subnet_symbols() {
+    new_test_ext(1).execute_with(|| {
+        const MIGRATION_NAME: &str = "migrate_subnet_symbols";
+
+        // Create 100 subnets
+        for i in 0..100 {
+            add_network(i.into(), 1, 0);
+        }
+
+        // Shift some symbols
+        TokenSymbol::<Test>::insert(
+            NetUid::from(21),
+            SubtensorModule::get_symbol_for_subnet(NetUid::from(142)),
+        );
+        TokenSymbol::<Test>::insert(
+            NetUid::from(42),
+            SubtensorModule::get_symbol_for_subnet(NetUid::from(184)),
+        );
+        TokenSymbol::<Test>::insert(
+            NetUid::from(83),
+            SubtensorModule::get_symbol_for_subnet(NetUid::from(242)),
+        );
+        TokenSymbol::<Test>::insert(
+            NetUid::from(99),
+            SubtensorModule::get_symbol_for_subnet(NetUid::from(284)),
+        );
+
+        // Run the migration
+        let weight = crate::migrations::migrate_subnet_symbols::migrate_subnet_symbols::<Test>();
+
+        // Check that the symbols have been corrected
+        assert_eq!(
+            TokenSymbol::<Test>::get(NetUid::from(21)),
+            SubtensorModule::get_symbol_for_subnet(NetUid::from(21))
+        );
+        assert_eq!(
+            TokenSymbol::<Test>::get(NetUid::from(42)),
+            SubtensorModule::get_symbol_for_subnet(NetUid::from(42))
+        );
+        assert_eq!(
+            TokenSymbol::<Test>::get(NetUid::from(83)),
+            SubtensorModule::get_symbol_for_subnet(NetUid::from(83))
+        );
+        assert_eq!(
+            TokenSymbol::<Test>::get(NetUid::from(99)),
+            SubtensorModule::get_symbol_for_subnet(NetUid::from(99))
+        );
+
+        assert!(!weight.is_zero(), "Migration weight should be non-zero");
     });
 }