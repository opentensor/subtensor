#![allow(
    unused,
    clippy::expect_used,
    clippy::indexing_slicing,
    clippy::panic,
    clippy::unwrap_used
)]

use super::mock::*;
use crate::*;
use alloc::collections::BTreeMap;
use approx::assert_abs_diff_eq;
use codec::{Decode, Encode};
use frame_support::{
    StorageHasher, Twox64Concat, assert_ok,
    storage::unhashed::{get, get_raw, put, put_raw},
    storage_alias,
    traits::{StorageInstance, StoredMap},
    weights::Weight,
};

use crate::migrations::migrate_storage;
use frame_system::Config;
use pallet_drand::types::RoundNumber;
use scale_info::prelude::collections::VecDeque;
use sp_core::{H256, U256, crypto::Ss58Codec};
use sp_io::hashing::twox_128;
use sp_runtime::traits::Zero;
use substrate_fixed::types::extra::U2;
use substrate_fixed::types::{I96F32, U64F64};
use subtensor_runtime_common::{NetUidStorageIndex, TaoCurrency};

#[allow(clippy::arithmetic_side_effects)]
fn close(value: u64, target: u64, eps: u64) {
    assert!(
        (value as i64 - target as i64).abs() < eps as i64,
        "Assertion failed: value = {value}, target = {target}, eps = {eps}"
    )
}

#[test]
fn test_initialise_ti() {
    use frame_support::traits::OnRuntimeUpgrade;

    new_test_ext(1).execute_with(|| {
        pallet_balances::TotalIssuance::<Test>::put(1000);
        crate::SubnetTAO::<Test>::insert(NetUid::from(1), TaoCurrency::from(100));
        crate::SubnetTAO::<Test>::insert(NetUid::from(2), TaoCurrency::from(5));

        // Ensure values are NOT initialized prior to running migration
        assert!(crate::TotalIssuance::<Test>::get().is_zero());
		assert!(crate::TotalStake::<Test>::get().is_zero());

        crate::migrations::migrate_init_total_issuance::initialise_total_issuance::Migration::<Test>::on_runtime_upgrade();

        // Ensure values were initialized correctly
		assert_eq!(crate::TotalStake::<Test>::get(), TaoCurrency::from(105));
        assert_eq!(
            crate::TotalIssuance::<Test>::get(), TaoCurrency::from(105 + 1000)
        );
    });
}

#[test]
fn test_migration_transfer_nets_to_foundation() {
    new_test_ext(1).execute_with(|| {
        // Create subnet 1
        add_network(1.into(), 1, 0);
        // Create subnet 11
        add_network(11.into(), 1, 0);

        log::info!("{:?}", SubtensorModule::get_subnet_owner(1.into()));
        //assert_eq!(SubtensorModule::<Test>::get_subnet_owner(1), );

        // Run the migration to transfer ownership
        let hex =
            hex_literal::hex!["feabaafee293d3b76dae304e2f9d885f77d2b17adab9e17e921b321eccd61c77"];
        crate::migrations::migrate_transfer_ownership_to_foundation::migrate_transfer_ownership_to_foundation::<Test>(hex);

        log::info!("new owner: {:?}", SubtensorModule::get_subnet_owner(1.into()));
    })
}

#[test]
fn test_migration_delete_subnet_3() {
    new_test_ext(1).execute_with(|| {
        // Create subnet 3
        add_network(3.into(), 1, 0);
        assert!(SubtensorModule::if_subnet_exist(3.into()));

        // Run the migration to transfer ownership
        crate::migrations::migrate_delete_subnet_3::migrate_delete_subnet_3::<Test>();

        assert!(!SubtensorModule::if_subnet_exist(3.into()));
    })
}

#[test]
fn test_migration_delete_subnet_21() {
    new_test_ext(1).execute_with(|| {
        // Create subnet 21
        add_network(21.into(), 1, 0);
        assert!(SubtensorModule::if_subnet_exist(21.into()));

        // Run the migration to transfer ownership
        crate::migrations::migrate_delete_subnet_21::migrate_delete_subnet_21::<Test>();

        assert!(!SubtensorModule::if_subnet_exist(21.into()));
    })
}

#[test]
fn test_migrate_commit_reveal_2() {
    new_test_ext(1).execute_with(|| {
        // ------------------------------
        // Step 1: Simulate Old Storage Entries
        // ------------------------------
        const MIGRATION_NAME: &str = "migrate_commit_reveal_2_v2";

        let pallet_prefix = twox_128("SubtensorModule".as_bytes());
        let storage_prefix_interval = twox_128("WeightCommitRevealInterval".as_bytes());
        let storage_prefix_commits = twox_128("WeightCommits".as_bytes());

        let netuid = NetUid::from(1);
        let interval_value: u64 = 50u64;

        // Construct the full key for WeightCommitRevealInterval
        let mut interval_key = Vec::new();
        interval_key.extend_from_slice(&pallet_prefix);
        interval_key.extend_from_slice(&storage_prefix_interval);
        interval_key.extend_from_slice(&netuid.encode());

        put_raw(&interval_key, &interval_value.encode());

        let test_account: U256 = U256::from(1);

        // Construct the full key for WeightCommits (DoubleMap)
        let mut commit_key = Vec::new();
        commit_key.extend_from_slice(&pallet_prefix);
        commit_key.extend_from_slice(&storage_prefix_commits);

        // First key (netuid) hashed with Twox64Concat
        let netuid_hashed = Twox64Concat::hash(&netuid.encode());
        commit_key.extend_from_slice(&netuid_hashed);

        // Second key (account) hashed with Twox64Concat
        let account_hashed = Twox64Concat::hash(&test_account.encode());
        commit_key.extend_from_slice(&account_hashed);

        let commit_value: (H256, u64) = (H256::from_low_u64_be(42), 100);
        put_raw(&commit_key, &commit_value.encode());

        let stored_interval = get_raw(&interval_key).expect("Expected to get a value");
        assert_eq!(
            u64::decode(&mut &stored_interval[..]).expect("Failed to decode interval value"),
            interval_value
        );

        let stored_commit = get_raw(&commit_key).expect("Expected to get a value");
        assert_eq!(
            <(H256, u64)>::decode(&mut &stored_commit[..]).expect("Failed to decode commit value"),
            commit_value
        );

        assert!(
            !HasMigrationRun::<Test>::get(MIGRATION_NAME.as_bytes().to_vec()),
            "Migration should not have run yet"
        );

        // ------------------------------
        // Step 2: Run the Migration
        // ------------------------------
        let weight = crate::migrations::migrate_commit_reveal_v2::migrate_commit_reveal_2::<Test>();

        assert!(
            HasMigrationRun::<Test>::get(MIGRATION_NAME.as_bytes().to_vec()),
            "Migration should be marked as run"
        );

        // ------------------------------
        // Step 3: Verify Migration Effects
        // ------------------------------
        let stored_interval_after = get_raw(&interval_key);
        assert!(
            stored_interval_after.is_none(),
            "WeightCommitRevealInterval should be cleared"
        );

        let stored_commit_after = get_raw(&commit_key);
        assert!(
            stored_commit_after.is_none(),
            "WeightCommits entry should be cleared"
        );

        assert!(!weight.is_zero(), "Migration weight should be non-zero");
    });
}

// Leaving in for reference. Will remove later.
// SKIP_WASM_BUILD=1 RUST_LOG=debug cargo test --package pallet-subtensor --lib -- tests::migration::test_migrate_rao --exact --show-output --nocapture
// #[test]
// fn test_migrate_rao() {
//     new_test_ext(1).execute_with(|| {
//         // Setup initial state
//         let netuid_0: u16 = 0;
//         let netuid_1: u16 = 1;
//         let netuid_2: u16 = 2;
//         let netuid_3: u16 = 3;
//         let hotkey1 = U256::from(1);
//         let hotkey2 = U256::from(2);
//         let coldkey1 = U256::from(3);
//         let coldkey2 = U256::from(4);
//         let coldkey3 = U256::from(5);
//         let stake_amount: u64 = 1_000_000_000;
//         let lock_amount: u64 = 500;
//         NetworkMinLockCost::<Test>::set(500);

//         // Add networks root and alpha
//         add_network(netuid_0, 1, 0);
//         add_network(netuid_1, 1, 0);
//         add_network(netuid_2, 1, 0);
//         add_network(netuid_3, 1, 0);

//         // Set subnet lock
//         SubnetLocked::<Test>::insert(netuid_1, lock_amount);

//         // Add some initial stake
//         EmissionValues::<Test>::insert(netuid_1, 1_000_000_000);
//         EmissionValues::<Test>::insert(netuid_2, 2_000_000_000);
//         EmissionValues::<Test>::insert(netuid_3, 3_000_000_000);

//         Owner::<Test>::insert(hotkey1, coldkey1);
//         Owner::<Test>::insert(hotkey2, coldkey2);
//         Stake::<Test>::insert(hotkey1, coldkey1, stake_amount);
//         Stake::<Test>::insert(hotkey1, coldkey2, stake_amount);
//         Stake::<Test>::insert(hotkey2, coldkey2, stake_amount);
//         Stake::<Test>::insert(hotkey2, coldkey3, stake_amount);

//         // Verify initial conditions
//         assert_eq!(SubnetTAO::<Test>::get(netuid_0), 0);
//         assert_eq!(SubnetTAO::<Test>::get(netuid_1), 0);
//         assert_eq!(SubnetAlphaOut::<Test>::get(netuid_0), 0);
//         assert_eq!(SubnetAlphaOut::<Test>::get(netuid_1), 0);
//         assert_eq!(SubnetAlphaIn::<Test>::get(netuid_0), 0);
//         assert_eq!(SubnetAlphaIn::<Test>::get(netuid_1), 0);
//         assert_eq!(TotalHotkeyShares::<Test>::get(hotkey1, netuid_0), 0);
//         assert_eq!(TotalHotkeyShares::<Test>::get(hotkey1, netuid_1), 0);
//         assert_eq!(TotalHotkeyAlpha::<Test>::get(hotkey1, netuid_0), 0);
//         assert_eq!(TotalHotkeyAlpha::<Test>::get(hotkey2, netuid_1), 0);

//         // Run migration
//         crate::migrations::migrate_rao::migrate_rao::<Test>();

//         // Verify root subnet (netuid 0) state after migration
//         assert_eq!(SubnetTAO::<Test>::get(netuid_0), 4 * stake_amount); // Root has everything
//         assert_eq!(SubnetTAO::<Test>::get(netuid_1), 1_000_000_000); // Always 1000000000
//         assert_eq!(SubnetAlphaIn::<Test>::get(netuid_0), 1_000_000_000); // Always 1_000_000_000
//         assert_eq!(SubnetAlphaIn::<Test>::get(netuid_1), 1_000_000_000); // Always 1_000_000_000
//         assert_eq!(SubnetAlphaOut::<Test>::get(netuid_0), 4 * stake_amount); // Root has everything.
//         assert_eq!(SubnetAlphaOut::<Test>::get(netuid_1), 0); // No stake outstanding.

//         // Assert share information for hotkey1 on netuid_0
//         assert_eq!(
//             TotalHotkeyShares::<Test>::get(hotkey1, netuid_0),
//             2 * stake_amount
//         ); // Shares
//         // Assert no shares for hotkey1 on netuid_1
//         assert_eq!(TotalHotkeyShares::<Test>::get(hotkey1, netuid_1), 0); // No shares
//         // Assert alpha for hotkey1 on netuid_0
//         assert_eq!(
//             TotalHotkeyAlpha::<Test>::get(hotkey1, netuid_0),
//             2 * stake_amount
//         ); // Alpha
//         // Assert no alpha for hotkey1 on netuid_1
//         assert_eq!(TotalHotkeyAlpha::<Test>::get(hotkey1, netuid_1), 0); // No alpha.
//         // Assert share information for hotkey2 on netuid_0
//         assert_eq!(
//             TotalHotkeyShares::<Test>::get(hotkey2, netuid_0),
//             2 * stake_amount
//         ); // Shares
//         // Assert no shares for hotkey2 on netuid_1
//         assert_eq!(TotalHotkeyShares::<Test>::get(hotkey2, netuid_1), 0); // No shares
//         // Assert alpha for hotkey2 on netuid_0
//         assert_eq!(
//             TotalHotkeyAlpha::<Test>::get(hotkey2, netuid_0),
//             2 * stake_amount
//         ); // Alpha
//         // Assert no alpha for hotkey2 on netuid_1
//         assert_eq!(TotalHotkeyAlpha::<Test>::get(hotkey2, netuid_1), 0); // No alpha.

//         // Assert stake balances for hotkey1 and coldkey1 on netuid_0
//         assert_eq!(
//             SubtensorModule::get_stake_for_hotkey_and_coldkey_on_subnet(
//                 &hotkey1, &coldkey1, netuid_0
//             ),
//             stake_amount
//         );
//         // Assert stake balances for hotkey1 and coldkey2 on netuid_0
//         assert_eq!(
//             SubtensorModule::get_stake_for_hotkey_and_coldkey_on_subnet(
//                 &hotkey1, &coldkey2, netuid_0
//             ),
//             stake_amount
//         );
//         // Assert stake balances for hotkey2 and coldkey2 on netuid_0
//         assert_eq!(
//             SubtensorModule::get_stake_for_hotkey_and_coldkey_on_subnet(
//                 &hotkey2, &coldkey2, netuid_0
//             ),
//             stake_amount
//         );
//         // Assert stake balances for hotkey2 and coldkey3 on netuid_0
//         assert_eq!(
//             SubtensorModule::get_stake_for_hotkey_and_coldkey_on_subnet(
//                 &hotkey2, &coldkey3, netuid_0
//             ),
//             stake_amount
//         );
//         // Assert total stake for hotkey1 on netuid_0
//         assert_eq!(
//             SubtensorModule::get_stake_for_hotkey_on_subnet(&hotkey1, netuid_0),
//             2 * stake_amount
//         );
//         // Assert total stake for hotkey2 on netuid_0
//         assert_eq!(
//             SubtensorModule::get_stake_for_hotkey_on_subnet(&hotkey2, netuid_0),
//             2 * stake_amount
//         );
//         // Increase stake for hotkey1 and coldkey1 on netuid_0
//         SubtensorModule::increase_stake_for_hotkey_and_coldkey_on_subnet(
//             &hotkey1,
//             &coldkey1,
//             netuid_0,
//             stake_amount,
//         );
//         // Assert updated stake for hotkey1 and coldkey1 on netuid_0
//         assert_eq!(
//             SubtensorModule::get_stake_for_hotkey_and_coldkey_on_subnet(
//                 &hotkey1, &coldkey1, netuid_0
//             ),
//             2 * stake_amount
//         );
//         // Assert updated total stake for hotkey1 on netuid_0
//         assert_eq!(
//             SubtensorModule::get_stake_for_hotkey_on_subnet(&hotkey1, netuid_0),
//             3 * stake_amount
//         );
//         // Increase stake for hotkey1 and coldkey1 on netuid_1
//         SubtensorModule::increase_stake_for_hotkey_and_coldkey_on_subnet(
//             &hotkey1,
//             &coldkey1,
//             netuid_1,
//             stake_amount,
//         );
//         // Assert updated stake for hotkey1 and coldkey1 on netuid_1
//         assert_eq!(
//             SubtensorModule::get_stake_for_hotkey_and_coldkey_on_subnet(
//                 &hotkey1, &coldkey1, netuid_1
//             ),
//             stake_amount
//         );
//         // Assert updated total stake for hotkey1 on netuid_1
//         assert_eq!(
//             SubtensorModule::get_stake_for_hotkey_on_subnet(&hotkey1, netuid_1),
//             stake_amount
//         );

//         // Run the coinbase
//         let emission: u64 = 1_000_000_000;
//         SubtensorModule::run_coinbase(I96F32::from_num(emission));
//         close(
//             SubnetTaoInEmission::<Test>::get(netuid_1),
//             emission / 6,
//             100,
//         );
//         close(
//             SubnetTaoInEmission::<Test>::get(netuid_2),
//             2 * (emission / 6),
//             100,
//         );
//         close(
//             SubnetTaoInEmission::<Test>::get(netuid_3),
//             3 * (emission / 6),
//             100,
//         );
//     });
// }

// SKIP_WASM_BUILD=1 RUST_LOG=debug cargo test --package pallet-subtensor --lib -- tests::migration::test_migrate_subnet_volume --exact --show-output
#[test]
fn test_migrate_subnet_volume() {
    new_test_ext(1).execute_with(|| {
        // Setup initial state
        let netuid_1 = NetUid::from(1);
        add_network(netuid_1, 1, 0);

        // SubnetValue for netuid 1 key
        let old_key: [u8; 34] = hex_literal::hex!(
            "658faa385070e074c85bf6b568cf05553c3226e141696000b4b239c65bc2b2b40100"
        );

        // Old value in u64 format
        let old_value: u64 = 123_456_789_000_u64;
        put::<u64>(&old_key, &old_value); // Store as u64

        // Ensure it is stored as `u64`
        assert_eq!(get::<u64>(&old_key), Some(old_value));

        // Run migration
        crate::migrations::migrate_subnet_volume::migrate_subnet_volume::<Test>();

        // Verify the value is now stored as `u128`
        let new_value: Option<u128> = get(&old_key);
        let new_value_as_subnet_volume = SubnetVolume::<Test>::get(netuid_1);
        assert_eq!(new_value, Some(old_value as u128));
        assert_eq!(new_value_as_subnet_volume, old_value as u128);

        // Ensure migration does not break when running twice
        let weight_second_run =
            crate::migrations::migrate_subnet_volume::migrate_subnet_volume::<Test>();

        // Verify the value is still stored as `u128`
        let new_value: Option<u128> = get(&old_key);
        assert_eq!(new_value, Some(old_value as u128));
    });
}

#[test]
fn test_migrate_set_first_emission_block_number() {
    new_test_ext(1).execute_with(|| {
    let netuids: [NetUid; 3] = [1.into(), 2.into(), 3.into()];
    let block_number = 100;
    for netuid in netuids.iter() {
        add_network(*netuid, 1, 0);
    }
    run_to_block(block_number);
    let weight = crate::migrations::migrate_set_first_emission_block_number::migrate_set_first_emission_block_number::<Test>();

    let expected_weight: Weight = <Test as Config>::DbWeight::get().reads(3) + <Test as Config>::DbWeight::get().writes(netuids.len() as u64);
    assert_eq!(weight, expected_weight);

    assert_eq!(FirstEmissionBlockNumber::<Test>::get(NetUid::ROOT), None);
    for netuid in netuids.iter() {
        assert_eq!(FirstEmissionBlockNumber::<Test>::get(netuid), Some(block_number));
    }
});
}

#[test]
fn test_migrate_set_subtoken_enable() {
    new_test_ext(1).execute_with(|| {
        let netuids: [NetUid; 3] = [1.into(), 2.into(), 3.into()];
        let block_number = 100;
        for netuid in netuids.iter() {
            add_network(*netuid, 1, 0);
        }

        let new_netuid = NetUid::from(4);
        add_network_without_emission_block(new_netuid, 1, 0);

        let weight =
            crate::migrations::migrate_set_subtoken_enabled::migrate_set_subtoken_enabled::<Test>();

        let expected_weight: Weight = <Test as Config>::DbWeight::get().reads(1)
            + <Test as Config>::DbWeight::get().writes(netuids.len() as u64 + 2);
        assert_eq!(weight, expected_weight);

        for netuid in netuids.iter() {
            assert!(SubtokenEnabled::<Test>::get(netuid));
        }
        assert!(!SubtokenEnabled::<Test>::get(new_netuid));
    });
}

#[test]
fn test_migrate_remove_zero_total_hotkey_alpha() {
    new_test_ext(1).execute_with(|| {
        const MIGRATION_NAME: &str = "migrate_remove_zero_total_hotkey_alpha";
        let netuid = NetUid::from(1u16);

        let hotkey_zero = U256::from(100u64);
        let hotkey_nonzero = U256::from(101u64);

        // Insert one zero-alpha entry and one non-zero entry
        TotalHotkeyAlpha::<Test>::insert(hotkey_zero, netuid, AlphaCurrency::ZERO);
        TotalHotkeyAlpha::<Test>::insert(hotkey_nonzero, netuid, AlphaCurrency::from(123));

        assert_eq!(TotalHotkeyAlpha::<Test>::get(hotkey_zero, netuid), AlphaCurrency::ZERO);
        assert_eq!(TotalHotkeyAlpha::<Test>::get(hotkey_nonzero, netuid), AlphaCurrency::from(123));

        assert!(
            !HasMigrationRun::<Test>::get(MIGRATION_NAME.as_bytes().to_vec()),
            "Migration should not have run yet."
        );

        let weight = crate::migrations::migrate_remove_zero_total_hotkey_alpha::migrate_remove_zero_total_hotkey_alpha::<Test>();

        assert!(
            HasMigrationRun::<Test>::get(MIGRATION_NAME.as_bytes().to_vec()),
            "Migration should be marked as run."
        );

        assert!(
            !TotalHotkeyAlpha::<Test>::contains_key(hotkey_zero, netuid),
            "Zero-alpha entry should have been removed."
        );

        assert_eq!(TotalHotkeyAlpha::<Test>::get(hotkey_nonzero, netuid), AlphaCurrency::from(123));

        assert!(
            !weight.is_zero(),
            "Migration weight should be non-zero."
        );
    });
}

#[test]
fn test_migrate_revealed_commitments() {
    new_test_ext(1).execute_with(|| {
        // --------------------------------
        // Step 1: Simulate Old Storage Entries
        // --------------------------------
        const MIGRATION_NAME: &str = "migrate_revealed_commitments_v2";

        // Pallet prefix == twox_128("Commitments")
        let pallet_prefix = twox_128("Commitments".as_bytes());
        // Storage item prefix == twox_128("RevealedCommitments")
        let storage_prefix = twox_128("RevealedCommitments".as_bytes());

        // Example keys for the DoubleMap:
        //   Key1 (netuid) uses Identity (no hash)
        //   Key2 (account) uses Twox64Concat
        let netuid = NetUid::from(123);
        let account_id: u64 = 999; // Or however your test `AccountId` is represented

        // Construct the full storage key for `RevealedCommitments(netuid, account_id)`
        let mut storage_key = Vec::new();
        storage_key.extend_from_slice(&pallet_prefix);
        storage_key.extend_from_slice(&storage_prefix);

        // Identity for netuid => no hashing, just raw encode
        storage_key.extend_from_slice(&netuid.encode());

        // Twox64Concat for account
        let account_hashed = Twox64Concat::hash(&account_id.encode());
        storage_key.extend_from_slice(&account_hashed);

        // Simulate an old value we might have stored:
        // For example, the old type was `RevealedData<Balance, ...>`
        // We'll just store a random encoded value for demonstration
        let old_value = (vec![1, 2, 3, 4], 42u64);
        put_raw(&storage_key, &old_value.encode());

        // Confirm the storage value is set
        let stored_value = get_raw(&storage_key).expect("Expected to get a value");
        let decoded_value = <(Vec<u8>, u64)>::decode(&mut &stored_value[..])
            .expect("Failed to decode the old revealed commitments");
        assert_eq!(decoded_value, old_value);

        // Also confirm that the migration has NOT run yet
        assert!(
            !HasMigrationRun::<Test>::get(MIGRATION_NAME.as_bytes().to_vec()),
            "Migration should not have run yet"
        );

        // --------------------------------
        // Step 2: Run the Migration
        // --------------------------------
        let weight = crate::migrations::migrate_upgrade_revealed_commitments::migrate_upgrade_revealed_commitments::<Test>();

        // Migration should be marked as run
        assert!(
            HasMigrationRun::<Test>::get(MIGRATION_NAME.as_bytes().to_vec()),
            "Migration should now be marked as run"
        );

        // --------------------------------
        // Step 3: Verify Migration Effects
        // --------------------------------
        // The old key/value should be removed
        let stored_value_after = get_raw(&storage_key);
        assert!(
            stored_value_after.is_none(),
            "Old storage entry should be cleared"
        );

        // Weight returned should be > 0 (some cost was incurred clearing storage)
        assert!(!weight.is_zero(), "Migration weight should be non-zero");
    });
}

#[test]
fn test_migrate_remove_total_hotkey_coldkey_stakes_this_interval() {
    new_test_ext(1).execute_with(|| {
        const MIGRATION_NAME: &str = "migrate_remove_total_hotkey_coldkey_stakes_this_interval";

        let pallet_name = twox_128(b"SubtensorModule");
        let storage_name = twox_128(b"TotalHotkeyColdkeyStakesThisInterval");
        let prefix = [pallet_name, storage_name].concat();

        // Set up 200 000 entries to be deleted.
        for i in 0..200_000{
            let hotkey = U256::from(i as u64);
            let coldkey = U256::from(i as u64);
            let key = [prefix.clone(), hotkey.encode(), coldkey.encode()].concat();
            let value = (100 + i, 200 + i);
            put_raw(&key, &value.encode());
        }

        assert!(frame_support::storage::unhashed::contains_prefixed_key(&prefix), "Entries should exist before migration.");
        assert!(
            !HasMigrationRun::<Test>::get(MIGRATION_NAME.as_bytes().to_vec()),
            "Migration should not have run yet."
        );

        // Run migration
        let weight = crate::migrations::migrate_remove_total_hotkey_coldkey_stakes_this_interval::migrate_remove_total_hotkey_coldkey_stakes_this_interval::<Test>();

        assert!(!frame_support::storage::unhashed::contains_prefixed_key(&prefix), "All entries should have been removed.");
        assert!(
            HasMigrationRun::<Test>::get(MIGRATION_NAME.as_bytes().to_vec()),
            "Migration should be marked as run."
        );
        assert!(!weight.is_zero(),"Migration weight should be non-zero.");
    });
}
fn test_migrate_remove_last_hotkey_coldkey_emission_on_netuid() {
    const MIGRATION_NAME: &str = "migrate_remove_last_hotkey_coldkey_emission_on_netuid";
    let pallet_name = "SubtensorModule";
    let storage_name = "LastHotkeyColdkeyEmissionOnNetuid";
    let migration =  crate::migrations::migrate_orphaned_storage_items::remove_last_hotkey_coldkey_emission_on_netuid::<Test>;

    test_remove_storage_item(
        MIGRATION_NAME,
        pallet_name,
        storage_name,
        migration,
        200_000,
    );
}
#[test]
fn test_migrate_remove_subnet_alpha_emission_sell() {
    const MIGRATION_NAME: &str = "migrate_remove_subnet_alpha_emission_sell";
    let pallet_name = "SubtensorModule";
    let storage_name = "SubnetAlphaEmissionSell";
    let migration =
        crate::migrations::migrate_orphaned_storage_items::remove_subnet_alpha_emission_sell::<Test>;

    test_remove_storage_item(
        MIGRATION_NAME,
        pallet_name,
        storage_name,
        migration,
        200_000,
    );
}

#[test]
fn test_migrate_remove_neurons_to_prune_at_next_epoch() {
    const MIGRATION_NAME: &str = "migrate_remove_neurons_to_prune_at_next_epoch";
    let pallet_name = "SubtensorModule";
    let storage_name = "NeuronsToPruneAtNextEpoch";
    let migration =
        crate::migrations::migrate_orphaned_storage_items::remove_neurons_to_prune_at_next_epoch::<
            Test,
        >;

    test_remove_storage_item(
        MIGRATION_NAME,
        pallet_name,
        storage_name,
        migration,
        200_000,
    );
}

#[test]
fn test_migrate_remove_total_stake_at_dynamic() {
    const MIGRATION_NAME: &str = "migrate_remove_total_stake_at_dynamic";
    let pallet_name = "SubtensorModule";
    let storage_name = "TotalStakeAtDynamic";
    let migration =
        crate::migrations::migrate_orphaned_storage_items::remove_total_stake_at_dynamic::<Test>;

    test_remove_storage_item(
        MIGRATION_NAME,
        pallet_name,
        storage_name,
        migration,
        200_000,
    );
}

#[test]
fn test_migrate_remove_subnet_name() {
    const MIGRATION_NAME: &str = "migrate_remove_subnet_name";
    let pallet_name = "SubtensorModule";
    let storage_name = "SubnetName";
    let migration = crate::migrations::migrate_orphaned_storage_items::remove_subnet_name::<Test>;

    test_remove_storage_item(
        MIGRATION_NAME,
        pallet_name,
        storage_name,
        migration,
        200_000,
    );
}

#[test]
fn test_migrate_remove_network_min_allowed_uids() {
    const MIGRATION_NAME: &str = "migrate_remove_network_min_allowed_uids";
    let pallet_name = "SubtensorModule";
    let storage_name = "NetworkMinAllowedUids";
    let migration =
        crate::migrations::migrate_orphaned_storage_items::remove_network_min_allowed_uids::<Test>;

    test_remove_storage_item(MIGRATION_NAME, pallet_name, storage_name, migration, 1);
}

#[test]
fn test_migrate_remove_dynamic_block() {
    const MIGRATION_NAME: &str = "migrate_remove_dynamic_block";
    let pallet_name = "SubtensorModule";
    let storage_name = "DynamicBlock";
    let migration = crate::migrations::migrate_orphaned_storage_items::remove_dynamic_block::<Test>;

    test_remove_storage_item(MIGRATION_NAME, pallet_name, storage_name, migration, 1);
}

#[allow(clippy::arithmetic_side_effects)]
fn test_remove_storage_item<F: FnOnce() -> Weight>(
    migration_name: &'static str,
    pallet_name: &'static str,
    storage_name: &'static str,
    migration: F,
    test_entries_number: i32,
) {
    new_test_ext(1).execute_with(|| {
        let pallet_name = twox_128(pallet_name.as_bytes());
        let storage_name = twox_128(storage_name.as_bytes());
        let prefix = [pallet_name, storage_name].concat();

        // Set up entries to be deleted.
        for i in 0..test_entries_number {
            let hotkey = U256::from(i as u64);
            let coldkey = U256::from(i as u64);
            let key = [prefix.clone(), hotkey.encode(), coldkey.encode()].concat();
            let value = (100 + i, 200 + i);
            put_raw(&key, &value.encode());
        }

        assert!(
            frame_support::storage::unhashed::contains_prefixed_key(&prefix),
            "Entries should exist before migration."
        );
        assert!(
            !HasMigrationRun::<Test>::get(migration_name.as_bytes().to_vec()),
            "Migration should not have run yet."
        );

        // Run migration
        let weight = migration();

        assert!(
            !frame_support::storage::unhashed::contains_prefixed_key(&prefix),
            "All entries should have been removed."
        );
        assert!(
            HasMigrationRun::<Test>::get(migration_name.as_bytes().to_vec()),
            "Migration should be marked as run."
        );
        assert!(!weight.is_zero(), "Migration weight should be non-zero.");
    });
}

#[test]
fn test_migrate_remove_commitments_rate_limit() {
    new_test_ext(1).execute_with(|| {
        // ------------------------------
        // Step 1: Simulate Old Storage Entry
        // ------------------------------
        const MIGRATION_NAME: &str = "migrate_remove_commitments_rate_limit";

        // Build the raw storage key: twox128("Commitments") ++ twox128("RateLimit")
        let pallet_prefix = twox_128("Commitments".as_bytes());
        let storage_prefix = twox_128("RateLimit".as_bytes());

        let mut key = Vec::new();
        key.extend_from_slice(&pallet_prefix);
        key.extend_from_slice(&storage_prefix);

        let original_value: u64 = 123;
        put_raw(&key, &original_value.encode());

        let stored_before = get_raw(&key).expect("Expected RateLimit to exist");
        assert_eq!(
            u64::decode(&mut &stored_before[..]).expect("Failed to decode RateLimit"),
            original_value
        );

        assert!(
            !HasMigrationRun::<Test>::get(MIGRATION_NAME.as_bytes().to_vec()),
            "Migration should not have run yet"
        );

        // ------------------------------
        // Step 2: Run the Migration
        // ------------------------------
        let weight = crate::migrations::migrate_remove_commitments_rate_limit::
            migrate_remove_commitments_rate_limit::<Test>();

        assert!(
            HasMigrationRun::<Test>::get(MIGRATION_NAME.as_bytes().to_vec()),
            "Migration should be marked as completed"
        );

        // ------------------------------
        // Step 3: Verify Migration Effects
        // ------------------------------
        assert!(
            get_raw(&key).is_none(),
            "RateLimit storage should have been cleared"
        );

        assert!(!weight.is_zero(), "Migration weight should be non-zero");
    });
}

#[test]
fn test_migrate_network_last_registered() {
    new_test_ext(1).execute_with(|| {
        // ------------------------------
        // Step 1: Simulate Old Storage Entry
        // ------------------------------
        const MIGRATION_NAME: &str = "migrate_network_last_registered";

        let pallet_name = "SubtensorModule";
        let storage_name = "NetworkLastRegistered";
        let pallet_name_hash = twox_128(pallet_name.as_bytes());
        let storage_name_hash = twox_128(storage_name.as_bytes());
        let prefix = [pallet_name_hash, storage_name_hash].concat();

        let mut full_key = prefix.clone();

        let original_value: u64 = 123;
        put_raw(&full_key, &original_value.encode());

        let stored_before = get_raw(&full_key).expect("Expected RateLimit to exist");
        assert_eq!(
            u64::decode(&mut &stored_before[..]).expect("Failed to decode RateLimit"),
            original_value
        );

        assert!(
            !HasMigrationRun::<Test>::get(MIGRATION_NAME.as_bytes().to_vec()),
            "Migration should not have run yet"
        );

        // ------------------------------
        // Step 2: Run the Migration
        // ------------------------------
        let weight = crate::migrations::migrate_rate_limiting_last_blocks::
        migrate_obsolete_rate_limiting_last_blocks_storage::<Test>();

        assert!(
            HasMigrationRun::<Test>::get(MIGRATION_NAME.as_bytes().to_vec()),
            "Migration should be marked as completed"
        );

        // ------------------------------
        // Step 3: Verify Migration Effects
        // ------------------------------

        assert_eq!(
            SubtensorModule::get_network_last_lock_block(),
            original_value
        );
        assert_eq!(
            get_raw(&full_key),
            None,
            "RateLimit storage should have been cleared"
        );

        assert!(!weight.is_zero(), "Migration weight should be non-zero");
    });
}

#[allow(deprecated)]
#[test]
fn test_migrate_last_block_tx() {
    new_test_ext(1).execute_with(|| {
        // ------------------------------
        // Step 1: Simulate Old Storage Entry
        // ------------------------------
        const MIGRATION_NAME: &str = "migrate_last_tx_block";

        let test_account: U256 = U256::from(1);
        let original_value: u64 = 123;

        LastTxBlock::<Test>::insert(test_account, original_value);

        assert!(
            !HasMigrationRun::<Test>::get(MIGRATION_NAME.as_bytes().to_vec()),
            "Migration should not have run yet"
        );

        // ------------------------------
        // Step 2: Run the Migration
        // ------------------------------
        let weight = crate::migrations::migrate_rate_limiting_last_blocks::
        migrate_obsolete_rate_limiting_last_blocks_storage::<Test>();

        assert!(
            HasMigrationRun::<Test>::get(MIGRATION_NAME.as_bytes().to_vec()),
            "Migration should be marked as completed"
        );

        // ------------------------------
        // Step 3: Verify Migration Effects
        // ------------------------------

        assert_eq!(
            SubtensorModule::get_last_tx_block(&test_account),
            original_value
        );
        assert!(
            !LastTxBlock::<Test>::contains_key(test_account),
            "RateLimit storage should have been cleared"
        );

        assert!(!weight.is_zero(), "Migration weight should be non-zero");
    });
}

#[allow(deprecated)]
#[test]
fn test_migrate_last_tx_block_childkey_take() {
    new_test_ext(1).execute_with(|| {
        // ------------------------------
        // Step 1: Simulate Old Storage Entry
        // ------------------------------
        const MIGRATION_NAME: &str = "migrate_last_tx_block_childkey_take";

        let test_account: U256 = U256::from(1);
        let original_value: u64 = 123;

        LastTxBlockChildKeyTake::<Test>::insert(test_account, original_value);

        assert!(
            !HasMigrationRun::<Test>::get(MIGRATION_NAME.as_bytes().to_vec()),
            "Migration should not have run yet"
        );

        // ------------------------------
        // Step 2: Run the Migration
        // ------------------------------
        let weight = crate::migrations::migrate_rate_limiting_last_blocks::
        migrate_obsolete_rate_limiting_last_blocks_storage::<Test>();

        assert!(
            HasMigrationRun::<Test>::get(MIGRATION_NAME.as_bytes().to_vec()),
            "Migration should be marked as completed"
        );

        // ------------------------------
        // Step 3: Verify Migration Effects
        // ------------------------------

        assert_eq!(
            SubtensorModule::get_last_tx_block_childkey_take(&test_account),
            original_value
        );
        assert!(
            !LastTxBlockChildKeyTake::<Test>::contains_key(test_account),
            "RateLimit storage should have been cleared"
        );

        assert!(!weight.is_zero(), "Migration weight should be non-zero");
    });
}

#[allow(deprecated)]
#[test]
fn test_migrate_last_tx_block_delegate_take() {
    new_test_ext(1).execute_with(|| {
        // ------------------------------
        // Step 1: Simulate Old Storage Entry
        // ------------------------------
        const MIGRATION_NAME: &str = "migrate_last_tx_block_delegate_take";

        let test_account: U256 = U256::from(1);
        let original_value: u64 = 123;

        LastTxBlockDelegateTake::<Test>::insert(test_account, original_value);

        assert!(
            !HasMigrationRun::<Test>::get(MIGRATION_NAME.as_bytes().to_vec()),
            "Migration should not have run yet"
        );

        // ------------------------------
        // Step 2: Run the Migration
        // ------------------------------
        let weight = crate::migrations::migrate_rate_limiting_last_blocks::
        migrate_last_tx_block_delegate_take::<Test>();

        assert!(
            HasMigrationRun::<Test>::get(MIGRATION_NAME.as_bytes().to_vec()),
            "Migration should be marked as completed"
        );

        // ------------------------------
        // Step 3: Verify Migration Effects
        // ------------------------------

        assert_eq!(
            SubtensorModule::get_last_tx_block_delegate_take(&test_account),
            original_value
        );
        assert!(
            !LastTxBlockDelegateTake::<Test>::contains_key(test_account),
            "RateLimit storage should have been cleared"
        );

        assert!(!weight.is_zero(), "Migration weight should be non-zero");
    });
}

#[test]
fn test_migrate_rate_limit_keys() {
    new_test_ext(1).execute_with(|| {
        const MIGRATION_NAME: &[u8] = b"migrate_rate_limit_keys";
        let prefix = {
            let pallet_prefix = twox_128("SubtensorModule".as_bytes());
            let storage_prefix = twox_128("LastRateLimitedBlock".as_bytes());
            [pallet_prefix, storage_prefix].concat()
        };

        // Seed new-format entries that must survive the migration untouched.
        let new_last_account = U256::from(10);
        SubtensorModule::set_last_tx_block(&new_last_account, 555);
        let new_child_account = U256::from(11);
        SubtensorModule::set_last_tx_block_childkey(&new_child_account, 777);
        let new_delegate_account = U256::from(12);
        SubtensorModule::set_last_tx_block_delegate_take(&new_delegate_account, 888);

        // Legacy NetworkLastRegistered entry (index 1)
        let mut legacy_network_key = prefix.clone();
        legacy_network_key.push(1u8);
        sp_io::storage::set(&legacy_network_key, &111u64.encode());

        // Legacy LastTxBlock entry (index 2) for an account that already has a new-format value.
        let mut legacy_last_key = prefix.clone();
        legacy_last_key.push(2u8);
        legacy_last_key.extend_from_slice(&new_last_account.encode());
        sp_io::storage::set(&legacy_last_key, &666u64.encode());

        // Legacy LastTxBlockChildKeyTake entry (index 3)
        let legacy_child_account = U256::from(3);
        ChildKeys::<Test>::insert(
            legacy_child_account,
            NetUid::from(0),
            vec![(0u64, U256::from(99))],
        );
        let mut legacy_child_key = prefix.clone();
        legacy_child_key.push(3u8);
        legacy_child_key.extend_from_slice(&legacy_child_account.encode());
        sp_io::storage::set(&legacy_child_key, &333u64.encode());

        // Legacy LastTxBlockDelegateTake entry (index 4)
        let legacy_delegate_account = U256::from(4);
        Delegates::<Test>::insert(legacy_delegate_account, 500u16);
        let mut legacy_delegate_key = prefix.clone();
        legacy_delegate_key.push(4u8);
        legacy_delegate_key.extend_from_slice(&legacy_delegate_account.encode());
        sp_io::storage::set(&legacy_delegate_key, &444u64.encode());

        let weight = crate::migrations::migrate_rate_limit_keys::migrate_rate_limit_keys::<Test>();
        assert!(
            HasMigrationRun::<Test>::get(MIGRATION_NAME.to_vec()),
            "Migration should be marked as executed"
        );
        assert!(!weight.is_zero(), "Migration weight should be non-zero");

        // Legacy entries were migrated and cleared.
        assert_eq!(
            SubtensorModule::get_network_last_lock_block(),
            111u64,
            "Network last lock block should match migrated value"
        );
        assert!(
            sp_io::storage::get(&legacy_network_key).is_none(),
            "Legacy network entry should be cleared"
        );

        assert_eq!(
            SubtensorModule::get_last_tx_block(&new_last_account),
            666u64,
            "LastTxBlock should reflect the merged legacy value"
        );
        assert!(
            sp_io::storage::get(&legacy_last_key).is_none(),
            "Legacy LastTxBlock entry should be cleared"
        );

        assert_eq!(
            SubtensorModule::get_last_tx_block_childkey_take(&legacy_child_account),
            333u64,
            "Child key take block should be migrated"
        );
        assert!(
            sp_io::storage::get(&legacy_child_key).is_none(),
            "Legacy child take entry should be cleared"
        );

        assert_eq!(
            SubtensorModule::get_last_tx_block_delegate_take(&legacy_delegate_account),
            444u64,
            "Delegate take block should be migrated"
        );
        assert!(
            sp_io::storage::get(&legacy_delegate_key).is_none(),
            "Legacy delegate take entry should be cleared"
        );

        // New-format entries remain untouched.
        assert_eq!(
            SubtensorModule::get_last_tx_block_childkey_take(&new_child_account),
            777u64,
            "Existing child take entry should be preserved"
        );
        assert_eq!(
            SubtensorModule::get_last_tx_block_delegate_take(&new_delegate_account),
            888u64,
            "Existing delegate take entry should be preserved"
        );
    });
}

#[test]
fn test_migrate_fix_root_subnet_tao() {
    new_test_ext(1).execute_with(|| {
        const MIGRATION_NAME: &str = "migrate_fix_root_subnet_tao";

        let mut expected_total_stake = 0;
        // Seed some hotkeys with some fake stake.
        for i in 0..100_000 {
            Owner::<Test>::insert(U256::from(U256::from(i)), U256::from(i + 1_000_000));
            let stake = i + 1_000_000;
            TotalHotkeyAlpha::<Test>::insert(
                U256::from(U256::from(i)),
                NetUid::ROOT,
                AlphaCurrency::from(stake),
            );
            expected_total_stake += stake;
        }

        assert_eq!(SubnetTAO::<Test>::get(NetUid::ROOT), TaoCurrency::ZERO);
        assert!(
            !HasMigrationRun::<Test>::get(MIGRATION_NAME.as_bytes().to_vec()),
            "Migration should not have run yet"
        );

        // Run the migration
        let weight =
            crate::migrations::migrate_fix_root_subnet_tao::migrate_fix_root_subnet_tao::<Test>();

        // Verify the migration ran correctly
        assert!(
            HasMigrationRun::<Test>::get(MIGRATION_NAME.as_bytes().to_vec()),
            "Migration should be marked as run"
        );
        assert!(!weight.is_zero(), "Migration weight should be non-zero");
        assert_eq!(
            SubnetTAO::<Test>::get(NetUid::ROOT),
            expected_total_stake.into()
        );
    });
}

// cargo test --package pallet-subtensor --lib -- tests::migration::test_migrate_fix_root_tao_and_alpha_in --exact --show-output
#[test]
fn test_migrate_fix_root_tao_and_alpha_in() {
    new_test_ext(1).execute_with(|| {
        const MIGRATION_NAME: &str = "migrate_fix_root_tao_and_alpha_in";

        // Set counters initially
        let initial_value = 1_000_000_000_000;
        SubnetTAO::<Test>::insert(NetUid::ROOT, TaoCurrency::from(initial_value));
        SubnetAlphaIn::<Test>::insert(NetUid::ROOT, AlphaCurrency::from(initial_value));
        SubnetAlphaOut::<Test>::insert(NetUid::ROOT, AlphaCurrency::from(initial_value));
        SubnetVolume::<Test>::insert(NetUid::ROOT, initial_value as u128);
        TotalStake::<Test>::set(TaoCurrency::from(initial_value));

        assert!(
            !HasMigrationRun::<Test>::get(MIGRATION_NAME.as_bytes().to_vec()),
            "Migration should not have run yet"
        );

        // Run the migration
        let weight =
            crate::migrations::migrate_fix_root_tao_and_alpha_in::migrate_fix_root_tao_and_alpha_in::<Test>();

        // Verify the migration ran correctly
        assert!(
            HasMigrationRun::<Test>::get(MIGRATION_NAME.as_bytes().to_vec()),
            "Migration should be marked as run"
        );
        assert!(!weight.is_zero(), "Migration weight should be non-zero");

        // Verify counters have changed
        assert!(SubnetTAO::<Test>::get(NetUid::ROOT) != initial_value.into());
        assert!(SubnetAlphaIn::<Test>::get(NetUid::ROOT) != initial_value.into());
        assert!(SubnetAlphaOut::<Test>::get(NetUid::ROOT) != initial_value.into());
        assert!(SubnetVolume::<Test>::get(NetUid::ROOT) != initial_value as u128);
        assert!(TotalStake::<Test>::get() != initial_value.into());
    });
}

#[test]
fn test_migrate_subnet_symbols() {
    new_test_ext(1).execute_with(|| {
        const MIGRATION_NAME: &str = "migrate_subnet_symbols";

        // Create 100 subnets
        for i in 0..100 {
            add_network(i.into(), 1, 0);
        }

        // Shift some symbols
        TokenSymbol::<Test>::insert(
            NetUid::from(21),
            SubtensorModule::get_symbol_for_subnet(NetUid::from(142)),
        );
        TokenSymbol::<Test>::insert(
            NetUid::from(42),
            SubtensorModule::get_symbol_for_subnet(NetUid::from(184)),
        );
        TokenSymbol::<Test>::insert(
            NetUid::from(83),
            SubtensorModule::get_symbol_for_subnet(NetUid::from(242)),
        );
        TokenSymbol::<Test>::insert(
            NetUid::from(99),
            SubtensorModule::get_symbol_for_subnet(NetUid::from(284)),
        );

        // Run the migration
        let weight = crate::migrations::migrate_subnet_symbols::migrate_subnet_symbols::<Test>();

        // Check that the symbols have been corrected
        assert_eq!(
            TokenSymbol::<Test>::get(NetUid::from(21)),
            SubtensorModule::get_symbol_for_subnet(NetUid::from(21))
        );
        assert_eq!(
            TokenSymbol::<Test>::get(NetUid::from(42)),
            SubtensorModule::get_symbol_for_subnet(NetUid::from(42))
        );
        assert_eq!(
            TokenSymbol::<Test>::get(NetUid::from(83)),
            SubtensorModule::get_symbol_for_subnet(NetUid::from(83))
        );
        assert_eq!(
            TokenSymbol::<Test>::get(NetUid::from(99)),
            SubtensorModule::get_symbol_for_subnet(NetUid::from(99))
        );

        assert!(!weight.is_zero(), "Migration weight should be non-zero");
    });
}

#[test]
fn test_migrate_set_registration_enable() {
    new_test_ext(1).execute_with(|| {
        const MIGRATION_NAME: &str = "migrate_set_registration_enable";

        // Create 3 subnets
        let netuids: [NetUid; 3] = [1.into(), 2.into(), 3.into()];
        for netuid in netuids.iter() {
            add_network(*netuid, 1, 0);
            // Set registration to false to simulate the need for migration
            SubtensorModule::set_network_registration_allowed(*netuid, false);
            SubtensorModule::set_network_pow_registration_allowed(*netuid, false);
        }

        // Sanity check: registration is disabled before migration
        for netuid in netuids.iter() {
            assert!(!SubtensorModule::get_network_registration_allowed(*netuid));
            assert!(!SubtensorModule::get_network_pow_registration_allowed(
                *netuid
            ));
        }

        // Run the migration
        let weight =
            crate::migrations::migrate_set_registration_enable::migrate_set_registration_enable::<
                Test,
            >();

        // After migration, regular registration should be enabled for all subnets except root
        for netuid in netuids.iter() {
            assert!(SubtensorModule::get_network_registration_allowed(*netuid));
            assert!(!SubtensorModule::get_network_pow_registration_allowed(
                *netuid
            ));
        }

        // Migration should be marked as run
        assert!(HasMigrationRun::<Test>::get(
            MIGRATION_NAME.as_bytes().to_vec()
        ));

        // Weight should be non-zero
        assert!(!weight.is_zero(), "Migration weight should be non-zero");
    });
}

#[test]
fn test_migrate_set_nominator_min_stake() {
    new_test_ext(1).execute_with(|| {
        const MIGRATION_NAME: &str = "migrate_set_nominator_min_stake";

        let min_nomination_initial = 100_000_000;
        let min_nomination_migrated = 10_000_000;
        NominatorMinRequiredStake::<Test>::set(min_nomination_initial);

        assert_eq!(
            NominatorMinRequiredStake::<Test>::get(),
            min_nomination_initial
        );
        assert!(
            !HasMigrationRun::<Test>::get(MIGRATION_NAME.as_bytes().to_vec()),
            "Migration should not have run yet"
        );

        // Run the migration
        let weight =
            crate::migrations::migrate_set_nominator_min_stake::migrate_set_nominator_min_stake::<
                Test,
            >();

        // Verify the migration ran correctly
        assert!(
            HasMigrationRun::<Test>::get(MIGRATION_NAME.as_bytes().to_vec()),
            "Migration should be marked as run"
        );
        assert!(!weight.is_zero(), "Migration weight should be non-zero");
        assert_eq!(
            NominatorMinRequiredStake::<Test>::get(),
            min_nomination_migrated
        );
    });
}

#[test]
fn test_migrate_crv3_commits_add_block() {
    new_test_ext(1).execute_with(|| {
        // ------------------------------
        // 0. Constants / helpers
        // ------------------------------
        const MIG_NAME: &[u8] = b"crv3_commits_add_block_v1";
        let netuid = NetUid::from(99);
        let epoch: u64 = 7;
        let tempo: u16 = 360;

        // ------------------------------
        // 1. Create a network so helper can compute first‑block
        // ------------------------------
        add_network(netuid, tempo, 0);

        // ------------------------------
        // 2. Simulate OLD storage (3‑tuple)
        // ------------------------------
        let who: U256 = U256::from(0xdeadbeef_u64);
        let ciphertext: BoundedVec<u8, ConstU32<MAX_CRV3_COMMIT_SIZE_BYTES>> =
            vec![1u8, 2, 3].try_into().unwrap();
        let round: RoundNumber = 42;

        let old_queue: VecDeque<_> = VecDeque::from(vec![(who, ciphertext.clone(), round)]);

        CRV3WeightCommits::<Test>::insert(
            NetUidStorageIndex::from(netuid),
            epoch,
            old_queue.clone(),
        );

        // Sanity: entry decodes under old alias
        assert_eq!(
            CRV3WeightCommits::<Test>::get(NetUidStorageIndex::from(netuid), epoch),
            old_queue
        );

        assert!(
            !HasMigrationRun::<Test>::get(MIG_NAME.to_vec()),
            "migration flag should be false before run"
        );

        // ------------------------------
        // 3. Run migration
        // ------------------------------
        let w = crate::migrations::migrate_crv3_commits_add_block::migrate_crv3_commits_add_block::<
            Test,
        >();
        assert!(!w.is_zero(), "weight must be non-zero");

        // ------------------------------
        // 4. Verify results
        // ------------------------------
        assert!(
            HasMigrationRun::<Test>::get(MIG_NAME.to_vec()),
            "migration flag not set"
        );

        // Old storage must be empty (drained)
        assert!(
            CRV3WeightCommits::<Test>::get(NetUidStorageIndex::from(netuid), epoch).is_empty(),
            "old queue should have been drained"
        );

        let new_q = CRV3WeightCommitsV2::<Test>::get(NetUidStorageIndex::from(netuid), epoch);
        assert_eq!(new_q.len(), 1, "exactly one migrated element expected");

        let (who2, commit_block, cipher2, round2) = new_q.front().cloned().unwrap();
        assert_eq!(who2, who);
        assert_eq!(cipher2, ciphertext);
        assert_eq!(round2, round);

        let expected_block = Pallet::<Test>::get_first_block_of_epoch(netuid, epoch);
        assert_eq!(
            commit_block, expected_block,
            "commit_block should equal first block of epoch key"
        );
    });
}

#[test]
fn test_migrate_disable_commit_reveal() {
    const MIG_NAME: &[u8] = b"disable_commit_reveal_v1";
    let netuids = [NetUid::from(1), NetUid::from(2), NetUid::from(42)];

    // ---------------------------------------------------------------------
    // 1. build initial state ─ all nets enabled
    // ---------------------------------------------------------------------
    new_test_ext(1).execute_with(|| {
        for (i, netuid) in netuids.iter().enumerate() {
            add_network(*netuid, 5u16 + i as u16, 0);
            CommitRevealWeightsEnabled::<Test>::insert(*netuid, true);
        }
        assert!(
            !HasMigrationRun::<Test>::get(MIG_NAME),
            "migration flag should be unset before run"
        );

        // -----------------------------------------------------------------
        // 2. run migration
        // -----------------------------------------------------------------
        let w = crate::migrations::migrate_disable_commit_reveal::migrate_disable_commit_reveal::<
            Test,
        >();

        assert!(
            HasMigrationRun::<Test>::get(MIG_NAME),
            "migration flag not set"
        );

        // -----------------------------------------------------------------
        // 3. verify every netuid is now disabled and only one value exists
        // -----------------------------------------------------------------
        for netuid in netuids {
            assert!(
                !CommitRevealWeightsEnabled::<Test>::get(netuid),
                "commit-reveal should be disabled for netuid {netuid}"
            );
        }

        // There should be no stray keys
        let collected: Vec<_> = CommitRevealWeightsEnabled::<Test>::iter().collect();
        assert_eq!(collected.len(), netuids.len(), "unexpected key count");
        for (k, v) in collected {
            assert!(!v, "found an enabled flag after migration for netuid {k}");
        }

        // -----------------------------------------------------------------
        // 4. running again should be a no-op
        // -----------------------------------------------------------------
        let w2 = crate::migrations::migrate_disable_commit_reveal::migrate_disable_commit_reveal::<
            Test,
        >();
        assert_eq!(
            w2,
            <Test as Config>::DbWeight::get().reads(1),
            "second run should read the flag and do nothing else"
        );
    });
}

#[test]
fn test_migrate_commit_reveal_settings() {
    new_test_ext(1).execute_with(|| {
        const MIGRATION_NAME: &str = "migrate_commit_reveal_settings";

        // Set up some networks first
        let netuid1: u16 = 1;
        let netuid2: u16 = 2;
        // Add networks to simulate existing networks
        add_network(netuid1.into(), 1, 0);
        add_network(netuid2.into(), 1, 0);

        // Ensure the storage items use default values initially (but aren't explicitly set)
        // Since these are ValueQuery storage items, they return defaults even when not set
        assert_eq!(RevealPeriodEpochs::<Test>::get(NetUid::from(netuid1)), 1u64);
        assert_eq!(RevealPeriodEpochs::<Test>::get(NetUid::from(netuid2)), 1u64);
        assert!(CommitRevealWeightsEnabled::<Test>::get(NetUid::from(netuid1)));
        assert!(CommitRevealWeightsEnabled::<Test>::get(NetUid::from(netuid2)));

        // Check migration hasn't run
        assert!(!HasMigrationRun::<Test>::get(MIGRATION_NAME.as_bytes().to_vec()));

        // Run migration
        let weight = crate::migrations::migrate_commit_reveal_settings::migrate_commit_reveal_settings::<Test>();

        // Check migration has been marked as run
        assert!(HasMigrationRun::<Test>::get(MIGRATION_NAME.as_bytes().to_vec()));

        // Verify RevealPeriodEpochs was set correctly
        assert_eq!(RevealPeriodEpochs::<Test>::get(NetUid::from(netuid1)), 1u64);
        assert_eq!(RevealPeriodEpochs::<Test>::get(NetUid::from(netuid2)), 1u64);

        // Verify CommitRevealWeightsEnabled was set correctly
        assert!(CommitRevealWeightsEnabled::<Test>::get(NetUid::from(netuid1)));
        assert!(CommitRevealWeightsEnabled::<Test>::get(NetUid::from(netuid2)));
    });
}

#[test]
fn test_migrate_commit_reveal_settings_already_run() {
    new_test_ext(1).execute_with(|| {
        const MIGRATION_NAME: &str = "migrate_commit_reveal_settings";
        // Mark migration as already run
        HasMigrationRun::<Test>::insert(MIGRATION_NAME.as_bytes().to_vec(), true);

        // Run migration
        let weight = crate::migrations::migrate_commit_reveal_settings::migrate_commit_reveal_settings::<Test>();

        // Should only have read weight for checking migration status
        let expected_weight = <Test as frame_system::Config>::DbWeight::get().reads(1);
        assert_eq!(weight, expected_weight);
    });
}

#[test]
fn test_migrate_commit_reveal_settings_no_networks() {
    new_test_ext(1).execute_with(|| {
        const MIGRATION_NAME: &str = "migrate_commit_reveal_settings";

        // Check migration hasn't run
        assert!(!HasMigrationRun::<Test>::get(MIGRATION_NAME.as_bytes().to_vec()));

        // Run migration
        let weight = crate::migrations::migrate_commit_reveal_settings::migrate_commit_reveal_settings::<Test>();

        // Check migration has been marked as run
        assert!(HasMigrationRun::<Test>::get(MIGRATION_NAME.as_bytes().to_vec()));

        // Check that weight calculation is correct (no networks, so no additional reads/writes)
        // 1 read for migration check + 0 reads for networks + 0 writes for storage + 1 write for migration flag
        let expected_weight = <Test as frame_system::Config>::DbWeight::get().reads(1) + <Test as frame_system::Config>::DbWeight::get().writes(1);
        assert_eq!(weight, expected_weight);
    });
}

#[test]
fn test_migrate_commit_reveal_settings_multiple_networks() {
    new_test_ext(1).execute_with(|| {
        const MIGRATION_NAME: &str = "migrate_commit_reveal_settings";

        // Set up multiple networks
        let netuids = vec![1u16, 2u16, 3u16, 10u16, 42u16];
        for netuid in &netuids {
            add_network((*netuid).into(), 1, 0);
        }

        // Run migration
        let weight = crate::migrations::migrate_commit_reveal_settings::migrate_commit_reveal_settings::<Test>();

        // Verify all networks have correct settings
        for netuid in &netuids {
            assert_eq!(RevealPeriodEpochs::<Test>::get(NetUid::from(*netuid)), 1u64);
            assert!(CommitRevealWeightsEnabled::<Test>::get(NetUid::from(*netuid)));
        }

        // Check migration has been marked as run
        assert!(HasMigrationRun::<Test>::get(MIGRATION_NAME.as_bytes().to_vec()));
    });
}

#[test]
fn test_migrate_commit_reveal_settings_values_access() {
    new_test_ext(1).execute_with(|| {
        let netuid: u16 = 1;
        add_network(netuid.into(), 1, 0);

        // Run migration
        crate::migrations::migrate_commit_reveal_settings::migrate_commit_reveal_settings::<Test>();

        // Test that we can access the values using the pallet functions
        assert_eq!(
            SubtensorModule::get_reveal_period(NetUid::from(netuid)),
            1u64
        );

        // Test direct storage access
        assert_eq!(RevealPeriodEpochs::<Test>::get(NetUid::from(netuid)), 1u64);
        assert!(CommitRevealWeightsEnabled::<Test>::get(NetUid::from(
            netuid
        )));
    });
}

#[test]
fn test_migrate_auto_stake_destination() {
    new_test_ext(1).execute_with(|| {
        // ------------------------------
        // Step 1: Simulate Old Storage Entries
        // ------------------------------
        const MIGRATION_NAME: &[u8] = b"migrate_auto_stake_destination";
		let netuids = [NetUid::ROOT, NetUid::from(1), NetUid::from(2), NetUid::from(42)];
		for netuid in &netuids {
			NetworksAdded::<Test>::insert(*netuid, true);
		}

        let pallet_prefix = twox_128("SubtensorModule".as_bytes());
        let storage_prefix = twox_128("AutoStakeDestination".as_bytes());

        // Create test accounts
        let coldkey1: U256 = U256::from(1);
        let coldkey2: U256 = U256::from(2);
        let hotkey1: U256 = U256::from(100);
        let hotkey2: U256 = U256::from(200);

        // Construct storage keys for old format (StorageMap)
        let mut key1 = Vec::new();
        key1.extend_from_slice(&pallet_prefix);
        key1.extend_from_slice(&storage_prefix);
        key1.extend_from_slice(&Blake2_128Concat::hash(&coldkey1.encode()));

        let mut key2 = Vec::new();
        key2.extend_from_slice(&pallet_prefix);
        key2.extend_from_slice(&storage_prefix);
        key2.extend_from_slice(&Blake2_128Concat::hash(&coldkey2.encode()));

        // Store old format entries
        put_raw(&key1, &hotkey1.encode());
        put_raw(&key2, &hotkey2.encode());

        // Verify old entries are stored
        assert_eq!(get_raw(&key1), Some(hotkey1.encode()));
        assert_eq!(get_raw(&key2), Some(hotkey2.encode()));

        assert!(
            !HasMigrationRun::<Test>::get(MIGRATION_NAME.to_vec()),
            "Migration should not have run yet"
        );

        // ------------------------------
        // Step 2: Run the Migration
        // ------------------------------
        let weight = crate::migrations::migrate_auto_stake_destination::migrate_auto_stake_destination::<Test>();

        assert!(
            HasMigrationRun::<Test>::get(MIGRATION_NAME.to_vec()),
            "Migration should be marked as run"
        );

        // ------------------------------
        // Step 3: Verify Migration Effects
        // ------------------------------

        // Verify new format entries exist
		for netuid in &netuids {
			if *netuid == NetUid::ROOT {
				assert_eq!(
					AutoStakeDestination::<Test>::get(coldkey1, NetUid::ROOT),
					None
				);
				assert_eq!(
					AutoStakeDestination::<Test>::get(coldkey2, NetUid::ROOT),
					None
				);
			} else {
				assert_eq!(
					AutoStakeDestination::<Test>::get(coldkey1, *netuid),
					Some(hotkey1)
				);
				assert_eq!(
					AutoStakeDestination::<Test>::get(coldkey2, *netuid),
					Some(hotkey2)
				);

				// Verify entry for AutoStakeDestinationColdkeys
				assert_eq!(
					AutoStakeDestinationColdkeys::<Test>::get(hotkey1, *netuid),
					vec![coldkey1]
				);
				assert_eq!(
					AutoStakeDestinationColdkeys::<Test>::get(hotkey2, *netuid),
					vec![coldkey2]
				);
			}
		}

        // Verify old format entries are cleared
        assert_eq!(get_raw(&key1), None, "Old storage entry 1 should be cleared");
        assert_eq!(get_raw(&key2), None, "Old storage entry 2 should be cleared");

        // Verify weight calculation
        assert!(!weight.is_zero(), "Migration weight should be non-zero");

        // ------------------------------
        // Step 4: Test Migration Idempotency
        // ------------------------------
        let weight_second_run = crate::migrations::migrate_auto_stake_destination::migrate_auto_stake_destination::<Test>();

        // Second run should only read the migration flag
        assert_eq!(
            weight_second_run,
            <Test as Config>::DbWeight::get().reads(1),
            "Second run should only read the migration flag"
        );
    });
}

#[test]
fn test_migrate_crv3_v2_to_timelocked() {
    new_test_ext(1).execute_with(|| {
        // ------------------------------
        // 0. Constants / helpers
        // ------------------------------
        const MIG_NAME: &[u8] = b"crv3_v2_to_timelocked_v1";
        let netuid = NetUid::from(99);
        let epoch: u64 = 7;

        // ------------------------------
        // 1. Simulate OLD storage (4‑tuple; V2 layout)
        // ------------------------------
        let who: U256 = U256::from(0xdeadbeef_u64);
        let commit_block: u64 = 12345;
        let ciphertext: BoundedVec<u8, ConstU32<MAX_CRV3_COMMIT_SIZE_BYTES>> =
            vec![1u8, 2, 3].try_into().unwrap();
        let round: RoundNumber = 9;

        let old_queue: VecDeque<_> =
            VecDeque::from(vec![(who, commit_block, ciphertext.clone(), round)]);

        // Insert under the deprecated alias
        CRV3WeightCommitsV2::<Test>::insert(
            NetUidStorageIndex::from(netuid),
            epoch,
            old_queue.clone(),
        );

        // Sanity: entry decodes under old alias
        assert_eq!(
            CRV3WeightCommitsV2::<Test>::get(NetUidStorageIndex::from(netuid), epoch),
            old_queue,
            "pre-migration: old queue should be present"
        );

        // Destination should be empty pre-migration
        assert!(
            TimelockedWeightCommits::<Test>::get(NetUidStorageIndex::from(netuid), epoch)
                .is_empty(),
            "pre-migration: destination should be empty"
        );

        assert!(
            !HasMigrationRun::<Test>::get(MIG_NAME.to_vec()),
            "migration flag should be false before run"
        );

        // ------------------------------
        // 2. Run migration
        // ------------------------------
        let w = crate::migrations::migrate_crv3_v2_to_timelocked::migrate_crv3_v2_to_timelocked::<
            Test,
        >();
        assert!(!w.is_zero(), "weight must be non-zero");

        // ------------------------------
        // 3. Verify results
        // ------------------------------
        assert!(
            HasMigrationRun::<Test>::get(MIG_NAME.to_vec()),
            "migration flag not set"
        );

        // Old storage must be empty (drained)
        assert!(
            CRV3WeightCommitsV2::<Test>::get(NetUidStorageIndex::from(netuid), epoch).is_empty(),
            "old queue should have been drained"
        );

        // New storage must match exactly
        let new_q = TimelockedWeightCommits::<Test>::get(NetUidStorageIndex::from(netuid), epoch);
        assert_eq!(
            new_q, old_queue,
            "migrated queue must exactly match the old queue"
        );

        // Verify the front element matches what we inserted
        let (who2, commit_block2, cipher2, round2) = new_q.front().cloned().unwrap();
        assert_eq!(who2, who);
        assert_eq!(commit_block2, commit_block);
        assert_eq!(cipher2, ciphertext);
        assert_eq!(round2, round);
    });
}

#[test]
fn test_migrate_remove_network_modality() {
    new_test_ext(1).execute_with(|| {
        // ------------------------------
        // 0. Constants / helpers
        // ------------------------------
        const MIGRATION_NAME: &str = "migrate_remove_network_modality";

        // Create multiple networks to test
        let netuids: [NetUid; 3] = [1.into(), 2.into(), 3.into()];
        for netuid in netuids.iter() {
            add_network(*netuid, 1, 0);
        }

        // Set initial storage version to 7 (below target)
        StorageVersion::new(7).put::<Pallet<Test>>();
        assert_eq!(
            Pallet::<Test>::on_chain_storage_version(),
            StorageVersion::new(7)
        );

        // ------------------------------
        // 1. Simulate NetworkModality entries using deprecated storage alias
        // ------------------------------
        // We need to manually create storage entries that would exist for NetworkModality
        // Since NetworkModality was a StorageMap<_, Identity, NetUid, u16>, we simulate this
        let pallet_prefix = twox_128("SubtensorModule".as_bytes());
        let storage_prefix = twox_128("NetworkModality".as_bytes());

        // Create NetworkModality entries for each network
        for (i, netuid) in netuids.iter().enumerate() {
            let mut key = Vec::new();
            key.extend_from_slice(&pallet_prefix);
            key.extend_from_slice(&storage_prefix);
            // Identity encoding for netuid
            key.extend_from_slice(&netuid.encode());

            let modality_value: u16 = (i as u16) + 1; // Different values for testing
            put_raw(&key, &modality_value.encode());

            // Verify the entry was created
            let stored_value = get_raw(&key).expect("NetworkModality entry should exist");
            assert_eq!(
                u16::decode(&mut &stored_value[..]).expect("Failed to decode modality"),
                modality_value
            );
        }

        assert!(
            !HasMigrationRun::<Test>::get(MIGRATION_NAME.as_bytes().to_vec()),
            "Migration should not have run yet"
        );

        // ------------------------------
        // 2. Run migration
        // ------------------------------
        let weight =
            crate::migrations::migrate_remove_network_modality::migrate_remove_network_modality::<
                Test,
            >();

        // ------------------------------
        // 3. Verify migration effects
        // ------------------------------
        assert!(
            HasMigrationRun::<Test>::get(MIGRATION_NAME.as_bytes().to_vec()),
            "Migration should be marked as run"
        );

        // Verify weight is non-zero
        assert!(!weight.is_zero(), "Migration weight should be non-zero");

        // Verify weight calculation: 1 read (version check) + 1 read (total networks) + N writes (removal) + 1 write (version update)
        let expected_weight = <Test as Config>::DbWeight::get().reads(2)
            + <Test as Config>::DbWeight::get().writes(netuids.len() as u64 + 1);
        assert_eq!(
            weight, expected_weight,
            "Weight calculation should be correct"
        );
    });
}

#[test]
fn test_migrate_remove_network_modality_already_run() {
    new_test_ext(1).execute_with(|| {
        const MIGRATION_NAME: &str = "migrate_remove_network_modality";

        // Mark migration as already run
        HasMigrationRun::<Test>::insert(MIGRATION_NAME.as_bytes().to_vec(), true);

        // Set storage version to 8 (target version)
        StorageVersion::new(8).put::<Pallet<Test>>();
        assert_eq!(
            Pallet::<Test>::on_chain_storage_version(),
            StorageVersion::new(8)
        );

        // Run migration
        let weight =
            crate::migrations::migrate_remove_network_modality::migrate_remove_network_modality::<
                Test,
            >();

        // Should only have read weight for checking migration status
        let expected_weight = <Test as Config>::DbWeight::get().reads(1);
        assert_eq!(
            weight, expected_weight,
            "Second run should only read the migration flag"
        );

        // Verify migration is still marked as run
        assert!(HasMigrationRun::<Test>::get(
            MIGRATION_NAME.as_bytes().to_vec()
        ));
    });
}

#[test]
fn test_migrate_subnet_limit_to_default() {
    new_test_ext(1).execute_with(|| {
        // ------------------------------
        // 0. Constants / helpers
        // ------------------------------
        const MIG_NAME: &[u8] = b"subnet_limit_to_default";

        // Compute a non-default value safely
        let default: u16 = DefaultSubnetLimit::<Test>::get();
        let not_default: u16 = default.wrapping_add(1);

        // ------------------------------
        // 1. Pre-state: ensure a non-default value is stored
        // ------------------------------
        SubnetLimit::<Test>::put(not_default);
        assert_eq!(
            SubnetLimit::<Test>::get(),
            not_default,
            "precondition failed: SubnetLimit should be non-default before migration"
        );

        assert!(
            !HasMigrationRun::<Test>::get(MIG_NAME.to_vec()),
            "migration flag should be false before run"
        );

        // ------------------------------
        // 2. Run migration
        // ------------------------------
        let w = crate::migrations::migrate_subnet_limit_to_default::migrate_subnet_limit_to_default::<Test>();
        assert!(!w.is_zero(), "weight must be non-zero");

        // ------------------------------
        // 3. Verify results
        // ------------------------------
        assert!(
            HasMigrationRun::<Test>::get(MIG_NAME.to_vec()),
            "migration flag not set"
        );

        assert_eq!(
            SubnetLimit::<Test>::get(),
            default,
            "SubnetLimit should be reset to the configured default"
        );
    });
}

#[test]
fn test_migrate_network_lock_reduction_interval_and_decay() {
    new_test_ext(0).execute_with(|| {
        const FOUR_DAYS: u64 = 28_800;
        const EIGHT_DAYS: u64 = 57_600;
        const ONE_WEEK_BLOCKS: u64 = 50_400;

        // ── pre ──────────────────────────────────────────────────────────────
        assert!(
            !HasMigrationRun::<Test>::get(b"migrate_network_lock_reduction_interval".to_vec()),
            "HasMigrationRun should be false before migration"
        );

        // ensure current_block > 0
        step_block(1);
        let current_block_before = Pallet::<Test>::get_current_block_as_u64();

        // ── run migration ────────────────────────────────────────────────────
        let weight = crate::migrations::migrate_network_lock_reduction_interval::migrate_network_lock_reduction_interval::<Test>();
        assert!(!weight.is_zero(), "migration weight should be > 0");

        // ── params & flags ───────────────────────────────────────────────────
        assert_eq!(NetworkLockReductionInterval::<Test>::get(), EIGHT_DAYS);
        assert_eq!(NetworkRateLimit::<Test>::get(), FOUR_DAYS);
        assert_eq!(
            Pallet::<Test>::get_network_last_lock(),
            1_000_000_000_000u64.into(), // 1000 TAO in rao
            "last_lock should be 1_000_000_000_000 rao"
        );

        // last_lock_block should be set one week in the future
        let last_lock_block = Pallet::<Test>::get_network_last_lock_block();
        let expected_block = current_block_before + ONE_WEEK_BLOCKS;
        assert_eq!(
            last_lock_block,
            expected_block,
            "last_lock_block should be current + ONE_WEEK_BLOCKS"
        );

        // registration start block should match the same future block
        assert_eq!(
            NetworkRegistrationStartBlock::<Test>::get(),
            expected_block,
            "NetworkRegistrationStartBlock should equal last_lock_block"
        );

        // lock cost should be 2000 TAO immediately after migration
        let lock_cost_now = Pallet::<Test>::get_network_lock_cost();
        assert_eq!(
            lock_cost_now,
            2_000_000_000_000u64.into(),
            "lock cost should be 2000 TAO right after migration"
        );

        assert!(
            HasMigrationRun::<Test>::get(b"migrate_network_lock_reduction_interval".to_vec()),
            "HasMigrationRun should be true after migration"
        );
    });
}

#[test]
fn test_migrate_restore_subnet_locked_65_128() {
    use sp_runtime::traits::SaturatedConversion;
    new_test_ext(0).execute_with(|| {
        let name = b"migrate_restore_subnet_locked".to_vec();
        assert!(
            !HasMigrationRun::<Test>::get(name.clone()),
            "HasMigrationRun should be false before migration"
        );

        // Expected snapshot for netuids 65..128.
        const EXPECTED: &[(u16, u64)] = &[
            (65, 37_274_536_408),
            (66, 65_230_444_016),
            (67, 114_153_284_032),
            (68, 199_768_252_064),
            (69, 349_594_445_728),
            (70, 349_412_366_216),
            (71, 213_408_488_702),
            (72, 191_341_473_067),
            (73, 246_711_333_592),
            (74, 291_874_466_228),
            (75, 247_485_227_056),
            (76, 291_241_991_316),
            (77, 303_154_601_714),
            (78, 287_407_417_932),
            (79, 254_935_051_664),
            (80, 255_413_055_349),
            (81, 249_790_431_509),
            (82, 261_343_249_180),
            (83, 261_361_408_796),
            (84, 201_938_003_214),
            (85, 264_805_234_604),
            (86, 223_171_973_880),
            (87, 180_397_358_280),
            (88, 270_596_039_760),
            (89, 286_399_608_951),
            (90, 267_684_201_301),
            (91, 284_637_542_762),
            (92, 288_373_410_868),
            (93, 290_836_604_849),
            (94, 270_861_792_144),
            (95, 210_595_055_304),
            (96, 315_263_727_200),
            (97, 158_244_884_792),
            (98, 168_102_223_900),
            (99, 252_153_339_800),
            (100, 378_230_014_000),
            (101, 205_977_765_866),
            (102, 149_434_017_849),
            (103, 135_476_471_008),
            (104, 147_970_415_680),
            (105, 122_003_668_139),
            (106, 133_585_556_570),
            (107, 200_137_144_216),
            (108, 106_767_623_816),
            (109, 124_280_483_748),
            (110, 186_420_726_696),
            (111, 249_855_564_892),
            (112, 196_761_272_984),
            (113, 147_120_048_727),
            (114, 84_021_895_534),
            (115, 98_002_215_656),
            (116, 89_944_262_256),
            (117, 107_183_582_952),
            (118, 110_644_724_664),
            (119, 99_380_483_902),
            (120, 138_829_019_156),
            (121, 111_988_743_976),
            (122, 130_264_686_152),
            (123, 118_034_291_488),
            (124, 79_312_501_676),
            (125, 43_214_310_704),
            (126, 64_755_449_962),
            (127, 97_101_698_382),
            (128, 145_645_807_991),
        ];

        // Run migration
        let weight =
            crate::migrations::migrate_subnet_locked::migrate_restore_subnet_locked::<Test>();
        assert!(!weight.is_zero(), "migration weight should be > 0");

        // Read back storage as (u16 -> u64)
        let actual: BTreeMap<u16, u64> = SubnetLocked::<Test>::iter()
            .map(|(k, v)| (k.saturated_into::<u16>(), u64::from(v)))
            .collect();

        let expected: BTreeMap<u16, u64> = EXPECTED.iter().copied().collect();

        // 1) exact content
        assert_eq!(
            actual, expected,
            "SubnetLocked map mismatch for 65..128 snapshot"
        );

        // 2) count and total
        let expected_len = expected.len();
        let expected_sum: u128 = expected.values().map(|v| *v as u128).sum();

        let count_after = actual.len();
        let sum_after: u128 = actual.values().map(|v| *v as u128).sum();

        assert_eq!(count_after, expected_len, "entry count mismatch");
        assert_eq!(sum_after, expected_sum, "total RAO sum mismatch");

        // 3) migration flag set
        assert!(
            HasMigrationRun::<Test>::get(name.clone()),
            "HasMigrationRun should be true after migration"
        );

        // 4) idempotence
        let before = actual.clone();
        let _again =
            crate::migrations::migrate_subnet_locked::migrate_restore_subnet_locked::<Test>();
        let after: BTreeMap<u16, u64> = SubnetLocked::<Test>::iter()
            .map(|(k, v)| (k.saturated_into::<u16>(), u64::from(v)))
            .collect();
        assert_eq!(
            before, after,
            "re-running the migration should not change storage"
        );
    });
}

#[test]
fn test_migrate_network_lock_cost_2500_sets_price_and_decay() {
    new_test_ext(0).execute_with(|| {
        // ── constants ───────────────────────────────────────────────────────
        const RAO_PER_TAO: u64 = 1_000_000_000;
        const TARGET_COST_TAO: u64 = 2_500;
        const TARGET_COST_RAO: u64 = TARGET_COST_TAO * RAO_PER_TAO;
        const NEW_LAST_LOCK_RAO: u64 = (TARGET_COST_TAO / 2) * RAO_PER_TAO;

        let migration_key = b"migrate_network_lock_cost_2500".to_vec();

        // ── pre ──────────────────────────────────────────────────────────────
        assert!(
            !HasMigrationRun::<Test>::get(migration_key.clone()),
            "HasMigrationRun should be false before migration"
        );

        // Ensure current_block > 0 so mult == 2 in get_network_lock_cost()
        step_block(1);
        let current_block_before = Pallet::<Test>::get_current_block_as_u64();

        // Snapshot interval to ensure migration doesn't change it
        let interval_before = NetworkLockReductionInterval::<Test>::get();

        // ── run migration ────────────────────────────────────────────────────
        let weight = crate::migrations::migrate_network_lock_cost_2500::migrate_network_lock_cost_2500::<Test>();
        assert!(!weight.is_zero(), "migration weight should be > 0");

        // ── asserts: params & flags ─────────────────────────────────────────
        assert_eq!(
            Pallet::<Test>::get_network_last_lock(),
            NEW_LAST_LOCK_RAO.into(),
            "last_lock should be set to 1,250 TAO (in rao)"
        );
        assert_eq!(
            Pallet::<Test>::get_network_last_lock_block(),
            current_block_before,
            "last_lock_block should be set to the current block"
        );

        // Lock cost should be exactly 2,500 TAO immediately after migration
        let lock_cost_now = Pallet::<Test>::get_network_lock_cost();
        assert_eq!(
            lock_cost_now,
            TARGET_COST_RAO.into(),
            "lock cost should be 2,500 TAO right after migration"
        );

        // Interval should be unchanged by this migration
        assert_eq!(
            NetworkLockReductionInterval::<Test>::get(),
            interval_before,
            "lock reduction interval should not be modified by this migration"
        );

        assert!(
            HasMigrationRun::<Test>::get(migration_key.clone()),
            "HasMigrationRun should be true after migration"
        );

        // ── decay check (1 block later) ─────────────────────────────────────
        // Expected: cost = max(min_lock, 2*L - floor(L / eff_interval) * delta_blocks)
        let eff_interval = Pallet::<Test>::get_lock_reduction_interval();
        let per_block_decrement: u64 = if eff_interval == 0 {
            0
        } else {
            NEW_LAST_LOCK_RAO / eff_interval
        };

        let min_lock_rao: u64 = Pallet::<Test>::get_network_min_lock().to_u64();

        step_block(1);
        let expected_after_1: u64 =
            core::cmp::max(min_lock_rao, TARGET_COST_RAO - per_block_decrement);
        let lock_cost_after_1 = Pallet::<Test>::get_network_lock_cost();
        assert_eq!(
            lock_cost_after_1,
            expected_after_1.into(),
            "lock cost should decay by one per-block step after 1 block"
        );

        // ── idempotency: running the migration again should do nothing ──────
        let last_lock_before_rerun = Pallet::<Test>::get_network_last_lock();
        let last_lock_block_before_rerun = Pallet::<Test>::get_network_last_lock_block();
        let cost_before_rerun = Pallet::<Test>::get_network_lock_cost();

        let _weight2 = crate::migrations::migrate_network_lock_cost_2500::migrate_network_lock_cost_2500::<Test>();

        assert!(
            HasMigrationRun::<Test>::get(migration_key.clone()),
            "HasMigrationRun remains true on second run"
        );
        assert_eq!(
            Pallet::<Test>::get_network_last_lock(),
            last_lock_before_rerun,
            "second run should not modify last_lock"
        );
        assert_eq!(
            Pallet::<Test>::get_network_last_lock_block(),
            last_lock_block_before_rerun,
            "second run should not modify last_lock_block"
        );
        assert_eq!(
            Pallet::<Test>::get_network_lock_cost(),
            cost_before_rerun,
            "second run should not change current lock cost"
        );
    });
}

#[test]
fn test_migrate_kappa_map_to_default() {
    new_test_ext(1).execute_with(|| {
        // ------------------------------
        // 0. Constants / helpers
        // ------------------------------
        const MIG_NAME: &[u8] = b"kappa_map_to_default";
        let default: u16 = DefaultKappa::<Test>::get();

        let not_default: u16 = if default == u16::MAX {
            default - 1
        } else {
            default + 1
        };

        // ------------------------------
        // 1. Pre-state: seed using the correct key type (NetUid)
        // ------------------------------
        let n0: NetUid = 0u16.into();
        let n1: NetUid = 1u16.into();
        let n2: NetUid = 42u16.into();

        Kappa::<Test>::insert(n0, not_default);
        Kappa::<Test>::insert(n1, default);
        Kappa::<Test>::insert(n2, not_default);

        assert_eq!(
            Kappa::<Test>::get(n0),
            not_default,
            "precondition failed: Kappa[n0] should be non-default before migration"
        );
        assert_eq!(
            Kappa::<Test>::get(n1),
            default,
            "precondition failed: Kappa[n1] should be default before migration"
        );
        assert_eq!(
            Kappa::<Test>::get(n2),
            not_default,
            "precondition failed: Kappa[n2] should be non-default before migration"
        );

        assert!(
            !HasMigrationRun::<Test>::get(MIG_NAME.to_vec()),
            "migration flag should be false before run"
        );

        // ------------------------------
        // 2. Run migration
        // ------------------------------
        let w =
            crate::migrations::migrate_kappa_map_to_default::migrate_kappa_map_to_default::<Test>();
        assert!(!w.is_zero(), "weight must be non-zero");

        // ------------------------------
        // 3. Verify results
        // ------------------------------
        assert!(
            HasMigrationRun::<Test>::get(MIG_NAME.to_vec()),
            "migration flag not set"
        );

        assert_eq!(
            Kappa::<Test>::get(n0),
            default,
            "Kappa[n0] should be reset to the configured default"
        );
        assert_eq!(
            Kappa::<Test>::get(n1),
            default,
            "Kappa[n1] should remain at the configured default"
        );
        assert_eq!(
            Kappa::<Test>::get(n2),
            default,
            "Kappa[n2] should be reset to the configured default"
        );
    });
}

#[test]
fn test_migrate_remove_tao_dividends() {
    const MIGRATION_NAME: &str = "migrate_remove_tao_dividends";
    let pallet_name = "SubtensorModule";
    let storage_name = "TaoDividendsPerSubnet";
    let migration =
        crate::migrations::migrate_remove_tao_dividends::migrate_remove_tao_dividends::<Test>;

    test_remove_storage_item(
        MIGRATION_NAME,
        pallet_name,
        storage_name,
        migration,
        200_000,
    );

    let storage_name = "PendingAlphaSwapped";
    test_remove_storage_item(
        MIGRATION_NAME,
        pallet_name,
        storage_name,
        migration,
        200_000,
    );

    let storage_name = "PendingRootDivs";
    test_remove_storage_item(
        MIGRATION_NAME,
        pallet_name,
        storage_name,
        migration,
        200_000,
    );
}

<<<<<<< HEAD
#[test]
fn test_migrate_clear_rank_trust_pruning_maps_removes_entries() {
    new_test_ext(1).execute_with(|| {
        // ------------------------------
        // 0) Constants
        // ------------------------------
        const MIG_NAME: &[u8] = b"clear_rank_trust_pruning_maps";
        let empty: Vec<u16> = EmptyU16Vec::<Test>::get();

        // ------------------------------
        // 1) Pre-state: seed using the correct key type (NetUid)
        // ------------------------------
        let n0: NetUid = 0u16.into();
        let n1: NetUid = 1u16.into();
        let n2: NetUid = 42u16.into();

        // Rank: n0 non-empty, n1 explicitly empty, n2 absent
        Rank::<Test>::insert(n0, vec![10, 20, 30]);
        Rank::<Test>::insert(n1, Vec::<u16>::new());

        // Trust: n0 non-empty, n2 non-empty
        Trust::<Test>::insert(n0, vec![7]);
        Trust::<Test>::insert(n2, vec![1, 2, 3]);

        // PruningScores: n0 non-empty, n1 empty, n2 non-empty
        PruningScores::<Test>::insert(n0, vec![5, 5, 5]);
        PruningScores::<Test>::insert(n1, Vec::<u16>::new());
        PruningScores::<Test>::insert(n2, vec![9]);

        // Sanity: preconditions (keys should exist where inserted)
        assert!(Rank::<Test>::contains_key(n0));
        assert!(Rank::<Test>::contains_key(n1));
        assert!(!Rank::<Test>::contains_key(n2));

        assert!(Trust::<Test>::contains_key(n0));
        assert!(!Trust::<Test>::contains_key(n1));
        assert!(Trust::<Test>::contains_key(n2));

        assert!(PruningScores::<Test>::contains_key(n0));
        assert!(PruningScores::<Test>::contains_key(n1));
        assert!(PruningScores::<Test>::contains_key(n2));

        assert!(
            !HasMigrationRun::<Test>::get(MIG_NAME.to_vec()),
            "migration flag should be false before run"
        );

        // ------------------------------
        // 2) Run migration
        // ------------------------------
        let w = crate::migrations::migrate_clear_rank_trust_pruning_maps::migrate_clear_rank_trust_pruning_maps::<Test>();
        assert!(!w.is_zero(), "weight must be non-zero");

        // ------------------------------
        // 3) Verify: all entries removed (no keys present)
        // ------------------------------
        assert!(
            HasMigrationRun::<Test>::get(MIG_NAME.to_vec()),
            "migration flag not set"
        );

        // Rank: all removed
        assert!(
            !Rank::<Test>::contains_key(n0),
            "Rank[n0] should be removed"
        );
        assert!(
            !Rank::<Test>::contains_key(n1),
            "Rank[n1] should be removed"
        );
        assert!(
            !Rank::<Test>::contains_key(n2),
            "Rank[n2] should remain absent"
        );
        // ValueQuery still returns empty default
        assert_eq!(Rank::<Test>::get(n0), empty);
        assert_eq!(Rank::<Test>::get(n1), empty);
        assert_eq!(Rank::<Test>::get(n2), empty);

        // Trust: all removed
        assert!(
            !Trust::<Test>::contains_key(n0),
            "Trust[n0] should be removed"
        );
        assert!(
            !Trust::<Test>::contains_key(n1),
            "Trust[n1] should remain absent"
        );
        assert!(
            !Trust::<Test>::contains_key(n2),
            "Trust[n2] should be removed"
        );
        assert_eq!(Trust::<Test>::get(n0), empty);
        assert_eq!(Trust::<Test>::get(n1), empty);
        assert_eq!(Trust::<Test>::get(n2), empty);

        // PruningScores: all removed
        assert!(
            !PruningScores::<Test>::contains_key(n0),
            "PruningScores[n0] should be removed"
        );
        assert!(
            !PruningScores::<Test>::contains_key(n1),
            "PruningScores[n1] should be removed"
        );
        assert!(
            !PruningScores::<Test>::contains_key(n2),
            "PruningScores[n2] should be removed"
        );
        assert_eq!(PruningScores::<Test>::get(n0), empty);
        assert_eq!(PruningScores::<Test>::get(n1), empty);
        assert_eq!(PruningScores::<Test>::get(n2), empty);
=======
fn do_setup_unactive_sn() -> (Vec<NetUid>, Vec<NetUid>) {
    // Register some subnets
    let netuid0 = add_dynamic_network_without_emission_block(&U256::from(0), &U256::from(0));
    let netuid1 = add_dynamic_network_without_emission_block(&U256::from(1), &U256::from(1));
    let netuid2 = add_dynamic_network_without_emission_block(&U256::from(2), &U256::from(2));
    let inactive_netuids = vec![netuid0, netuid1, netuid2];
    // Add active subnets
    let netuid3 = add_dynamic_network_without_emission_block(&U256::from(3), &U256::from(3));
    let netuid4 = add_dynamic_network_without_emission_block(&U256::from(4), &U256::from(4));
    let netuid5 = add_dynamic_network_without_emission_block(&U256::from(5), &U256::from(5));
    let active_netuids = vec![netuid3, netuid4, netuid5];
    let netuids: Vec<NetUid> = inactive_netuids
        .iter()
        .chain(active_netuids.iter())
        .copied()
        .collect();

    let initial_tao = Pallet::<Test>::get_network_min_lock();
    let initial_alpha: AlphaCurrency = initial_tao.to_u64().into();

    const EXTRA_POOL_TAO: u64 = 123_123_u64;
    const EXTRA_POOL_ALPHA: u64 = 123_123_u64;

    // Add stake to the subnet pools
    for netuid in &netuids {
        let extra_for_pool = TaoCurrency::from(EXTRA_POOL_TAO);
        let stake_in_pool = TaoCurrency::from(
            u64::from(initial_tao)
                .checked_add(EXTRA_POOL_TAO)
                .expect("initial_tao + extra_for_pool overflow"),
        );
        SubnetTAO::<Test>::insert(netuid, stake_in_pool);
        TotalStake::<Test>::mutate(|total_stake| {
            let updated_total = u64::from(*total_stake)
                .checked_add(EXTRA_POOL_TAO)
                .expect("total stake overflow");
            *total_stake = updated_total.into();
        });
        TotalIssuance::<Test>::mutate(|total_issuance| {
            let updated_total = u64::from(*total_issuance)
                .checked_add(EXTRA_POOL_TAO)
                .expect("total issuance overflow");
            *total_issuance = updated_total.into();
        });

        let subnet_alpha_in = AlphaCurrency::from(
            u64::from(initial_alpha)
                .checked_add(EXTRA_POOL_ALPHA)
                .expect("initial alpha + extra alpha overflow"),
        );
        SubnetAlphaIn::<Test>::insert(netuid, subnet_alpha_in);
        SubnetAlphaOut::<Test>::insert(netuid, AlphaCurrency::from(EXTRA_POOL_ALPHA));
        SubnetVolume::<Test>::insert(netuid, 123123_u128);

        // Try registering on the subnet to simulate a real network
        // give balance to the coldkey
        let coldkey_account_id = U256::from(1111);
        let hotkey_account_id = U256::from(1111);
        let burn_cost = SubtensorModule::get_burn(*netuid);
        SubtensorModule::add_balance_to_coldkey_account(&coldkey_account_id, burn_cost.into());
        TotalIssuance::<Test>::mutate(|total_issuance| {
            let updated_total = u64::from(*total_issuance)
                .checked_add(u64::from(burn_cost))
                .expect("total issuance overflow (burn)");
            *total_issuance = updated_total.into();
        });

        // register the neuron
        assert_ok!(SubtensorModule::burned_register(
            <<Test as Config>::RuntimeOrigin>::signed(coldkey_account_id),
            *netuid,
            hotkey_account_id
        ));
    }

    for netuid in &active_netuids {
        // Set the FirstEmissionBlockNumber for the active subnet
        FirstEmissionBlockNumber::<Test>::insert(netuid, 100);
        // Also set SubtokenEnabled to true
        SubtokenEnabled::<Test>::insert(netuid, true);
    }

    let alpha_amt = AlphaCurrency::from(123123_u64);
    // Create some Stake entries
    for netuid in &netuids {
        for hotkey in 0..10 {
            let hk = U256::from(hotkey);
            TotalHotkeyAlpha::<Test>::insert(hk, netuid, alpha_amt);
            TotalHotkeyShares::<Test>::insert(hk, netuid, U64F64::from(123123_u64));
            TotalHotkeyAlphaLastEpoch::<Test>::insert(hk, netuid, alpha_amt);

            RootClaimable::<Test>::mutate(hk, |claimable| {
                claimable.insert(*netuid, I96F32::from(alpha_amt.to_u64()));
            });
            for coldkey in 0..10 {
                let ck = U256::from(coldkey);
                Alpha::<Test>::insert((hk, ck, netuid), U64F64::from(123_u64));
                RootClaimed::<Test>::insert((netuid, hk, ck), 222_u128);
            }
        }
    }
    // Add some pending emissions
    let alpha_em_amt = AlphaCurrency::from(355555_u64);
    for netuid in &netuids {
        PendingServerEmission::<Test>::insert(netuid, alpha_em_amt);
        PendingValidatorEmission::<Test>::insert(netuid, alpha_em_amt);
        PendingRootAlphaDivs::<Test>::insert(netuid, alpha_em_amt);
        PendingOwnerCut::<Test>::insert(netuid, alpha_em_amt);

        SubnetTaoInEmission::<Test>::insert(netuid, TaoCurrency::from(12345678_u64));
        SubnetAlphaInEmission::<Test>::insert(netuid, AlphaCurrency::from(12345678_u64));
        SubnetAlphaOutEmission::<Test>::insert(netuid, AlphaCurrency::from(12345678_u64));
    }

    (active_netuids, inactive_netuids)
}

#[test]
fn test_migrate_reset_unactive_sn_get_unactive_netuids() {
    new_test_ext(1).execute_with(|| {
        let (active_netuids, inactive_netuids) = do_setup_unactive_sn();

        let initial_tao = Pallet::<Test>::get_network_min_lock();
        let initial_alpha: AlphaCurrency = initial_tao.to_u64().into();

        let (unactive_netuids, w) =
            crate::migrations::migrate_reset_unactive_sn::get_unactive_sn_netuids::<Test>(
                initial_alpha,
            );
        // Make sure ALL the inactive subnets are in the unactive netuids
        assert!(
            inactive_netuids
                .iter()
                .all(|netuid| unactive_netuids.contains(netuid))
        );
        // Make sure the active subnets are not in the unactive netuids
        assert!(
            active_netuids
                .iter()
                .all(|netuid| !unactive_netuids.contains(netuid))
        );
    });
}

#[test]
fn test_migrate_reset_unactive_sn() {
    new_test_ext(1).execute_with(|| {
        let (active_netuids, inactive_netuids) = do_setup_unactive_sn();

        let initial_tao = Pallet::<Test>::get_network_min_lock();
        let initial_alpha: AlphaCurrency = initial_tao.to_u64().into();

        // Run the migration
        let w = crate::migrations::migrate_reset_unactive_sn::migrate_reset_unactive_sn::<Test>();
        assert!(!w.is_zero(), "weight must be non-zero");

        // Verify the results
        for netuid in &inactive_netuids {
            let actual_tao_lock_amount = SubnetLocked::<Test>::get(*netuid);
            let actual_tao_lock_amount_less_pool_tao = if (actual_tao_lock_amount < initial_tao) {
                TaoCurrency::ZERO
            } else {
                actual_tao_lock_amount - initial_tao
            };
            assert_eq!(
                PendingServerEmission::<Test>::get(netuid),
                AlphaCurrency::ZERO
            );
            assert_eq!(
                PendingValidatorEmission::<Test>::get(netuid),
                AlphaCurrency::ZERO
            );
            assert_eq!(
                PendingRootAlphaDivs::<Test>::get(netuid),
                AlphaCurrency::ZERO
            );
            assert_eq!(
                // not modified
                RAORecycledForRegistration::<Test>::get(netuid),
                actual_tao_lock_amount_less_pool_tao
            );
            assert!(pallet_subtensor_swap::AlphaSqrtPrice::<Test>::contains_key(
                *netuid
            ));
            assert_eq!(PendingOwnerCut::<Test>::get(netuid), AlphaCurrency::ZERO);
            assert_ne!(SubnetTAO::<Test>::get(netuid), initial_tao);
            assert_ne!(SubnetAlphaIn::<Test>::get(netuid), initial_alpha);
            assert_ne!(SubnetAlphaOut::<Test>::get(netuid), AlphaCurrency::ZERO);
            assert_eq!(SubnetTaoInEmission::<Test>::get(netuid), TaoCurrency::ZERO);
            assert_eq!(
                SubnetAlphaInEmission::<Test>::get(netuid),
                AlphaCurrency::ZERO
            );
            assert_eq!(
                SubnetAlphaOutEmission::<Test>::get(netuid),
                AlphaCurrency::ZERO
            );
            assert_ne!(SubnetVolume::<Test>::get(netuid), 0u128);
            for hotkey in 0..10 {
                let hk = U256::from(hotkey);
                assert_ne!(
                    TotalHotkeyAlpha::<Test>::get(hk, netuid),
                    AlphaCurrency::ZERO
                );
                assert_ne!(
                    TotalHotkeyShares::<Test>::get(hk, netuid),
                    U64F64::from_num(0.0)
                );
                assert_ne!(
                    TotalHotkeyAlphaLastEpoch::<Test>::get(hk, netuid),
                    AlphaCurrency::ZERO
                );
                assert_ne!(RootClaimable::<Test>::get(hk).get(netuid), None);
                for coldkey in 0..10 {
                    let ck = U256::from(coldkey);
                    assert_ne!(Alpha::<Test>::get((hk, ck, netuid)), U64F64::from_num(0.0));
                    assert_ne!(RootClaimed::<Test>::get((netuid, hk, ck)), 0u128);
                }
            }

            // Don't touch SubnetLocked
            assert_ne!(SubnetLocked::<Test>::get(netuid), TaoCurrency::ZERO);
        }

        // !!! Make sure the active subnets were not reset
        for netuid in &active_netuids {
            let actual_tao_lock_amount = SubnetLocked::<Test>::get(*netuid);
            let actual_tao_lock_amount_less_pool_tao = actual_tao_lock_amount - initial_tao;
            assert_ne!(
                PendingServerEmission::<Test>::get(netuid),
                AlphaCurrency::ZERO
            );
            assert_ne!(
                PendingValidatorEmission::<Test>::get(netuid),
                AlphaCurrency::ZERO
            );
            assert_ne!(
                PendingRootAlphaDivs::<Test>::get(netuid),
                AlphaCurrency::ZERO
            );
            assert_eq!(
                // not modified
                RAORecycledForRegistration::<Test>::get(netuid),
                actual_tao_lock_amount_less_pool_tao
            );
            assert_ne!(SubnetTaoInEmission::<Test>::get(netuid), TaoCurrency::ZERO);
            assert_ne!(
                SubnetAlphaInEmission::<Test>::get(netuid),
                AlphaCurrency::ZERO
            );
            assert_ne!(
                SubnetAlphaOutEmission::<Test>::get(netuid),
                AlphaCurrency::ZERO
            );
            assert!(pallet_subtensor_swap::AlphaSqrtPrice::<Test>::contains_key(
                *netuid
            ));
            assert_ne!(PendingOwnerCut::<Test>::get(netuid), AlphaCurrency::ZERO);
            assert_ne!(SubnetTAO::<Test>::get(netuid), initial_tao);
            assert_ne!(SubnetAlphaIn::<Test>::get(netuid), initial_alpha);
            assert_ne!(SubnetAlphaOut::<Test>::get(netuid), AlphaCurrency::ZERO);
            assert_ne!(SubnetVolume::<Test>::get(netuid), 0u128);
            for hotkey in 0..10 {
                let hk = U256::from(hotkey);
                assert_ne!(
                    TotalHotkeyAlpha::<Test>::get(hk, netuid),
                    AlphaCurrency::ZERO
                );
                assert_ne!(
                    TotalHotkeyShares::<Test>::get(hk, netuid),
                    U64F64::from_num(0.0)
                );
                assert_ne!(
                    TotalHotkeyAlphaLastEpoch::<Test>::get(hk, netuid),
                    AlphaCurrency::ZERO
                );
                assert!(RootClaimable::<Test>::get(hk).contains_key(netuid));
                for coldkey in 0..10 {
                    let ck = U256::from(coldkey);
                    assert_ne!(Alpha::<Test>::get((hk, ck, netuid)), U64F64::from_num(0.0));
                    assert_ne!(RootClaimed::<Test>::get((netuid, hk, ck)), 0u128);
                }
            }
            // Don't touch SubnetLocked
            assert_ne!(SubnetLocked::<Test>::get(netuid), TaoCurrency::ZERO);
        }
    });
}

#[test]
fn test_migrate_reset_unactive_sn_idempotence() {
    new_test_ext(1).execute_with(|| {
        let (active_netuids, inactive_netuids) = do_setup_unactive_sn();
        let netuids = inactive_netuids
            .iter()
            .chain(active_netuids.iter())
            .copied()
            .collect::<Vec<_>>();

        // Run total issuance migration *before* running the migration.
        crate::migrations::migrate_init_total_issuance::migrate_init_total_issuance::<Test>();

        // Run the migration
        let w = crate::migrations::migrate_reset_unactive_sn::migrate_reset_unactive_sn::<Test>();
        assert!(!w.is_zero(), "weight must be non-zero");

        // Store the values after running the migration
        let mut subnet_tao_before = BTreeMap::new();
        for netuid in &netuids {
            subnet_tao_before.insert(netuid, SubnetTAO::<Test>::get(netuid));
        }
        let total_stake_before = TotalStake::<Test>::get();
        let total_issuance_before = TotalIssuance::<Test>::get();

        // Run total issuance migration again, to make sure no changes happen from it.
        crate::migrations::migrate_init_total_issuance::migrate_init_total_issuance::<Test>();

        // Verify that none of the values are different
        for netuid in &netuids {
            assert_eq!(
                SubnetTAO::<Test>::get(netuid),
                *subnet_tao_before.get(netuid).unwrap_or(&TaoCurrency::ZERO)
            );
        }
        assert_eq!(TotalStake::<Test>::get(), total_stake_before);
        assert_eq!(TotalIssuance::<Test>::get(), total_issuance_before);
>>>>>>> a1369c7f
    });
}<|MERGE_RESOLUTION|>--- conflicted
+++ resolved
@@ -2396,7 +2396,6 @@
     );
 }
 
-<<<<<<< HEAD
 #[test]
 fn test_migrate_clear_rank_trust_pruning_maps_removes_entries() {
     new_test_ext(1).execute_with(|| {
@@ -2509,7 +2508,6 @@
         assert_eq!(PruningScores::<Test>::get(n0), empty);
         assert_eq!(PruningScores::<Test>::get(n1), empty);
         assert_eq!(PruningScores::<Test>::get(n2), empty);
-=======
 fn do_setup_unactive_sn() -> (Vec<NetUid>, Vec<NetUid>) {
     // Register some subnets
     let netuid0 = add_dynamic_network_without_emission_block(&U256::from(0), &U256::from(0));
@@ -2836,6 +2834,5 @@
         }
         assert_eq!(TotalStake::<Test>::get(), total_stake_before);
         assert_eq!(TotalIssuance::<Test>::get(), total_issuance_before);
->>>>>>> a1369c7f
     });
 }