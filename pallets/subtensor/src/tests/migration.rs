--- conflicted
+++ resolved
@@ -2364,120 +2364,6 @@
 }
 
 #[test]
-<<<<<<< HEAD
-fn test_migrate_clear_rank_trust_pruning_maps_removes_entries() {
-    new_test_ext(1).execute_with(|| {
-        // ------------------------------
-        // 0) Constants
-        // ------------------------------
-        const MIG_NAME: &[u8] = b"clear_rank_trust_pruning_maps";
-        let empty: Vec<u16> = EmptyU16Vec::<Test>::get();
-
-        // ------------------------------
-        // 1) Pre-state: seed using the correct key type (NetUid)
-        // ------------------------------
-        let n0: NetUid = 0u16.into();
-        let n1: NetUid = 1u16.into();
-        let n2: NetUid = 42u16.into();
-
-        // Rank: n0 non-empty, n1 explicitly empty, n2 absent
-        Rank::<Test>::insert(n0, vec![10, 20, 30]);
-        Rank::<Test>::insert(n1, Vec::<u16>::new());
-
-        // Trust: n0 non-empty, n2 non-empty
-        Trust::<Test>::insert(n0, vec![7]);
-        Trust::<Test>::insert(n2, vec![1, 2, 3]);
-
-        // PruningScores: n0 non-empty, n1 empty, n2 non-empty
-        PruningScores::<Test>::insert(n0, vec![5, 5, 5]);
-        PruningScores::<Test>::insert(n1, Vec::<u16>::new());
-        PruningScores::<Test>::insert(n2, vec![9]);
-
-        // Sanity: preconditions (keys should exist where inserted)
-        assert!(Rank::<Test>::contains_key(n0));
-        assert!(Rank::<Test>::contains_key(n1));
-        assert!(!Rank::<Test>::contains_key(n2));
-
-        assert!(Trust::<Test>::contains_key(n0));
-        assert!(!Trust::<Test>::contains_key(n1));
-        assert!(Trust::<Test>::contains_key(n2));
-
-        assert!(PruningScores::<Test>::contains_key(n0));
-        assert!(PruningScores::<Test>::contains_key(n1));
-        assert!(PruningScores::<Test>::contains_key(n2));
-
-        assert!(
-            !HasMigrationRun::<Test>::get(MIG_NAME.to_vec()),
-            "migration flag should be false before run"
-        );
-
-        // ------------------------------
-        // 2) Run migration
-        // ------------------------------
-        let w = crate::migrations::migrate_clear_rank_trust_pruning_maps::migrate_clear_rank_trust_pruning_maps::<Test>();
-        assert!(!w.is_zero(), "weight must be non-zero");
-
-        // ------------------------------
-        // 3) Verify: all entries removed (no keys present)
-        // ------------------------------
-        assert!(
-            HasMigrationRun::<Test>::get(MIG_NAME.to_vec()),
-            "migration flag not set"
-        );
-
-        // Rank: all removed
-        assert!(
-            !Rank::<Test>::contains_key(n0),
-            "Rank[n0] should be removed"
-        );
-        assert!(
-            !Rank::<Test>::contains_key(n1),
-            "Rank[n1] should be removed"
-        );
-        assert!(
-            !Rank::<Test>::contains_key(n2),
-            "Rank[n2] should remain absent"
-        );
-        // ValueQuery still returns empty default
-        assert_eq!(Rank::<Test>::get(n0), empty);
-        assert_eq!(Rank::<Test>::get(n1), empty);
-        assert_eq!(Rank::<Test>::get(n2), empty);
-
-        // Trust: all removed
-        assert!(
-            !Trust::<Test>::contains_key(n0),
-            "Trust[n0] should be removed"
-        );
-        assert!(
-            !Trust::<Test>::contains_key(n1),
-            "Trust[n1] should remain absent"
-        );
-        assert!(
-            !Trust::<Test>::contains_key(n2),
-            "Trust[n2] should be removed"
-        );
-        assert_eq!(Trust::<Test>::get(n0), empty);
-        assert_eq!(Trust::<Test>::get(n1), empty);
-        assert_eq!(Trust::<Test>::get(n2), empty);
-
-        // PruningScores: all removed
-        assert!(
-            !PruningScores::<Test>::contains_key(n0),
-            "PruningScores[n0] should be removed"
-        );
-        assert!(
-            !PruningScores::<Test>::contains_key(n1),
-            "PruningScores[n1] should be removed"
-        );
-        assert!(
-            !PruningScores::<Test>::contains_key(n2),
-            "PruningScores[n2] should be removed"
-        );
-        assert_eq!(PruningScores::<Test>::get(n0), empty);
-        assert_eq!(PruningScores::<Test>::get(n1), empty);
-        assert_eq!(PruningScores::<Test>::get(n2), empty);
-    });
-=======
 fn test_migrate_remove_tao_dividends() {
     const MIGRATION_NAME: &str = "migrate_remove_tao_dividends";
     let pallet_name = "SubtensorModule";
@@ -2510,5 +2396,119 @@
         migration,
         200_000,
     );
->>>>>>> b9c6db30
+}
+
+#[test]
+fn test_migrate_clear_rank_trust_pruning_maps_removes_entries() {
+    new_test_ext(1).execute_with(|| {
+        // ------------------------------
+        // 0) Constants
+        // ------------------------------
+        const MIG_NAME: &[u8] = b"clear_rank_trust_pruning_maps";
+        let empty: Vec<u16> = EmptyU16Vec::<Test>::get();
+
+        // ------------------------------
+        // 1) Pre-state: seed using the correct key type (NetUid)
+        // ------------------------------
+        let n0: NetUid = 0u16.into();
+        let n1: NetUid = 1u16.into();
+        let n2: NetUid = 42u16.into();
+
+        // Rank: n0 non-empty, n1 explicitly empty, n2 absent
+        Rank::<Test>::insert(n0, vec![10, 20, 30]);
+        Rank::<Test>::insert(n1, Vec::<u16>::new());
+
+        // Trust: n0 non-empty, n2 non-empty
+        Trust::<Test>::insert(n0, vec![7]);
+        Trust::<Test>::insert(n2, vec![1, 2, 3]);
+
+        // PruningScores: n0 non-empty, n1 empty, n2 non-empty
+        PruningScores::<Test>::insert(n0, vec![5, 5, 5]);
+        PruningScores::<Test>::insert(n1, Vec::<u16>::new());
+        PruningScores::<Test>::insert(n2, vec![9]);
+
+        // Sanity: preconditions (keys should exist where inserted)
+        assert!(Rank::<Test>::contains_key(n0));
+        assert!(Rank::<Test>::contains_key(n1));
+        assert!(!Rank::<Test>::contains_key(n2));
+
+        assert!(Trust::<Test>::contains_key(n0));
+        assert!(!Trust::<Test>::contains_key(n1));
+        assert!(Trust::<Test>::contains_key(n2));
+
+        assert!(PruningScores::<Test>::contains_key(n0));
+        assert!(PruningScores::<Test>::contains_key(n1));
+        assert!(PruningScores::<Test>::contains_key(n2));
+
+        assert!(
+            !HasMigrationRun::<Test>::get(MIG_NAME.to_vec()),
+            "migration flag should be false before run"
+        );
+
+        // ------------------------------
+        // 2) Run migration
+        // ------------------------------
+        let w = crate::migrations::migrate_clear_rank_trust_pruning_maps::migrate_clear_rank_trust_pruning_maps::<Test>();
+        assert!(!w.is_zero(), "weight must be non-zero");
+
+        // ------------------------------
+        // 3) Verify: all entries removed (no keys present)
+        // ------------------------------
+        assert!(
+            HasMigrationRun::<Test>::get(MIG_NAME.to_vec()),
+            "migration flag not set"
+        );
+
+        // Rank: all removed
+        assert!(
+            !Rank::<Test>::contains_key(n0),
+            "Rank[n0] should be removed"
+        );
+        assert!(
+            !Rank::<Test>::contains_key(n1),
+            "Rank[n1] should be removed"
+        );
+        assert!(
+            !Rank::<Test>::contains_key(n2),
+            "Rank[n2] should remain absent"
+        );
+        // ValueQuery still returns empty default
+        assert_eq!(Rank::<Test>::get(n0), empty);
+        assert_eq!(Rank::<Test>::get(n1), empty);
+        assert_eq!(Rank::<Test>::get(n2), empty);
+
+        // Trust: all removed
+        assert!(
+            !Trust::<Test>::contains_key(n0),
+            "Trust[n0] should be removed"
+        );
+        assert!(
+            !Trust::<Test>::contains_key(n1),
+            "Trust[n1] should remain absent"
+        );
+        assert!(
+            !Trust::<Test>::contains_key(n2),
+            "Trust[n2] should be removed"
+        );
+        assert_eq!(Trust::<Test>::get(n0), empty);
+        assert_eq!(Trust::<Test>::get(n1), empty);
+        assert_eq!(Trust::<Test>::get(n2), empty);
+
+        // PruningScores: all removed
+        assert!(
+            !PruningScores::<Test>::contains_key(n0),
+            "PruningScores[n0] should be removed"
+        );
+        assert!(
+            !PruningScores::<Test>::contains_key(n1),
+            "PruningScores[n1] should be removed"
+        );
+        assert!(
+            !PruningScores::<Test>::contains_key(n2),
+            "PruningScores[n2] should be removed"
+        );
+        assert_eq!(PruningScores::<Test>::get(n0), empty);
+        assert_eq!(PruningScores::<Test>::get(n1), empty);
+        assert_eq!(PruningScores::<Test>::get(n2), empty);
+    });
 }