#![allow(clippy::indexing_slicing)]
#![allow(clippy::unwrap_used)]
#![allow(clippy::arithmetic_side_effects)]
use super::mock;
use super::mock::*;
use approx::assert_abs_diff_eq;
use frame_support::{assert_err, assert_noop, assert_ok};
use substrate_fixed::types::{I64F64, I96F32, U96F32};
use subtensor_runtime_common::{AlphaCurrency, TaoCurrency};
use subtensor_swap_interface::SwapHandler;

use crate::{utils::rate_limiting::TransactionType, *};
use sp_core::U256;

fn close(value: u64, target: u64, eps: u64, msg: &str) {
    assert!(
        (value as i64 - target as i64).abs() <= eps as i64,
        "{msg}: value = {value}, target = {target}, eps = {eps}"
    )
}

// 1: Successful setting of a single child
// SKIP_WASM_BUILD=1 RUST_LOG=debug cargo test --package pallet-subtensor --lib -- tests::children::test_do_set_child_singular_success --exact --show-output --nocapture
#[test]
fn test_do_set_child_singular_success() {
    new_test_ext(1).execute_with(|| {
        let coldkey = U256::from(1);
        let hotkey = U256::from(2);
        let child = U256::from(3);
        let netuid = NetUid::from(1);
        let proportion: u64 = 1000;

        // Add network and register hotkey
        add_network(netuid, 13, 0);
        register_ok_neuron(netuid, hotkey, coldkey, 0);

        // Set child
        mock_set_children(&coldkey, &hotkey, netuid, &[(proportion, child)]);

        // Verify child assignment
        let children = SubtensorModule::get_children(&hotkey, netuid);
        assert_eq!(children, vec![(proportion, child)]);
    });
}

// 2: Attempt to set child in non-existent network
// SKIP_WASM_BUILD=1 RUST_LOG=debug cargo test --package pallet-subtensor --lib -- tests::children::test_do_set_child_singular_network_does_not_exist --exact --show-output --nocapture
#[test]
fn test_do_set_child_singular_network_does_not_exist() {
    new_test_ext(1).execute_with(|| {
        let coldkey = U256::from(1);
        let hotkey = U256::from(2);
        let child = U256::from(3);
        let netuid = NetUid::from(999); // Non-existent network
        let proportion: u64 = 1000;

        // Attempt to set child
        assert_err!(
            SubtensorModule::do_schedule_children(
                RuntimeOrigin::signed(coldkey),
                hotkey,
                netuid,
                vec![(proportion, child)]
            ),
            Error::<Test>::SubNetworkDoesNotExist
        );
    });
}

// 3: Attempt to set invalid child (same as hotkey)
// SKIP_WASM_BUILD=1 RUST_LOG=debug cargo test --package pallet-subtensor --lib -- tests::children::test_do_set_child_singular_invalid_child --exact --show-output --nocapture
#[test]
fn test_do_set_child_singular_invalid_child() {
    new_test_ext(1).execute_with(|| {
        let coldkey = U256::from(1);
        let hotkey = U256::from(2);
        let netuid = NetUid::from(1);
        let proportion: u64 = 1000;

        // Add network and register hotkey
        add_network(netuid, 13, 0);
        register_ok_neuron(netuid, hotkey, coldkey, 0);

        // Attempt to set child as the same hotkey
        assert_err!(
            SubtensorModule::do_schedule_children(
                RuntimeOrigin::signed(coldkey),
                hotkey,
                netuid,
                vec![
                    (proportion, hotkey) // Invalid child
                ]
            ),
            Error::<Test>::InvalidChild
        );
    });
}

// 4: Attempt to set child with non-associated coldkey
// SKIP_WASM_BUILD=1 RUST_LOG=debug cargo test --package pallet-subtensor --lib -- tests::children::test_do_set_child_singular_non_associated_coldkey --exact --show-output --nocapture
#[test]
fn test_do_set_child_singular_non_associated_coldkey() {
    new_test_ext(1).execute_with(|| {
        let coldkey = U256::from(1);
        let hotkey = U256::from(2);
        let child = U256::from(3);
        let netuid = NetUid::from(1);
        let proportion: u64 = 1000;

        // Add network and register hotkey with a different coldkey
        add_network(netuid, 13, 0);
        register_ok_neuron(netuid, hotkey, U256::from(999), 0);

        // Attempt to set child
        assert_err!(
            SubtensorModule::do_schedule_children(
                RuntimeOrigin::signed(coldkey),
                hotkey,
                netuid,
                vec![(proportion, child)]
            ),
            Error::<Test>::NonAssociatedColdKey
        );
    });
}

// 5: Attempt to set child in root network
// SKIP_WASM_BUILD=1 RUST_LOG=debug cargo test --package pallet-subtensor --lib -- tests::children::test_do_set_child_singular_root_network --exact --show-output --nocapture
#[test]
fn test_do_set_child_singular_root_network() {
    new_test_ext(1).execute_with(|| {
        let coldkey = U256::from(1);
        let hotkey = U256::from(2);
        let child = U256::from(3);
        let netuid = NetUid::ROOT; // Root network
        let proportion: u64 = 1000;

        // Add network and register hotkey
        add_network(netuid, 13, 0);

        // Attempt to set child
        assert_err!(
            SubtensorModule::do_schedule_children(
                RuntimeOrigin::signed(coldkey),
                hotkey,
                netuid,
                vec![(proportion, child)]
            ),
            Error::<Test>::RegistrationNotPermittedOnRootSubnet
        );
    });
}

// 6: Cleanup of old children when setting new ones
// This test verifies that when new children are set, the old ones are properly removed.
// It checks:
// - Setting an initial child
// - Replacing it with a new child
// - Ensuring the old child is no longer associated
// - Confirming the new child is correctly assigned
// SKIP_WASM_BUILD=1 RUST_LOG=debug cargo test --package pallet-subtensor --lib -- tests::children::test_do_set_child_singular_old_children_cleanup --exact --show-output --nocapture
#[test]
fn test_do_set_child_singular_old_children_cleanup() {
    new_test_ext(1).execute_with(|| {
        let coldkey = U256::from(1);
        let hotkey = U256::from(2);
        let old_child = U256::from(3);
        let new_child = U256::from(4);
        let netuid = NetUid::from(1);
        let proportion: u64 = 1000;

        // Add network and register hotkey
        add_network(netuid, 13, 0);
        register_ok_neuron(netuid, hotkey, coldkey, 0);

        // Set old child
        mock_set_children(&coldkey, &hotkey, netuid, &[(proportion, old_child)]);

        step_rate_limit(&TransactionType::SetChildren, netuid);

        // Set new child
        mock_set_children(&coldkey, &hotkey, netuid, &[(proportion, new_child)]);

        // Verify old child is removed
        let old_child_parents = SubtensorModule::get_parents(&old_child, netuid);
        assert!(old_child_parents.is_empty());

        // Verify new child assignment
        let new_child_parents = SubtensorModule::get_parents(&new_child, netuid);
        assert_eq!(new_child_parents, vec![(proportion, hotkey)]);
    });
}

// 7: Verify new children assignment
// This test checks if new children are correctly assigned to a parent.
// It verifies:
// - Setting a child for a parent
// - Confirming the child is correctly listed under the parent
// - Ensuring the parent is correctly listed for the child
// SKIP_WASM_BUILD=1 RUST_LOG=debug cargo test --package pallet-subtensor --lib -- tests::children::test_do_set_child_singular_new_children_assignment --exact --show-output --nocapture
#[test]
fn test_do_set_child_singular_new_children_assignment() {
    new_test_ext(1).execute_with(|| {
        let coldkey = U256::from(1);
        let hotkey = U256::from(2);
        let child = U256::from(3);
        let netuid = NetUid::from(1);
        let proportion: u64 = 1000;

        // Add network and register hotkey
        add_network(netuid, 13, 0);
        register_ok_neuron(netuid, hotkey, coldkey, 0);

        // Set child
        mock_set_children(&coldkey, &hotkey, netuid, &[(proportion, child)]);

        // Verify child assignment
        let children = SubtensorModule::get_children(&hotkey, netuid);
        assert_eq!(children, vec![(proportion, child)]);

        // Verify parent assignment
        let parents = SubtensorModule::get_parents(&child, netuid);
        assert_eq!(parents, vec![(proportion, hotkey)]);
    });
}

// 8: Test edge cases for proportion values
// This test verifies that the system correctly handles minimum and maximum proportion values.
// It checks:
// - Setting a child with the minimum possible proportion (0)
// - Setting a child with the maximum possible proportion (u64::MAX)
// - Confirming both assignments are processed correctly
// SKIP_WASM_BUILD=1 RUST_LOG=debug cargo test --package pallet-subtensor --lib -- tests::children::test_do_set_child_singular_proportion_edge_cases --exact --show-output --nocapture
#[test]
fn test_do_set_child_singular_proportion_edge_cases() {
    new_test_ext(1).execute_with(|| {
        let coldkey = U256::from(1);
        let hotkey = U256::from(2);
        let child = U256::from(3);
        let netuid = NetUid::from(1);

        // Add network and register hotkey
        add_network(netuid, 13, 0);
        register_ok_neuron(netuid, hotkey, coldkey, 0);

        // Set child with minimum proportion
        let min_proportion: u64 = 0;
        mock_set_children(&coldkey, &hotkey, netuid, &[(min_proportion, child)]);

        // Verify child assignment with minimum proportion
        let children = SubtensorModule::get_children(&hotkey, netuid);
        assert_eq!(children, vec![(min_proportion, child)]);

        step_rate_limit(&TransactionType::SetChildren, netuid);

        // Set child with maximum proportion
        let max_proportion: u64 = u64::MAX;
        mock_set_children(&coldkey, &hotkey, netuid, &[(max_proportion, child)]);

        // Verify child assignment with maximum proportion
        let children = SubtensorModule::get_children(&hotkey, netuid);
        assert_eq!(children, vec![(max_proportion, child)]);
    });
}

// 9: Test setting multiple children
// This test verifies that when multiple children are set, only the last one remains.
// It checks:
// - Setting an initial child
// - Setting a second child
// - Confirming only the second child remains associated
// - Verifying the first child is no longer associated
// SKIP_WASM_BUILD=1 RUST_LOG=debug cargo test --package pallet-subtensor --lib -- tests::children::test_do_set_child_singular_multiple_children --exact --show-output --nocapture
#[test]
fn test_do_set_child_singular_multiple_children() {
    new_test_ext(1).execute_with(|| {
        let coldkey = U256::from(1);
        let hotkey = U256::from(2);
        let child1 = U256::from(3);
        let child2 = U256::from(4);
        let netuid = NetUid::from(1);
        let proportion1: u64 = 500;
        let proportion2: u64 = 500;

        // Add network and register hotkey
        add_network(netuid, 13, 0);
        register_ok_neuron(netuid, hotkey, coldkey, 0);

        // Set first child
        mock_set_children(&coldkey, &hotkey, netuid, &[(proportion1, child1)]);

        step_rate_limit(&TransactionType::SetChildren, netuid);

        // Set second child
        mock_set_children(&coldkey, &hotkey, netuid, &[(proportion1, child2)]);

        // Verify children assignment
        let children = SubtensorModule::get_children(&hotkey, netuid);
        assert_eq!(children, vec![(proportion2, child2)]);

        // Verify parent assignment for both children
        let parents1 = SubtensorModule::get_parents(&child1, netuid);
        assert!(parents1.is_empty()); // Old child should be removed

        let parents2 = SubtensorModule::get_parents(&child2, netuid);
        assert_eq!(parents2, vec![(proportion2, hotkey)]);
    });
}

// 10: Test adding a singular child with various error conditions
// This test checks different scenarios when adding a child, including:
// - Attempting to set a child in a non-existent network
// - Trying to set a child with an unassociated coldkey
// - Setting an invalid child
// - Successfully setting a valid child
// SKIP_WASM_BUILD=1 RUST_LOG=debug cargo test --package pallet-subtensor --lib -- tests::children::test_add_singular_child --exact --show-output --nocapture
#[test]
fn test_add_singular_child() {
    new_test_ext(1).execute_with(|| {
        let netuid = NetUid::from(1);
        let child = U256::from(1);
        let hotkey = U256::from(1);
        let coldkey = U256::from(2);
        assert_eq!(
            SubtensorModule::do_schedule_children(
                RuntimeOrigin::signed(coldkey),
                hotkey,
                netuid,
                vec![(u64::MAX, child)]
            ),
            Err(Error::<Test>::SubNetworkDoesNotExist.into())
        );
        add_network(netuid, 1, 0);
        step_rate_limit(&TransactionType::SetChildren, netuid);
        assert_eq!(
            SubtensorModule::do_schedule_children(
                RuntimeOrigin::signed(coldkey),
                hotkey,
                netuid,
                vec![(u64::MAX, child)]
            ),
            Err(Error::<Test>::NonAssociatedColdKey.into())
        );
        SubtensorModule::create_account_if_non_existent(&coldkey, &hotkey);
        step_rate_limit(&TransactionType::SetChildren, netuid);
        assert_eq!(
            SubtensorModule::do_schedule_children(
                RuntimeOrigin::signed(coldkey),
                hotkey,
                netuid,
                vec![(u64::MAX, child)]
            ),
            Err(Error::<Test>::InvalidChild.into())
        );
        let child = U256::from(3);
        step_rate_limit(&TransactionType::SetChildren, netuid);

        mock_set_children(&coldkey, &hotkey, netuid, &[(u64::MAX, child)]);
    })
}

// 11: Test getting stake for a hotkey on a subnet
// This test verifies the correct calculation of stake for a parent and child neuron:
// - Sets up a network with a parent and child neuron
// - Stakes tokens to both parent and child from different coldkeys
// - Establishes a parent-child relationship with 100% stake allocation
// - Checks that the parent's stake is correctly transferred to the child
// - Ensures the total stake is preserved in the system
// SKIP_WASM_BUILD=1 RUST_LOG=debug cargo test --package pallet-subtensor --lib -- tests::children::test_get_stake_for_hotkey_on_subnet --exact --show-output --nocapture
#[test]
fn test_get_stake_for_hotkey_on_subnet() {
    new_test_ext(1).execute_with(|| {
        let netuid = NetUid::from(1);
        let parent = U256::from(1);
        let child = U256::from(2);
        let coldkey1 = U256::from(3);
        let coldkey2 = U256::from(4);
        add_network(netuid, 1, 0);
        register_ok_neuron(netuid, parent, coldkey1, 0);
        register_ok_neuron(netuid, child, coldkey2, 0);
        // Set parent-child relationship with 100% stake allocation
        mock_set_children(&coldkey1, &parent, netuid, &[(u64::MAX, child)]);
        // Stake 1000 to parent from coldkey1
        SubtensorModule::increase_stake_for_hotkey_and_coldkey_on_subnet(
            &parent,
            &coldkey1,
            netuid,
            1000.into(),
        );
        // Stake 1000 to parent from coldkey2
        SubtensorModule::increase_stake_for_hotkey_and_coldkey_on_subnet(
            &parent,
            &coldkey2,
            netuid,
            1000.into(),
        );
        // Stake 1000 to child from coldkey1
        SubtensorModule::increase_stake_for_hotkey_and_coldkey_on_subnet(
            &child,
            &coldkey1,
            netuid,
            1000.into(),
        );
        // Stake 1000 to child from coldkey2
        SubtensorModule::increase_stake_for_hotkey_and_coldkey_on_subnet(
            &child,
            &coldkey2,
            netuid,
            1000.into(),
        );
        let parent_stake = SubtensorModule::get_inherited_for_hotkey_on_subnet(&parent, netuid);
        let child_stake = SubtensorModule::get_inherited_for_hotkey_on_subnet(&child, netuid);
        // The parent should have 0 stake as it's all allocated to the child
        assert_eq!(parent_stake, 0.into());
        // The child should have its original stake (2000) plus the parent's stake (2000)
        assert_eq!(child_stake, 4000.into());

        // Ensure total stake is preserved
        assert_eq!(parent_stake + child_stake, 4000.into());
    });
}

// 12: Test revoking a singular child successfully
// This test checks the process of revoking a child neuron:
// - Sets up a network with a parent and child neuron
// - Establishes a parent-child relationship
// - Revokes the child relationship
// - Verifies that the child is removed from the parent's children list
// - Ensures the parent is removed from the child's parents list
// SKIP_WASM_BUILD=1 RUST_LOG=debug cargo test --package pallet-subtensor --lib -- tests::children::test_do_revoke_child_singular_success --exact --show-output --nocapture
#[test]
fn test_do_revoke_child_singular_success() {
    new_test_ext(1).execute_with(|| {
        let coldkey = U256::from(1);
        let hotkey = U256::from(2);
        let child = U256::from(3);
        let netuid = NetUid::from(1);
        let proportion: u64 = 1000;
        // Add network and register hotkey
        add_network(netuid, 13, 0);
        register_ok_neuron(netuid, hotkey, coldkey, 0);
        // Set child
        mock_set_children(&coldkey, &hotkey, netuid, &[(proportion, child)]);
        // Verify child assignment
        let children = SubtensorModule::get_children(&hotkey, netuid);
        assert_eq!(children, vec![(proportion, child)]);
        step_rate_limit(&TransactionType::SetChildren, netuid);
        // Revoke child
        mock_set_children(&coldkey, &hotkey, netuid, &[]);
        // Verify child removal
        let children = SubtensorModule::get_children(&hotkey, netuid);
        assert!(children.is_empty());
        // Verify parent removal
        let parents = SubtensorModule::get_parents(&child, netuid);
        assert!(parents.is_empty());
    });
}

// 13: Test setting empty child vector on a non-existing subnet
// SKIP_WASM_BUILD=1 RUST_LOG=debug cargo test --package pallet-subtensor --lib -- tests::children::test_do_set_empty_children_network_does_not_exist --exact --show-output --nocapture
#[test]
fn test_do_set_empty_children_network_does_not_exist() {
    new_test_ext(1).execute_with(|| {
        let coldkey = U256::from(1);
        let hotkey = U256::from(2);
        let netuid = NetUid::from(999); // Non-existent network
        // Attempt to revoke child
        assert_err!(
            SubtensorModule::do_schedule_children(
                RuntimeOrigin::signed(coldkey),
                hotkey,
                netuid,
                vec![]
            ),
            Error::<Test>::SubNetworkDoesNotExist
        );
    });
}

// 14: Test revoking a child with a non-associated coldkey
// This test ensures that attempting to revoke a child using an unassociated coldkey results in an error:
// - Sets up a network with a hotkey registered to a different coldkey
// - Attempts to revoke a child using an unassociated coldkey
// - Verifies that the appropriate error is returned
// SKIP_WASM_BUILD=1 RUST_LOG=debug cargo test --package pallet-subtensor --lib -- tests::children::test_do_revoke_child_singular_non_associated_coldkey --exact --show-output --nocapture
#[test]
fn test_do_revoke_child_singular_non_associated_coldkey() {
    new_test_ext(1).execute_with(|| {
        let coldkey = U256::from(1);
        let hotkey = U256::from(2);
        let netuid = NetUid::from(1);

        // Add network and register hotkey with a different coldkey
        add_network(netuid, 13, 0);
        register_ok_neuron(netuid, hotkey, U256::from(999), 0);

        // Attempt to revoke child
        assert_err!(
            SubtensorModule::do_schedule_children(
                RuntimeOrigin::signed(coldkey),
                hotkey,
                netuid,
                vec![]
            ),
            Error::<Test>::NonAssociatedColdKey
        );
    });
}

// 15: Test revoking a non-associated child
// This test verifies that attempting to revoke a child that is not associated with the parent results in an error:
// - Sets up a network and registers a hotkey
// - Attempts to revoke a child that was never associated with the parent
// - Checks that the appropriate error is returned
// SKIP_WASM_BUILD=1 RUST_LOG=debug cargo test --package pallet-subtensor --lib -- tests::children::test_do_revoke_child_singular_child_not_associated --exact --show-output --nocapture
#[test]
fn test_do_revoke_child_singular_child_not_associated() {
    new_test_ext(1).execute_with(|| {
        let coldkey = U256::from(1);
        let hotkey = U256::from(2);
        let child = U256::from(3);
        let netuid = NetUid::from(1);

        // Add network and register hotkey
        add_network(netuid, 13, 0);
        // Attempt to revoke child that is not associated
        assert_err!(
            SubtensorModule::do_schedule_children(
                RuntimeOrigin::signed(coldkey),
                hotkey,
                netuid,
                vec![(u64::MAX, child)]
            ),
            Error::<Test>::NonAssociatedColdKey
        );
    });
}

// 16: Test setting multiple children successfully
// This test verifies that multiple children can be set for a parent successfully:
// - Sets up a network and registers a hotkey
// - Sets multiple children with different proportions
// - Verifies that the children are correctly assigned to the parent
// - Checks that the parent is correctly assigned to each child
// SKIP_WASM_BUILD=1 RUST_LOG=debug cargo test --package pallet-subtensor --lib -- tests::children::test_do_schedule_children_multiple_success --exact --show-output --nocapture
#[test]
fn test_do_schedule_children_multiple_success() {
    new_test_ext(1).execute_with(|| {
        let coldkey = U256::from(1);
        let hotkey = U256::from(2);
        let child1 = U256::from(3);
        let child2 = U256::from(4);
        let netuid = NetUid::from(1);
        let proportion1: u64 = 1000;
        let proportion2: u64 = 2000;

        // Add network and register hotkey
        add_network(netuid, 13, 0);
        register_ok_neuron(netuid, hotkey, coldkey, 0);

        // Set multiple children
        mock_set_children(
            &coldkey,
            &hotkey,
            netuid,
            &[(proportion1, child1), (proportion2, child2)],
        );

        // Verify children assignment
        let children = SubtensorModule::get_children(&hotkey, netuid);
        assert_eq!(children, vec![(proportion1, child1), (proportion2, child2)]);

        // Verify parent assignment for both children
        let parents1 = SubtensorModule::get_parents(&child1, netuid);
        assert_eq!(parents1, vec![(proportion1, hotkey)]);

        let parents2 = SubtensorModule::get_parents(&child2, netuid);
        assert_eq!(parents2, vec![(proportion2, hotkey)]);
    });
}

// 17: Test setting multiple children in a non-existent network
// This test ensures that attempting to set multiple children in a non-existent network results in an error:
// - Attempts to set children in a network that doesn't exist
// - Verifies that the appropriate error is returned
// SKIP_WASM_BUILD=1 RUST_LOG=debug cargo test --package pallet-subtensor --lib -- tests::children::test_do_schedule_children_multiple_network_does_not_exist --exact --show-output --nocapture
#[test]
fn test_do_schedule_children_multiple_network_does_not_exist() {
    new_test_ext(1).execute_with(|| {
        let coldkey = U256::from(1);
        let hotkey = U256::from(2);
        let child1 = U256::from(3);
        let netuid = NetUid::from(999); // Non-existent network
        let proportion: u64 = 1000;

        // Attempt to set children
        assert_err!(
            SubtensorModule::do_schedule_children(
                RuntimeOrigin::signed(coldkey),
                hotkey,
                netuid,
                vec![(proportion, child1)]
            ),
            Error::<Test>::SubNetworkDoesNotExist
        );
    });
}

// 18: Test setting multiple children with an invalid child
// This test verifies that attempting to set multiple children with an invalid child (same as parent) results in an error:
// - Sets up a network and registers a hotkey
// - Attempts to set a child that is the same as the parent hotkey
// - Checks that the appropriate error is returned
// SKIP_WASM_BUILD=1 RUST_LOG=debug cargo test --package pallet-subtensor --lib -- tests::children::test_do_schedule_children_multiple_invalid_child --exact --show-output --nocapture
#[test]
fn test_do_schedule_children_multiple_invalid_child() {
    new_test_ext(1).execute_with(|| {
        let coldkey = U256::from(1);
        let hotkey = U256::from(2);
        let netuid = NetUid::from(1);
        let proportion: u64 = 1000;

        // Add network and register hotkey
        add_network(netuid, 13, 0);
        register_ok_neuron(netuid, hotkey, coldkey, 0);

        // Attempt to set child as the same hotkey
        assert_err!(
            SubtensorModule::do_schedule_children(
                RuntimeOrigin::signed(coldkey),
                hotkey,
                netuid,
                vec![(proportion, hotkey)]
            ),
            Error::<Test>::InvalidChild
        );
    });
}

// 19: Test setting multiple children with a non-associated coldkey
// This test ensures that attempting to set multiple children using an unassociated coldkey results in an error:
// - Sets up a network with a hotkey registered to a different coldkey
// - Attempts to set children using an unassociated coldkey
// - Verifies that the appropriate error is returned
// SKIP_WASM_BUILD=1 RUST_LOG=debug cargo test --package pallet-subtensor --lib -- tests::children::test_do_schedule_children_multiple_non_associated_coldkey --exact --show-output --nocapture
#[test]
fn test_do_schedule_children_multiple_non_associated_coldkey() {
    new_test_ext(1).execute_with(|| {
        let coldkey = U256::from(1);
        let hotkey = U256::from(2);
        let child = U256::from(3);
        let netuid = NetUid::from(1);
        let proportion: u64 = 1000;

        // Add network and register hotkey with a different coldkey
        add_network(netuid, 13, 0);
        register_ok_neuron(netuid, hotkey, U256::from(999), 0);

        // Attempt to set children
        assert_err!(
            SubtensorModule::do_schedule_children(
                RuntimeOrigin::signed(coldkey),
                hotkey,
                netuid,
                vec![(proportion, child)]
            ),
            Error::<Test>::NonAssociatedColdKey
        );
    });
}

// 20: Test setting multiple children in root network
// This test verifies that attempting to set children in the root network results in an error:
// - Sets up the root network
// - Attempts to set children in the root network
// - Checks that the appropriate error is returned
// SKIP_WASM_BUILD=1 RUST_LOG=debug cargo test --package pallet-subtensor --lib -- tests::children::test_do_schedule_children_multiple_root_network --exact --show-output --nocapture
#[test]
fn test_do_schedule_children_multiple_root_network() {
    new_test_ext(1).execute_with(|| {
        let coldkey = U256::from(1);
        let hotkey = U256::from(2);
        let child = U256::from(3);
        let netuid = NetUid::ROOT; // Root network
        let proportion: u64 = 1000;

        // Add network and register hotkey
        add_network(netuid, 13, 0);

        // Attempt to set children
        assert_err!(
            SubtensorModule::do_schedule_children(
                RuntimeOrigin::signed(coldkey),
                hotkey,
                netuid,
                vec![(proportion, child)]
            ),
            Error::<Test>::RegistrationNotPermittedOnRootSubnet
        );
    });
}

// 21: Test cleanup of old children when setting multiple new ones
// This test ensures that when new children are set, the old ones are properly removed:
// - Sets up a network and registers a hotkey
// - Sets an initial child
// - Replaces it with multiple new children
// - Verifies that the old child is no longer associated
// - Confirms the new children are correctly assigned
// SKIP_WASM_BUILD=1 RUST_LOG=debug cargo test --package pallet-subtensor --lib -- tests::children::test_do_schedule_children_multiple_old_children_cleanup --exact --show-output --nocapture
#[test]
fn test_do_schedule_children_multiple_old_children_cleanup() {
    new_test_ext(1).execute_with(|| {
        let coldkey = U256::from(1);
        let hotkey = U256::from(2);
        let old_child = U256::from(3);
        let new_child1 = U256::from(4);
        let new_child2 = U256::from(5);
        let netuid = NetUid::from(1);
        let proportion: u64 = 1000;

        // Add network and register hotkey
        add_network(netuid, 13, 0);
        register_ok_neuron(netuid, hotkey, coldkey, 0);

        // Set old child
        mock_set_children(&coldkey, &hotkey, netuid, &[(proportion, old_child)]);

        step_rate_limit(&TransactionType::SetChildren, netuid);

        // Set new children
        mock_set_children(
            &coldkey,
            &hotkey,
            netuid,
            &[(proportion, new_child1), (proportion, new_child2)],
        );

        // Verify old child is removed
        let old_child_parents = SubtensorModule::get_parents(&old_child, netuid);
        assert!(old_child_parents.is_empty());

        // Verify new children assignment
        let new_child1_parents = SubtensorModule::get_parents(&new_child1, netuid);
        assert_eq!(new_child1_parents, vec![(proportion, hotkey)]);

        let new_child2_parents = SubtensorModule::get_parents(&new_child2, netuid);
        assert_eq!(new_child2_parents, vec![(proportion, hotkey)]);
    });
}

// 22: Test setting multiple children with edge case proportions
// This test verifies the behavior when setting multiple children with minimum and maximum proportions:
// - Sets up a network and registers a hotkey
// - Sets two children with minimum and maximum proportions respectively
// - Verifies that the children are correctly assigned with their respective proportions
// SKIP_WASM_BUILD=1 RUST_LOG=debug cargo test --package pallet-subtensor --lib -- tests::children::test_do_schedule_children_multiple_proportion_edge_cases --exact --show-output --nocapture
#[test]
fn test_do_schedule_children_multiple_proportion_edge_cases() {
    new_test_ext(1).execute_with(|| {
        let coldkey = U256::from(1);
        let hotkey = U256::from(2);
        let child1 = U256::from(3);
        let child2 = U256::from(4);
        let netuid = NetUid::from(1);

        // Add network and register hotkey
        add_network(netuid, 13, 0);
        register_ok_neuron(netuid, hotkey, coldkey, 0);

        // Set children with minimum and maximum proportions
        let min_proportion: u64 = 0;
        let max_proportion: u64 = u64::MAX;
        mock_set_children(
            &coldkey,
            &hotkey,
            netuid,
            &[(min_proportion, child1), (max_proportion, child2)],
        );

        // Verify children assignment
        let children = SubtensorModule::get_children(&hotkey, netuid);
        assert_eq!(
            children,
            vec![(min_proportion, child1), (max_proportion, child2)]
        );
    });
}

// 23: Test overwriting existing children with new ones
// This test ensures that when new children are set, they correctly overwrite the existing ones:
// - Sets up a network and registers a hotkey
// - Sets initial children
// - Overwrites with new children
// - Verifies that the final children assignment is correct
// - Checks that old children are properly removed and new ones are correctly assigned
// SKIP_WASM_BUILD=1 RUST_LOG=debug cargo test --package pallet-subtensor --lib -- tests::children::test_do_schedule_children_multiple_overwrite_existing --exact --show-output --nocapture
#[test]
fn test_do_schedule_children_multiple_overwrite_existing() {
    new_test_ext(1).execute_with(|| {
        let coldkey = U256::from(1);
        let hotkey = U256::from(2);
        let child1 = U256::from(3);
        let child2 = U256::from(4);
        let child3 = U256::from(5);
        let netuid = NetUid::from(1);
        let proportion: u64 = 1000;

        // Add network and register hotkey
        add_network(netuid, 13, 0);
        register_ok_neuron(netuid, hotkey, coldkey, 0);

        // Set initial children
        mock_set_children(
            &coldkey,
            &hotkey,
            netuid,
            &[(proportion, child1), (proportion, child2)],
        );

        step_rate_limit(&TransactionType::SetChildren, netuid);

        // Overwrite with new children
        mock_set_children(
            &coldkey,
            &hotkey,
            netuid,
            &[(proportion * 2, child2), (proportion * 3, child3)],
        );

        // Verify final children assignment
        let children = SubtensorModule::get_children(&hotkey, netuid);
        assert_eq!(
            children,
            vec![(proportion * 2, child2), (proportion * 3, child3)]
        );

        // Verify parent assignment for all children
        let parents1 = SubtensorModule::get_parents(&child1, netuid);
        assert!(parents1.is_empty());

        let parents2 = SubtensorModule::get_parents(&child2, netuid);
        assert_eq!(parents2, vec![(proportion * 2, hotkey)]);

        let parents3 = SubtensorModule::get_parents(&child3, netuid);
        assert_eq!(parents3, vec![(proportion * 3, hotkey)]);
    });
}

// 24: Test childkey take functionality
// This test verifies the functionality of setting and getting childkey take:
// - Sets up a network and registers a hotkey
// - Checks default and maximum childkey take values
// - Sets a new childkey take value
// - Verifies the new take value is stored correctly
// - Attempts to set an invalid take value and checks for appropriate error
// - Tries to set take with a non-associated coldkey and verifies the error
// SKIP_WASM_BUILD=1 RUST_LOG=debug cargo test --package pallet-subtensor --lib -- tests::children::test_childkey_take_functionality --exact --show-output --nocapture
#[test]
fn test_childkey_take_functionality() {
    new_test_ext(1).execute_with(|| {
        let coldkey = U256::from(1);
        let hotkey = U256::from(2);
        let netuid = NetUid::from(1);

        // Add network and register hotkey
        add_network(netuid, 13, 0);
        register_ok_neuron(netuid, hotkey, coldkey, 0);

        // Test default and max childkey take
        let default_take = SubtensorModule::get_default_childkey_take();
        let min_take = SubtensorModule::get_min_childkey_take();
        log::info!("Default take: {default_take}, Max take: {min_take}");

        // Check if default take and max take are the same
        assert_eq!(
            default_take, min_take,
            "Default take should be equal to max take"
        );

        // Log the actual value of MaxChildkeyTake
        log::info!(
            "MaxChildkeyTake value: {:?}",
            MaxChildkeyTake::<Test>::get()
        );

        // Test setting childkey take
        let new_take: u16 = SubtensorModule::get_max_childkey_take() / 2; // 50% of max_take
        assert_ok!(SubtensorModule::set_childkey_take(
            RuntimeOrigin::signed(coldkey),
            hotkey,
            netuid,
            new_take
        ));

        // Verify childkey take was set correctly
        let stored_take = SubtensorModule::get_childkey_take(&hotkey, netuid);
        log::info!("Stored take: {stored_take}");
        assert_eq!(stored_take, new_take);

        // Test setting childkey take outside of allowed range
        let invalid_take: u16 = SubtensorModule::get_max_childkey_take() + 1;
        assert_noop!(
            SubtensorModule::set_childkey_take(
                RuntimeOrigin::signed(coldkey),
                hotkey,
                netuid,
                invalid_take
            ),
            Error::<Test>::InvalidChildkeyTake
        );

        // Test setting childkey take with non-associated coldkey
        let non_associated_coldkey = U256::from(999);
        assert_noop!(
            SubtensorModule::set_childkey_take(
                RuntimeOrigin::signed(non_associated_coldkey),
                hotkey,
                netuid,
                new_take
            ),
            Error::<Test>::NonAssociatedColdKey
        );
    });
}

// 25: Test childkey take rate limiting
// This test verifies the rate limiting functionality for setting childkey take:
// - Sets up a network and registers a hotkey
// - Sets a rate limit for childkey take changes
// - Performs multiple attempts to set childkey take
// - Verifies that rate limiting prevents frequent changes
// - Advances blocks to bypass rate limit and confirms successful change
//  SKIP_WASM_BUILD=1 RUST_LOG=debug cargo test --package pallet-subtensor --lib -- tests::children::test_childkey_take_rate_limiting --exact --show-output --nocapture
#[test]
fn test_childkey_take_rate_limiting() {
    new_test_ext(1).execute_with(|| {
        let coldkey = U256::from(1);
        let hotkey = U256::from(2);
        let netuid = NetUid::from(1);

        // Add network and register hotkey
        add_network(netuid, 13, 0);
        register_ok_neuron(netuid, hotkey, coldkey, 0);

        // Set a rate limit for childkey take changes
        let rate_limit: u64 = 100;
        SubtensorModule::set_tx_childkey_take_rate_limit(rate_limit);

        log::info!(
            "Set TxChildkeyTakeRateLimit: {:?}",
            TxChildkeyTakeRateLimit::<Test>::get()
        );

        // Helper function to log rate limit information
        let log_rate_limit_info = || {
            let current_block = SubtensorModule::get_current_block_as_u64();
            let last_block = SubtensorModule::get_last_transaction_block_on_subnet(
                &hotkey,
                netuid,
                &TransactionType::SetChildkeyTake,
            );
            let passes = SubtensorModule::passes_rate_limit_on_subnet(
                &TransactionType::SetChildkeyTake,
                &hotkey,
                netuid,
            );
            let limit = SubtensorModule::get_rate_limit_on_subnet(&TransactionType::SetChildkeyTake, netuid);
            log::info!(
                "Rate limit info: current_block: {}, last_block: {}, limit: {}, passes: {}, diff: {}",
                current_block,
                last_block,
                limit,
                passes,
                current_block - last_block
            );
        };

        // First transaction (should succeed)
        log_rate_limit_info();
        assert_ok!(SubtensorModule::set_childkey_take(
            RuntimeOrigin::signed(coldkey),
            hotkey,
            netuid,
            500
        ));
        log_rate_limit_info();

        // Second transaction (should fail due to rate limit)
        log_rate_limit_info();
        assert_noop!(
            SubtensorModule::set_childkey_take(RuntimeOrigin::signed(coldkey), hotkey, netuid, 600),
            Error::<Test>::TxChildkeyTakeRateLimitExceeded
        );
        log_rate_limit_info();

        // Advance the block number to just before the rate limit
        run_to_block(rate_limit - 1);

        // Third transaction (should still fail)
        log_rate_limit_info();
        assert_noop!(
            SubtensorModule::set_childkey_take(RuntimeOrigin::signed(coldkey), hotkey, netuid, 650),
            Error::<Test>::TxChildkeyTakeRateLimitExceeded
        );
        log_rate_limit_info();

        // Advance the block number to just after the rate limit
        run_to_block(rate_limit + 1);

        // Fourth transaction (should succeed)
        log_rate_limit_info();
        assert_ok!(SubtensorModule::set_childkey_take(
            RuntimeOrigin::signed(coldkey),
            hotkey,
            netuid,
            700
        ));
        log_rate_limit_info();

        // Verify the final take was set
        let stored_take = SubtensorModule::get_childkey_take(&hotkey, netuid);
        assert_eq!(stored_take, 700);
    });
}

// 26: Test childkey take functionality across multiple networks
// This test verifies the childkey take functionality across multiple networks:
// - Creates multiple networks and sets up neurons
// - Sets unique childkey take values for each network
// - Verifies that each network has a different childkey take value
// - Attempts to set childkey take again (should fail due to rate limit)
// - Advances blocks to bypass rate limit and successfully updates take value
//  SKIP_WASM_BUILD=1 RUST_LOG=debug cargo test --package pallet-subtensor --lib -- tests::children::test_multiple_networks_childkey_take --exact --show-output --nocapture
#[test]
fn test_multiple_networks_childkey_take() {
    new_test_ext(1).execute_with(|| {
        const NUM_NETWORKS: u16 = 10;
        let coldkey = U256::from(1);
        let hotkey = U256::from(2);

        // Create 10 networks and set up neurons (skip network 0)
        for netuid in 1..NUM_NETWORKS {
            let netuid = NetUid::from(netuid);
            // Add network
            add_network(netuid, 13, 0);

            // Register neuron
            register_ok_neuron(netuid, hotkey, coldkey, 0);

            // Set a unique childkey take value for each network
            let take_value = u16::from(netuid.next()) * 100; // Values will be 200, 300, ..., 1000
            assert_ok!(SubtensorModule::set_childkey_take(
                RuntimeOrigin::signed(coldkey),
                hotkey,
                netuid,
                take_value
            ));

            // Verify the childkey take was set correctly
            let stored_take = SubtensorModule::get_childkey_take(&hotkey, netuid);
            assert_eq!(
                stored_take, take_value,
                "Childkey take not set correctly for network {netuid}"
            );

            // Log the set value
            log::info!("Network {netuid}: Childkey take set to {take_value}");
        }

        // Verify all networks have different childkey take values
        for i in 1..NUM_NETWORKS {
            for j in (i + 1)..NUM_NETWORKS {
                let take_i = SubtensorModule::get_childkey_take(&hotkey, i.into());
                let take_j = SubtensorModule::get_childkey_take(&hotkey, j.into());
                assert_ne!(
                    take_i, take_j,
                    "Childkey take values should be different for networks {i} and {j}"
                );
            }
        }

        // Attempt to set childkey take again (should fail due to rate limit)
        let result = SubtensorModule::set_childkey_take(
            RuntimeOrigin::signed(coldkey),
            hotkey,
            1.into(),
            1100,
        );
        assert_noop!(result, Error::<Test>::TxChildkeyTakeRateLimitExceeded);

        // Advance blocks to bypass rate limit
        run_to_block(SubtensorModule::get_tx_childkey_take_rate_limit() + 1);

        // Now setting childkey take should succeed
        assert_ok!(SubtensorModule::set_childkey_take(
            RuntimeOrigin::signed(coldkey),
            hotkey,
            1.into(),
            1100
        ));

        // Verify the new take value
        let new_take = SubtensorModule::get_childkey_take(&hotkey, 1.into());
        assert_eq!(new_take, 1100, "Childkey take not updated after rate limit");
    });
}

// 27: Test setting children with an empty list
// This test verifies the behavior of setting an empty children list:
// - Adds a network and registers a hotkey
// - Sets an empty children list for the hotkey
// - Verifies that the children assignment is empty
// SKIP_WASM_BUILD=1 RUST_LOG=debug cargo test --package pallet-subtensor --lib -- tests::children::test_do_schedule_children_multiple_empty_list --exact --show-output --nocapture
#[test]
fn test_do_schedule_children_multiple_empty_list() {
    new_test_ext(1).execute_with(|| {
        let coldkey = U256::from(1);
        let hotkey = U256::from(2);
        let netuid = NetUid::from(1);

        // Add network and register hotkey
        add_network(netuid, 13, 0);
        register_ok_neuron(netuid, hotkey, coldkey, 0);

        // Set empty children list
        mock_set_children(&coldkey, &hotkey, netuid, &[]);

        // Verify children assignment is empty
        let children = SubtensorModule::get_children(&hotkey, netuid);
        assert!(children.is_empty());
    });
}

// 28: Test revoking multiple children successfully
// This test verifies the successful revocation of multiple children:
// - Adds a network and registers a hotkey
// - Sets multiple children for the hotkey
// - Revokes all children by setting an empty list
// - Verifies that the children list is empty
// - Verifies that the parent-child relationships are removed for both children
// SKIP_WASM_BUILD=1 RUST_LOG=debug cargo test --package pallet-subtensor --lib -- tests::children::test_do_revoke_children_multiple_success --exact --show-output --nocapture
#[test]
fn test_do_revoke_children_multiple_success() {
    new_test_ext(1).execute_with(|| {
        let coldkey = U256::from(1);
        let hotkey = U256::from(2);
        let child1 = U256::from(3);
        let child2 = U256::from(4);
        let netuid = NetUid::from(1);
        let proportion1: u64 = 1000;
        let proportion2: u64 = 2000;

        // Add network and register hotkey
        add_network(netuid, 13, 0);
        register_ok_neuron(netuid, hotkey, coldkey, 0);

        // Set multiple children
        mock_set_children(
            &coldkey,
            &hotkey,
            netuid,
            &[(proportion1, child1), (proportion2, child2)],
        );

        step_rate_limit(&TransactionType::SetChildren, netuid);

        // Revoke multiple children
        mock_set_children(&coldkey, &hotkey, netuid, &[]);

        // Verify children removal
        let children = SubtensorModule::get_children(&hotkey, netuid);
        assert!(children.is_empty());

        // Verify parent removal for both children
        let parents1 = SubtensorModule::get_parents(&child1, netuid);
        assert!(parents1.is_empty());

        let parents2 = SubtensorModule::get_parents(&child2, netuid);
        assert!(parents2.is_empty());
    });
}

// 29: Test revoking children when network does not exist
// This test verifies the behavior when attempting to revoke children on a non-existent network:
// - Attempts to revoke children on a network that doesn't exist
// - Verifies that the operation fails with the correct error
// SKIP_WASM_BUILD=1 RUST_LOG=debug cargo test --package pallet-subtensor --lib -- tests::children::test_do_revoke_children_multiple_network_does_not_exist --exact --show-output --nocapture
#[test]
fn test_do_revoke_children_multiple_network_does_not_exist() {
    new_test_ext(1).execute_with(|| {
        let coldkey = U256::from(1);
        let hotkey = U256::from(2);
        let child1 = U256::from(3);
        let child2 = U256::from(4);
        let netuid = NetUid::from(999); // Non-existent network
        // Attempt to revoke children
        assert_err!(
            SubtensorModule::do_schedule_children(
                RuntimeOrigin::signed(coldkey),
                hotkey,
                netuid,
                vec![(u64::MAX / 2, child1), (u64::MAX / 2, child2)]
            ),
            Error::<Test>::SubNetworkDoesNotExist
        );
    });
}

// 30: Test revoking children with non-associated coldkey
// This test verifies the behavior when attempting to revoke children using a non-associated coldkey:
// - Adds a network and registers a hotkey with a different coldkey
// - Attempts to revoke children using an unassociated coldkey
// - Verifies that the operation fails with the correct error
// SKIP_WASM_BUILD=1 RUST_LOG=debug cargo test --package pallet-subtensor --lib -- tests::children::test_do_revoke_children_multiple_non_associated_coldkey --exact --show-output --nocapture
#[test]
fn test_do_revoke_children_multiple_non_associated_coldkey() {
    new_test_ext(1).execute_with(|| {
        let coldkey = U256::from(1);
        let hotkey = U256::from(2);
        let child1 = U256::from(3);
        let child2 = U256::from(4);
        let netuid = NetUid::from(1);

        // Add network and register hotkey with a different coldkey
        add_network(netuid, 13, 0);
        register_ok_neuron(netuid, hotkey, U256::from(999), 0);

        // Attempt to revoke children
        assert_err!(
            SubtensorModule::do_schedule_children(
                RuntimeOrigin::signed(coldkey),
                hotkey,
                netuid,
                vec![(u64::MAX / 2, child1), (u64::MAX / 2, child2)]
            ),
            Error::<Test>::NonAssociatedColdKey
        );
    });
}

// 31: Test partial revocation of children
// This test verifies the behavior when partially revoking children:
// - Adds a network and registers a hotkey
// - Sets multiple children for the hotkey
// - Revokes one of the children
// - Verifies that the correct children remain and the revoked child is removed
// - Checks the parent-child relationships after partial revocation
// SKIP_WASM_BUILD=1 RUST_LOG=debug cargo test --package pallet-subtensor --lib -- tests::children::test_do_revoke_children_multiple_partial_revocation --exact --show-output --nocapture
#[test]
fn test_do_revoke_children_multiple_partial_revocation() {
    new_test_ext(1).execute_with(|| {
        let coldkey = U256::from(1);
        let hotkey = U256::from(2);
        let child1 = U256::from(3);
        let child2 = U256::from(4);
        let child3 = U256::from(5);
        let netuid = NetUid::from(1);
        let proportion: u64 = 1000;

        // Add network and register hotkey
        add_network(netuid, 13, 0);
        register_ok_neuron(netuid, hotkey, coldkey, 0);

        // Set multiple children
        mock_set_children(
            &coldkey,
            &hotkey,
            netuid,
            &[
                (proportion, child1),
                (proportion, child2),
                (proportion, child3),
            ],
        );

        step_rate_limit(&TransactionType::SetChildren, netuid);

        // Revoke only child3
        mock_set_children(
            &coldkey,
            &hotkey,
            netuid,
            &[(proportion, child1), (proportion, child2)],
        );

        // Verify children removal
        let children = SubtensorModule::get_children(&hotkey, netuid);
        assert_eq!(children, vec![(proportion, child1), (proportion, child2)]);

        // Verify parents.
        let parents1 = SubtensorModule::get_parents(&child3, netuid);
        assert!(parents1.is_empty());
        let parents1 = SubtensorModule::get_parents(&child1, netuid);
        assert_eq!(parents1, vec![(proportion, hotkey)]);
        let parents2 = SubtensorModule::get_parents(&child2, netuid);
        assert_eq!(parents2, vec![(proportion, hotkey)]);
    });
}

// 32: Test revoking non-existent children
// This test verifies the behavior when attempting to revoke non-existent children:
// - Adds a network and registers a hotkey
// - Sets one child for the hotkey
// - Attempts to revoke all children (including non-existent ones)
// - Verifies that all children are removed, including the existing one
// - Checks that the parent-child relationship is properly updated
// SKIP_WASM_BUILD=1 RUST_LOG=debug cargo test --package pallet-subtensor --lib -- tests::children::test_do_revoke_children_multiple_non_existent_children --exact --show-output --nocapture
#[test]
fn test_do_revoke_children_multiple_non_existent_children() {
    new_test_ext(1).execute_with(|| {
        let coldkey = U256::from(1);
        let hotkey = U256::from(2);
        let child1 = U256::from(3);
        let netuid = NetUid::from(1);
        let proportion: u64 = 1000;

        // Add network and register hotkey
        add_network(netuid, 13, 0);
        register_ok_neuron(netuid, hotkey, coldkey, 0);

        // Set one child
        mock_set_children(&coldkey, &hotkey, netuid, &[(proportion, child1)]);

        step_rate_limit(&TransactionType::SetChildren, netuid);

        // Attempt to revoke existing and non-existent children
        mock_set_children(&coldkey, &hotkey, netuid, &[]);

        // Verify all children are removed
        let children = SubtensorModule::get_children(&hotkey, netuid);
        assert!(children.is_empty());

        // Verify parent removal for the existing child
        let parents1 = SubtensorModule::get_parents(&child1, netuid);
        assert!(parents1.is_empty());
    });
}

// 33: Test revoking children with an empty list
// This test verifies the behavior when attempting to revoke children using an empty list:
// - Adds a network and registers a hotkey
// - Attempts to revoke children with an empty list
// - Verifies that no changes occur in the children list
//  SKIP_WASM_BUILD=1 RUST_LOG=debug cargo test --package pallet-subtensor --lib -- tests::children::test_do_revoke_children_multiple_empty_list --exact --show-output --nocapture
#[test]
fn test_do_revoke_children_multiple_empty_list() {
    new_test_ext(1).execute_with(|| {
        let coldkey = U256::from(1);
        let hotkey = U256::from(2);
        let netuid = NetUid::from(1);

        // Add network and register hotkey
        add_network(netuid, 13, 0);
        register_ok_neuron(netuid, hotkey, coldkey, 0);

        // Attempt to revoke with an empty list
        mock_set_children(&coldkey, &hotkey, netuid, &[]);

        // Verify no changes in children
        let children = SubtensorModule::get_children(&hotkey, netuid);
        assert!(children.is_empty());
    });
}

// 34: Test complex scenario for revoking multiple children
// This test verifies a complex scenario involving setting and revoking multiple children:
// - Adds a network and registers a hotkey
// - Sets multiple children with different proportions
// - Revokes one child and verifies the remaining children
// - Revokes all remaining children
// - Verifies that all parent-child relationships are properly updated
//  SKIP_WASM_BUILD=1 RUST_LOG=debug cargo test --package pallet-subtensor --lib -- tests::children::test_do_revoke_children_multiple_complex_scenario --exact --show-output --nocapture
#[test]
fn test_do_revoke_children_multiple_complex_scenario() {
    new_test_ext(1).execute_with(|| {
        let coldkey = U256::from(1);
        let hotkey = U256::from(2);
        let child1 = U256::from(3);
        let child2 = U256::from(4);
        let child3 = U256::from(5);
        let netuid = NetUid::from(1);
        let proportion1: u64 = 1000;
        let proportion2: u64 = 2000;
        let proportion3: u64 = 3000;

        // Add network and register hotkey
        add_network(netuid, 13, 0);
        register_ok_neuron(netuid, hotkey, coldkey, 0);

        // Set multiple children
        mock_set_children(
            &coldkey,
            &hotkey,
            netuid,
            &[
                (proportion1, child1),
                (proportion2, child2),
                (proportion3, child3),
            ],
        );

        step_rate_limit(&TransactionType::SetChildren, netuid);

        // Revoke child2
        mock_set_children(
            &coldkey,
            &hotkey,
            netuid,
            &[(proportion1, child1), (proportion3, child3)],
        );

        // Verify remaining children
        let children = SubtensorModule::get_children(&hotkey, netuid);
        assert_eq!(children, vec![(proportion1, child1), (proportion3, child3)]);

        // Verify parent removal for child2
        let parents2 = SubtensorModule::get_parents(&child2, netuid);
        assert!(parents2.is_empty());

        step_rate_limit(&TransactionType::SetChildren, netuid);

        // Revoke remaining children
        mock_set_children(&coldkey, &hotkey, netuid, &[]);

        // Verify all children are removed
        let children = SubtensorModule::get_children(&hotkey, netuid);
        assert!(children.is_empty());

        // Verify parent removal for all children
        let parents1 = SubtensorModule::get_parents(&child1, netuid);
        assert!(parents1.is_empty());
        let parents3 = SubtensorModule::get_parents(&child3, netuid);
        assert!(parents3.is_empty());
    });
}

// 39: Test children stake values
// This test verifies the correct distribution of stake among parent and child neurons:
// - Sets up a network with a parent neuron and multiple child neurons
// - Assigns stake to the parent neuron
// - Sets child neurons with specific proportions
// - Verifies that the stake is correctly distributed among parent and child neurons
// - Checks that the total stake remains constant across all neurons
// SKIP_WASM_BUILD=1 RUST_LOG=debug cargo test --package pallet-subtensor --lib -- tests::children::test_children_stake_values --exact --show-output --nocapture
#[test]
fn test_children_stake_values() {
    new_test_ext(1).execute_with(|| {
        let subnet_owner_coldkey = U256::from(1001);
        let subnet_owner_hotkey = U256::from(1002);
        let netuid = add_dynamic_network(&subnet_owner_hotkey, &subnet_owner_coldkey);

        let coldkey = U256::from(1);
        let hotkey = U256::from(2);
        let child1 = U256::from(3);
        let child2 = U256::from(4);
        let child3 = U256::from(5);
        let proportion1: u64 = u64::MAX / 4;
        let proportion2: u64 = u64::MAX / 4;
        let proportion3: u64 = u64::MAX / 4;

        // Add network and register hotkey
        SubtensorModule::set_max_registrations_per_block(netuid, 4);
        SubtensorModule::set_target_registrations_per_interval(netuid, 4);
        register_ok_neuron(netuid, hotkey, coldkey, 0);
        register_ok_neuron(netuid, child1, coldkey, 0);
        register_ok_neuron(netuid, child2, coldkey, 0);
        register_ok_neuron(netuid, child3, coldkey, 0);
        SubtensorModule::increase_stake_for_hotkey_and_coldkey_on_subnet(
            &hotkey,
            &coldkey,
            netuid,
            100_000_000_000_000.into(),
        );

        // Set multiple children with proportions.
        mock_set_children_no_epochs(
            netuid,
            &hotkey,
            &[
                (proportion1, child1),
                (proportion2, child2),
                (proportion3, child3),
            ],
        );

        assert_eq!(
            SubtensorModule::get_inherited_for_hotkey_on_subnet(&hotkey, netuid),
            25_000_000_069_849.into()
        );
        assert_eq!(
            SubtensorModule::get_inherited_for_hotkey_on_subnet(&child1, netuid),
            24_999_999_976_716.into()
        );
        assert_eq!(
            SubtensorModule::get_inherited_for_hotkey_on_subnet(&child2, netuid),
            24_999_999_976_716.into()
        );
        assert_eq!(
            SubtensorModule::get_inherited_for_hotkey_on_subnet(&child3, netuid),
            24_999_999_976_716.into()
        );
        assert_eq!(
            SubtensorModule::get_inherited_for_hotkey_on_subnet(&child3, netuid)
                + SubtensorModule::get_inherited_for_hotkey_on_subnet(&child2, netuid)
                + SubtensorModule::get_inherited_for_hotkey_on_subnet(&child1, netuid)
                + SubtensorModule::get_inherited_for_hotkey_on_subnet(&hotkey, netuid),
            99999999999997.into()
        );
    });
}

// 40: Test getting parents chain
// This test verifies the correct implementation of parent-child relationships and the get_parents function:
// - Sets up a network with multiple neurons in a chain of parent-child relationships
// - Verifies that each neuron has the correct parent
// - Tests the root neuron has no parents
// - Tests a neuron with multiple parents
// - Verifies correct behavior when adding a new parent to an existing child
// SKIP_WASM_BUILD=1 RUST_LOG=debug cargo test --package pallet-subtensor --lib -- tests::children::test_get_parents_chain --exact --show-output --nocapture
#[test]
fn test_get_parents_chain() {
    new_test_ext(1).execute_with(|| {
        let netuid = NetUid::from(1);
        let coldkey = U256::from(1);
        let num_keys: usize = 5;
        let proportion = u64::MAX / 2; // 50% stake allocation

        log::info!(
            "Test setup: netuid={netuid}, coldkey={coldkey}, num_keys={num_keys}, proportion={proportion}"
        );

        // Create a vector of hotkeys
        let hotkeys: Vec<U256> = (0..num_keys).map(|i| U256::from(i as u64 + 2)).collect();
        log::info!("Created hotkeys: {hotkeys:?}");

        // Add network
        add_network(netuid, 13, 0);
        SubtensorModule::set_max_registrations_per_block(netuid, 1000);
        SubtensorModule::set_target_registrations_per_interval(netuid, 1000);
        log::info!("Network added and parameters set: netuid={netuid}");

        // Register all neurons
        for hotkey in &hotkeys {
            register_ok_neuron(netuid, *hotkey, coldkey, 0);
            log::info!(
                "Registered neuron: hotkey={hotkey}, coldkey={coldkey}, netuid={netuid}"
            );
        }

        // Set up parent-child relationships
        for i in 0..num_keys - 1 {
            mock_schedule_children(
                &coldkey,
                &hotkeys[i],
                netuid,
                &[(proportion, hotkeys[i + 1])],
            );
            log::info!(
                "Set parent-child relationship: parent={}, child={}, proportion={}",
                hotkeys[i],
                hotkeys[i + 1],
                proportion
            );
        }
        // Wait for children to be set
        wait_and_set_pending_children(netuid);

        // Test get_parents for each hotkey
        for i in 1..num_keys {
            let parents = SubtensorModule::get_parents(&hotkeys[i], netuid);
            log::info!(
                "Testing get_parents for hotkey {}: {:?}",
                hotkeys[i],
                parents
            );
            assert_eq!(
                parents.len(),
                1,
                "Hotkey {i} should have exactly one parent"
            );
            assert_eq!(
                parents[0],
                (proportion, hotkeys[i - 1]),
                "Incorrect parent for hotkey {i}"
            );
        }

        // Test get_parents for the root (should be empty)
        let root_parents = SubtensorModule::get_parents(&hotkeys[0], netuid);
        log::info!(
            "Testing get_parents for root hotkey {}: {:?}",
            hotkeys[0],
            root_parents
        );
        assert!(
            root_parents.is_empty(),
            "Root hotkey should have no parents"
        );

        // Test multiple parents
        let last_hotkey = hotkeys[num_keys - 1];
        let new_parent = U256::from(num_keys as u64 + 2);
        // Set reg diff back down (adjusted from last block steps)
        SubtensorModule::set_difficulty(netuid, 1);
        register_ok_neuron(netuid, new_parent, coldkey, 99 * 2);
        log::info!(
            "Registered new parent neuron: new_parent={new_parent}, coldkey={coldkey}, netuid={netuid}"
        );

        mock_set_children(
            &coldkey,
            &new_parent,
            netuid,
            &[(proportion / 2, last_hotkey)],
        );

        log::info!(
            "Set additional parent-child relationship: parent={}, child={}, proportion={}",
            new_parent,
            last_hotkey,
            proportion / 2
        );

        let last_hotkey_parents = SubtensorModule::get_parents(&last_hotkey, netuid);
        log::info!(
            "Testing get_parents for last hotkey {last_hotkey} with multiple parents: {last_hotkey_parents:?}"
        );
        assert_eq!(
            last_hotkey_parents.len(),
            2,
            "Last hotkey should have two parents"
        );
        assert!(
            last_hotkey_parents.contains(&(proportion, hotkeys[num_keys - 2])),
            "Last hotkey should still have its original parent"
        );
        assert!(
            last_hotkey_parents.contains(&(proportion / 2, new_parent)),
            "Last hotkey should have the new parent"
        );
    });
}

// 47: Test basic stake retrieval for a single hotkey on a subnet
/// This test verifies the basic functionality of retrieving stake for a single hotkey on a subnet:
/// - Sets up a network with one neuron
/// - Increases stake for the neuron
/// - Checks if the retrieved stake matches the increased amount
// SKIP_WASM_BUILD=1 RUST_LOG=debug cargo test --package pallet-subtensor --lib -- tests::children::test_get_stake_for_hotkey_on_subnet_basic --exact --show-output --nocapture
#[test]
fn test_get_stake_for_hotkey_on_subnet_basic() {
    new_test_ext(1).execute_with(|| {
        let netuid = NetUid::from(1);
        let hotkey = U256::from(1);
        let coldkey = U256::from(2);

        add_network(netuid, 1, 0);
        register_ok_neuron(netuid, hotkey, coldkey, 0);
        SubtensorModule::increase_stake_for_hotkey_and_coldkey_on_subnet(
            &hotkey,
            &coldkey,
            netuid,
            1000.into(),
        );
        assert_eq!(
            SubtensorModule::get_inherited_for_hotkey_on_subnet(&hotkey, netuid),
            1000.into()
        );
    });
}

// 48: Test stake retrieval for a hotkey with multiple coldkeys on a subnet
/// This test verifies the functionality of retrieving stake for a hotkey with multiple coldkeys on a subnet:
/// - Sets up a network with one neuron and two coldkeys
/// - Increases stake from both coldkeys
/// - Checks if the retrieved stake matches the total increased amount
// SKIP_WASM_BUILD=1 RUST_LOG=debug cargo test --package pallet-subtensor --lib -- tests::children::test_get_stake_for_hotkey_on_subnet_multiple_coldkeys --exact --show-output --nocapture
#[test]
fn test_get_stake_for_hotkey_on_subnet_multiple_coldkeys() {
    new_test_ext(1).execute_with(|| {
        let netuid = NetUid::from(1);
        let hotkey = U256::from(1);
        let coldkey1 = U256::from(2);
        let coldkey2 = U256::from(3);

        add_network(netuid, 1, 0);
        register_ok_neuron(netuid, hotkey, coldkey1, 0);

        SubtensorModule::increase_stake_for_hotkey_and_coldkey_on_subnet(
            &hotkey,
            &coldkey1,
            netuid,
            1000.into(),
        );
        SubtensorModule::increase_stake_for_hotkey_and_coldkey_on_subnet(
            &hotkey,
            &coldkey2,
            netuid,
            2000.into(),
        );

        assert_eq!(
            SubtensorModule::get_inherited_for_hotkey_on_subnet(&hotkey, netuid),
            3000.into()
        );
    });
}

// 49: Test stake retrieval for a single parent-child relationship on a subnet
/// This test verifies the functionality of retrieving stake for a single parent-child relationship on a subnet:
/// - Sets up a network with a parent and child neuron
/// - Increases stake for the parent
/// - Sets the child as the parent's only child with 100% stake allocation
/// - Checks if the retrieved stake for both parent and child is correct
///
/// SKIP_WASM_BUILD=1 RUST_LOG=debug cargo test --package pallet-subtensor --lib -- tests::children::test_get_stake_for_hotkey_on_subnet_single_parent_child --exact --show-output --nocapture
#[test]
fn test_get_stake_for_hotkey_on_subnet_single_parent_child() {
    new_test_ext(1).execute_with(|| {
        let subnet_owner_coldkey = U256::from(1001);
        let subnet_owner_hotkey = U256::from(1002);
        let parent = U256::from(1);
        let child = U256::from(2);
        let coldkey = U256::from(3);
        let netuid = add_dynamic_network(&subnet_owner_hotkey, &subnet_owner_coldkey);
        register_ok_neuron(netuid, parent, coldkey, 0);
        register_ok_neuron(netuid, child, coldkey, 0);

        SubtensorModule::increase_stake_for_hotkey_and_coldkey_on_subnet(
            &parent,
            &coldkey,
            netuid,
            1_000_000_000.into(),
        );

        mock_set_children_no_epochs(netuid, &parent, &[(u64::MAX, child)]);

        assert_eq!(
            SubtensorModule::get_inherited_for_hotkey_on_subnet(&parent, netuid),
            0.into()
        );
        assert_eq!(
            SubtensorModule::get_inherited_for_hotkey_on_subnet(&child, netuid),
            1_000_000_000.into()
        );
    });
}

// 50: Test stake retrieval for multiple parents and a single child on a subnet
/// This test verifies the functionality of retrieving stake for multiple parents and a single child on a subnet:
/// - Sets up a network with two parents and one child neuron
/// - Increases stake for both parents
/// - Sets the child as a 50% stake recipient for both parents
/// - Checks if the retrieved stake for parents and child is correct
///
/// SKIP_WASM_BUILD=1 RUST_LOG=debug cargo test --package pallet-subtensor --lib -- tests::children::test_get_stake_for_hotkey_on_subnet_multiple_parents_single_child --exact --show-output --nocapture
#[test]
fn test_get_stake_for_hotkey_on_subnet_multiple_parents_single_child() {
    new_test_ext(1).execute_with(|| {
        let subnet_owner_coldkey = U256::from(1001);
        let subnet_owner_hotkey = U256::from(1002);
        let netuid = add_dynamic_network(&subnet_owner_hotkey, &subnet_owner_coldkey);

        let parent1 = U256::from(1);
        let parent2 = U256::from(2);
        let child = U256::from(3);
        let coldkey = U256::from(4);

        register_ok_neuron(netuid, parent1, coldkey, 0);
        register_ok_neuron(netuid, parent2, coldkey, 0);
        register_ok_neuron(netuid, child, coldkey, 0);

        SubtensorModule::increase_stake_for_hotkey_and_coldkey_on_subnet(
            &parent1,
            &coldkey,
            netuid,
            1000.into(),
        );
        SubtensorModule::increase_stake_for_hotkey_and_coldkey_on_subnet(
            &parent2,
            &coldkey,
            netuid,
            2000.into(),
        );

        mock_set_children_no_epochs(netuid, &parent1, &[(u64::MAX / 2, child)]);
        mock_set_children_no_epochs(netuid, &parent2, &[(u64::MAX / 2, child)]);

        close(
            SubtensorModule::get_inherited_for_hotkey_on_subnet(&parent1, netuid).into(),
            500,
            10,
            "Incorrect inherited stake for parent1",
        );
        close(
            SubtensorModule::get_inherited_for_hotkey_on_subnet(&parent2, netuid).into(),
            1000,
            10,
            "Incorrect inherited stake for parent2",
        );
        close(
            SubtensorModule::get_inherited_for_hotkey_on_subnet(&child, netuid).into(),
            1499,
            10,
            "Incorrect inherited stake for child",
        );
    });
}

// 51: Test stake retrieval for a single parent with multiple children on a subnet
/// This test verifies the functionality of retrieving stake for a single parent with multiple children on a subnet:
/// - Sets up a network with one parent and two child neurons
/// - Increases stake for the parent
/// - Sets both children as 1/3 stake recipients of the parent
/// - Checks if the retrieved stake for parent and children is correct and preserves total stake
///
/// SKIP_WASM_BUILD=1 RUST_LOG=debug cargo test --package pallet-subtensor --lib -- tests::children::test_get_stake_for_hotkey_on_subnet_single_parent_multiple_children --exact --show-output --nocapture
#[test]
fn test_get_stake_for_hotkey_on_subnet_single_parent_multiple_children() {
    new_test_ext(1).execute_with(|| {
        let subnet_owner_coldkey = U256::from(1001);
        let subnet_owner_hotkey = U256::from(1002);
        let netuid = add_dynamic_network(&subnet_owner_hotkey, &subnet_owner_coldkey);

        let parent = U256::from(1);
        let child1 = U256::from(2);
        let child2 = U256::from(3);
        let coldkey = U256::from(4);

        register_ok_neuron(netuid, parent, coldkey, 0);
        register_ok_neuron(netuid, child1, coldkey, 0);
        register_ok_neuron(netuid, child2, coldkey, 0);

        let total_stake = 3000.into();
        SubtensorModule::increase_stake_for_hotkey_and_coldkey_on_subnet(
            &parent,
            &coldkey,
            netuid,
            total_stake,
        );

        mock_set_children_no_epochs(
            netuid,
            &parent,
            &[(u64::MAX / 3, child1), (u64::MAX / 3, child2)],
        );

        let parent_stake = SubtensorModule::get_inherited_for_hotkey_on_subnet(&parent, netuid);
        let child1_stake = SubtensorModule::get_inherited_for_hotkey_on_subnet(&child1, netuid);
        let child2_stake = SubtensorModule::get_inherited_for_hotkey_on_subnet(&child2, netuid);

        // Check that the total stake is preserved
        close(
            (parent_stake + child1_stake + child2_stake).into(),
            total_stake.into(),
            10,
            "Total stake not preserved",
        );

        // Check that the parent stake is slightly higher due to rounding
        close(parent_stake.into(), 1000, 10, "Parent stake incorrect");

        // Check that each child gets an equal share of the remaining stake
        close(child1_stake.into(), 1000, 10, "Child1 stake incorrect");
        close(child2_stake.into(), 1000, 10, "Child2 stake incorrect");

        // Log the actual stake values
        log::info!("Parent stake: {parent_stake}");
        log::info!("Child1 stake: {child1_stake}");
        log::info!("Child2 stake: {child2_stake}");
    });
}

// 52: Test stake retrieval for edge cases on a subnet
/// This test verifies the functionality of retrieving stake for edge cases on a subnet:
/// - Sets up a network with one parent and two child neurons
/// - Increases stake to the network maximum
/// - Sets children with 0% and 100% stake allocation
/// - Checks if the retrieved stake for parent and children is correct and preserves total stake
///
/// SKIP_WASM_BUILD=1 RUST_LOG=debug cargo test --package pallet-subtensor --lib -- tests::children::test_get_stake_for_hotkey_on_subnet_edge_cases --exact --show-output --nocapture
#[test]
fn test_get_stake_for_hotkey_on_subnet_edge_cases() {
    new_test_ext(1).execute_with(|| {
        let subnet_owner_coldkey = U256::from(1001);
        let subnet_owner_hotkey = U256::from(1002);
        let netuid = add_dynamic_network(&subnet_owner_hotkey, &subnet_owner_coldkey);

        let parent = U256::from(1);
        let child1 = U256::from(2);
        let child2 = U256::from(3);
        let coldkey = U256::from(4);

        register_ok_neuron(netuid, parent, coldkey, 0);
        register_ok_neuron(netuid, child1, coldkey, 0);
        register_ok_neuron(netuid, child2, coldkey, 0);

        // Set above old value of network max stake
        let network_max_stake = 600_000_000_000_000.into();

        // Increase stake to the network max
        SubtensorModule::increase_stake_for_hotkey_and_coldkey_on_subnet(
            &parent,
            &coldkey,
            netuid,
            network_max_stake,
        );

        // Test with 0% and 100% stake allocation
        mock_set_children_no_epochs(netuid, &parent, &[(0, child1), (u64::MAX, child2)]);

        let parent_stake = SubtensorModule::get_inherited_for_hotkey_on_subnet(&parent, netuid);
        let child1_stake = SubtensorModule::get_inherited_for_hotkey_on_subnet(&child1, netuid);
        let child2_stake = SubtensorModule::get_inherited_for_hotkey_on_subnet(&child2, netuid);

        log::info!("Parent stake: {parent_stake}");
        log::info!("Child1 stake: {child1_stake}");
        log::info!("Child2 stake: {child2_stake}");

        assert_eq!(parent_stake, 0.into(), "Parent should have 0 stake");
        assert_eq!(child1_stake, 0.into(), "Child1 should have 0 stake");
        assert_eq!(
            child2_stake, network_max_stake,
            "Child2 should have all the stake"
        );

        // Check that the total stake is preserved and equal to the network max stake
        close(
            (parent_stake + child1_stake + child2_stake).into(),
            network_max_stake.into(),
            10,
            "Total stake should equal network max stake",
        );
    });
}

// 53: Test stake distribution in a complex hierarchy of parent-child relationships
// This test verifies the correct distribution of stake in a multi-level parent-child hierarchy:
// - Sets up a network with four neurons: parent, child1, child2, and grandchild
// - Establishes parent-child relationships between parent and its children, and child1 and grandchild
// - Adds initial stake to the parent
// - Checks stake distribution after setting up the first level of relationships
// - Checks stake distribution after setting up the second level of relationships
// - Verifies correct stake calculations, parent-child relationships, and preservation of total stake
// SKIP_WASM_BUILD=1 RUST_LOG=debug cargo test --package pallet-subtensor --lib -- tests::children::test_get_stake_for_hotkey_on_subnet_complex_hierarchy --exact --show-output --nocapture
#[test]
fn test_get_stake_for_hotkey_on_subnet_complex_hierarchy() {
    new_test_ext(1).execute_with(|| {
        let subnet_owner_coldkey = U256::from(1001);
        let subnet_owner_hotkey = U256::from(1002);
        let netuid = add_dynamic_network(&subnet_owner_hotkey, &subnet_owner_coldkey);

        let parent = U256::from(1);
        let child1 = U256::from(2);
        let child2 = U256::from(3);
        let grandchild = U256::from(4);
        let coldkey_parent = U256::from(5);
        let coldkey_child1 = U256::from(6);
        let coldkey_child2 = U256::from(7);
        let coldkey_grandchild = U256::from(8);

        SubtensorModule::set_max_registrations_per_block(netuid, 1000);
        SubtensorModule::set_target_registrations_per_interval(netuid, 1000);
        register_ok_neuron(netuid, parent, coldkey_parent, 0);
        register_ok_neuron(netuid, child1, coldkey_child1, 0);
        register_ok_neuron(netuid, child2, coldkey_child2, 0);
        register_ok_neuron(netuid, grandchild, coldkey_grandchild, 0);

        let total_stake = 1000.into();
        SubtensorModule::increase_stake_for_hotkey_and_coldkey_on_subnet(
            &parent,
            &coldkey_parent,
            netuid,
            total_stake,
        );

        log::info!("Initial stakes:");
        log::info!(
            "Parent stake: {}",
            SubtensorModule::get_inherited_for_hotkey_on_subnet(&parent, netuid)
        );
        log::info!(
            "Child1 stake: {}",
            SubtensorModule::get_inherited_for_hotkey_on_subnet(&child1, netuid)
        );
        log::info!(
            "Child2 stake: {}",
            SubtensorModule::get_inherited_for_hotkey_on_subnet(&child2, netuid)
        );
        log::info!(
            "Grandchild stake: {}",
            SubtensorModule::get_inherited_for_hotkey_on_subnet(&grandchild, netuid)
        );

        // Step 1: Set children for parent
        mock_set_children_no_epochs(
            netuid,
            &parent,
            &[(u64::MAX / 2, child1), (u64::MAX / 2, child2)],
        );

        log::info!("After setting parent's children:");
        log::info!(
            "Parent's children: {:?}",
            SubtensorModule::get_children(&parent, netuid)
        );
        log::info!(
            "Child1's parents: {:?}",
            SubtensorModule::get_parents(&child1, netuid)
        );
        log::info!(
            "Child2's parents: {:?}",
            SubtensorModule::get_parents(&child2, netuid)
        );

        let parent_stake_1 = SubtensorModule::get_inherited_for_hotkey_on_subnet(&parent, netuid);
        let child1_stake_1 = SubtensorModule::get_inherited_for_hotkey_on_subnet(&child1, netuid);
        let child2_stake_1 = SubtensorModule::get_inherited_for_hotkey_on_subnet(&child2, netuid);

        log::info!("Parent stake: {parent_stake_1}");
        log::info!("Child1 stake: {child1_stake_1}");
        log::info!("Child2 stake: {child2_stake_1}");

        assert_eq!(
            parent_stake_1,
            0.into(),
            "Parent should have 0 stake after distributing all stake to children"
        );
        close(
            child1_stake_1.into(),
            499,
            10,
            "Child1 should have 499 stake",
        );
        close(
            child2_stake_1.into(),
            499,
            10,
            "Child2 should have 499 stake",
        );

        // Step 2: Set children for child1
        mock_set_children_no_epochs(netuid, &child1, &[(u64::MAX, grandchild)]);

        log::info!("After setting child1's children:");
        log::info!(
            "Child1's children: {:?}",
            SubtensorModule::get_children(&child1, netuid)
        );
        log::info!(
            "Grandchild's parents: {:?}",
            SubtensorModule::get_parents(&grandchild, netuid)
        );

        let parent_stake_2 = SubtensorModule::get_inherited_for_hotkey_on_subnet(&parent, netuid);
        let child1_stake_2 = SubtensorModule::get_inherited_for_hotkey_on_subnet(&child1, netuid);
        let child2_stake_2 = SubtensorModule::get_inherited_for_hotkey_on_subnet(&child2, netuid);
        let grandchild_stake =
            SubtensorModule::get_inherited_for_hotkey_on_subnet(&grandchild, netuid);

        log::info!("Parent stake: {parent_stake_2}");
        log::info!("Child1 stake: {child1_stake_2}");
        log::info!("Child2 stake: {child2_stake_2}");
        log::info!("Grandchild stake: {grandchild_stake}");

        close(parent_stake_2.into(), 0, 10, "Parent stake should remain 2");
        close(
            child1_stake_2.into(),
            499,
            10,
            "Child1 should still have 499 stake",
        );
        close(
            child2_stake_2.into(),
            499,
            10,
            "Child2 should still have 499 stake",
        );
        close(
            grandchild_stake.into(),
            0,
            10,
            "Grandchild should have 0 stake, as child1 doesn't have any owned stake",
        );

        // Check that the total stake is preserved
        close(
            (parent_stake_2 + child1_stake_2 + child2_stake_2 + grandchild_stake).into(),
            total_stake.into(),
            10,
            "Total stake should equal the initial stake",
        );

        // Additional checks
        log::info!("Final parent-child relationships:");
        log::info!(
            "Parent's children: {:?}",
            SubtensorModule::get_children(&parent, netuid)
        );
        log::info!(
            "Child1's parents: {:?}",
            SubtensorModule::get_parents(&child1, netuid)
        );
        log::info!(
            "Child2's parents: {:?}",
            SubtensorModule::get_parents(&child2, netuid)
        );
        log::info!(
            "Child1's children: {:?}",
            SubtensorModule::get_children(&child1, netuid)
        );
        log::info!(
            "Grandchild's parents: {:?}",
            SubtensorModule::get_parents(&grandchild, netuid)
        );

        // Check if the parent-child relationships are correct
        assert_eq!(
            SubtensorModule::get_children(&parent, netuid),
            vec![(u64::MAX / 2, child1), (u64::MAX / 2, child2)],
            "Parent should have both children"
        );
        assert_eq!(
            SubtensorModule::get_parents(&child1, netuid),
            vec![(u64::MAX / 2, parent)],
            "Child1 should have parent as its parent"
        );
        assert_eq!(
            SubtensorModule::get_parents(&child2, netuid),
            vec![(u64::MAX / 2, parent)],
            "Child2 should have parent as its parent"
        );
        assert_eq!(
            SubtensorModule::get_children(&child1, netuid),
            vec![(u64::MAX, grandchild)],
            "Child1 should have grandchild as its child"
        );
        assert_eq!(
            SubtensorModule::get_parents(&grandchild, netuid),
            vec![(u64::MAX, child1)],
            "Grandchild should have child1 as its parent"
        );
    });
}

// 54: Test stake distribution across multiple networks
// This test verifies the correct distribution of stake for a single neuron across multiple networks:
// - Sets up two networks with a single neuron registered on both
// - Adds initial stake to the neuron
// - Checks that the stake is correctly reflected on both networks
// - Verifies that changes in stake are consistently applied across all networks
// SKIP_WASM_BUILD=1 RUST_LOG=debug cargo test --package pallet-subtensor --lib -- tests::children::test_get_stake_for_hotkey_on_subnet_multiple_networks --exact --show-output --nocapture
#[test]
fn test_get_stake_for_hotkey_on_subnet_multiple_networks() {
    new_test_ext(1).execute_with(|| {
        let netuid1 = NetUid::from(1);
        let netuid2 = NetUid::from(2);
        let hotkey = U256::from(1);
        let coldkey = U256::from(2);

        add_network(netuid1, 1, 0);
        add_network(netuid2, 1, 0);
        register_ok_neuron(netuid1, hotkey, coldkey, 0);
        register_ok_neuron(netuid2, hotkey, coldkey, 0);

        SubtensorModule::increase_stake_for_hotkey_and_coldkey_on_subnet(
            &hotkey,
            &coldkey,
            netuid1,
            1000.into(),
        );

        close(
            SubtensorModule::get_inherited_for_hotkey_on_subnet(&hotkey, netuid1).into(),
            1000,
            10,
            "Stake on network 1 incorrect",
        );
        close(
            SubtensorModule::get_inherited_for_hotkey_on_subnet(&hotkey, netuid2).into(),
            0,
            10,
            "Stake on network 2 incorrect",
        );
    });
}

// Test that min stake is enforced for setting children
// SKIP_WASM_BUILD=1 RUST_LOG=debug cargo test --package pallet-subtensor --lib -- tests::children::test_do_set_child_below_min_stake --exact --show-output --nocapture
#[test]
fn test_do_set_child_below_min_stake() {
    new_test_ext(1).execute_with(|| {
        let coldkey = U256::from(1);
        let hotkey = U256::from(2);
        let child = U256::from(3);
        let netuid = NetUid::from(1);
        let proportion: u64 = 1000;

        // Add network and register hotkey
        add_network(netuid, 13, 0);
        register_ok_neuron(netuid, hotkey, coldkey, 0);
        StakeThreshold::<Test>::set(1_000_000_000_000);

        // Attempt to set child
        assert_err!(
            SubtensorModule::do_schedule_children(
                RuntimeOrigin::signed(coldkey),
                hotkey,
                netuid,
                vec![(proportion, child)]
            ),
            Error::<Test>::NotEnoughStakeToSetChildkeys
        );
    });
}

/// --- test_do_remove_stake_clears_pending_childkeys ---
///
/// Test Description: Ensures that removing stake clears any pending childkeys.
///
/// Expected Behavior:
/// - Pending childkeys should be cleared when stake is removed
/// - Cooldown block should be reset to 0
// SKIP_WASM_BUILD=1 RUST_LOG=debug cargo test --package pallet-subtensor --lib -- tests::children::test_do_remove_stake_clears_pending_childkeys --exact --show-output --nocapture
#[test]
fn test_do_remove_stake_clears_pending_childkeys() {
    new_test_ext(1).execute_with(|| {
        let coldkey = U256::from(1);
        let hotkey = U256::from(2);
        let child = U256::from(3);
        let netuid = NetUid::from(1);
        let proportion: u64 = 1000;

        // Add network and register hotkey
        add_network(netuid, 13, 0);
        register_ok_neuron(netuid, hotkey, coldkey, 0);
        SubtensorModule::add_balance_to_coldkey_account(&coldkey, 10_000_000_000_000);

        let reserve = 1_000_000_000_000_000;
        mock::setup_reserves(netuid, reserve.into(), reserve.into());

        // Set non-default value for childkey stake threshold
        StakeThreshold::<Test>::set(1_000_000_000_000);

        assert_ok!(SubtensorModule::do_add_stake(
            RuntimeOrigin::signed(coldkey),
            hotkey,
            netuid,
            (StakeThreshold::<Test>::get() * 2).into()
        ));

        let alpha =
            SubtensorModule::get_stake_for_hotkey_and_coldkey_on_subnet(&hotkey, &coldkey, netuid);

        println!(
            "StakeThreshold::<Test>::get() = {:?}",
            StakeThreshold::<Test>::get()
        );
        println!("alpha                         = {alpha:?}");

        // Attempt to set child
        assert_ok!(SubtensorModule::do_schedule_children(
            RuntimeOrigin::signed(coldkey),
            hotkey,
            netuid,
            vec![(proportion, child)]
        ));

        // Check that pending child exists
        let pending_before = PendingChildKeys::<Test>::get(netuid, hotkey);
        assert!(!pending_before.0.is_empty());
        assert!(pending_before.1 > 0);

        // Remove stake
        remove_stake_rate_limit_for_tests(&hotkey, &coldkey, netuid);
        assert_ok!(SubtensorModule::do_remove_stake(
            RuntimeOrigin::signed(coldkey),
            hotkey,
            netuid,
            alpha,
        ));

        // Assert that pending child is removed
        let pending_after = PendingChildKeys::<Test>::get(netuid, hotkey);
        close(
            pending_after.0.len() as u64,
            0,
            0,
            "Pending children vector should be empty",
        );
        close(pending_after.1, 0, 0, "Cooldown block should be zero");
    });
}

// Test that pending childkeys do not apply immediately and apply after cooldown period
//
// SKIP_WASM_BUILD=1 RUST_LOG=debug cargo test --package pallet-subtensor --lib -- tests::children::test_do_set_child_cooldown_period --exact --show-output --nocapture
#[cfg(test)]
#[test]
fn test_do_set_child_cooldown_period() {
    new_test_ext(1).execute_with(|| {
        let coldkey = U256::from(1);
        let parent = U256::from(2);
        let child = U256::from(3);
        let netuid = NetUid::from(1);
        let proportion: u64 = 1000;

        // Add network and register hotkey
        add_network(netuid, 13, 0);
        register_ok_neuron(netuid, parent, coldkey, 0);

        // Set minimum stake for setting children
        SubtensorModule::increase_stake_for_hotkey_and_coldkey_on_subnet(
            &parent,
            &coldkey,
            netuid,
            StakeThreshold::<Test>::get().into(),
        );

        // Schedule parent-child relationship
        assert_ok!(SubtensorModule::do_schedule_children(
            RuntimeOrigin::signed(coldkey),
            parent,
            netuid,
            vec![(proportion, child)],
        ));

        // Ensure the childkeys are not yet applied
        let children_before = SubtensorModule::get_children(&parent, netuid);
        close(
            children_before.len() as u64,
            0,
            0,
            "Children vector should be empty before cooldown",
        );

        wait_and_set_pending_children(netuid);
        SubtensorModule::decrease_stake_for_hotkey_and_coldkey_on_subnet(
            &parent,
            &coldkey,
            netuid,
            StakeThreshold::<Test>::get().into(),
        );

        // Verify child assignment
        let children_after = SubtensorModule::get_children(&parent, netuid);
        close(
            children_after.len() as u64,
            1,
            0,
            "Children vector should have one entry after cooldown",
        );
        close(
            children_after[0].0,
            proportion,
            0,
            "Child proportion should match",
        );
        close(
            children_after[0].1.try_into().unwrap(),
            child.try_into().unwrap(),
            0,
            "Child key should match",
        );
    });
}

// Test that pending childkeys get set during the epoch after the cooldown period.
//
// SKIP_WASM_BUILD=1 RUST_LOG=debug cargo test --package pallet-subtensor --lib -- tests::children::test_do_set_pending_children_runs_in_epoch --exact --show-output --nocapture
#[cfg(test)]
#[test]
fn test_do_set_pending_children_runs_in_epoch() {
    new_test_ext(1).execute_with(|| {
        let coldkey = U256::from(1);
        let parent = U256::from(2);
        let child = U256::from(3);
        let netuid = NetUid::from(1);
        let proportion: u64 = 1000;

        // Add network and register hotkey
        add_network(netuid, 13, 0);
        register_ok_neuron(netuid, parent, coldkey, 0);

        // Set minimum stake for setting children
        SubtensorModule::increase_stake_for_hotkey_and_coldkey_on_subnet(
            &parent,
            &coldkey,
            netuid,
            StakeThreshold::<Test>::get().into(),
        );

        // Schedule parent-child relationship
        assert_ok!(SubtensorModule::do_schedule_children(
            RuntimeOrigin::signed(coldkey),
            parent,
            netuid,
            vec![(proportion, child)],
        ));

        // Ensure the childkeys are not yet applied
        let children_before = SubtensorModule::get_children(&parent, netuid);
        close(
            children_before.len() as u64,
            0,
            0,
            "Children vector should be empty before cooldown",
        );

        wait_set_pending_children_cooldown(netuid);

        // Verify child assignment
        let children_after = SubtensorModule::get_children(&parent, netuid);
        close(
            children_after.len() as u64,
            1,
            0,
            "Children vector should have one entry after cooldown",
        );
        close(
            children_after[0].0,
            proportion,
            0,
            "Child proportion should match",
        );
        close(
            children_after[0].1.try_into().unwrap(),
            child.try_into().unwrap(),
            0,
            "Child key should match",
        );
    });
}

// Test that revoking childkeys does not require minimum stake
// SKIP_WASM_BUILD=1 RUST_LOG=debug cargo test --package pallet-subtensor --lib -- tests::children::test_revoke_child_no_min_stake_check --exact --show-output --nocapture
#[test]
fn test_revoke_child_no_min_stake_check() {
    new_test_ext(1).execute_with(|| {
        let coldkey = U256::from(1);
        let parent = U256::from(2);
        let child = U256::from(3);
        let netuid = NetUid::from(1);
        let proportion: u64 = 1000;

        // Add network and register hotkey
        add_network(NetUid::ROOT, 13, 0);
        add_network(netuid, 13, 0);
        register_ok_neuron(netuid, parent, coldkey, 0);

        let reserve = 1_000_000_000_000_000;
        mock::setup_reserves(netuid, reserve.into(), reserve.into());
        mock::setup_reserves(NetUid::ROOT, reserve.into(), reserve.into());

        // Set minimum stake for setting children
        StakeThreshold::<Test>::put(1_000_000_000_000);

        let (_, fee) = mock::swap_tao_to_alpha(NetUid::ROOT, StakeThreshold::<Test>::get().into());
        SubtensorModule::increase_stake_for_hotkey_and_coldkey_on_subnet(
            &parent,
            &coldkey,
            NetUid::ROOT,
            (StakeThreshold::<Test>::get() + fee).into(),
        );

        // Schedule parent-child relationship
        assert_ok!(SubtensorModule::do_schedule_children(
            RuntimeOrigin::signed(coldkey),
            parent,
            netuid,
            vec![(proportion, child)],
        ));

        // Ensure the childkeys are not yet applied
        let children_before = SubtensorModule::get_children(&parent, netuid);
        assert_eq!(children_before, vec![]);

        wait_and_set_pending_children(netuid);
        SubtensorModule::decrease_stake_for_hotkey_and_coldkey_on_subnet(
            &parent,
            &coldkey,
            NetUid::ROOT,
            (StakeThreshold::<Test>::get() + fee).into(),
        );

        // Ensure the childkeys are applied
        let children_after = SubtensorModule::get_children(&parent, netuid);
        assert_eq!(children_after, vec![(proportion, child)]);

        // Bypass tx rate limit
        SubtensorModule::set_last_transaction_block_on_subnet(
            &parent,
            netuid,
            &TransactionType::SetChildren,
            0,
        );

        // Schedule parent-child relationship revokation
        assert_ok!(SubtensorModule::do_schedule_children(
            RuntimeOrigin::signed(coldkey),
            parent,
            netuid,
            vec![],
        ));

        wait_and_set_pending_children(netuid);

        // Ensure the childkeys are revoked
        let children_after = SubtensorModule::get_children(&parent, netuid);
        assert_eq!(children_after, vec![]);
    });
}

// Test that setting childkeys works even if subnet registration is disabled
// SKIP_WASM_BUILD=1 RUST_LOG=debug cargo test --package pallet-subtensor --lib -- tests::children::test_do_set_child_registration_disabled --exact --show-output --nocapture
#[test]
fn test_do_set_child_registration_disabled() {
    new_test_ext(1).execute_with(|| {
        let coldkey = U256::from(1);
        let parent = U256::from(2);
        let child = U256::from(3);
        let netuid = NetUid::from(1);
        let proportion: u64 = 1000;

        // Add network and register hotkey
        add_network(netuid, 13, 0);
        register_ok_neuron(netuid, parent, coldkey, 0);

        let reserve = 1_000_000_000_000_000;
        mock::setup_reserves(netuid, reserve.into(), reserve.into());

        // Set minimum stake for setting children
        StakeThreshold::<Test>::put(1_000_000_000_000);
        let (_, fee) = mock::swap_tao_to_alpha(netuid, StakeThreshold::<Test>::get().into());
        SubtensorModule::increase_stake_for_hotkey_and_coldkey_on_subnet(
            &parent,
            &coldkey,
            netuid,
            (StakeThreshold::<Test>::get() + fee).into(),
        );

        // Disable subnet registrations
        NetworkRegistrationAllowed::<Test>::insert(netuid, false);

        // Schedule parent-child relationship
        assert_ok!(SubtensorModule::do_schedule_children(
            RuntimeOrigin::signed(coldkey),
            parent,
            netuid,
            vec![(proportion, child)],
        ));

        wait_and_set_pending_children(netuid);
        SubtensorModule::decrease_stake_for_hotkey_and_coldkey_on_subnet(
            &parent,
            &coldkey,
            netuid,
            (StakeThreshold::<Test>::get() + fee).into(),
        );

        // Ensure the childkeys are applied
        let children_after = SubtensorModule::get_children(&parent, netuid);
        assert_eq!(children_after, vec![(proportion, child)]);
    });
}

// 60: Test set_children rate limiting - Fail then succeed
// This test ensures that an immediate second `set_children` transaction fails due to rate limiting:
// - Sets up a network and registers a hotkey
// - Performs a `set_children` transaction
// - Attempts a second `set_children` transaction immediately
// - Verifies that the second transaction fails with `TxRateLimitExceeded`
// Then the rate limit period passes and the second transaction succeeds
// - Steps blocks for the rate limit period
// - Attempts the second transaction again and verifies it succeeds
// SKIP_WASM_BUILD=1 RUST_LOG=debug cargo test --package pallet-subtensor --lib -- tests::children::test_set_children_rate_limit_fail_then_succeed --exact --show-output --nocapture
#[test]
fn test_set_children_rate_limit_fail_then_succeed() {
    new_test_ext(1).execute_with(|| {
        let coldkey = U256::from(1);
        let hotkey = U256::from(2);
        let child = U256::from(3);
        let child2 = U256::from(4);
        let netuid = NetUid::from(1);
        let tempo = 13;

        // Add network and register hotkey
        add_network(netuid, tempo, 0);
        register_ok_neuron(netuid, hotkey, coldkey, 0);

        // First set_children transaction
        mock_set_children(&coldkey, &hotkey, netuid, &[(100, child)]);

        // Immediate second transaction should fail due to rate limit
        assert_noop!(
            SubtensorModule::do_schedule_children(
                RuntimeOrigin::signed(coldkey),
                hotkey,
                netuid,
                vec![(100, child2)]
            ),
            Error::<Test>::TxRateLimitExceeded
        );

        // Verify first children assignment remains
        let children = SubtensorModule::get_children(&hotkey, netuid);
        assert_eq!(children, vec![(100, child)]);

        // Try again after rate limit period has passed
        // Check rate limit
        let limit =
            SubtensorModule::get_rate_limit_on_subnet(&TransactionType::SetChildren, netuid);

        // Step that many blocks
        step_block(limit as u16);

        // Verify rate limit passes
        assert!(SubtensorModule::passes_rate_limit_on_subnet(
            &TransactionType::SetChildren,
            &hotkey,
            netuid
        ));

        // Try again
        mock_set_children(&coldkey, &hotkey, netuid, &[(100, child2)]);

        // Verify children assignment has changed
        let children = SubtensorModule::get_children(&hotkey, netuid);
        assert_eq!(children, vec![(100, child2)]);
    });
}

// SKIP_WASM_BUILD=1 RUST_LOG=debug cargo test --package pallet-subtensor --lib -- tests::children::test_childkey_set_weights_single_parent --exact --show-output --nocapture
#[test]
fn test_childkey_set_weights_single_parent() {
    new_test_ext(1).execute_with(|| {
        let subnet_owner_coldkey = U256::from(1001);
        let subnet_owner_hotkey = U256::from(1002);
        let netuid = add_dynamic_network(&subnet_owner_hotkey, &subnet_owner_coldkey);
        Tempo::<Test>::insert(netuid, 1);

        // Define hotkeys
        let parent: U256 = U256::from(1);
        let child: U256 = U256::from(2);
        let weight_setter: U256 = U256::from(3);

        // Define coldkeys with more readable names
        let coldkey_parent: U256 = U256::from(100);
        let coldkey_child: U256 = U256::from(101);
        let coldkey_weight_setter: U256 = U256::from(102);

        let stake_to_give_child = 109_999;

        // Register parent with minimal stake and child with high stake
        SubtensorModule::add_balance_to_coldkey_account(&coldkey_parent, 1);
        SubtensorModule::add_balance_to_coldkey_account(&coldkey_child, stake_to_give_child + 10);
        SubtensorModule::add_balance_to_coldkey_account(&coldkey_weight_setter, 1_000_000);

        // Add neurons for parent, child and weight_setter
        register_ok_neuron(netuid, parent, coldkey_parent, 1);
        register_ok_neuron(netuid, child, coldkey_child, 1);
        register_ok_neuron(netuid, weight_setter, coldkey_weight_setter, 1);

        SubtensorModule::increase_stake_for_hotkey_and_coldkey_on_subnet(
            &parent,
            &coldkey_parent,
            netuid,
            stake_to_give_child.into(),
        );
        SubtensorModule::increase_stake_for_hotkey_and_coldkey_on_subnet(
            &weight_setter,
            &coldkey_weight_setter,
            netuid,
            1_000_000.into(),
        );

        SubtensorModule::set_weights_set_rate_limit(netuid, 0);

        // Set parent-child relationship
        mock_set_children_no_epochs(netuid, &parent, &[(u64::MAX, child)]);

        // Set weights on the child using the weight_setter account
        let origin = RuntimeOrigin::signed(weight_setter);
        let uids: Vec<u16> = vec![1]; // Only set weight for the child (UID 1)
        let values: Vec<u16> = vec![u16::MAX]; // Use maximum value for u16
        let version_key = SubtensorModule::get_weights_version_key(netuid);
        ValidatorPermit::<Test>::insert(netuid, vec![true, true, true, true]);
        assert_ok!(SubtensorModule::set_weights(
            origin,
            netuid,
            uids.clone(),
            values.clone(),
            version_key
        ));

        // Set the min stake very high
        SubtensorModule::set_stake_threshold(stake_to_give_child * 5);

        // Check the child has less stake than required
        assert!(
            SubtensorModule::get_stake_weights_for_hotkey_on_subnet(&child, netuid).0
                < SubtensorModule::get_stake_threshold()
        );

        // Check the child cannot set weights
        assert_noop!(
            SubtensorModule::set_weights(
                RuntimeOrigin::signed(child),
                netuid,
                uids.clone(),
                values.clone(),
                version_key
            ),
            Error::<Test>::NotEnoughStakeToSetWeights
        );

        assert!(!SubtensorModule::check_weights_min_stake(&child, netuid));

        // Set a minimum stake to set weights
        SubtensorModule::set_stake_threshold(stake_to_give_child - 5);

        // Check if the stake for the child is above
        assert!(
            SubtensorModule::get_stake_weights_for_hotkey_on_subnet(&child, netuid).0
                >= SubtensorModule::get_stake_threshold()
        );

        // Check the child can set weights
        assert_ok!(SubtensorModule::set_weights(
            RuntimeOrigin::signed(child),
            netuid,
            uids,
            values,
            version_key
        ));

        assert!(SubtensorModule::check_weights_min_stake(&child, netuid));
    });
}

// SKIP_WASM_BUILD=1 RUST_LOG=debug cargo test --package pallet-subtensor --test children -- test_set_weights_no_parent --exact --nocapture
#[test]
fn test_set_weights_no_parent() {
    // Verify that a regular key without a parent delegation is effected by the minimum stake requirements
    new_test_ext(1).execute_with(|| {
        let subnet_owner_coldkey = U256::from(1001);
        let subnet_owner_hotkey = U256::from(1002);
        let netuid = add_dynamic_network(&subnet_owner_hotkey, &subnet_owner_coldkey);

        let hotkey: U256 = U256::from(2);
        let spare_hk: U256 = U256::from(3);

        let coldkey: U256 = U256::from(101);
        let spare_ck = U256::from(102);

        let stake_to_give_child = 109_999;

        SubtensorModule::add_balance_to_coldkey_account(&coldkey, stake_to_give_child + 10);

        // Is registered
        register_ok_neuron(netuid, hotkey, coldkey, 1);
        // Register a spare key
        register_ok_neuron(netuid, spare_hk, spare_ck, 1);

        SubtensorModule::increase_stake_for_hotkey_and_coldkey_on_subnet(
            &hotkey,
            &coldkey,
            netuid,
            stake_to_give_child.into(),
        );

        SubtensorModule::set_weights_set_rate_limit(netuid, 0);

        // Has stake and no parent
        step_block(7200 + 1);

        let uids: Vec<u16> = vec![1]; // Set weights on the other hotkey
        let values: Vec<u16> = vec![u16::MAX]; // Use maximum value for u16
        let version_key = SubtensorModule::get_weights_version_key(netuid);

        // Check the stake weight
        let curr_stake_weight =
            SubtensorModule::get_stake_weights_for_hotkey_on_subnet(&hotkey, netuid).0;

        // Set the min stake very high, above the stake weight of the key
        SubtensorModule::set_stake_threshold(
            curr_stake_weight
                .saturating_mul(I64F64::saturating_from_num(5))
                .saturating_to_num::<u64>(),
        );

        let curr_stake_threshold = SubtensorModule::get_stake_threshold();
        assert!(
            curr_stake_weight < curr_stake_threshold,
            "{curr_stake_weight:?} is not less than {curr_stake_threshold:?} "
        );

        // Check the hotkey cannot set weights
        assert_noop!(
            SubtensorModule::set_weights(
                RuntimeOrigin::signed(hotkey),
                netuid,
                uids.clone(),
                values.clone(),
                version_key
            ),
            Error::<Test>::NotEnoughStakeToSetWeights
        );

        assert!(!SubtensorModule::check_weights_min_stake(&hotkey, netuid));

        // Set a minimum stake to set weights
        SubtensorModule::set_stake_threshold(
            (curr_stake_weight - I64F64::from_num(5)).to_num::<u64>(),
        );

        // Check if the stake for the hotkey is above
        let new_stake_weight =
            SubtensorModule::get_stake_weights_for_hotkey_on_subnet(&hotkey, netuid).0;
        let new_stake_threshold = SubtensorModule::get_stake_threshold();
        assert!(
            new_stake_weight >= new_stake_threshold,
            "{new_stake_weight:?} is not greater than or equal to {new_stake_threshold:?} "
        );

        // Check the hotkey can set weights
        assert_ok!(SubtensorModule::set_weights(
            RuntimeOrigin::signed(hotkey),
            netuid,
            uids,
            values,
            version_key
        ));

        assert!(SubtensorModule::check_weights_min_stake(&hotkey, netuid));
    });
}

/// Test that drain_pending_emission sends childkey take fully to the nominators if childkey
/// doesn't have its own stake, independently of parent hotkey take.
#[allow(clippy::assertions_on_constants)]
#[test]
fn test_childkey_take_drain() {
    // Test cases: parent_hotkey_take
    [0_u16, u16::MAX / 5].iter().for_each(|parent_hotkey_take| {
        new_test_ext(1).execute_with(|| {
            let parent_coldkey = U256::from(1);
            let parent_hotkey = U256::from(3);
            let child_coldkey = U256::from(2);
            let child_hotkey = U256::from(4);
            let miner_coldkey = U256::from(5);
            let miner_hotkey = U256::from(6);
            let nominator = U256::from(7);
            let netuid = NetUid::from(1);
            let subnet_tempo = 10;
            let stake = 100_000_000_000;
            let proportion: u64 = u64::MAX / 2;

            // Add network, register hotkeys, and setup network parameters
            add_network(netuid, subnet_tempo, 0);
            mock::setup_reserves(netuid, (stake * 10_000).into(), (stake * 10_000).into());
            register_ok_neuron(netuid, child_hotkey, child_coldkey, 0);
            register_ok_neuron(netuid, parent_hotkey, parent_coldkey, 1);
            register_ok_neuron(netuid, miner_hotkey, miner_coldkey, 1);
            SubtensorModule::add_balance_to_coldkey_account(
                &parent_coldkey,
                stake + ExistentialDeposit::get(),
            );
            SubtensorModule::add_balance_to_coldkey_account(
                &nominator,
                stake + ExistentialDeposit::get(),
            );
            SubtensorModule::set_weights_set_rate_limit(netuid, 0);
            SubtensorModule::set_max_allowed_validators(netuid, 2);
            step_block(subnet_tempo);
            SubnetOwnerCut::<Test>::set(0);

            // Set children
            mock_set_children_no_epochs(netuid, &parent_hotkey, &[(proportion, child_hotkey)]);

            // Set 20% childkey take
            let max_take: u16 = 0xFFFF / 5;
            SubtensorModule::set_max_childkey_take(max_take);
            assert_ok!(SubtensorModule::set_childkey_take(
                RuntimeOrigin::signed(child_coldkey),
                child_hotkey,
                netuid,
                max_take
            ));

            // Set hotkey take for parent
            SubtensorModule::set_max_delegate_take(*parent_hotkey_take);
            Delegates::<Test>::insert(parent_hotkey, *parent_hotkey_take);

            // Set 0% for childkey-as-a-delegate take
            Delegates::<Test>::insert(child_hotkey, 0);

            // Setup stakes:
            //   Stake from parent
            //   Stake from nominator to childkey
            //   Parent gives 50% of stake to childkey
            assert_ok!(SubtensorModule::add_stake(
                RuntimeOrigin::signed(parent_coldkey),
                parent_hotkey,
                netuid,
                stake.into()
            ));
            assert_ok!(SubtensorModule::add_stake(
                RuntimeOrigin::signed(nominator),
                child_hotkey,
                netuid,
                stake.into()
            ));

            // Setup YUMA so that it creates emissions
            Weights::<Test>::insert(netuid, 0, vec![(2, 0xFFFF)]);
            Weights::<Test>::insert(netuid, 1, vec![(2, 0xFFFF)]);
            BlockAtRegistration::<Test>::set(netuid, 0, 1);
            BlockAtRegistration::<Test>::set(netuid, 1, 1);
            BlockAtRegistration::<Test>::set(netuid, 2, 1);
            LastUpdate::<Test>::set(netuid, vec![2, 2, 2]);
            Kappa::<Test>::set(netuid, u16::MAX / 5);
            ActivityCutoff::<Test>::set(netuid, u16::MAX); // makes all stake active
            ValidatorPermit::<Test>::insert(netuid, vec![true, true, false]);

            // Run run_coinbase to hit subnet epoch
            let child_stake_before = SubtensorModule::get_total_stake_for_coldkey(&child_coldkey);
            let parent_stake_before = SubtensorModule::get_total_stake_for_coldkey(&parent_coldkey);
            let nominator_stake_before = SubtensorModule::get_total_stake_for_coldkey(&nominator);

            step_block(subnet_tempo);

            // Verify how emission is split between keys
            //   - Child stake remains 0
            //   - Childkey take is 20% of its total emission that rewards both inherited from
            //     parent stake and nominated stake, which all goes to nominators. Because child
            //     validator emission is 50% of total emission, 20% of it is 10% of total emission
            //     and it all goes to nominator. If childkey take was 0%, then only 5% would go to
            //     the nominator, so the final solit is:
            //   - Parent stake increases by 45% of total emission
            //   - Nominator stake increases by 55% of total emission
            let child_emission =
                SubtensorModule::get_total_stake_for_coldkey(&child_coldkey) - child_stake_before;
            let parent_emission =
                SubtensorModule::get_total_stake_for_coldkey(&parent_coldkey) - parent_stake_before;
            let nominator_emission =
                SubtensorModule::get_total_stake_for_coldkey(&nominator) - nominator_stake_before;
            let total_emission = child_emission + parent_emission + nominator_emission;

            assert_abs_diff_eq!(child_emission, TaoCurrency::ZERO, epsilon = 10.into());
            assert_abs_diff_eq!(
                parent_emission,
                total_emission * 9.into() / 20.into(),
                epsilon = 10.into()
            );
            assert_abs_diff_eq!(
                nominator_emission,
                total_emission * 11.into() / 20.into(),
                epsilon = 10.into()
            );
        });
    });
}

// 44: Test with a chain of parent-child relationships (e.g., A -> B -> C)
// This test verifies the correct distribution of emissions in a chain of parent-child relationships:
// - Sets up a network with three neurons A, B, and C in a chain (A -> B -> C)
// - Establishes parent-child relationships with different stake proportions
// - Sets weights for all neurons
// - Runs an epoch with a hardcoded emission value
// - Checks the emission distribution among A, B, and C
// - Verifies that all parties received emissions and the total stake increased correctly
// SKIP_WASM_BUILD=1 RUST_LOG=debug cargo test --package pallet-subtensor --lib -- tests::children::test_parent_child_chain_emission --exact --show-output
#[test]
fn test_parent_child_chain_emission() {
    new_test_ext(1).execute_with(|| {
        let subnet_owner_coldkey = U256::from(1001);
        let subnet_owner_hotkey = U256::from(1002);
        let netuid = add_dynamic_network(&subnet_owner_hotkey, &subnet_owner_coldkey);
        Tempo::<Test>::insert(netuid, 1);

        // Setup large LPs to prevent slippage
        SubnetTAO::<Test>::insert(netuid, TaoCurrency::from(1_000_000_000_000_000));
        SubnetAlphaIn::<Test>::insert(netuid, AlphaCurrency::from(1_000_000_000_000_000));

        // Set owner cut to 0
        SubtensorModule::set_subnet_owner_cut(0_u16);

        // Define hotkeys and coldkeys
        let hotkey_a: U256 = U256::from(1);
        let hotkey_b: U256 = U256::from(2);
        let hotkey_c: U256 = U256::from(3);
        let coldkey_a: U256 = U256::from(100);
        let coldkey_b: U256 = U256::from(101);
        let coldkey_c: U256 = U256::from(102);

        // Register neurons with decreasing stakes
        register_ok_neuron(netuid, hotkey_a, coldkey_a, 0);
        register_ok_neuron(netuid, hotkey_b, coldkey_b, 0);
        register_ok_neuron(netuid, hotkey_c, coldkey_c, 0);

        // Add initial stakes
        SubtensorModule::add_balance_to_coldkey_account(&coldkey_a, 1_000);
        SubtensorModule::add_balance_to_coldkey_account(&coldkey_b, 1_000);
        SubtensorModule::add_balance_to_coldkey_account(&coldkey_c, 1_000);

        // Swap to alpha
        let stake_a = 300_000_000_000_u64;
        let stake_b = 100_000_000_000_u64;
        let stake_c = 50_000_000_000_u64;
        let total_tao: I96F32 = I96F32::from_num(stake_a + stake_b + stake_c);
        let total_alpha: I96F32 = I96F32::from_num(
            SubtensorModule::swap_tao_for_alpha(
                netuid,
                total_tao.to_num::<u64>().into(),
                <Test as Config>::SwapInterface::max_price().into(),
                false,
            )
            .unwrap()
            .amount_paid_out,
        );

        // Set the stakes directly
        // This avoids needing to swap tao to alpha, impacting the initial stake distribution.
        SubtensorModule::increase_stake_for_hotkey_and_coldkey_on_subnet(
            &hotkey_a,
            &coldkey_a,
            netuid,
            (total_alpha * I96F32::from_num(stake_a) / total_tao)
                .saturating_to_num::<u64>()
                .into(),
        );
        SubtensorModule::increase_stake_for_hotkey_and_coldkey_on_subnet(
            &hotkey_b,
            &coldkey_b,
            netuid,
            (total_alpha * I96F32::from_num(stake_b) / total_tao)
                .saturating_to_num::<u64>()
                .into(),
        );
        SubtensorModule::increase_stake_for_hotkey_and_coldkey_on_subnet(
            &hotkey_c,
            &coldkey_c,
            netuid,
            (total_alpha * I96F32::from_num(stake_c) / total_tao)
                .saturating_to_num::<u64>()
                .into(),
        );

        // Get old stakes
        let stake_a = SubtensorModule::get_total_stake_for_hotkey(&hotkey_a);
        let stake_b = SubtensorModule::get_total_stake_for_hotkey(&hotkey_b);
        let stake_c = SubtensorModule::get_total_stake_for_hotkey(&hotkey_c);

        let _total_stake: I96F32 = I96F32::from_num(stake_a + stake_b + stake_c);

        // Assert initial stake is correct
        let rel_stake_a = I96F32::from_num(stake_a) / total_tao;
        let rel_stake_b = I96F32::from_num(stake_b) / total_tao;
        let rel_stake_c = I96F32::from_num(stake_c) / total_tao;

        log::info!("rel_stake_a: {rel_stake_a:?}"); // 0.6666 -> 2/3
        log::info!("rel_stake_b: {rel_stake_b:?}"); // 0.2222 -> 2/9
        log::info!("rel_stake_c: {rel_stake_c:?}"); // 0.1111 -> 1/9
        assert!((rel_stake_a - I96F32::from_num(stake_a) / total_tao).abs() < 0.001);
        assert!((rel_stake_b - I96F32::from_num(stake_b) / total_tao).abs() < 0.001);
        assert!((rel_stake_c - I96F32::from_num(stake_c) / total_tao).abs() < 0.001);

        // Set parent-child relationships
        // A -> B (50% of A's stake)
        mock_set_children_no_epochs(netuid, &hotkey_a, &[(u64::MAX / 2, hotkey_b)]);

        // B -> C (50% of B's stake)
        mock_set_children_no_epochs(netuid, &hotkey_b, &[(u64::MAX / 2, hotkey_c)]);

        // Get old stakes after children are scheduled
        let stake_a_old = SubtensorModule::get_total_stake_for_hotkey(&hotkey_a);
        let stake_b_old = SubtensorModule::get_total_stake_for_hotkey(&hotkey_b);
        let stake_c_old = SubtensorModule::get_total_stake_for_hotkey(&hotkey_c);

        let total_stake_old: I96F32 =
            I96F32::from_num((stake_a_old + stake_b_old + stake_c_old).to_u64());
        log::info!("Old stake for hotkey A: {stake_a_old:?}");
        log::info!("Old stake for hotkey B: {stake_b_old:?}");
        log::info!("Old stake for hotkey C: {stake_c_old:?}");
        log::info!("Total old stake: {total_stake_old:?}");

        // Set CHK take rate to 1/9
        let chk_take: I96F32 = I96F32::from_num(1_f64 / 9_f64);
        let chk_take_u16: u16 = (chk_take * I96F32::from_num(u16::MAX)).saturating_to_num::<u16>();
        ChildkeyTake::<Test>::insert(hotkey_b, netuid, chk_take_u16);
        ChildkeyTake::<Test>::insert(hotkey_c, netuid, chk_take_u16);

        // Set the weight of root TAO to be 0%, so only alpha is effective.
        SubtensorModule::set_tao_weight(0);

        let emission = U96F32::from_num(
            SubtensorModule::get_block_emission()
                .unwrap_or(TaoCurrency::ZERO)
                .to_u64(),
        );

        // Set pending emission to 0
        PendingEmission::<Test>::insert(netuid, AlphaCurrency::ZERO);

        // Run epoch with emission value
        SubtensorModule::run_coinbase(emission);

        // Log new stake
        let stake_a_new = SubtensorModule::get_total_stake_for_hotkey(&hotkey_a);
        let stake_b_new = SubtensorModule::get_total_stake_for_hotkey(&hotkey_b);
        let stake_c_new = SubtensorModule::get_total_stake_for_hotkey(&hotkey_c);
        let total_stake_new = I96F32::from_num((stake_a_new + stake_b_new + stake_c_new).to_u64());
        log::info!("Stake for hotkey A: {stake_a_new:?}");
        log::info!("Stake for hotkey B: {stake_b_new:?}");
        log::info!("Stake for hotkey C: {stake_c_new:?}");

        let stake_inc_a = stake_a_new - stake_a_old;
        let stake_inc_b = stake_b_new - stake_b_old;
        let stake_inc_c = stake_c_new - stake_c_old;
        let total_stake_inc: I96F32 = total_stake_new - total_stake_old;
        log::info!("Stake increase for hotkey A: {stake_inc_a:?}");
        log::info!("Stake increase for hotkey B: {stake_inc_b:?}");
        log::info!("Stake increase for hotkey C: {stake_inc_c:?}");
        log::info!("Total stake increase: {total_stake_inc:?}");
        let rel_stake_inc_a = I96F32::from_num(stake_inc_a) / total_stake_inc;
        let rel_stake_inc_b = I96F32::from_num(stake_inc_b) / total_stake_inc;
        let rel_stake_inc_c = I96F32::from_num(stake_inc_c) / total_stake_inc;
        log::info!("rel_stake_inc_a: {rel_stake_inc_a:?}");
        log::info!("rel_stake_inc_b: {rel_stake_inc_b:?}");
        log::info!("rel_stake_inc_c: {rel_stake_inc_c:?}");

        // Verify the final stake distribution
        let stake_inc_eps = I96F32::from_num(1e-4); // 4 decimal places

        // Each child has chk_take take
        let expected_a = I96F32::from_num(2_f64 / 3_f64)
            * (I96F32::from_num(1_f64) - (I96F32::from_num(1_f64 / 2_f64) * chk_take));
        assert!(
            (rel_stake_inc_a - expected_a).abs() // B's take on 50% CHK
            <= stake_inc_eps,
            "A should have {expected_a:?} of total stake increase; {rel_stake_inc_a:?}"
        );
        let expected_b = I96F32::from_num(2_f64 / 9_f64)
            * (I96F32::from_num(1_f64) - (I96F32::from_num(1_f64 / 2_f64) * chk_take))
            + I96F32::from_num(2_f64 / 3_f64) * (I96F32::from_num(1_f64 / 2_f64) * chk_take);
        assert!(
            (rel_stake_inc_b - expected_b).abs() // C's take on 50% CHK + take from A
            <= stake_inc_eps,
            "B should have {expected_b:?} of total stake increase; {rel_stake_inc_b:?}"
        );
        let expected_c = I96F32::from_num(1_f64 / 9_f64)
            + (I96F32::from_num(2_f64 / 9_f64) * I96F32::from_num(1_f64 / 2_f64) * chk_take);
        assert!(
            (rel_stake_inc_c - expected_c).abs() // B's take on 50% CHK
            <= stake_inc_eps,
            "C should have {expected_c:?} of total stake increase; {rel_stake_inc_c:?}"
        );

        let hotkeys = [hotkey_a, hotkey_b, hotkey_c];
        let mut total_stake_now = AlphaCurrency::ZERO;
        for (hotkey, netuid, stake) in TotalHotkeyAlpha::<Test>::iter() {
            if hotkeys.contains(&hotkey) {
                total_stake_now += stake;
            } else {
                log::info!("hotkey: {hotkey:?}, netuid: {netuid:?}, stake: {stake:?}");
            }
        }
        log::info!("total_stake_now: {total_stake_now:?}, total_stake_new: {total_stake_new:?}");

        assert_abs_diff_eq!(
            total_stake_inc.to_num::<u64>(),
            emission.to_num::<u64>(),
            epsilon = emission.to_num::<u64>() / 1000,
        );
    });
}

// 45: Test *epoch* with a chain of parent-child relationships (e.g., A -> B -> C)
// This test verifies the correct distribution of emissions in a chain of parent-child relationships:
// - Sets up a network with three neurons A, B, and C in a chain (A -> B -> C)
// - Establishes parent-child relationships with different stake proportions
// - Sets weights for all neurons
// - Runs an epoch with a hardcoded emission value
// - Checks the emission distribution among A, B, and C
// SKIP_WASM_BUILD=1 RUST_LOG=debug cargo test --package pallet-subtensor --lib -- tests::children::test_parent_child_chain_epoch --exact --show-output
#[test]
fn test_parent_child_chain_epoch() {
    new_test_ext(1).execute_with(|| {
        let netuid = NetUid::from(1);
        add_network(netuid, 1, 0);
        // Set owner cut to 0
        SubtensorModule::set_subnet_owner_cut(0_u16);

        // Define hotkeys and coldkeys
        let hotkey_a: U256 = U256::from(1);
        let hotkey_b: U256 = U256::from(2);
        let hotkey_c: U256 = U256::from(3);
        let coldkey_a: U256 = U256::from(100);
        let coldkey_b: U256 = U256::from(101);
        let coldkey_c: U256 = U256::from(102);

        // Register neurons with decreasing stakes
        register_ok_neuron(netuid, hotkey_a, coldkey_a, 0);
        register_ok_neuron(netuid, hotkey_b, coldkey_b, 0);
        register_ok_neuron(netuid, hotkey_c, coldkey_c, 0);

        // Add initial stakes
        SubtensorModule::add_balance_to_coldkey_account(&coldkey_a, 1_000);
        SubtensorModule::add_balance_to_coldkey_account(&coldkey_b, 1_000);
        SubtensorModule::add_balance_to_coldkey_account(&coldkey_c, 1_000);

        mock::setup_reserves(netuid, 1_000_000_000_000.into(), 1_000_000_000_000.into());

        // Swap to alpha
        let total_tao = I96F32::from_num(300_000 + 100_000 + 50_000);
        let (total_alpha, _) = mock::swap_tao_to_alpha(netuid, total_tao.to_num::<u64>().into());
        let total_alpha = I96F32::from_num(total_alpha);

        // Set the stakes directly
        // This avoids needing to swap tao to alpha, impacting the initial stake distribution.
        SubtensorModule::increase_stake_for_hotkey_and_coldkey_on_subnet(
            &hotkey_a,
            &coldkey_a,
            netuid,
            (total_alpha * I96F32::from_num(300_000) / total_tao)
                .saturating_to_num::<u64>()
                .into(),
        );
        SubtensorModule::increase_stake_for_hotkey_and_coldkey_on_subnet(
            &hotkey_b,
            &coldkey_b,
            netuid,
            (total_alpha * I96F32::from_num(100_000) / total_tao)
                .saturating_to_num::<u64>()
                .into(),
        );
        SubtensorModule::increase_stake_for_hotkey_and_coldkey_on_subnet(
            &hotkey_c,
            &coldkey_c,
            netuid,
            (total_alpha * I96F32::from_num(50_000) / total_tao)
                .saturating_to_num::<u64>()
                .into(),
        );

        // Get old stakes
        let stake_a = SubtensorModule::get_total_stake_for_hotkey(&hotkey_a);
        let stake_b = SubtensorModule::get_total_stake_for_hotkey(&hotkey_b);
        let stake_c = SubtensorModule::get_total_stake_for_hotkey(&hotkey_c);

        // Assert initial stake is correct
        let rel_stake_a = I96F32::from_num(stake_a) / total_alpha;
        let rel_stake_b = I96F32::from_num(stake_b) / total_alpha;
        let rel_stake_c = I96F32::from_num(stake_c) / total_alpha;

        log::info!("rel_stake_a: {rel_stake_a:?}"); // 0.6666 -> 2/3
        log::info!("rel_stake_b: {rel_stake_b:?}"); // 0.2222 -> 2/9
        log::info!("rel_stake_c: {rel_stake_c:?}"); // 0.1111 -> 1/9

        assert!(rel_stake_a > I96F32::from_num(0));
        assert!(rel_stake_b > I96F32::from_num(0));
        assert!(rel_stake_c > I96F32::from_num(0));

        // because of the fee we allow slightly higher range
        let epsilon = I96F32::from_num(0.00001);
        assert!((rel_stake_a - (I96F32::from_num(300_000) / total_tao)).abs() <= epsilon);
        assert!((rel_stake_b - (I96F32::from_num(100_000) / total_tao)).abs() <= epsilon);
        assert!((rel_stake_c - (I96F32::from_num(50_000) / total_tao)).abs() <= epsilon);

        // Set parent-child relationships
        // A -> B (50% of A's stake)
        mock_set_children(&coldkey_a, &hotkey_a, netuid, &[(u64::MAX / 2, hotkey_b)]);

        // B -> C (50% of B's stake)
        mock_set_children(&coldkey_b, &hotkey_b, netuid, &[(u64::MAX / 2, hotkey_c)]);

        // Set CHK take rate to 1/9
        let chk_take = I96F32::from_num(1_f64 / 9_f64);
        let chk_take_u16: u16 = (chk_take * I96F32::from_num(u16::MAX)).saturating_to_num::<u16>();
        ChildkeyTake::<Test>::insert(hotkey_b, netuid, chk_take_u16);
        ChildkeyTake::<Test>::insert(hotkey_c, netuid, chk_take_u16);

        // Set the weight of root TAO to be 0%, so only alpha is effective.
        SubtensorModule::set_tao_weight(0);

        let hardcoded_emission = I96F32::from_num(1_000_000); // 1 million (adjust as needed)

        let hotkey_emission =
            SubtensorModule::epoch(netuid, hardcoded_emission.saturating_to_num::<u64>().into());
        log::info!("hotkey_emission: {hotkey_emission:?}");
        let total_emission: I96F32 = hotkey_emission
            .iter()
            .map(|(_, _, emission)| I96F32::from_num(*emission))
            .sum();

        // Verify emissions match expected from CHK arrangements
        let em_eps = I96F32::from_num(1e-4); // 4 decimal places
        // A's pending emission:
        assert!(
            ((I96F32::from_num(hotkey_emission[0].2) / total_emission) -
            I96F32::from_num(2_f64 / 3_f64 * 1_f64 / 2_f64)).abs() // 2/3 * 1/2 = 1/3; 50% -> B
			<= em_eps,
            "A should have pending emission of 1/3 of total emission"
        );
        // B's pending emission:
        assert!(
            ((I96F32::from_num(hotkey_emission[1].2) / total_emission) -
            (I96F32::from_num(2_f64 / 9_f64 * 1_f64 / 2_f64 + 2_f64 / 3_f64 * 1_f64 / 2_f64))).abs() // 2/9 * 1/2 + 2/3 * 1/2; 50% -> C + 50% from A
            <= em_eps,
            "B should have pending emission of 4/9 of total emission"
        );
        // C's pending emission:
        assert!(
            ((I96F32::from_num(hotkey_emission[2].2) / total_emission) -
            (I96F32::from_num(1_f64 / 9_f64 + 1_f64 / 2_f64 * 2_f64 / 9_f64))).abs() // 1/9 + 2/9 * 1/2; 50% from B
            <= em_eps,
            "C should have pending emission of 1/9 of total emission"
        );
    });
}

// 46: Test dividend distribution with children
// This test verifies the correct distribution of emissions in a chain of parent-child relationships:
// - Sets up a network with three neurons A, B, and C in a chain (A -> B -> C)
// - Establishes parent-child relationships with different stake proportions
// - Adds a childkey take for both B and C
// - Distributes emission across each hotkey using a the helper
// - Checks the emission distribution among A, B, and C
// SKIP_WASM_BUILD=1 RUST_LOG=debug cargo test --package pallet-subtensor --lib -- tests::children::test_dividend_distribution_with_children --exact --show-output
#[test]
fn test_dividend_distribution_with_children() {
    new_test_ext(1).execute_with(|| {
        let netuid = NetUid::from(1);
        add_network(netuid, 1, 0);
        mock::setup_reserves(
            netuid,
            1_000_000_000_000_000.into(),
            1_000_000_000_000_000.into(),
        );
        // Set owner cut to 0
        SubtensorModule::set_subnet_owner_cut(0_u16);

        // Define hotkeys and coldkeys
        let hotkey_a: U256 = U256::from(1);
        let hotkey_b: U256 = U256::from(2);
        let hotkey_c: U256 = U256::from(3);
        let coldkey_a: U256 = U256::from(100);
        let coldkey_b: U256 = U256::from(101);
        let coldkey_c: U256 = U256::from(102);

        // Register neurons with decreasing stakes
        register_ok_neuron(netuid, hotkey_a, coldkey_a, 0);
        register_ok_neuron(netuid, hotkey_b, coldkey_b, 0);
        register_ok_neuron(netuid, hotkey_c, coldkey_c, 0);

        // Add initial stakes
        SubtensorModule::add_balance_to_coldkey_account(&coldkey_a, 1_000);
        SubtensorModule::add_balance_to_coldkey_account(&coldkey_b, 1_000);
        SubtensorModule::add_balance_to_coldkey_account(&coldkey_c, 1_000);

        // Swap to alpha
        let total_tao = I96F32::from_num(300_000 + 100_000 + 50_000);
        let (total_alpha, _) = mock::swap_tao_to_alpha(netuid, total_tao.to_num::<u64>().into());
        let total_alpha = I96F32::from_num(total_alpha);

        // Set the stakes directly
        // This avoids needing to swap tao to alpha, impacting the initial stake distribution.
        SubtensorModule::increase_stake_for_hotkey_and_coldkey_on_subnet(
            &hotkey_a,
            &coldkey_a,
            netuid,
            (total_alpha * I96F32::from_num(300_000) / total_tao)
                .saturating_to_num::<u64>()
                .into(),
        );
        SubtensorModule::increase_stake_for_hotkey_and_coldkey_on_subnet(
            &hotkey_b,
            &coldkey_b,
            netuid,
            (total_alpha * I96F32::from_num(100_000) / total_tao)
                .saturating_to_num::<u64>()
                .into(),
        );
        SubtensorModule::increase_stake_for_hotkey_and_coldkey_on_subnet(
            &hotkey_c,
            &coldkey_c,
            netuid,
            (total_alpha * I96F32::from_num(50_000) / total_tao)
                .saturating_to_num::<u64>()
                .into(),
        );

        // Get old stakes
        let stake_a = SubtensorModule::get_total_stake_for_hotkey(&hotkey_a);
        let stake_b = SubtensorModule::get_total_stake_for_hotkey(&hotkey_b);
        let stake_c = SubtensorModule::get_total_stake_for_hotkey(&hotkey_c);

        // Assert initial stake is correct
        let rel_stake_a = I96F32::from_num(stake_a) / total_alpha;
        let rel_stake_b = I96F32::from_num(stake_b) / total_alpha;
        let rel_stake_c = I96F32::from_num(stake_c) / total_alpha;

        log::info!("rel_stake_a: {rel_stake_a:?}"); // 0.6666 -> 2/3
        log::info!("rel_stake_b: {rel_stake_b:?}"); // 0.2222 -> 2/9
        log::info!("rel_stake_c: {rel_stake_c:?}"); // 0.1111 -> 1/9
        let epsilon = I96F32::from_num(0.00001);
        assert!((rel_stake_a - I96F32::from_num(300_000) / total_tao).abs() <= epsilon);
        assert!((rel_stake_b - I96F32::from_num(100_000) / total_tao).abs() <= epsilon);
        assert!((rel_stake_c - I96F32::from_num(50_000) / total_tao).abs() <= epsilon);

        // Set parent-child relationships
        // A -> B (50% of A's stake)
        mock_set_children(&coldkey_a, &hotkey_a, netuid, &[(u64::MAX / 2, hotkey_b)]);

        // B -> C (50% of B's stake)
        mock_set_children(&coldkey_b, &hotkey_b, netuid, &[(u64::MAX / 2, hotkey_c)]);

        // Set CHK take rate to 1/9
        let chk_take: I96F32 = I96F32::from_num(1_f64 / 9_f64);
        let chk_take_u16: u16 = (chk_take * I96F32::from_num(u16::MAX)).saturating_to_num::<u16>();
        ChildkeyTake::<Test>::insert(hotkey_b, netuid, chk_take_u16);
        ChildkeyTake::<Test>::insert(hotkey_c, netuid, chk_take_u16);

        // Set the weight of root TAO to be 0%, so only alpha is effective.
        SubtensorModule::set_tao_weight(0);

        let hardcoded_emission: I96F32 = I96F32::from_num(1_000_000); // 1 million (adjust as needed)

        let hotkey_emission =
            SubtensorModule::epoch(netuid, hardcoded_emission.saturating_to_num::<u64>().into());
        log::info!("hotkey_emission: {hotkey_emission:?}");
        let total_emission: I96F32 = hotkey_emission
            .iter()
            .map(|(_, _, emission)| I96F32::from_num(*emission))
            .sum();

        // Verify emissions match expected from CHK arrangements
        let em_eps: I96F32 = I96F32::from_num(1e-4); // 4 decimal places
        // A's pending emission:
        assert!(
            ((I96F32::from_num(hotkey_emission[0].2) / total_emission) -
            I96F32::from_num(2_f64 / 3_f64 * 1_f64 / 2_f64)).abs() // 2/3 * 1/2 = 1/3; 50% -> B
			<= em_eps,
            "A should have pending emission of 1/3 of total emission"
        );
        // B's pending emission:
        assert!(
            ((I96F32::from_num(hotkey_emission[1].2) / total_emission) -
            (I96F32::from_num(2_f64 / 9_f64 * 1_f64 / 2_f64 + 2_f64 / 3_f64 * 1_f64 / 2_f64))).abs() // 2/9 * 1/2 + 2/3 * 1/2; 50% -> C + 50% from A
            <= em_eps,
            "B should have pending emission of 4/9 of total emission"
        );
        // C's pending emission:
        assert!(
            ((I96F32::from_num(hotkey_emission[2].2) / total_emission) -
            (I96F32::from_num(1_f64 / 9_f64 + 1_f64 / 2_f64 * 2_f64 / 9_f64))).abs() // 1/9 + 2/9 * 1/2; 50% from B
            <= em_eps,
            "C should have pending emission of 1/9 of total emission"
        );

        let dividends_a = SubtensorModule::get_parent_child_dividends_distribution(
            &hotkey_a,
            netuid,
            hardcoded_emission.saturating_to_num::<u64>().into(),
        );
        let dividends_b = SubtensorModule::get_parent_child_dividends_distribution(
            &hotkey_b,
            netuid,
            hardcoded_emission.saturating_to_num::<u64>().into(),
        );
        let dividends_c = SubtensorModule::get_parent_child_dividends_distribution(
            &hotkey_c,
            netuid,
            hardcoded_emission.saturating_to_num::<u64>().into(),
        );
        log::info!("dividends_a: {dividends_a:?}");
        log::info!("dividends_b: {dividends_b:?}");
        log::info!("dividends_c: {dividends_c:?}");

        // We expect A to get all of its own emission, as it has no parents.
        assert_eq!(dividends_a.len(), 1);
        assert_eq!(dividends_a[0].0, hotkey_a);
        assert_eq!(
            dividends_a[0].1,
            hardcoded_emission.saturating_to_num::<u64>().into()
        );
        assert_abs_diff_eq!(
            dividends_a
                .iter()
                .map(|(_, emission)| u64::from(*emission))
                .sum::<u64>(),
            hardcoded_emission.saturating_to_num::<u64>(),
            epsilon = (hardcoded_emission / 1000).saturating_to_num::<u64>()
        );

        // We expect B to get a portion of its own emission, and some comission from A, where A gets the rest.
        // B re-delegates 0.5 of its stake to C; And A re-delegates 0.5 of its stake to B.
        let total_stake_b = rel_stake_b * 1 / 2 + rel_stake_a * 1 / 2;
        let expected_b_b: u64 = ((rel_stake_b * 1 / 2) / total_stake_b * hardcoded_emission
            + (rel_stake_a * 1 / 2) / total_stake_b * hardcoded_emission * chk_take)
            .saturating_to_num::<u64>();
        assert_eq!(dividends_b.len(), 2); // A and B
        assert_eq!(dividends_b[1].0, hotkey_b);
        assert_abs_diff_eq!(
            u64::from(dividends_b[1].1),
            expected_b_b,
            epsilon = (hardcoded_emission / 1000).saturating_to_num::<u64>()
        );
        let expected_b_a: u64 = hardcoded_emission.saturating_to_num::<u64>() - expected_b_b;
        assert_eq!(dividends_b[0].0, hotkey_a);
        assert_abs_diff_eq!(
            u64::from(dividends_b[0].1),
            expected_b_a,
            epsilon = (hardcoded_emission / 1000).saturating_to_num::<u64>()
        );
        assert_abs_diff_eq!(
            dividends_b
                .iter()
                .map(|(_, emission)| u64::from(*emission))
                .sum::<u64>(),
            hardcoded_emission.saturating_to_num::<u64>(),
            epsilon = (hardcoded_emission / 1000).saturating_to_num::<u64>()
        );

        // We expect C to get a portion of its own emission, and some comission from B, where B gets the rest.
        let total_stake_c = rel_stake_c + rel_stake_b * 1 / 2;
        let expected_c_c: u64 = (rel_stake_c / total_stake_c * hardcoded_emission
            + (rel_stake_b * 1 / 2) / total_stake_c * hardcoded_emission * chk_take)
            .saturating_to_num::<u64>();
        assert_eq!(dividends_c.len(), 2); // B and C
        assert_eq!(dividends_c[1].0, hotkey_c);
        assert_abs_diff_eq!(
            u64::from(dividends_c[1].1),
            expected_c_c,
            epsilon = (hardcoded_emission / 1000).saturating_to_num::<u64>()
        );
        let expected_c_b: u64 = hardcoded_emission.saturating_to_num::<u64>() - expected_c_c;
        assert_eq!(dividends_c[0].0, hotkey_b);
        assert_abs_diff_eq!(
            u64::from(dividends_c[0].1),
            expected_c_b,
            epsilon = (hardcoded_emission / 1000).saturating_to_num::<u64>()
        );
        assert_abs_diff_eq!(
            dividends_c
                .iter()
                .map(|(_, emission)| u64::from(*emission))
                .sum::<u64>(),
            hardcoded_emission.saturating_to_num::<u64>(),
            epsilon = (hardcoded_emission / 1000).saturating_to_num::<u64>()
        );
    });
}

// 47: Test emission distribution when adding/removing parent-child relationships mid-epoch
// This test verifies the correct distribution of emissions when parent-child relationships change:
// - Sets up a network with three neurons: parent, child1, and child2
// - Establishes initial parent-child relationship between parent and child1
// - Runs first epoch and distributes emissions
// - Changes parent-child relationships to include both child1 and child2
// - Runs second epoch and distributes emissions
// - Checks final emission distribution and stake updates
// - Verifies correct parent-child relationships and stake proportions
// SKIP_WASM_BUILD=1 RUST_LOG=debug cargo test --package pallet-subtensor --lib -- tests::children::test_dynamic_parent_child_relationships --exact --show-output
#[test]
fn test_dynamic_parent_child_relationships() {
    new_test_ext(1).execute_with(|| {
        let netuid = NetUid::from(1);
        add_network(netuid, 1, 0);

        // Define hotkeys and coldkeys
        let parent = U256::from(1);
        let child1 = U256::from(2);
        let child2 = U256::from(3);
        let coldkey_parent = U256::from(100);
        let coldkey_child1 = U256::from(101);
        let coldkey_child2 = U256::from(102);

        // Register neurons with varying stakes
        register_ok_neuron(netuid, parent, coldkey_parent, 0);
        register_ok_neuron(netuid, child1, coldkey_child1, 0);
        register_ok_neuron(netuid, child2, coldkey_child2, 0);

        let chk_take_1 = SubtensorModule::get_childkey_take(&child1, netuid);
        let chk_take_2 = SubtensorModule::get_childkey_take(&child2, netuid);
        log::info!("child take 1: {chk_take_1:?}");
        log::info!("child take 2: {chk_take_2:?}");

        // Add initial stakes
        SubtensorModule::add_balance_to_coldkey_account(&coldkey_parent, 500_000 + 1_000);
        SubtensorModule::add_balance_to_coldkey_account(&coldkey_child1, 50_000 + 1_000);
        SubtensorModule::add_balance_to_coldkey_account(&coldkey_child2, 30_000 + 1_000);

        let reserve = 1_000_000_000_000;
        mock::setup_reserves(netuid, reserve.into(), reserve.into());

        // Swap to alpha
        let total_tao = I96F32::from_num(500_000 + 50_000 + 30_000);
        let (total_alpha, _) = mock::swap_tao_to_alpha(netuid, total_tao.to_num::<u64>().into());
        let total_alpha = I96F32::from_num(total_alpha);
        log::info!("total_alpha: {total_alpha:?}");

        // Set the stakes directly
        // This avoids needing to swap tao to alpha, impacting the initial stake distribution.
        SubtensorModule::increase_stake_for_hotkey_and_coldkey_on_subnet(
            &parent,
            &coldkey_parent,
            netuid,
            (total_alpha * I96F32::from_num(500_000) / total_tao)
                .saturating_to_num::<u64>()
                .into(),
        );
        SubtensorModule::increase_stake_for_hotkey_and_coldkey_on_subnet(
            &child1,
            &coldkey_child1,
            netuid,
            (total_alpha * I96F32::from_num(50_000) / total_tao)
                .saturating_to_num::<u64>()
                .into(),
        );
        SubtensorModule::increase_stake_for_hotkey_and_coldkey_on_subnet(
            &child2,
            &coldkey_child2,
            netuid,
            (total_alpha * I96F32::from_num(30_000) / total_tao)
                .saturating_to_num::<u64>()
                .into(),
        );

        // Get old stakes
        let stake_parent_0 = SubtensorModule::get_stake_for_hotkey_on_subnet(&parent, netuid);
        let stake_child1_0 = SubtensorModule::get_stake_for_hotkey_on_subnet(&child1, netuid);
        let stake_child2_0 = SubtensorModule::get_stake_for_hotkey_on_subnet(&child2, netuid);
        log::info!("stake_parent_0: {stake_parent_0:?}");
        log::info!("stake_child1_0: {stake_child1_0:?}");
        log::info!("stake_child2_0: {stake_child2_0:?}");

        let total_stake_0 = stake_parent_0 + stake_child1_0 + stake_child2_0;

        // Assert initial stake is correct
        let rel_stake_parent_0 = I96F32::from_num(stake_parent_0) / total_alpha;
        let rel_stake_child1_0 = I96F32::from_num(stake_child1_0) / total_alpha;
        let rel_stake_child2_0 = I96F32::from_num(stake_child2_0) / total_alpha;

        log::info!("rel_stake_parent_0: {rel_stake_parent_0:?}");
        log::info!("rel_stake_child1_0: {rel_stake_child1_0:?}");
        log::info!("rel_stake_child2_0: {rel_stake_child2_0:?}");
        let epsilon = I96F32::from_num(0.00001);
        assert!((rel_stake_parent_0 - I96F32::from_num(500_000) / total_tao).abs() <= epsilon);
        assert!((rel_stake_child1_0 - I96F32::from_num(50_000) / total_tao).abs() <= epsilon);
        assert!((rel_stake_child2_0 - I96F32::from_num(30_000) / total_tao).abs() <= epsilon);

        mock_set_children(&coldkey_parent, &parent, netuid, &[(u64::MAX / 2, child1)]);

        step_block(2);

        // Set weights
        let origin = RuntimeOrigin::signed(parent);
        let uids: Vec<u16> = vec![0, 1, 2]; // UIDs for parent, child1, child2
        let values: Vec<u16> = vec![65535, 65535, 65535]; // Set equal weights for all hotkeys
        let version_key = SubtensorModule::get_weights_version_key(netuid);

        // Ensure we can set weights without rate limiting
        SubtensorModule::set_weights_set_rate_limit(netuid, 0);

        assert_ok!(SubtensorModule::set_weights(
            origin,
            netuid,
            uids,
            values,
            version_key
        ));

        // Step blocks to allow for emission distribution
        step_block(11);
        step_rate_limit(&TransactionType::SetChildren, netuid);

        // Get total stake after first payout
        let total_stake_1 = SubtensorModule::get_stake_for_hotkey_on_subnet(&parent, netuid)
            + SubtensorModule::get_stake_for_hotkey_on_subnet(&child1, netuid)
            + SubtensorModule::get_stake_for_hotkey_on_subnet(&child2, netuid);
        log::info!("total_stake_1: {total_stake_1:?}");

        // Change parent-child relationships
        mock_set_children(
            &coldkey_parent,
            &parent,
            netuid,
            &[(u64::MAX / 4, child1), (u64::MAX / 3, child2)],
        );

        // Step blocks again to allow for emission distribution
        step_block(11);

        // Get total stake after second payout
        let total_stake_2 = SubtensorModule::get_stake_for_hotkey_on_subnet(&parent, netuid)
            + SubtensorModule::get_stake_for_hotkey_on_subnet(&child1, netuid)
            + SubtensorModule::get_stake_for_hotkey_on_subnet(&child2, netuid);
        log::info!("total_stake_2: {total_stake_2:?}");

        // Check final emission distribution
        let stake_parent_2 = SubtensorModule::get_inherited_for_hotkey_on_subnet(&parent, netuid);
        let stake_child1_2 = SubtensorModule::get_inherited_for_hotkey_on_subnet(&child1, netuid);
        let stake_child2_2 = SubtensorModule::get_inherited_for_hotkey_on_subnet(&child2, netuid);
        let total_parent_stake = SubtensorModule::get_stake_for_hotkey_on_subnet(&parent, netuid);
        let _total_child1_stake = SubtensorModule::get_stake_for_hotkey_on_subnet(&child1, netuid);
        let _total_child2_stake = SubtensorModule::get_stake_for_hotkey_on_subnet(&child2, netuid);

        log::info!("Final stakes:");
        log::info!("Parent stake: {stake_parent_2}");
        log::info!("Child1 stake: {stake_child1_2}");
        log::info!("Child2 stake: {stake_child2_2}");

        // Payout 1
        let payout_1 = total_stake_1 - total_stake_0;
        log::info!("payout_1: {payout_1:?}");

        // Payout 2
        let payout_2 = total_stake_2 - total_stake_1;
        log::info!("payout_2: {payout_2:?}");

        let total_emission = I96F32::from_num(payout_1 + payout_2);

        #[allow(non_snake_case)]
        let TOLERANCE = I96F32::from_num(0.001); // Allow for a small discrepancy due to potential rounding

        // Precise assertions with tolerance
        log::info!("total_emission: {total_emission:?}");
        let expected_parent_stake = ((I96F32::from_num(u64::from(stake_parent_0))
            + total_emission * rel_stake_parent_0)
            * I96F32::from_num(5))
            / I96F32::from_num(12);
        assert!(
            (I96F32::from_num(stake_parent_2) - expected_parent_stake).abs()
                / expected_parent_stake
                <= TOLERANCE,
            "Parent stake should be close to {expected_parent_stake:?}, but was {stake_parent_2}"
        );
        // Parent stake calculation:
        // Initial stake: 500,000
        // First epoch: 1/2 parent_stake
        // Second epoch: 5/12 parent_stake

        let expected_child1_stake = total_emission * rel_stake_child1_0
            + I96F32::from_num(stake_child1_0 + total_parent_stake / 4.into());
        assert!(
            (I96F32::from_num(stake_child1_2) - expected_child1_stake).abs()
                / expected_child1_stake
                <= TOLERANCE,
            "Child1 stake should be close to {expected_child1_stake:?}, but was {stake_child1_2}"
        );
        // Child1 stake calculation:
        // Initial stake: 50,000
        // First epoch: 1/2 parent_stake + child1_stake
        // Second epoch: 1/4 parent_stake + child1_stake

        let expected_child2_stake = total_emission * rel_stake_child2_0
            + I96F32::from_num(u64::from(stake_child2_0 + total_parent_stake / 3.into()));
        assert!(
            (I96F32::from_num(stake_child2_2) - expected_child2_stake).abs()
                / expected_child2_stake
                <= TOLERANCE,
            "Child2 stake should be close to {expected_child2_stake:?}, but was {stake_child2_2}"
        );
        // Child2 stake calculation:
        // Initial stake: 30,000
        // First epoch: child2_stake
        // Second epoch: 1/3 parent_stake + child2_stake

        // Additional checks for parent-child relationships
        let parent_children: Vec<(u64, U256)> = SubtensorModule::get_children(&parent, netuid);
        assert_eq!(
            parent_children,
            vec![(u64::MAX / 4, child1), (u64::MAX / 3, child2)],
            "Parent should have both children with correct proportions"
        );
        // Parent-child relationship:
        // child1: 1/4 of parent's stake
        // child2: 1/3 of parent's stake

        let child1_parents: Vec<(u64, U256)> = SubtensorModule::get_parents(&child1, netuid);
        assert_eq!(
            child1_parents,
            vec![(u64::MAX / 4, parent)],
            "Child1 should have parent as its parent with correct proportion"
        );
        // Child1-parent relationship:
        // parent: 1/4 of child1's stake

        let child2_parents: Vec<(u64, U256)> = SubtensorModule::get_parents(&child2, netuid);
        assert_eq!(
            child2_parents,
            vec![(u64::MAX / 3, parent)],
            "Child2 should have parent as its parent with correct proportion"
        );
        // Child2-parent relationship:
        // parent: 1/3 of child2's stake

        // Check that child2 has received more stake than child1
        assert!(
            stake_child2_2 > stake_child1_2,
            "Child2 should have received more emission than Child1 due to higher proportion"
        );
        // Child2 stake (874,826) > Child1 stake (778,446)
    });
}

#[test]
fn test_do_set_child_as_sn_owner_not_enough_stake() {
    new_test_ext(1).execute_with(|| {
        let coldkey = U256::from(1);
        let sn_owner_hotkey = U256::from(4);

        let child_coldkey = U256::from(2);
        let child_hotkey = U256::from(5);

        let threshold = 10_000;
        SubtensorModule::set_stake_threshold(threshold);

        let proportion: u64 = 1000;

        let netuid = add_dynamic_network(&sn_owner_hotkey, &coldkey);
        register_ok_neuron(netuid, child_hotkey, child_coldkey, 0);

        // Verify stake of sn_owner_hotkey is NOT enough
        assert!(
            SubtensorModule::get_total_stake_for_hotkey(&sn_owner_hotkey)
                < StakeThreshold::<Test>::get().into()
        );

        // Verify that we can set child as sn owner, even though sn_owner_hotkey has insufficient stake
        assert_ok!(SubtensorModule::do_schedule_children(
            RuntimeOrigin::signed(coldkey),
            sn_owner_hotkey,
            netuid,
            vec![(proportion, child_hotkey)]
        ));

        // Make new hotkey from owner coldkey
        let other_sn_owner_hotkey = U256::from(6);
        register_ok_neuron(netuid, other_sn_owner_hotkey, coldkey, 1234);

        // Verify stake of other_sn_owner_hotkey is NOT enough
        assert!(
            SubtensorModule::get_total_stake_for_hotkey(&other_sn_owner_hotkey)
                < StakeThreshold::<Test>::get().into()
        );

        // Can't set child as sn owner, because it is not in SubnetOwnerHotkey map
        assert_noop!(
            SubtensorModule::do_schedule_children(
                RuntimeOrigin::signed(coldkey),
                other_sn_owner_hotkey,
                netuid,
                vec![(proportion, child_hotkey)]
            ),
            Error::<Test>::NotEnoughStakeToSetChildkeys
        );
    });
}

// Test dividend distribution for children with same coldkey Owner
// SKIP_WASM_BUILD=1 RUST_LOG=debug cargo test --package pallet-subtensor --lib -- tests::children::test_dividend_distribution_with_children_same_coldkey_owner --exact --show-output
#[test]
fn test_dividend_distribution_with_children_same_coldkey_owner() {
    new_test_ext(1).execute_with(|| {
        let netuid = NetUid::from(1);
        add_network(netuid, 1, 0);
        // Set SN owner cut to 0
        SubtensorModule::set_subnet_owner_cut(0_u16);
        mock::setup_reserves(netuid, 1_000_000_000_000.into(), 1_000_000_000_000.into());

        // Define hotkeys and coldkeys
        let hotkey_a: U256 = U256::from(1);
        let hotkey_b: U256 = U256::from(2);
        let coldkey_a: U256 = U256::from(100); // Only one coldkey

        // Register neurons with decreasing stakes
        register_ok_neuron(netuid, hotkey_a, coldkey_a, 0);
        register_ok_neuron(netuid, hotkey_b, coldkey_a, 0);

        // Add initial stakes
        SubtensorModule::add_balance_to_coldkey_account(&coldkey_a, 1_000);
        SubtensorModule::add_balance_to_coldkey_account(&coldkey_a, 1_000);

        // Swap to alpha
        let total_tao = 300_000 + 100_000;
        let total_alpha = I96F32::from_num(mock::swap_tao_to_alpha(netuid, total_tao.into()).0);
        let total_tao = I96F32::from_num(total_tao);

        // Set the stakes directly
        // This avoids needing to swap tao to alpha, impacting the initial stake distribution.
        SubtensorModule::increase_stake_for_hotkey_and_coldkey_on_subnet(
            &hotkey_a,
            &coldkey_a,
            netuid,
            (total_alpha * I96F32::from_num(300_000) / total_tao)
                .saturating_to_num::<u64>()
                .into(),
        );
        SubtensorModule::increase_stake_for_hotkey_and_coldkey_on_subnet(
            &hotkey_b,
            &coldkey_a,
            netuid,
            (total_alpha * I96F32::from_num(100_000) / total_tao)
                .saturating_to_num::<u64>()
                .into(),
        );

        // Get old stakes
        let stake_a = SubtensorModule::get_total_stake_for_hotkey(&hotkey_a);
        let stake_b = SubtensorModule::get_total_stake_for_hotkey(&hotkey_b);

        // Assert initial stake is correct
        let rel_stake_a = I96F32::from_num(stake_a) / total_alpha;
        let rel_stake_b = I96F32::from_num(stake_b) / total_alpha;

        log::info!("rel_stake_a: {rel_stake_a:?}"); // 0.75 -> 3/4
        log::info!("rel_stake_b: {rel_stake_b:?}"); // 0.25 -> 1/4
        let epsilon = I96F32::from_num(0.0001);
        assert!((rel_stake_a - I96F32::from_num(300_000) / total_tao).abs() <= epsilon);
        assert!((rel_stake_b - I96F32::from_num(100_000) / total_tao).abs() <= epsilon);

        // Set parent-child relationships
        // A -> B (50% of A's stake)
        mock_set_children(&coldkey_a, &hotkey_a, netuid, &[(u64::MAX / 2, hotkey_b)]);

        // Set CHK take rate to 1/9
        let chk_take: I96F32 = I96F32::from_num(1_f64 / 9_f64);
        let chk_take_u16: u16 = (chk_take * I96F32::from_num(u16::MAX)).saturating_to_num::<u16>();
        ChildkeyTake::<Test>::insert(hotkey_b, netuid, chk_take_u16);

        // Set the weight of root TAO to be 0%, so only alpha is effective.
        SubtensorModule::set_tao_weight(0);

        let hardcoded_emission: I96F32 = I96F32::from_num(1_000_000); // 1 million (adjust as needed)

        let hotkey_emission =
            SubtensorModule::epoch(netuid, hardcoded_emission.saturating_to_num::<u64>().into());
        log::info!("hotkey_emission: {hotkey_emission:?}");
        let total_emission: I96F32 = hotkey_emission
            .iter()
            .map(|(_, _, emission)| I96F32::from_num(*emission))
            .sum();

        // Verify emissions match expected from CHK arrangements
        let em_eps: I96F32 = I96F32::from_num(1e-4); // 4 decimal places
        // A's pending emission:
        assert!(
            ((I96F32::from_num(hotkey_emission[0].2) / total_emission) -
            I96F32::from_num(3_f64 / 4_f64 * 1_f64 / 2_f64)).abs() // 3/4 * 1/2 = 3/8; 50% -> B
			<= em_eps,
            "A should have pending emission of 3/8 of total emission"
        );
        // B's pending emission:
        assert!(
            ((I96F32::from_num(hotkey_emission[1].2) / total_emission) -
            (I96F32::from_num(1_f64 / 4_f64 + 3_f64 / 4_f64 * 1_f64 / 2_f64))).abs() // 1/4 + 3/4 * 1/2 = 5/8; 50% from A
            <= em_eps,
            "B should have pending emission of 5/8 of total emission: {:?}",
            I96F32::from_num(hotkey_emission[1].2) / total_emission
        );

        // Get the distribution of dividends including the Parent/Child relationship.
        let dividends_a = SubtensorModule::get_parent_child_dividends_distribution(
            &hotkey_a,
            netuid,
            hardcoded_emission.saturating_to_num::<u64>().into(),
        );
        let dividends_b = SubtensorModule::get_parent_child_dividends_distribution(
            &hotkey_b,
            netuid,
            hardcoded_emission.saturating_to_num::<u64>().into(),
        );
        log::info!("dividends_a: {dividends_a:?}");
        log::info!("dividends_b: {dividends_b:?}");

        // We expect A should have no impact from B, as they have the same owner.
        assert_eq!(dividends_a.len(), 1);
        assert_eq!(dividends_a[0].0, hotkey_a);
        assert_eq!(
            dividends_a[0].1,
            hardcoded_emission.saturating_to_num::<u64>().into()
        );
        assert_abs_diff_eq!(
            dividends_a
                .iter()
                .map(|(_, emission)| u64::from(*emission))
                .sum::<u64>(),
            hardcoded_emission.saturating_to_num::<u64>(),
            epsilon = (hardcoded_emission / 1000).saturating_to_num::<u64>()
        );

        // Expect only 2 dividends. Parent key A and child key B.
        assert_eq!(dividends_b.len(), 2); // A and B
        assert_eq!(dividends_b[0].0, hotkey_a);
        assert_eq!(dividends_b[1].0, hotkey_b);

        // We expect B's coldkey to have no increase in dividends from A, as they have the same owner.
        // And therefore, B should get no CHK_TAKE.

        // A should also have no decrease because there is no CHK_TAKE.
        let total_stake_b = rel_stake_b + rel_stake_a * 1 / 2;
        let expected_b_b: u64 =
            (rel_stake_b / total_stake_b * hardcoded_emission).saturating_to_num::<u64>();

        assert_abs_diff_eq!(
            u64::from(dividends_b[1].1),
            expected_b_b,
            epsilon = (hardcoded_emission / 1000).saturating_to_num::<u64>(),
        );

        let expected_b_a: u64 =
            ((rel_stake_a * 1 / 2) / total_stake_b * hardcoded_emission).saturating_to_num::<u64>();
        assert_eq!(dividends_b[0].0, hotkey_a);
        assert_abs_diff_eq!(
            u64::from(dividends_b[0].1),
            expected_b_a,
            epsilon = (hardcoded_emission / 1000).saturating_to_num::<u64>()
        );
        assert_abs_diff_eq!(
            dividends_b
                .iter()
                .map(|(_, emission)| u64::from(*emission))
                .sum::<u64>(),
            hardcoded_emission.saturating_to_num::<u64>(),
            epsilon = (hardcoded_emission / 1000).saturating_to_num::<u64>()
        );
    });
}

#[test]
fn test_pending_cooldown_as_expected() {
    let curr_block = 1;

    // TODO: Fix when CHK splitting patched
<<<<<<< HEAD
    // let expected_cooldown = prod_or_fast!(7_200, 15);
=======
    // let expected_cooldown = prod_or_fast!(7200, 15);
>>>>>>> 1e43ddf8

    new_test_ext(curr_block).execute_with(|| {
        let coldkey = U256::from(1);
        let hotkey = U256::from(2);
        let child1 = U256::from(3);
        let child2 = U256::from(4);
        let netuid = NetUid::from(1);
        let proportion1: u64 = 1000;
        let proportion2: u64 = 2000;
        let expected_cooldown = PendingChildKeyCooldown::<Test>::get();

        // Add network and register hotkey
        add_network(netuid, 13, 0);
        register_ok_neuron(netuid, hotkey, coldkey, 0);

        // Set multiple children
        mock_schedule_children(
            &coldkey,
            &hotkey,
            netuid,
            &[(proportion1, child1), (proportion2, child2)],
        );

        // Verify pending map
        let pending_children = PendingChildKeys::<Test>::get(netuid, hotkey);
        assert_eq!(
            pending_children.0,
            vec![(proportion1, child1), (proportion2, child2)]
        );
        assert_eq!(pending_children.1, curr_block + expected_cooldown);
    });
}

#[test]
fn test_do_set_childkey_take_success() {
    new_test_ext(1).execute_with(|| {
        // Setup
        let coldkey = U256::from(1);
        let hotkey = U256::from(2);
        let netuid = NetUid::from(1);
        let take = 5000;

        // Add network and register hotkey
        add_network(netuid, 13, 0);
        register_ok_neuron(netuid, hotkey, coldkey, 0);

        // Set childkey take
        assert_ok!(SubtensorModule::do_set_childkey_take(
            coldkey, hotkey, netuid, take
        ));

        // Verify the take was set correctly
        assert_eq!(SubtensorModule::get_childkey_take(&hotkey, netuid), take);
        let tx_type: u16 = TransactionType::SetChildkeyTake.into();
        assert_eq!(
            TransactionKeyLastBlock::<Test>::get((hotkey, netuid, tx_type,)),
            System::block_number()
        );
    });
}

#[test]
fn test_do_set_childkey_take_non_associated_coldkey() {
    new_test_ext(1).execute_with(|| {
        // Setup
        let coldkey = U256::from(1);
        let hotkey = U256::from(2);
        let hotkey2 = U256::from(3);
        let netuid = NetUid::from(1);
        let take = 5000;

        // Add network and register hotkey
        add_network(netuid, 13, 0);
        register_ok_neuron(netuid, hotkey, coldkey, 0);

        // Set childkey take
        assert_noop!(
            SubtensorModule::do_set_childkey_take(coldkey, hotkey2, netuid, take),
            Error::<Test>::NonAssociatedColdKey
        );
    });
}

#[test]
fn test_do_set_childkey_take_invalid_take_value() {
    new_test_ext(1).execute_with(|| {
        // Setup
        let coldkey = U256::from(1);
        let hotkey = U256::from(2);
        let netuid = NetUid::from(1);
        let take = SubtensorModule::get_max_childkey_take() + 1;

        // Add network and register hotkey
        add_network(netuid, 13, 0);
        register_ok_neuron(netuid, hotkey, coldkey, 0);

        // Set childkey take
        assert_noop!(
            SubtensorModule::do_set_childkey_take(coldkey, hotkey, netuid, take),
            Error::<Test>::InvalidChildkeyTake
        );
    });
}

#[test]
fn test_do_set_childkey_take_rate_limit_exceeded() {
    new_test_ext(1).execute_with(|| {
        // Setup
        let coldkey = U256::from(1);
        let hotkey = U256::from(2);
        let netuid = NetUid::from(1);
        let initial_take = 3000;
        let higher_take = 5000;
        let lower_take = 1000;

        add_network(netuid, 13, 0);
        register_ok_neuron(netuid, hotkey, coldkey, 0);

        // Set initial childkey take
        assert_ok!(SubtensorModule::do_set_childkey_take(
            coldkey,
            hotkey,
            netuid,
            initial_take
        ));

        // Try to increase the take value, should hit rate limit
        assert_noop!(
            SubtensorModule::do_set_childkey_take(coldkey, hotkey, netuid, higher_take),
            Error::<Test>::TxChildkeyTakeRateLimitExceeded
        );

        // lower take value should be ok
        assert_ok!(SubtensorModule::do_set_childkey_take(
            coldkey, hotkey, netuid, lower_take
        ));
    });
}<|MERGE_RESOLUTION|>--- conflicted
+++ resolved
@@ -4036,11 +4036,7 @@
     let curr_block = 1;
 
     // TODO: Fix when CHK splitting patched
-<<<<<<< HEAD
-    // let expected_cooldown = prod_or_fast!(7_200, 15);
-=======
     // let expected_cooldown = prod_or_fast!(7200, 15);
->>>>>>> 1e43ddf8
 
     new_test_ext(curr_block).execute_with(|| {
         let coldkey = U256::from(1);
