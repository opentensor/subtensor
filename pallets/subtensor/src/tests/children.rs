--- conflicted
+++ resolved
@@ -3037,14 +3037,9 @@
         let total_alpha: I96F32 = I96F32::from_num(
             SubtensorModule::swap_tao_for_alpha(
                 netuid,
-<<<<<<< HEAD
                 total_tao.to_num::<u64>().into(),
                 <Test as Config>::SwapInterface::max_price().into(),
-=======
-                total_tao.to_num::<u64>(),
-                <Test as Config>::SwapInterface::max_price(),
                 false,
->>>>>>> 9709a179
             )
             .unwrap()
             .amount_paid_out,
