#![allow(clippy::indexing_slicing, clippy::unwrap_used)]

use ark_serialize::CanonicalDeserialize;
use frame_support::{
    assert_err, assert_ok,
    dispatch::{DispatchClass, DispatchResult, GetDispatchInfo, Pays},
};
<<<<<<< HEAD
use pallet_drand::types::Pulse;
=======
use frame_system::RawOrigin;
>>>>>>> 9956cbae
use rand_chacha::{ChaCha20Rng, rand_core::SeedableRng};
use scale_info::prelude::collections::HashMap;
use sha2::Digest;
use sp_core::Encode;
use sp_core::{Get, H256, U256};
use sp_runtime::{
    BoundedVec, DispatchError,
    traits::{BlakeTwo256, ConstU32, Hash, TxBaseImplication},
};
use sp_std::collections::vec_deque::VecDeque;
use substrate_fixed::types::I32F32;
use subtensor_swap_interface::SwapHandler;
use tle::{
    curves::drand::TinyBLS381,
    ibe::fullident::Identity,
    stream_ciphers::AESGCMStreamCipherProvider,
    tlock::{tld, tle},
};
use w3f_bls::EngineBLS;

use super::mock;
use super::mock::*;
use crate::coinbase::run_coinbase::WeightsTlockPayload;
use crate::*;

/***************************
  pub fn set_weights() tests
*****************************/

// Test the call passes through the subtensor module.
// SKIP_WASM_BUILD=1 RUST_LOG=debug cargo test --package pallet-subtensor --lib -- tests::weights::test_set_weights_dispatch_info_ok --exact --show-output --nocapture
#[test]
fn test_set_weights_dispatch_info_ok() {
    new_test_ext(0).execute_with(|| {
        let dests = vec![1, 1];
        let weights = vec![1, 1];
        let netuid = NetUid::from(1);
        let version_key: u64 = 0;
        let call = RuntimeCall::SubtensorModule(SubtensorCall::set_weights {
            netuid,
            dests,
            weights,
            version_key,
        });
        let dispatch_info = call.get_dispatch_info();

        assert_eq!(dispatch_info.class, DispatchClass::Normal);
        assert_eq!(dispatch_info.pays_fee, Pays::No);
    });
}

// SKIP_WASM_BUILD=1 RUST_LOG=debug cargo test --package pallet-subtensor --lib -- tests::weights::test_set_rootweights_validate --exact --show-output --nocapture
#[test]
fn test_set_rootweights_validate() {
    // Testing the signed extension validate function
    // correctly filters this transaction.

    new_test_ext(0).execute_with(|| {
        let dests = vec![1, 1];
        let weights = vec![1, 1];
        let netuid = NetUid::from(1);
        let version_key: u64 = 0;
        let coldkey = U256::from(0);
        let hotkey: U256 = U256::from(1); // Add the hotkey field
        assert_ne!(hotkey, coldkey); // Ensure hotkey is NOT the same as coldkey !!!
        let fee: u64 = 0; // FIXME: DefaultStakingFee is deprecated

        let who = coldkey; // The coldkey signs this transaction

        let call = RuntimeCall::SubtensorModule(SubtensorCall::set_tao_weights {
            netuid,
            dests,
            weights,
            version_key,
            hotkey, // Include the hotkey field
        });

        // Create netuid
        add_network(netuid, 1, 0);
        // Register the hotkey
        SubtensorModule::append_neuron(netuid, &hotkey, 0);
        crate::Owner::<Test>::insert(hotkey, coldkey);

        SubtensorModule::add_balance_to_coldkey_account(&hotkey, u64::MAX);

        let min_stake = 500_000_000_000;
        // Set the minimum stake
        SubtensorModule::set_stake_threshold(min_stake);

        // Verify stake is less than minimum
        assert!(SubtensorModule::get_total_stake_for_hotkey(&hotkey) < min_stake);
        let info: crate::DispatchInfo =
            crate::DispatchInfoOf::<<Test as frame_system::Config>::RuntimeCall>::default();

        let extension = crate::SubtensorTransactionExtension::<Test>::new();
        // Submit to the signed extension validate function
        let result_no_stake = extension.validate(
            RawOrigin::Signed(who).into(),
            &call.clone(),
            &info,
            10,
            (),
            &TxBaseImplication(()),
            TransactionSource::External,
        );
        // Should fail
        assert_eq!(
            // Should get an invalid transaction error
            result_no_stake.unwrap_err(),
            CustomTransactionError::StakeAmountTooLow.into()
        );

        // Increase the stake to be equal to the minimum
        assert_ok!(SubtensorModule::do_add_stake(
            RuntimeOrigin::signed(hotkey),
            hotkey,
            netuid,
            min_stake + fee
        ));

        // Verify stake is equal to minimum
        assert_eq!(
            SubtensorModule::get_total_stake_for_hotkey(&hotkey),
            min_stake
        );

        // Submit to the signed extension validate function
        let result_min_stake = extension.validate(
            RawOrigin::Signed(who).into(),
            &call.clone(),
            &info,
            10,
            (),
            &TxBaseImplication(()),
            TransactionSource::External,
        );
        // Now the call should pass
        assert_ok!(result_min_stake);

        // Try with more stake than minimum
        assert_ok!(SubtensorModule::do_add_stake(
            RuntimeOrigin::signed(hotkey),
            hotkey,
            netuid,
            DefaultMinStake::<Test>::get() * 10
        ));

        // Verify stake is more than minimum
        assert!(SubtensorModule::get_total_stake_for_hotkey(&hotkey) > min_stake);

        let result_more_stake = extension.validate(
            RawOrigin::Signed(who).into(),
            &call.clone(),
            &info,
            10,
            (),
            &TxBaseImplication(()),
            TransactionSource::External,
        );
        // The call should still pass
        assert_ok!(result_more_stake);
    });
}

// SKIP_WASM_BUILD=1 RUST_LOG=debug cargo test --package pallet-subtensor --lib -- tests::weights::test_commit_weights_dispatch_info_ok --exact --show-output --nocapture
#[test]
fn test_commit_weights_dispatch_info_ok() {
    new_test_ext(0).execute_with(|| {
        let dests = vec![1, 1];
        let weights = vec![1, 1];
        let netuid = NetUid::from(1);
        let salt: Vec<u16> = vec![1, 2, 3, 4, 5, 6, 7, 8];
        let version_key: u64 = 0;
        let hotkey: U256 = U256::from(1);

        let commit_hash: H256 =
            BlakeTwo256::hash_of(&(hotkey, netuid, dests, weights, salt, version_key));

        let call = RuntimeCall::SubtensorModule(SubtensorCall::commit_weights {
            netuid,
            commit_hash,
        });
        let dispatch_info = call.get_dispatch_info();

        assert_eq!(dispatch_info.class, DispatchClass::Normal);
        assert_eq!(dispatch_info.pays_fee, Pays::No);
    });
}

// SKIP_WASM_BUILD=1 RUST_LOG=debug cargo test --package pallet-subtensor --lib -- tests::weights::test_commit_weights_validate --exact --show-output --nocapture
#[test]
fn test_commit_weights_validate() {
    // Testing the signed extension validate function
    // correctly filters this transaction.

    new_test_ext(0).execute_with(|| {
        let dests = vec![1, 1];
        let weights = vec![1, 1];
        let netuid = NetUid::from(1);
        let salt: Vec<u16> = vec![1, 2, 3, 4, 5, 6, 7, 8];
        let version_key: u64 = 0;
        let coldkey = U256::from(0);
        let hotkey: U256 = U256::from(1); // Add the hotkey field
        assert_ne!(hotkey, coldkey); // Ensure hotkey is NOT the same as coldkey !!!

        let who = hotkey; // The hotkey signs this transaction

        let commit_hash: H256 =
            BlakeTwo256::hash_of(&(hotkey, netuid, dests, weights, salt, version_key));

        let call = RuntimeCall::SubtensorModule(SubtensorCall::commit_weights {
            netuid,
            commit_hash,
        });

        // Create netuid
        add_network(netuid, 1, 0);
        // Register the hotkey
        SubtensorModule::append_neuron(netuid, &hotkey, 0);
        crate::Owner::<Test>::insert(hotkey, coldkey);

        SubtensorModule::add_balance_to_coldkey_account(&hotkey, u64::MAX);

        let min_stake = 500_000_000_000;
        let reserve = min_stake * 1000;
        mock::setup_reserves(netuid, reserve, reserve);

        // Stake some TAO and read what get_total_stake_for_hotkey it gets
        // It will be a different value due to the slippage
        assert_ok!(SubtensorModule::do_add_stake(
            RuntimeOrigin::signed(hotkey),
            hotkey,
            netuid,
            min_stake
        ));
        let min_stake_with_slippage = SubtensorModule::get_total_stake_for_hotkey(&hotkey);

        // Set the minimum stake above what hotkey has
        SubtensorModule::set_stake_threshold(min_stake_with_slippage + 1);

<<<<<<< HEAD
        // Submit to the signed extension validate function
        let info = crate::DispatchInfoOf::<<Test as frame_system::Config>::RuntimeCall>::default();
        let extension = crate::SubtensorSignedExtension::<Test>::new();
        let result_no_stake = extension.validate(&who, &call.clone(), &info, 10);
=======
        let extension = crate::SubtensorTransactionExtension::<Test>::new();
        // Submit to the signed extension validate function
        let result_no_stake = extension.validate(
            RawOrigin::Signed(who).into(),
            &call.clone(),
            &info,
            10,
            (),
            &TxBaseImplication(()),
            TransactionSource::External,
        );
>>>>>>> 9956cbae
        // Should fail
        assert_eq!(
            // Should get an invalid transaction error
            result_no_stake.unwrap_err(),
            CustomTransactionError::StakeAmountTooLow.into()
        );

        // Set the minimum stake equal to what hotkey has
        SubtensorModule::set_stake_threshold(min_stake_with_slippage);

        // Submit to the signed extension validate function
        let result_min_stake = extension.validate(
            RawOrigin::Signed(who).into(),
            &call.clone(),
            &info,
            10,
            (),
            &TxBaseImplication(()),
            TransactionSource::External,
        );
        // Now the call should pass
        assert_ok!(result_min_stake);

        // Try with more stake than minimum
        assert_ok!(SubtensorModule::do_add_stake(
            RuntimeOrigin::signed(hotkey),
            hotkey,
            netuid,
            DefaultMinStake::<Test>::get() * 10
        ));

        // Verify stake is more than minimum
        assert!(SubtensorModule::get_total_stake_for_hotkey(&hotkey) > min_stake_with_slippage);

        let result_more_stake = extension.validate(
            RawOrigin::Signed(who).into(),
            &call.clone(),
            &info,
            10,
            (),
            &TxBaseImplication(()),
            TransactionSource::External,
        );
        // The call should still pass
        assert_ok!(result_more_stake);
    });
}

// SKIP_WASM_BUILD=1 RUST_LOG=debug cargo test --package pallet-subtensor --lib -- tests::weights::test_reveal_weights_dispatch_info_ok --exact --show-output --nocapture
#[test]
fn test_reveal_weights_dispatch_info_ok() {
    new_test_ext(0).execute_with(|| {
        let dests = vec![1, 1];
        let weights = vec![1, 1];
        let netuid = NetUid::from(1);
        let salt: Vec<u16> = vec![1, 2, 3, 4, 5, 6, 7, 8];
        let version_key: u64 = 0;

        let call = RuntimeCall::SubtensorModule(SubtensorCall::reveal_weights {
            netuid,
            uids: dests,
            values: weights,
            salt,
            version_key,
        });
        let dispatch_info = call.get_dispatch_info();

        assert_eq!(dispatch_info.class, DispatchClass::Normal);
        assert_eq!(dispatch_info.pays_fee, Pays::No);
    });
}

// SKIP_WASM_BUILD=1 RUST_LOG=debug cargo test --package pallet-subtensor --lib -- tests::weights::test_set_weights_validate --exact --show-output --nocapture
#[test]
fn test_set_weights_validate() {
    // Testing the signed extension validate function
    // correctly filters the `set_weights` transaction.

    new_test_ext(0).execute_with(|| {
        let netuid = NetUid::from(1);
        let coldkey = U256::from(0);
        let hotkey: U256 = U256::from(1);
        assert_ne!(hotkey, coldkey);

        let who = hotkey; // The hotkey signs this transaction

        let call = RuntimeCall::SubtensorModule(SubtensorCall::set_weights {
            netuid,
            dests: vec![1, 1],
            weights: vec![1, 1],
            version_key: 0,
        });

        // Create netuid
        add_network(netuid, 1, 0);
        mock::setup_reserves(netuid, 1_000_000_000_000, 1_000_000_000_000);
        // Register the hotkey
        SubtensorModule::append_neuron(netuid, &hotkey, 0);
        crate::Owner::<Test>::insert(hotkey, coldkey);

        SubtensorModule::add_balance_to_coldkey_account(&hotkey, u64::MAX);

        let min_stake = 500_000_000_000;

        // Set the minimum stake
        SubtensorModule::set_stake_threshold(min_stake);

        // Verify stake is less than minimum
        assert!(SubtensorModule::get_total_stake_for_hotkey(&hotkey) < min_stake);
        let info: crate::DispatchInfo =
            crate::DispatchInfoOf::<<Test as frame_system::Config>::RuntimeCall>::default();

        let extension = crate::SubtensorTransactionExtension::<Test>::new();
        // Submit to the signed extension validate function
        let result_no_stake = extension.validate(
            RawOrigin::Signed(who).into(),
            &call.clone(),
            &info,
            10,
            (),
            &TxBaseImplication(()),
            TransactionSource::External,
        );
        // Should fail due to insufficient stake
        assert_eq!(
            result_no_stake.unwrap_err(),
            CustomTransactionError::StakeAmountTooLow.into()
        );

        // Increase the stake and make it to be equal to the minimum threshold
        let fee =
            <Test as pallet::Config>::SwapInterface::approx_fee_amount(netuid.into(), min_stake);
        assert_ok!(SubtensorModule::do_add_stake(
            RuntimeOrigin::signed(hotkey),
            hotkey,
            netuid,
            min_stake + fee
        ));
        let min_stake_with_slippage = SubtensorModule::get_total_stake_for_hotkey(&hotkey);

        // Set the minimum stake to what the hotkey has
        SubtensorModule::set_stake_threshold(min_stake_with_slippage);

        // Submit to the signed extension validate function
        let result_min_stake = extension.validate(
            RawOrigin::Signed(who).into(),
            &call.clone(),
            &info,
            10,
            (),
            &TxBaseImplication(()),
            TransactionSource::External,
        );
        // Now the call should pass
        assert_ok!(result_min_stake);
    });
}

// SKIP_WASM_BUILD=1 RUST_LOG=debug cargo test --package pallet-subtensor --lib -- tests::weights::test_reveal_weights_validate --exact --show-output --nocapture
#[test]
fn test_reveal_weights_validate() {
    // Testing the signed extension validate function
    // correctly filters this transaction.

    new_test_ext(0).execute_with(|| {
        let dests = vec![1, 1];
        let weights = vec![1, 1];
        let netuid = NetUid::from(1);
        let salt: Vec<u16> = vec![1, 2, 3, 4, 5, 6, 7, 8];
        let version_key: u64 = 0;
        let coldkey = U256::from(0);
        let hotkey: U256 = U256::from(1); // Add the hotkey field
        assert_ne!(hotkey, coldkey); // Ensure hotkey is NOT the same as coldkey !!!
        let fee: u64 = 0; // FIXME: DefaultStakingFee is deprecated

        let who = hotkey; // The hotkey signs this transaction

        let call = RuntimeCall::SubtensorModule(SubtensorCall::reveal_weights {
            netuid,
            uids: dests,
            values: weights,
            salt,
            version_key,
        });

        // Create netuid
        add_network(netuid, 1, 0);
        // Register the hotkey
        SubtensorModule::append_neuron(netuid, &hotkey, 0);
        crate::Owner::<Test>::insert(hotkey, coldkey);
        SubtensorModule::add_balance_to_coldkey_account(&hotkey, u64::MAX);

        let min_stake = 500_000_000_000;
        // Set the minimum stake
        SubtensorModule::set_stake_threshold(min_stake);

        // Verify stake is less than minimum
        assert!(SubtensorModule::get_total_stake_for_hotkey(&hotkey) < min_stake);
        let info: crate::DispatchInfo =
            crate::DispatchInfoOf::<<Test as frame_system::Config>::RuntimeCall>::default();

        let extension = crate::SubtensorTransactionExtension::<Test>::new();
        // Submit to the signed extension validate function
        let result_no_stake = extension.validate(
            RawOrigin::Signed(who).into(),
            &call.clone(),
            &info,
            10,
            (),
            &TxBaseImplication(()),
            TransactionSource::External,
        );
        // Should fail
        assert_eq!(
            // Should get an invalid transaction error
            result_no_stake.unwrap_err(),
            CustomTransactionError::StakeAmountTooLow.into()
        );

        // Increase the stake to be equal to the minimum
        assert_ok!(SubtensorModule::do_add_stake(
            RuntimeOrigin::signed(hotkey),
            hotkey,
            netuid,
            min_stake + fee
        ));

        // Verify stake is equal to minimum
        assert_eq!(
            SubtensorModule::get_total_stake_for_hotkey(&hotkey),
            min_stake
        );

        // Submit to the signed extension validate function
        let result_min_stake = extension.validate(
            RawOrigin::Signed(who).into(),
            &call.clone(),
            &info,
            10,
            (),
            &TxBaseImplication(()),
            TransactionSource::External,
        );
        // Now the call should pass
        assert_ok!(result_min_stake);

        // Try with more stake than minimum
        assert_ok!(SubtensorModule::do_add_stake(
            RuntimeOrigin::signed(hotkey),
            hotkey,
            netuid,
            DefaultMinStake::<Test>::get() * 10
        ));

        // Verify stake is more than minimum
        assert!(SubtensorModule::get_total_stake_for_hotkey(&hotkey) > min_stake);

        let result_more_stake = extension.validate(
            RawOrigin::Signed(who).into(),
            &call.clone(),
            &info,
            10,
            (),
            &TxBaseImplication(()),
            TransactionSource::External,
        );
        // The call should still pass
        assert_ok!(result_more_stake);
    });
}

// SKIP_WASM_BUILD=1 RUST_LOG=debug cargo test --package pallet-subtensor --lib -- tests::weights::test_set_weights_is_root_error --exact --show-output --nocapture
#[test]
fn test_set_weights_is_root_error() {
    new_test_ext(0).execute_with(|| {
        let uids = vec![0];
        let weights = vec![1];
        let version_key: u64 = 0;
        let hotkey = U256::from(1);

        assert_err!(
            SubtensorModule::set_weights(
                RuntimeOrigin::signed(hotkey),
                NetUid::ROOT,
                uids.clone(),
                weights.clone(),
                version_key,
            ),
            Error::<Test>::CanNotSetRootNetworkWeights
        );
    });
}

// SKIP_WASM_BUILD=1 RUST_LOG=debug cargo test --package pallet-subtensor --lib -- tests::weights::test_weights_err_no_validator_permit --exact --show-output --nocapture
// Test ensures that uid has validator permit to set non-self weights.
#[test]
fn test_weights_err_no_validator_permit() {
    new_test_ext(0).execute_with(|| {
        let hotkey_account_id = U256::from(55);
        let netuid = NetUid::from(1);
        let tempo: u16 = 13;
        add_network(netuid, tempo, 0);
        SubtensorModule::set_min_allowed_weights(netuid, 0);
        SubtensorModule::set_max_allowed_uids(netuid, 3);
        SubtensorModule::set_max_weight_limit(netuid, u16::MAX);
        register_ok_neuron(netuid, hotkey_account_id, U256::from(66), 0);
        register_ok_neuron(netuid, U256::from(1), U256::from(1), 65555);
        register_ok_neuron(netuid, U256::from(2), U256::from(2), 75555);

        let weights_keys: Vec<u16> = vec![1, 2];
        let weight_values: Vec<u16> = vec![1, 2];

        let result = SubtensorModule::set_weights(
            RuntimeOrigin::signed(hotkey_account_id),
            netuid,
            weights_keys,
            weight_values,
            0,
        );
        assert_eq!(result, Err(Error::<Test>::NeuronNoValidatorPermit.into()));

        let weights_keys: Vec<u16> = vec![1, 2];
        let weight_values: Vec<u16> = vec![1, 2];
        let neuron_uid: u16 =
            SubtensorModule::get_uid_for_net_and_hotkey(netuid, &hotkey_account_id)
                .expect("Not registered.");
        SubtensorModule::set_validator_permit_for_uid(netuid, neuron_uid, true);
        let result = SubtensorModule::set_weights(
            RuntimeOrigin::signed(hotkey_account_id),
            netuid,
            weights_keys,
            weight_values,
            0,
        );
        assert_ok!(result);
    });
}

// SKIP_WASM_BUILD=1 RUST_LOG=debug cargo test --package pallet-subtensor --lib -- tests::weights::test_set_stake_threshold_failed --exact --show-output --nocapture
#[test]
fn test_set_stake_threshold_failed() {
    new_test_ext(0).execute_with(|| {
        let dests = vec![0];
        let weights = vec![1];
        let netuid = NetUid::from(1);
        let version_key: u64 = 0;
        let hotkey = U256::from(0);
        let coldkey = U256::from(0);

        add_network(netuid, 1, 0);
        register_ok_neuron(netuid, hotkey, coldkey, 2143124);
        SubtensorModule::set_stake_threshold(20_000_000_000_000);
        SubtensorModule::add_balance_to_coldkey_account(&hotkey, u64::MAX);

        // Check the signed extension function.
        assert_eq!(SubtensorModule::get_stake_threshold(), 20_000_000_000_000);
        assert!(!SubtensorModule::check_weights_min_stake(&hotkey, netuid));
        assert_ok!(SubtensorModule::do_add_stake(
            RuntimeOrigin::signed(hotkey),
            hotkey,
            netuid,
            19_000_000_000_000
        ));
        assert!(!SubtensorModule::check_weights_min_stake(&hotkey, netuid));
        assert_ok!(SubtensorModule::do_add_stake(
            RuntimeOrigin::signed(hotkey),
            hotkey,
            netuid,
            20_000_000_000_000
        ));
        assert!(SubtensorModule::check_weights_min_stake(&hotkey, netuid));

        // Check that it fails at the pallet level.
        SubtensorModule::set_stake_threshold(100_000_000_000_000);
        assert_eq!(
            SubtensorModule::set_weights(
                RuntimeOrigin::signed(hotkey),
                netuid,
                dests.clone(),
                weights.clone(),
                version_key,
            ),
            Err(Error::<Test>::NotEnoughStakeToSetWeights.into())
        );
        // Now passes
        assert_ok!(SubtensorModule::do_add_stake(
            RuntimeOrigin::signed(hotkey),
            hotkey,
            netuid,
            100_000_000_000_000
        ));
        assert_ok!(SubtensorModule::set_weights(
            RuntimeOrigin::signed(hotkey),
            netuid,
            dests.clone(),
            weights.clone(),
            version_key
        ));
    });
}

// SKIP_WASM_BUILD=1 RUST_LOG=debug cargo test --package pallet-subtensor --lib -- tests::weights::test_weights_version_key --exact --show-output --nocapture
// Test ensures that a uid can only set weights if it has the valid weights set version key.
#[test]
fn test_weights_version_key() {
    new_test_ext(0).execute_with(|| {
        let hotkey = U256::from(55);
        let coldkey = U256::from(66);
        let netuid0 = NetUid::from(1);
        let netuid1 = NetUid::from(2);

        add_network(netuid0, 1, 0);
        add_network(netuid1, 1, 0);
        register_ok_neuron(netuid0, hotkey, coldkey, 2143124);
        register_ok_neuron(netuid1, hotkey, coldkey, 3124124);

        let weights_keys: Vec<u16> = vec![0];
        let weight_values: Vec<u16> = vec![1];
        assert_ok!(SubtensorModule::set_weights(
            RuntimeOrigin::signed(hotkey),
            netuid0,
            weights_keys.clone(),
            weight_values.clone(),
            0
        ));
        assert_ok!(SubtensorModule::set_weights(
            RuntimeOrigin::signed(hotkey),
            netuid1,
            weights_keys.clone(),
            weight_values.clone(),
            0
        ));

        // Set version keys.
        let key0: u64 = 12312;
        let key1: u64 = 20313;
        SubtensorModule::set_weights_version_key(netuid0, key0);
        SubtensorModule::set_weights_version_key(netuid1, key1);

        // Setting works with version key.
        assert_ok!(SubtensorModule::set_weights(
            RuntimeOrigin::signed(hotkey),
            netuid0,
            weights_keys.clone(),
            weight_values.clone(),
            key0
        ));
        assert_ok!(SubtensorModule::set_weights(
            RuntimeOrigin::signed(hotkey),
            netuid1,
            weights_keys.clone(),
            weight_values.clone(),
            key1
        ));

        // validator:20313 >= network:12312 (accepted: validator newer)
        assert_ok!(SubtensorModule::set_weights(
            RuntimeOrigin::signed(hotkey),
            netuid0,
            weights_keys.clone(),
            weight_values.clone(),
            key1
        ));

        // Setting fails with incorrect keys.
        // validator:12312 < network:20313 (rejected: validator not updated)
        assert_eq!(
            SubtensorModule::set_weights(
                RuntimeOrigin::signed(hotkey),
                netuid1,
                weights_keys.clone(),
                weight_values.clone(),
                key0
            ),
            Err(Error::<Test>::IncorrectWeightVersionKey.into())
        );
    });
}

// SKIP_WASM_BUILD=1 RUST_LOG=debug cargo test --package pallet-subtensor --lib -- tests::weights::test_weights_err_setting_weights_too_fast --exact --show-output --nocapture
// Test ensures that uid has validator permit to set non-self weights.
#[test]
fn test_weights_err_setting_weights_too_fast() {
    new_test_ext(0).execute_with(|| {
        let hotkey_account_id = U256::from(55);
        let netuid = NetUid::from(1);
        let tempo: u16 = 13;
        add_network(netuid, tempo, 0);
        SubtensorModule::set_min_allowed_weights(netuid, 0);
        SubtensorModule::set_max_allowed_uids(netuid, 3);
        SubtensorModule::set_max_weight_limit(netuid, u16::MAX);
        register_ok_neuron(netuid, hotkey_account_id, U256::from(66), 0);
        register_ok_neuron(netuid, U256::from(1), U256::from(1), 65555);
        register_ok_neuron(netuid, U256::from(2), U256::from(2), 75555);

        let neuron_uid: u16 =
            SubtensorModule::get_uid_for_net_and_hotkey(netuid, &hotkey_account_id)
                .expect("Not registered.");
        SubtensorModule::set_validator_permit_for_uid(netuid, neuron_uid, true);
        SubtensorModule::add_balance_to_coldkey_account(&U256::from(66), 1);
        SubtensorModule::increase_stake_for_hotkey_and_coldkey_on_subnet(
            &hotkey_account_id,
            &(U256::from(66)),
            netuid,
            1,
        );
        SubtensorModule::set_weights_set_rate_limit(netuid, 10);
        assert_eq!(SubtensorModule::get_weights_set_rate_limit(netuid), 10);

        let weights_keys: Vec<u16> = vec![1, 2];
        let weight_values: Vec<u16> = vec![1, 2];

        // Note that LastUpdate has default 0 for new uids, but if they have actually set weights on block 0
        // then they are allowed to set weights again once more without a wait restriction, to accommodate the default.
        let result = SubtensorModule::set_weights(
            RuntimeOrigin::signed(hotkey_account_id),
            netuid,
            weights_keys.clone(),
            weight_values.clone(),
            0,
        );
        assert_ok!(result);
        run_to_block(1);

        for i in 1..100 {
            let result = SubtensorModule::set_weights(
                RuntimeOrigin::signed(hotkey_account_id),
                netuid,
                weights_keys.clone(),
                weight_values.clone(),
                0,
            );
            if i % 10 == 1 {
                assert_ok!(result);
            } else {
                assert_eq!(result, Err(Error::<Test>::SettingWeightsTooFast.into()));
            }
            run_to_block(i + 1);
        }
    });
}

// SKIP_WASM_BUILD=1 RUST_LOG=debug cargo test --package pallet-subtensor --lib -- tests::weights::test_weights_err_weights_vec_not_equal_size --exact --show-output --nocapture
// Test ensures that uids -- weights must have the same size.
#[test]
fn test_weights_err_weights_vec_not_equal_size() {
    new_test_ext(0).execute_with(|| {
        let hotkey_account_id = U256::from(55);
        let netuid = NetUid::from(1);
        let tempo: u16 = 13;
        let salt: Vec<u16> = vec![1, 2, 3, 4, 5, 6, 7, 8];
        add_network(netuid, tempo, 0);
        register_ok_neuron(netuid, hotkey_account_id, U256::from(66), 0);
        let neuron_uid: u16 =
            SubtensorModule::get_uid_for_net_and_hotkey(netuid, &hotkey_account_id)
                .expect("Not registered.");
        SubtensorModule::set_validator_permit_for_uid(netuid, neuron_uid, true);
        let weights_keys: Vec<u16> = vec![1, 2, 3, 4, 5, 6];
        let weight_values: Vec<u16> = vec![1, 2, 3, 4, 5]; // Uneven sizes
        let result = commit_reveal_set_weights(
            hotkey_account_id,
            1.into(),
            weights_keys.clone(),
            weight_values.clone(),
            salt.clone(),
            0,
        );
        assert_eq!(result, Err(Error::<Test>::WeightVecNotEqualSize.into()));
    });
}

// SKIP_WASM_BUILD=1 RUST_LOG=debug cargo test --package pallet-subtensor --lib -- tests::weights::test_weights_err_has_duplicate_ids --exact --show-output --nocapture
// Test ensures that uids can have not duplicates
#[test]
fn test_weights_err_has_duplicate_ids() {
    new_test_ext(0).execute_with(|| {
        let hotkey_account_id = U256::from(666);
        let netuid = NetUid::from(1);
        let tempo: u16 = 13;
        let salt: Vec<u16> = vec![1, 2, 3, 4, 5, 6, 7, 8];
        add_network(netuid, tempo, 0);

        SubtensorModule::set_stake_threshold(0);
        SubtensorModule::set_max_allowed_uids(netuid, 100); // Allow many registrations per block.
        SubtensorModule::set_max_registrations_per_block(netuid, 100); // Allow many registrations per block.
        SubtensorModule::set_target_registrations_per_interval(netuid, 100); // Allow many registrations per block.
        // uid 0
        register_ok_neuron(netuid, hotkey_account_id, U256::from(77), 0);
        let neuron_uid: u16 =
            SubtensorModule::get_uid_for_net_and_hotkey(netuid, &hotkey_account_id)
                .expect("Not registered.");
        SubtensorModule::set_validator_permit_for_uid(netuid, neuron_uid, true);
        SubtensorModule::add_balance_to_coldkey_account(&U256::from(77), 1);
        SubtensorModule::increase_stake_for_hotkey_and_coldkey_on_subnet(
            &hotkey_account_id,
            &(U256::from(77)),
            netuid,
            1,
        );

        // uid 1
        register_ok_neuron(netuid, U256::from(1), U256::from(1), 100_000);
        SubtensorModule::get_uid_for_net_and_hotkey(netuid, &U256::from(1))
            .expect("Not registered.");

        // uid 2
        register_ok_neuron(netuid, U256::from(2), U256::from(1), 200_000);
        SubtensorModule::get_uid_for_net_and_hotkey(netuid, &U256::from(2))
            .expect("Not registered.");

        // uid 3
        register_ok_neuron(netuid, U256::from(3), U256::from(1), 300_000);
        SubtensorModule::get_uid_for_net_and_hotkey(netuid, &U256::from(3))
            .expect("Not registered.");

        assert_eq!(SubtensorModule::get_subnetwork_n(netuid), 4);

        let weights_keys: Vec<u16> = vec![1, 1, 1]; // Contains duplicates
        let weight_values: Vec<u16> = vec![1, 2, 3];
        let result = commit_reveal_set_weights(
            hotkey_account_id,
            netuid,
            weights_keys.clone(),
            weight_values.clone(),
            salt.clone(),
            0,
        );
        assert_eq!(result, Err(Error::<Test>::DuplicateUids.into()));
    });
}

// SKIP_WASM_BUILD=1 RUST_LOG=debug cargo test --package pallet-subtensor --lib -- tests::weights::test_weights_err_max_weight_limit --exact --show-output --nocapture
// Test ensures weights cannot exceed max weight limit.
#[test]
fn test_weights_err_max_weight_limit() {
    //TO DO SAM: uncomment when we implement run_to_block fn
    new_test_ext(0).execute_with(|| {
        // Add network.
        let netuid = NetUid::from(1);
        let tempo: u16 = 100;
        add_network(netuid, tempo, 0);

        // Set params.
        SubtensorModule::set_max_allowed_uids(netuid, 5);
        SubtensorModule::set_target_registrations_per_interval(netuid, 5);
        SubtensorModule::set_max_weight_limit(netuid, u16::MAX / 5);
        SubtensorModule::set_min_allowed_weights(netuid, 0);

        // Add 5 accounts.
        println!("+Registering: net:{:?}, cold:{:?}, hot:{:?}", netuid, 0, 0);
        register_ok_neuron(netuid, U256::from(0), U256::from(0), 55555);
        let neuron_uid: u16 = SubtensorModule::get_uid_for_net_and_hotkey(netuid, &U256::from(0))
            .expect("Not registered.");
        SubtensorModule::set_validator_permit_for_uid(netuid, neuron_uid, true);
        assert_eq!(SubtensorModule::get_subnetwork_n(netuid), 1);
        assert!(SubtensorModule::is_hotkey_registered_on_network(
            netuid,
            &U256::from(0)
        ));
        step_block(1);

        println!("+Registering: net:{:?}, cold:{:?}, hot:{:?}", netuid, 1, 1);
        register_ok_neuron(netuid, U256::from(1), U256::from(1), 65555);
        assert!(SubtensorModule::is_hotkey_registered_on_network(
            netuid,
            &U256::from(1)
        ));
        assert_eq!(SubtensorModule::get_subnetwork_n(netuid), 2);
        step_block(1);

        println!("+Registering: net:{:?}, cold:{:?}, hot:{:?}", netuid, 2, 2);
        register_ok_neuron(netuid, U256::from(2), U256::from(2), 75555);
        assert!(SubtensorModule::is_hotkey_registered_on_network(
            netuid,
            &U256::from(2)
        ));
        assert_eq!(SubtensorModule::get_subnetwork_n(netuid), 3);
        step_block(1);

        println!("+Registering: net:{:?}, cold:{:?}, hot:{:?}", netuid, 3, 3);
        register_ok_neuron(netuid, U256::from(3), U256::from(3), 95555);
        assert!(SubtensorModule::is_hotkey_registered_on_network(
            netuid,
            &U256::from(3)
        ));
        assert_eq!(SubtensorModule::get_subnetwork_n(netuid), 4);
        step_block(1);

        println!("+Registering: net:{:?}, cold:{:?}, hot:{:?}", netuid, 4, 4);
        register_ok_neuron(netuid, U256::from(4), U256::from(4), 35555);
        assert!(SubtensorModule::is_hotkey_registered_on_network(
            netuid,
            &U256::from(4)
        ));
        assert_eq!(SubtensorModule::get_subnetwork_n(netuid), 5);
        step_block(1);

        // Non self-weight fails.
        let uids: Vec<u16> = vec![1, 2, 3, 4];
        let values: Vec<u16> = vec![u16::MAX / 4, u16::MAX / 4, u16::MAX / 54, u16::MAX / 4];
        let result = SubtensorModule::set_weights(
            RuntimeOrigin::signed(U256::from(0)),
            1.into(),
            uids,
            values,
            0,
        );
        assert_eq!(result, Err(Error::<Test>::MaxWeightExceeded.into()));

        // Self-weight is a success.
        let uids: Vec<u16> = vec![0]; // Self.
        let values: Vec<u16> = vec![u16::MAX]; // normalizes to u32::MAX
        assert_ok!(SubtensorModule::set_weights(
            RuntimeOrigin::signed(U256::from(0)),
            1.into(),
            uids,
            values,
            0
        ));
    });
}

// SKIP_WASM_BUILD=1 RUST_LOG=debug cargo test --package pallet-subtensor --lib -- tests::weights::test_no_signature --exact --show-output --nocapture
// Tests the call requires a valid origin.
#[test]
fn test_no_signature() {
    new_test_ext(0).execute_with(|| {
        let uids: Vec<u16> = vec![];
        let values: Vec<u16> = vec![];
        let result = SubtensorModule::set_weights(RuntimeOrigin::none(), 1.into(), uids, values, 0);
        assert_eq!(result, Err(DispatchError::BadOrigin));
    });
}

// SKIP_WASM_BUILD=1 RUST_LOG=debug cargo test --package pallet-subtensor --lib -- tests::weights::test_set_weights_err_not_active --exact --show-output --nocapture
// Tests that weights cannot be set BY non-registered hotkeys.
#[test]
fn test_set_weights_err_not_active() {
    new_test_ext(0).execute_with(|| {
        let netuid = NetUid::from(1);
        let tempo: u16 = 13;
        let salt: Vec<u16> = vec![1, 2, 3, 4, 5, 6, 7, 8];
        add_network(netuid, tempo, 0);

        // Register one neuron. Should have uid 0
        register_ok_neuron(netuid, U256::from(666), U256::from(2), 100000);
        SubtensorModule::get_uid_for_net_and_hotkey(netuid, &U256::from(666))
            .expect("Not registered.");

        let weights_keys: Vec<u16> = vec![0]; // Uid 0 is valid.
        let weight_values: Vec<u16> = vec![1];
        // This hotkey is NOT registered.
        let result = commit_reveal_set_weights(
            U256::from(1),
            1.into(),
            weights_keys,
            weight_values,
            salt,
            0,
        );
        assert_eq!(
            result,
            Err(Error::<Test>::HotKeyNotRegisteredInSubNet.into())
        );
    });
}

// SKIP_WASM_BUILD=1 RUST_LOG=debug cargo test --package pallet-subtensor --lib -- tests::weights::test_set_weights_err_invalid_uid --exact --show-output --nocapture
// Tests that set weights fails if you pass invalid uids.
#[test]
fn test_set_weights_err_invalid_uid() {
    new_test_ext(0).execute_with(|| {
        let hotkey_account_id = U256::from(55);
        let netuid = NetUid::from(1);
        let tempo: u16 = 13;
        let salt: Vec<u16> = vec![1, 2, 3, 4, 5, 6, 7, 8];
        add_network(netuid, tempo, 0);
        register_ok_neuron(netuid, hotkey_account_id, U256::from(66), 0);
        let neuron_uid: u16 =
            SubtensorModule::get_uid_for_net_and_hotkey(netuid, &hotkey_account_id)
                .expect("Not registered.");
        SubtensorModule::set_stake_threshold(0);
        SubtensorModule::set_validator_permit_for_uid(netuid, neuron_uid, true);
        SubtensorModule::add_balance_to_coldkey_account(&U256::from(66), 1);
        SubtensorModule::increase_stake_for_hotkey_and_coldkey_on_subnet(
            &hotkey_account_id,
            &(U256::from(66)),
            netuid,
            1,
        );
        let weight_keys: Vec<u16> = vec![9999]; // Does not exist
        let weight_values: Vec<u16> = vec![88]; // random value
        let result = commit_reveal_set_weights(
            hotkey_account_id,
            netuid,
            weight_keys,
            weight_values,
            salt,
            0,
        );
        assert_eq!(result, Err(Error::<Test>::UidVecContainInvalidOne.into()));
    });
}

// SKIP_WASM_BUILD=1 RUST_LOG=debug cargo test --package pallet-subtensor --lib -- tests::weights::test_set_weight_not_enough_values --exact --show-output --nocapture
// Tests that set weights fails if you don't pass enough values.
#[test]
fn test_set_weight_not_enough_values() {
    new_test_ext(0).execute_with(|| {
        let netuid = NetUid::from(1);
        let tempo: u16 = 13;
        let salt: Vec<u16> = vec![1, 2, 3, 4, 5, 6, 7, 8];
        let account_id = U256::from(1);
        add_network(netuid, tempo, 0);

        register_ok_neuron(netuid, account_id, U256::from(2), 100000);
        let neuron_uid: u16 = SubtensorModule::get_uid_for_net_and_hotkey(netuid, &U256::from(1))
            .expect("Not registered.");
        SubtensorModule::set_validator_permit_for_uid(netuid, neuron_uid, true);
        SubtensorModule::set_max_weight_limit(netuid, u16::MAX);
        SubtensorModule::add_balance_to_coldkey_account(&U256::from(2), 1);
        SubtensorModule::increase_stake_for_hotkey_and_coldkey_on_subnet(
            &account_id,
            &(U256::from(2)),
            netuid,
            1,
        );

        register_ok_neuron(netuid, U256::from(3), U256::from(4), 300000);
        SubtensorModule::set_min_allowed_weights(netuid, 2);

        // Should fail because we are only setting a single value and its not the self weight.
        let weight_keys: Vec<u16> = vec![1]; // not weight.
        let weight_values: Vec<u16> = vec![88]; // random value.
        let result = SubtensorModule::set_weights(
            RuntimeOrigin::signed(account_id),
            1.into(),
            weight_keys,
            weight_values,
            0,
        );
        assert_eq!(result, Err(Error::<Test>::WeightVecLengthIsLow.into()));

        // Shouldnt fail because we setting a single value but it is the self weight.
        let weight_keys: Vec<u16> = vec![0]; // self weight.
        let weight_values: Vec<u16> = vec![88]; // random value.
        assert_ok!(SubtensorModule::set_weights(
            RuntimeOrigin::signed(account_id),
            1.into(),
            weight_keys,
            weight_values,
            0
        ));

        // Should pass because we are setting enough values.
        let weight_keys: Vec<u16> = vec![0, 1]; // self weight.
        let weight_values: Vec<u16> = vec![10, 10]; // random value.
        SubtensorModule::set_min_allowed_weights(netuid, 1);
        assert_ok!(commit_reveal_set_weights(
            account_id,
            1.into(),
            weight_keys,
            weight_values,
            salt,
            0
        ));
    });
}

// SKIP_WASM_BUILD=1 RUST_LOG=debug cargo test --package pallet-subtensor --lib -- tests::weights::test_set_weight_too_many_uids --exact --show-output --nocapture
// Tests that the weights set fails if you pass too many uids for the subnet
#[test]
fn test_set_weight_too_many_uids() {
    new_test_ext(0).execute_with(|| {
        let netuid = NetUid::from(1);
        let tempo: u16 = 13;
        add_network(netuid, tempo, 0);

        register_ok_neuron(1.into(), U256::from(1), U256::from(2), 100_000);
        let neuron_uid: u16 = SubtensorModule::get_uid_for_net_and_hotkey(netuid, &U256::from(1))
            .expect("Not registered.");
        SubtensorModule::set_validator_permit_for_uid(netuid, neuron_uid, true);

        register_ok_neuron(1.into(), U256::from(3), U256::from(4), 300_000);
        SubtensorModule::set_min_allowed_weights(1.into(), 2);
        SubtensorModule::set_max_weight_limit(netuid, u16::MAX);

        // Should fail because we are setting more weights than there are neurons.
        let weight_keys: Vec<u16> = vec![0, 1, 2, 3, 4]; // more uids than neurons in subnet.
        let weight_values: Vec<u16> = vec![88, 102, 303, 1212, 11]; // random value.
        let result = SubtensorModule::set_weights(
            RuntimeOrigin::signed(U256::from(1)),
            1.into(),
            weight_keys,
            weight_values,
            0,
        );
        assert_eq!(
            result,
            Err(Error::<Test>::UidsLengthExceedUidsInSubNet.into())
        );

        // Shouldnt fail because we are setting less weights than there are neurons.
        let weight_keys: Vec<u16> = vec![0, 1]; // Only on neurons that exist.
        let weight_values: Vec<u16> = vec![10, 10]; // random value.
        assert_ok!(SubtensorModule::set_weights(
            RuntimeOrigin::signed(U256::from(1)),
            1.into(),
            weight_keys,
            weight_values,
            0
        ));
    });
}

// SKIP_WASM_BUILD=1 RUST_LOG=debug cargo test --package pallet-subtensor --lib -- tests::weights::test_set_weights_sum_larger_than_u16_max --exact --show-output --nocapture
// Tests that the weights set doesn't panic if you pass weights that sum to larger than u16 max.
#[test]
fn test_set_weights_sum_larger_than_u16_max() {
    new_test_ext(0).execute_with(|| {
        let netuid = NetUid::from(1);
        let tempo: u16 = 13;
        let salt: Vec<u16> = vec![1, 2, 3, 4, 5, 6, 7, 8];
        add_network(netuid, tempo, 0);

        register_ok_neuron(1.into(), U256::from(1), U256::from(2), 100_000);
        let neuron_uid: u16 = SubtensorModule::get_uid_for_net_and_hotkey(netuid, &U256::from(1))
            .expect("Not registered.");
        SubtensorModule::set_stake_threshold(0);
        SubtensorModule::set_validator_permit_for_uid(netuid, neuron_uid, true);
        SubtensorModule::set_max_weight_limit(netuid, u16::MAX);
        SubtensorModule::add_balance_to_coldkey_account(&U256::from(2), 1);
        SubtensorModule::increase_stake_for_hotkey_and_coldkey_on_subnet(
            &(U256::from(1)),
            &(U256::from(2)),
            netuid,
            1,
        );

        register_ok_neuron(1.into(), U256::from(3), U256::from(4), 300_000);
        SubtensorModule::set_min_allowed_weights(1.into(), 2);

        // Shouldn't fail because we are setting the right number of weights.
        let weight_keys: Vec<u16> = vec![0, 1];
        let weight_values: Vec<u16> = vec![u16::MAX, u16::MAX];
        // sum of weights is larger than u16 max.
        assert!(weight_values.iter().map(|x| *x as u64).sum::<u64>() > (u16::MAX as u64));

        let result =
            commit_reveal_set_weights(U256::from(1), 1.into(), weight_keys, weight_values, salt, 0);
        assert_ok!(result);

        // Get max-upscaled unnormalized weights.
        let all_weights: Vec<Vec<I32F32>> = SubtensorModule::get_weights(netuid);
        let weights_set: &[I32F32] = &all_weights[neuron_uid as usize];
        assert_eq!(weights_set[0], I32F32::from_num(u16::MAX));
        assert_eq!(weights_set[1], I32F32::from_num(u16::MAX));
    });
}

// SKIP_WASM_BUILD=1 RUST_LOG=debug cargo test --package pallet-subtensor --lib -- tests::weights::test_do_commit_crv3_weights_disabled --exact --show-output --nocapture
/// Check _truthy_ path for self weight
#[test]
fn test_check_length_allows_singleton() {
    new_test_ext(0).execute_with(|| {
        let netuid = NetUid::from(1);

        let max_allowed: u16 = 1;
        let min_allowed_weights = max_allowed;

        SubtensorModule::set_min_allowed_weights(netuid, min_allowed_weights);

        let uids: Vec<u16> = Vec::from_iter((0..max_allowed).map(|id| id + 1));
        let uid: u16 = uids[0];
        let weights: Vec<u16> = Vec::from_iter((0..max_allowed).map(|id| id + 1));

        let expected = true;
        let result = SubtensorModule::check_length(netuid, uid, &uids, &weights);

        assert_eq!(expected, result, "Failed get expected result");
    });
}

// SKIP_WASM_BUILD=1 RUST_LOG=debug cargo test --package pallet-subtensor --lib -- tests::weights::test_check_length_weights_length_exceeds_min_allowed --exact --show-output --nocapture
/// Check _truthy_ path for weights within allowed range
#[test]
fn test_check_length_weights_length_exceeds_min_allowed() {
    new_test_ext(0).execute_with(|| {
        let netuid = NetUid::from(1);

        let max_allowed: u16 = 3;
        let min_allowed_weights = max_allowed;

        SubtensorModule::set_min_allowed_weights(netuid, min_allowed_weights);

        let uids: Vec<u16> = Vec::from_iter((0..max_allowed).map(|id| id + 1));
        let uid: u16 = uids[0];
        let weights: Vec<u16> = Vec::from_iter((0..max_allowed).map(|id| id + 1));

        let expected = true;
        let result = SubtensorModule::check_length(netuid, uid, &uids, &weights);

        assert_eq!(expected, result, "Failed get expected result");
    });
}

// SKIP_WASM_BUILD=1 RUST_LOG=debug cargo test --package pallet-subtensor --lib -- tests::weights::test_check_length_to_few_weights --exact --show-output --nocapture
/// Check _falsey_ path for weights outside allowed range
#[test]
fn test_check_length_to_few_weights() {
    new_test_ext(0).execute_with(|| {
        let netuid = NetUid::from(1);

        let min_allowed_weights = 3;

        add_network(netuid, 1, 0);
        SubtensorModule::set_target_registrations_per_interval(netuid, 100);
        SubtensorModule::set_max_registrations_per_block(netuid, 100);
        // register morw than min allowed
        register_ok_neuron(1.into(), U256::from(1), U256::from(1), 300_000);
        register_ok_neuron(1.into(), U256::from(2), U256::from(2), 300_001);
        register_ok_neuron(1.into(), U256::from(3), U256::from(3), 300_002);
        register_ok_neuron(1.into(), U256::from(4), U256::from(4), 300_003);
        register_ok_neuron(1.into(), U256::from(5), U256::from(5), 300_004);
        register_ok_neuron(1.into(), U256::from(6), U256::from(6), 300_005);
        register_ok_neuron(1.into(), U256::from(7), U256::from(7), 300_006);
        SubtensorModule::set_min_allowed_weights(netuid, min_allowed_weights);

        let uids: Vec<u16> = Vec::from_iter((0..2).map(|id| id + 1));
        let weights: Vec<u16> = Vec::from_iter((0..2).map(|id| id + 1));
        let uid: u16 = uids[0];

        let expected = false;
        let result = SubtensorModule::check_length(netuid, uid, &uids, &weights);

        assert_eq!(expected, result, "Failed get expected result");
    });
}

// SKIP_WASM_BUILD=1 RUST_LOG=debug cargo test --package pallet-subtensor --lib -- tests::weights::test_normalize_weights_does_not_mutate_when_sum_is_zero --exact --show-output --nocapture
/// Check do nothing path
#[test]
fn test_normalize_weights_does_not_mutate_when_sum_is_zero() {
    new_test_ext(0).execute_with(|| {
        let max_allowed: u16 = 3;

        let weights: Vec<u16> = Vec::from_iter((0..max_allowed).map(|_| 0));

        let expected = weights.clone();
        let result = SubtensorModule::normalize_weights(weights);

        assert_eq!(
            expected, result,
            "Failed get expected result when everything _should_ be fine"
        );
    });
}

// SKIP_WASM_BUILD=1 RUST_LOG=debug cargo test --package pallet-subtensor --lib -- tests::weights::test_normalize_weights_does_not_mutate_when_sum_not_zero --exact --show-output --nocapture
/// Check do something path
#[test]
fn test_normalize_weights_does_not_mutate_when_sum_not_zero() {
    new_test_ext(0).execute_with(|| {
        let max_allowed: u16 = 3;

        let weights: Vec<u16> = Vec::from_iter(0..max_allowed);

        let expected = weights.clone();
        let result = SubtensorModule::normalize_weights(weights);

        assert_eq!(expected.len(), result.len(), "Length of weights changed?!");
    });
}

// SKIP_WASM_BUILD=1 RUST_LOG=debug cargo test --package pallet-subtensor --lib -- tests::weights::test_max_weight_limited_allow_self_weights_to_exceed_max_weight_limit --exact --show-output --nocapture
/// Check _truthy_ path for weights length
#[test]
fn test_max_weight_limited_allow_self_weights_to_exceed_max_weight_limit() {
    new_test_ext(0).execute_with(|| {
        let max_allowed: u16 = 1;

        let netuid = NetUid::from(1);
        let uids: Vec<u16> = Vec::from_iter((0..max_allowed).map(|id| id + 1));
        let uid: u16 = uids[0];
        let weights: Vec<u16> = vec![0];

        let expected = true;
        let result = SubtensorModule::max_weight_limited(netuid, uid, &uids, &weights);

        assert_eq!(
            expected, result,
            "Failed get expected result when everything _should_ be fine"
        );
    });
}

// SKIP_WASM_BUILD=1 RUST_LOG=debug cargo test --package pallet-subtensor --lib -- tests::weights::test_max_weight_limited_when_weight_limit_is_u16_max --exact --show-output --nocapture
/// Check _truthy_ path for max weight limit
#[test]
fn test_max_weight_limited_when_weight_limit_is_u16_max() {
    new_test_ext(0).execute_with(|| {
        let max_allowed: u16 = 3;

        let netuid = NetUid::from(1);
        let uids: Vec<u16> = Vec::from_iter((0..max_allowed).map(|id| id + 1));
        let uid: u16 = uids[0];
        let weights: Vec<u16> = Vec::from_iter((0..max_allowed).map(|_id| u16::MAX));

        let expected = true;
        let result = SubtensorModule::max_weight_limited(netuid, uid, &uids, &weights);

        assert_eq!(
            expected, result,
            "Failed get expected result when everything _should_ be fine"
        );
    });
}

// SKIP_WASM_BUILD=1 RUST_LOG=debug cargo test --package pallet-subtensor --lib -- tests::weights::test_max_weight_limited_when_max_weight_is_within_limit --exact --show-output --nocapture
/// Check _truthy_ path for max weight limit
#[test]
fn test_max_weight_limited_when_max_weight_is_within_limit() {
    new_test_ext(0).execute_with(|| {
        let max_allowed: u16 = 1;
        let max_weight_limit = u16::MAX / 5;

        let netuid = NetUid::from(1);
        let uids: Vec<u16> = Vec::from_iter((0..max_allowed).map(|id| id + 1));
        let uid: u16 = uids[0];
        let weights: Vec<u16> = Vec::from_iter((0..max_allowed).map(|id| max_weight_limit - id));

        SubtensorModule::set_max_weight_limit(netuid, max_weight_limit);

        let expected = true;
        let result = SubtensorModule::max_weight_limited(netuid, uid, &uids, &weights);

        assert_eq!(
            expected, result,
            "Failed get expected result when everything _should_ be fine"
        );
    });
}

// SKIP_WASM_BUILD=1 RUST_LOG=debug cargo test --package pallet-subtensor --lib -- tests::weights::test_max_weight_limited_when_guard_checks_are_not_triggered --exact --show-output --nocapture
/// Check _falsey_ path
#[test]
fn test_max_weight_limited_when_guard_checks_are_not_triggered() {
    new_test_ext(0).execute_with(|| {
        let max_allowed: u16 = 3;
        let max_weight_limit = u16::MAX / 5;

        let netuid = NetUid::from(1);
        let uids: Vec<u16> = Vec::from_iter((0..max_allowed).map(|id| id + 1));
        let uid: u16 = uids[0];
        let weights: Vec<u16> = Vec::from_iter((0..max_allowed).map(|id| max_weight_limit + id));

        SubtensorModule::set_max_weight_limit(netuid, max_weight_limit);

        let expected = false;
        let result = SubtensorModule::max_weight_limited(netuid, uid, &uids, &weights);

        assert_eq!(
            expected, result,
            "Failed get expected result when guard-checks were not triggered"
        );
    });
}

// SKIP_WASM_BUILD=1 RUST_LOG=debug cargo test --package pallet-subtensor --lib -- tests::weights::test_is_self_weight_weights_length_not_one --exact --show-output --nocapture
/// Check _falsey_ path for weights length
#[test]
fn test_is_self_weight_weights_length_not_one() {
    new_test_ext(0).execute_with(|| {
        let max_allowed: u16 = 3;

        let uids: Vec<u16> = Vec::from_iter((0..max_allowed).map(|id| id + 1));
        let uid: u16 = uids[0];
        let weights: Vec<u16> = Vec::from_iter((0..max_allowed).map(|id| id + 1));

        let expected = false;
        let result = SubtensorModule::is_self_weight(uid, &uids, &weights);

        assert_eq!(
            expected, result,
            "Failed get expected result when `weights.len() != 1`"
        );
    });
}

// SKIP_WASM_BUILD=1 RUST_LOG=debug cargo test --package pallet-subtensor --lib -- tests::weights::test_is_self_weight_uid_not_in_uids --exact --show-output --nocapture
/// Check _falsey_ path for uid vs uids[0]
#[test]
fn test_is_self_weight_uid_not_in_uids() {
    new_test_ext(0).execute_with(|| {
        let max_allowed: u16 = 3;

        let uids: Vec<u16> = Vec::from_iter((0..max_allowed).map(|id| id + 1));
        let uid: u16 = uids[1];
        let weights: Vec<u16> = vec![0];

        let expected = false;
        let result = SubtensorModule::is_self_weight(uid, &uids, &weights);

        assert_eq!(
            expected, result,
            "Failed get expected result when `uid != uids[0]`"
        );
    });
}

// SKIP_WASM_BUILD=1 RUST_LOG=debug cargo test --package pallet-subtensor --lib -- tests::weights::test_is_self_weight_uid_in_uids --exact --show-output --nocapture
/// Check _truthy_ path
/// @TODO: double-check if this really be desired behavior
#[test]
fn test_is_self_weight_uid_in_uids() {
    new_test_ext(0).execute_with(|| {
        let max_allowed: u16 = 1;

        let uids: Vec<u16> = Vec::from_iter((0..max_allowed).map(|id| id + 1));
        let uid: u16 = uids[0];
        let weights: Vec<u16> = vec![0];

        let expected = true;
        let result = SubtensorModule::is_self_weight(uid, &uids, &weights);

        assert_eq!(
            expected, result,
            "Failed get expected result when everything _should_ be fine"
        );
    });
}

// SKIP_WASM_BUILD=1 RUST_LOG=debug cargo test --package pallet-subtensor --lib -- tests::weights::test_check_len_uids_within_allowed_within_network_pool --exact --show-output --nocapture
/// Check _truthy_ path
#[test]
fn test_check_len_uids_within_allowed_within_network_pool() {
    new_test_ext(0).execute_with(|| {
        let netuid = NetUid::from(1);

        let tempo: u16 = 13;
        let modality: u16 = 0;

        let max_registrations_per_block: u16 = 100;

        add_network(netuid, tempo, modality);

        /* @TODO: use a loop maybe */
        register_ok_neuron(netuid, U256::from(1), U256::from(1), 0);
        register_ok_neuron(netuid, U256::from(3), U256::from(3), 65555);
        register_ok_neuron(netuid, U256::from(5), U256::from(5), 75555);
        let max_allowed: u16 = SubtensorModule::get_subnetwork_n(netuid);

        SubtensorModule::set_max_allowed_uids(netuid, max_allowed);
        SubtensorModule::set_max_registrations_per_block(netuid, max_registrations_per_block);

        let uids: Vec<u16> = Vec::from_iter(0..max_allowed);

        let expected = true;
        let result = SubtensorModule::check_len_uids_within_allowed(netuid, &uids);
        assert_eq!(
            expected, result,
            "netuid network length and uids length incompatible"
        );
    });
}

// SKIP_WASM_BUILD=1 RUST_LOG=debug cargo test --package pallet-subtensor --lib -- tests::weights::test_check_len_uids_within_allowed_not_within_network_pool --exact --show-output --nocapture
#[test]
fn test_check_len_uids_within_allowed_not_within_network_pool() {
    new_test_ext(0).execute_with(|| {
        let netuid = NetUid::from(1);

        let tempo: u16 = 13;
        let modality: u16 = 0;

        let max_registrations_per_block: u16 = 100;

        add_network(netuid, tempo, modality);

        /* @TODO: use a loop maybe */
        register_ok_neuron(netuid, U256::from(1), U256::from(1), 0);
        register_ok_neuron(netuid, U256::from(3), U256::from(3), 65555);
        register_ok_neuron(netuid, U256::from(5), U256::from(5), 75555);
        let max_allowed: u16 = SubtensorModule::get_subnetwork_n(netuid);

        SubtensorModule::set_max_allowed_uids(netuid, max_allowed);
        SubtensorModule::set_max_registrations_per_block(netuid, max_registrations_per_block);

        let uids: Vec<u16> = Vec::from_iter(0..(max_allowed + 1));

        let expected = false;
        let result = SubtensorModule::check_len_uids_within_allowed(netuid, &uids);
        assert_eq!(
            expected, result,
            "Failed to detect incompatible uids for network"
        );
    });
}

// SKIP_WASM_BUILD=1 RUST_LOG=debug cargo test --package pallet-subtensor --lib -- tests::weights::test_set_weights_commit_reveal_enabled_error --exact --show-output --nocapture
#[test]
fn test_set_weights_commit_reveal_enabled_error() {
    new_test_ext(0).execute_with(|| {
        let netuid = NetUid::from(1);
        add_network(netuid, 1, 0);
        register_ok_neuron(netuid, U256::from(1), U256::from(2), 10);

        let uids = vec![0];
        let weights = vec![1];
        let version_key: u64 = 0;
        let hotkey = U256::from(1);

        SubtensorModule::set_commit_reveal_weights_enabled(netuid, true);

        assert_err!(
            SubtensorModule::set_weights(
                RuntimeOrigin::signed(hotkey),
                netuid,
                uids.clone(),
                weights.clone(),
                version_key
            ),
            Error::<Test>::CommitRevealEnabled
        );

        SubtensorModule::set_commit_reveal_weights_enabled(netuid, false);

        assert_ok!(SubtensorModule::set_weights(
            RuntimeOrigin::signed(hotkey),
            netuid,
            uids,
            weights,
            version_key
        ));
    });
}

// SKIP_WASM_BUILD=1 RUST_LOG=debug cargo test --package pallet-subtensor --lib -- tests::weights::test_reveal_weights_when_commit_reveal_disabled --exact --show-output --nocapture
#[test]
fn test_reveal_weights_when_commit_reveal_disabled() {
    new_test_ext(1).execute_with(|| {
        let netuid = NetUid::from(1);
        let uids: Vec<u16> = vec![0, 1];
        let weight_values: Vec<u16> = vec![10, 10];
        let salt: Vec<u16> = vec![1, 2, 3, 4, 5, 6, 7, 8];
        let version_key: u64 = 0;
        let hotkey: U256 = U256::from(1);

        let commit_hash: H256 = BlakeTwo256::hash_of(&(
            hotkey,
            netuid,
            uids.clone(),
            weight_values.clone(),
            salt.clone(),
            version_key,
        ));

        System::set_block_number(0);

        let tempo: u16 = 5;
        add_network(netuid, tempo, 0);

        // Register neurons and set up configurations
        register_ok_neuron(netuid, U256::from(3), U256::from(4), 300_000);
        register_ok_neuron(netuid, U256::from(1), U256::from(2), 100_000);
        SubtensorModule::set_weights_set_rate_limit(netuid, 5);
        SubtensorModule::set_validator_permit_for_uid(netuid, 0, true);
        SubtensorModule::set_validator_permit_for_uid(netuid, 1, true);

        // Enable commit-reveal and commit
        SubtensorModule::set_commit_reveal_weights_enabled(netuid, true);
        assert_ok!(SubtensorModule::commit_weights(
            RuntimeOrigin::signed(hotkey),
            netuid,
            commit_hash
        ));

        step_epochs(1, netuid);

        // Disable commit-reveal before reveal
        SubtensorModule::set_commit_reveal_weights_enabled(netuid, false);

        // Attempt to reveal, should fail with CommitRevealDisabled
        assert_err!(
            SubtensorModule::reveal_weights(
                RuntimeOrigin::signed(hotkey),
                netuid,
                uids,
                weight_values,
                salt,
                version_key,
            ),
            Error::<Test>::CommitRevealDisabled
        );
    });
}

// SKIP_WASM_BUILD=1 RUST_LOG=debug cargo test --package pallet-subtensor --lib -- tests::weights::test_commit_reveal_weights_ok --exact --show-output --nocapture
#[test]
fn test_commit_reveal_weights_ok() {
    new_test_ext(1).execute_with(|| {
        let netuid = NetUid::from(1);
        let uids: Vec<u16> = vec![0, 1];
        let weight_values: Vec<u16> = vec![10, 10];
        let salt: Vec<u16> = vec![1, 2, 3, 4, 5, 6, 7, 8];
        let version_key: u64 = 0;
        let hotkey: U256 = U256::from(1);

        let commit_hash: H256 = BlakeTwo256::hash_of(&(
            hotkey,
            netuid,
            uids.clone(),
            weight_values.clone(),
            salt.clone(),
            version_key,
        ));

        System::set_block_number(0);

        let tempo: u16 = 5;
        add_network(netuid, tempo, 0);

        // Register neurons and set up configurations
        register_ok_neuron(netuid, U256::from(3), U256::from(4), 300_000);
        register_ok_neuron(netuid, U256::from(1), U256::from(2), 100_000);
        SubtensorModule::set_stake_threshold(0);
        SubtensorModule::set_weights_set_rate_limit(netuid, 5);
        SubtensorModule::set_validator_permit_for_uid(netuid, 0, true);
        SubtensorModule::set_validator_permit_for_uid(netuid, 1, true);
        SubtensorModule::set_commit_reveal_weights_enabled(netuid, true);
        SubtensorModule::add_balance_to_coldkey_account(&U256::from(0), 1);
        SubtensorModule::add_balance_to_coldkey_account(&U256::from(1), 1);
        SubtensorModule::increase_stake_for_hotkey_and_coldkey_on_subnet(
            &(U256::from(0)),
            &(U256::from(0)),
            netuid,
            1,
        );
        SubtensorModule::increase_stake_for_hotkey_and_coldkey_on_subnet(
            &(U256::from(1)),
            &(U256::from(1)),
            netuid,
            1,
        );

        // Commit at block 0
        assert_ok!(SubtensorModule::commit_weights(
            RuntimeOrigin::signed(hotkey),
            netuid,
            commit_hash
        ));

        step_epochs(1, netuid);

        // Reveal in the next epoch
        assert_ok!(SubtensorModule::reveal_weights(
            RuntimeOrigin::signed(hotkey),
            netuid,
            uids,
            weight_values,
            salt,
            version_key,
        ));
    });
}

// SKIP_WASM_BUILD=1 RUST_LOG=debug cargo test --package pallet-subtensor --lib -- tests::weights::test_commit_reveal_tempo_interval --exact --show-output --nocapture
#[test]
fn test_commit_reveal_tempo_interval() {
    new_test_ext(1).execute_with(|| {
        let netuid = NetUid::from(1);
        let uids: Vec<u16> = vec![0, 1];
        let weight_values: Vec<u16> = vec![10, 10];
        let salt: Vec<u16> = vec![1, 2, 3, 4, 5, 6, 7, 8];
        let version_key: u64 = 0;
        let hotkey: U256 = U256::from(1);

        let commit_hash: H256 = BlakeTwo256::hash_of(&(
            hotkey,
            netuid,
            uids.clone(),
            weight_values.clone(),
            salt.clone(),
            version_key,
        ));

        System::set_block_number(0);

        let tempo: u16 = 100;
        add_network(netuid, tempo, 0);

        register_ok_neuron(netuid, U256::from(3), U256::from(4), 300_000);
        register_ok_neuron(netuid, U256::from(1), U256::from(2), 100_000);
        SubtensorModule::set_stake_threshold(0);
        SubtensorModule::set_weights_set_rate_limit(netuid, 5);
        SubtensorModule::set_validator_permit_for_uid(netuid, 0, true);
        SubtensorModule::set_validator_permit_for_uid(netuid, 1, true);
        SubtensorModule::set_commit_reveal_weights_enabled(netuid, true);
        SubtensorModule::add_balance_to_coldkey_account(&U256::from(0), 1);
        SubtensorModule::add_balance_to_coldkey_account(&U256::from(1), 1);
        SubtensorModule::increase_stake_for_hotkey_and_coldkey_on_subnet(
            &(U256::from(0)),
            &(U256::from(0)),
            netuid,
            1,
        );
        SubtensorModule::increase_stake_for_hotkey_and_coldkey_on_subnet(
            &(U256::from(1)),
            &(U256::from(1)),
            netuid,
            1,
        );

        // Commit at block 0
        assert_ok!(SubtensorModule::commit_weights(
            RuntimeOrigin::signed(hotkey),
            netuid,
            commit_hash
        ));

        // Attempt to reveal in the same epoch, should fail
        assert_err!(
            SubtensorModule::reveal_weights(
                RuntimeOrigin::signed(hotkey),
                netuid,
                uids.clone(),
                weight_values.clone(),
                salt.clone(),
                version_key,
            ),
            Error::<Test>::RevealTooEarly
        );

        step_epochs(1, netuid);

        assert_ok!(SubtensorModule::reveal_weights(
            RuntimeOrigin::signed(hotkey),
            netuid,
            uids.clone(),
            weight_values.clone(),
            salt.clone(),
            version_key,
        ));

        step_block(6);

        assert_err!(
            SubtensorModule::reveal_weights(
                RuntimeOrigin::signed(hotkey),
                netuid,
                uids.clone(),
                weight_values.clone(),
                salt.clone(),
                version_key,
            ),
            Error::<Test>::NoWeightsCommitFound
        );

        assert_ok!(SubtensorModule::commit_weights(
            RuntimeOrigin::signed(hotkey),
            netuid,
            commit_hash
        ));

        // step two epochs
        step_epochs(2, netuid);

        assert_err!(
            SubtensorModule::reveal_weights(
                RuntimeOrigin::signed(hotkey),
                netuid,
                uids.clone(),
                weight_values.clone(),
                salt.clone(),
                version_key,
            ),
            Error::<Test>::ExpiredWeightCommit
        );

        assert_ok!(SubtensorModule::commit_weights(
            RuntimeOrigin::signed(hotkey),
            netuid,
            commit_hash
        ));

        step_block(50);

        assert_err!(
            SubtensorModule::reveal_weights(
                RuntimeOrigin::signed(hotkey),
                netuid,
                uids.clone(),
                weight_values.clone(),
                salt.clone(),
                version_key,
            ),
            Error::<Test>::RevealTooEarly
        );

        step_epochs(1, netuid);

        assert_ok!(SubtensorModule::reveal_weights(
            RuntimeOrigin::signed(hotkey),
            netuid,
            uids,
            weight_values,
            salt,
            version_key,
        ));
    });
}

// SKIP_WASM_BUILD=1 RUST_LOG=debug cargo test --package pallet-subtensor --lib -- tests::weights::test_commit_reveal_hash --exact --show-output --nocapture
#[test]
fn test_commit_reveal_hash() {
    new_test_ext(1).execute_with(|| {
        let netuid = NetUid::from(1);
        let uids: Vec<u16> = vec![0, 1];
        let weight_values: Vec<u16> = vec![10, 10];
        let salt: Vec<u16> = vec![1, 2, 3, 4, 5, 6, 7, 8];
        let bad_salt: Vec<u16> = vec![0, 2, 3, 4, 5, 6, 7, 8];
        let version_key: u64 = 0;
        let hotkey: U256 = U256::from(1);

        add_network(netuid, 5, 0);
        System::set_block_number(0);

        register_ok_neuron(netuid, U256::from(3), U256::from(4), 300_000);
        register_ok_neuron(netuid, U256::from(1), U256::from(2), 100_000);
        SubtensorModule::set_stake_threshold(0);
        SubtensorModule::set_weights_set_rate_limit(netuid, 5);
        SubtensorModule::set_validator_permit_for_uid(netuid, 0, true);
        SubtensorModule::set_validator_permit_for_uid(netuid, 1, true);
        SubtensorModule::add_balance_to_coldkey_account(&U256::from(0), 1);
        SubtensorModule::add_balance_to_coldkey_account(&U256::from(1), 1);
        SubtensorModule::increase_stake_for_hotkey_and_coldkey_on_subnet(
            &(U256::from(0)),
            &(U256::from(0)),
            netuid,
            1,
        );
        SubtensorModule::increase_stake_for_hotkey_and_coldkey_on_subnet(
            &(U256::from(1)),
            &(U256::from(1)),
            netuid,
            1,
        );

        SubtensorModule::set_commit_reveal_weights_enabled(netuid, true);

        let commit_hash: H256 = BlakeTwo256::hash_of(&(
            hotkey,
            netuid,
            uids.clone(),
            weight_values.clone(),
            salt.clone(),
            version_key,
        ));

        assert_ok!(SubtensorModule::commit_weights(
            RuntimeOrigin::signed(hotkey),
            netuid,
            commit_hash
        ));

        step_epochs(1, netuid);

        // Attempt to reveal with incorrect data, should fail
        assert_err!(
            SubtensorModule::reveal_weights(
                RuntimeOrigin::signed(hotkey),
                netuid,
                vec![0, 2],
                weight_values.clone(),
                salt.clone(),
                version_key
            ),
            Error::<Test>::InvalidRevealCommitHashNotMatch
        );

        assert_err!(
            SubtensorModule::reveal_weights(
                RuntimeOrigin::signed(hotkey),
                netuid,
                uids.clone(),
                weight_values.clone(),
                bad_salt.clone(),
                version_key,
            ),
            Error::<Test>::InvalidRevealCommitHashNotMatch
        );

        // Correct reveal, should succeed
        assert_ok!(SubtensorModule::reveal_weights(
            RuntimeOrigin::signed(hotkey),
            netuid,
            uids,
            weight_values,
            salt,
            version_key,
        ));
    });
}

// SKIP_WASM_BUILD=1 RUST_LOG=debug cargo test --package pallet-subtensor --lib -- tests::weights::test_commit_reveal_disabled_or_enabled --exact --show-output --nocapture
#[test]
fn test_commit_reveal_disabled_or_enabled() {
    new_test_ext(1).execute_with(|| {
        let netuid = NetUid::from(1);
        let uids: Vec<u16> = vec![0, 1];
        let weight_values: Vec<u16> = vec![10, 10];
        let salt: Vec<u16> = vec![1, 2, 3, 4, 5, 6, 7, 8];
        let version_key: u64 = 0;
        let hotkey: U256 = U256::from(1);

        let commit_hash: H256 = BlakeTwo256::hash_of(&(
            hotkey,
            netuid,
            uids.clone(),
            weight_values.clone(),
            salt.clone(),
            version_key,
        ));

        add_network(netuid, 5, 0);
        System::set_block_number(0);

        register_ok_neuron(netuid, U256::from(3), U256::from(4), 300_000);
        register_ok_neuron(netuid, U256::from(1), U256::from(2), 100_000);
        SubtensorModule::set_stake_threshold(0);
        SubtensorModule::set_weights_set_rate_limit(netuid, 5);
        SubtensorModule::set_validator_permit_for_uid(netuid, 0, true);
        SubtensorModule::set_validator_permit_for_uid(netuid, 1, true);
        SubtensorModule::add_balance_to_coldkey_account(&U256::from(0), 1);
        SubtensorModule::add_balance_to_coldkey_account(&U256::from(1), 1);
        SubtensorModule::increase_stake_for_hotkey_and_coldkey_on_subnet(
            &(U256::from(0)),
            &(U256::from(0)),
            netuid,
            1,
        );
        SubtensorModule::increase_stake_for_hotkey_and_coldkey_on_subnet(
            &(U256::from(1)),
            &(U256::from(1)),
            netuid,
            1,
        );

        // Disable commit/reveal
        SubtensorModule::set_commit_reveal_weights_enabled(netuid, false);

        // Attempt to commit, should fail
        assert_err!(
            SubtensorModule::commit_weights(RuntimeOrigin::signed(hotkey), netuid, commit_hash),
            Error::<Test>::CommitRevealDisabled
        );

        // Enable commit/reveal
        SubtensorModule::set_commit_reveal_weights_enabled(netuid, true);

        // Commit should now succeed
        assert_ok!(SubtensorModule::commit_weights(
            RuntimeOrigin::signed(hotkey),
            netuid,
            commit_hash
        ));

        step_epochs(1, netuid);

        // Reveal should succeed
        assert_ok!(SubtensorModule::reveal_weights(
            RuntimeOrigin::signed(hotkey),
            netuid,
            uids,
            weight_values,
            salt,
            version_key,
        ));
    });
}

// SKIP_WASM_BUILD=1 RUST_LOG=debug cargo test --package pallet-subtensor --lib -- tests::weights::test_toggle_commit_reveal_weights_and_set_weights --exact --show-output --nocapture
#[test]
fn test_toggle_commit_reveal_weights_and_set_weights() {
    new_test_ext(1).execute_with(|| {
        let netuid = NetUid::from(1);
        let uids: Vec<u16> = vec![0, 1];
        let weight_values: Vec<u16> = vec![10, 10];
        let salt: Vec<u16> = vec![1, 2, 3, 4, 5, 6, 7, 8];
        let version_key: u64 = 0;
        let hotkey: U256 = U256::from(1);

        let commit_hash: H256 = BlakeTwo256::hash_of(&(
            hotkey,
            netuid,
            uids.clone(),
            weight_values.clone(),
            salt.clone(),
            version_key,
        ));

        add_network(netuid, 5, 0);
        System::set_block_number(0);

        register_ok_neuron(netuid, U256::from(3), U256::from(4), 300_000);
        register_ok_neuron(netuid, U256::from(1), U256::from(2), 100_000);
        SubtensorModule::set_stake_threshold(0);
        SubtensorModule::set_validator_permit_for_uid(netuid, 0, true);
        SubtensorModule::set_validator_permit_for_uid(netuid, 1, true);
        SubtensorModule::set_weights_set_rate_limit(netuid, 5);
        SubtensorModule::add_balance_to_coldkey_account(&U256::from(0), 1);
        SubtensorModule::add_balance_to_coldkey_account(&U256::from(1), 1);
        SubtensorModule::increase_stake_for_hotkey_and_coldkey_on_subnet(
            &(U256::from(0)),
            &(U256::from(0)),
            netuid,
            1,
        );
        SubtensorModule::increase_stake_for_hotkey_and_coldkey_on_subnet(
            &(U256::from(1)),
            &(U256::from(1)),
            netuid,
            1,
        );

        // Enable commit/reveal
        SubtensorModule::set_commit_reveal_weights_enabled(netuid, true);

        // Commit at block 0
        assert_ok!(SubtensorModule::commit_weights(
            RuntimeOrigin::signed(hotkey),
            netuid,
            commit_hash
        ));

        step_epochs(1, netuid);

        // Reveal in the next epoch
        assert_ok!(SubtensorModule::reveal_weights(
            RuntimeOrigin::signed(hotkey),
            netuid,
            uids.clone(),
            weight_values.clone(),
            salt.clone(),
            version_key,
        ));

        // Disable commit/reveal
        SubtensorModule::set_commit_reveal_weights_enabled(netuid, false);

        // Advance to allow setting weights (due to rate limit)
        step_block(5);

        // Set weights directly
        assert_ok!(SubtensorModule::set_weights(
            RuntimeOrigin::signed(hotkey),
            netuid,
            uids,
            weight_values,
            version_key,
        ));
    });
}

// SKIP_WASM_BUILD=1 RUST_LOG=debug cargo test --package pallet-subtensor --lib -- tests::weights::test_tempo_change_during_commit_reveal_process --exact --show-output --nocapture
#[test]
fn test_tempo_change_during_commit_reveal_process() {
    new_test_ext(0).execute_with(|| {
        let netuid = NetUid::from(1);
        let uids: Vec<u16> = vec![0, 1];
        let weight_values: Vec<u16> = vec![10, 10];
        let salt: Vec<u16> = vec![1, 2, 3, 4, 5, 6, 7, 8];
        let version_key: u64 = 0;
        let hotkey: U256 = U256::from(1);

        let commit_hash: H256 = BlakeTwo256::hash_of(&(
            hotkey,
            netuid,
            uids.clone(),
            weight_values.clone(),
            salt.clone(),
            version_key,
        ));

        System::set_block_number(0);

        let tempo: u16 = 100;
        add_network(netuid, tempo, 0);

        register_ok_neuron(netuid, U256::from(3), U256::from(4), 300_000);
        register_ok_neuron(netuid, U256::from(1), U256::from(2), 100_000);
        SubtensorModule::set_stake_threshold(0);
        SubtensorModule::set_weights_set_rate_limit(netuid, 5);
        SubtensorModule::set_validator_permit_for_uid(netuid, 0, true);
        SubtensorModule::set_validator_permit_for_uid(netuid, 1, true);
        SubtensorModule::set_commit_reveal_weights_enabled(netuid, true);
        SubtensorModule::add_balance_to_coldkey_account(&U256::from(0), 1);
        SubtensorModule::add_balance_to_coldkey_account(&U256::from(1), 1);
        SubtensorModule::increase_stake_for_hotkey_and_coldkey_on_subnet(
            &(U256::from(0)),
            &(U256::from(0)),
            netuid,
            1,
        );
        SubtensorModule::increase_stake_for_hotkey_and_coldkey_on_subnet(
            &(U256::from(1)),
            &(U256::from(1)),
            netuid,
            1,
        );

        assert_ok!(SubtensorModule::commit_weights(
            RuntimeOrigin::signed(hotkey),
            netuid,
            commit_hash
        ));
        log::info!(
            "Commit successful at block {}",
            SubtensorModule::get_current_block_as_u64()
        );

        step_block(9);
        log::info!(
            "Advanced to block {}",
            SubtensorModule::get_current_block_as_u64()
        );

        let tempo_before_next_reveal: u16 = 200;
        log::info!("Changing tempo to {}", tempo_before_next_reveal);
        SubtensorModule::set_tempo(netuid, tempo_before_next_reveal);

        step_epochs(1, netuid);
        log::info!(
            "Advanced to block {}",
            SubtensorModule::get_current_block_as_u64()
        );

        assert_ok!(SubtensorModule::reveal_weights(
            RuntimeOrigin::signed(hotkey),
            netuid,
            uids.clone(),
            weight_values.clone(),
            salt.clone(),
            version_key,
        ));
        log::info!(
            "Revealed at block {}",
            SubtensorModule::get_current_block_as_u64()
        );

        assert_ok!(SubtensorModule::commit_weights(
            RuntimeOrigin::signed(hotkey),
            netuid,
            commit_hash
        ));
        log::info!(
            "Commit successful at block {}",
            SubtensorModule::get_current_block_as_u64()
        );

        let tempo: u16 = 150;
        log::info!("Changing tempo to {}", tempo);
        SubtensorModule::set_tempo(netuid, tempo);

        step_epochs(1, netuid);
        log::info!(
            "Advanced to block {}",
            SubtensorModule::get_current_block_as_u64()
        );

        assert_ok!(SubtensorModule::reveal_weights(
            RuntimeOrigin::signed(hotkey),
            netuid,
            uids.clone(),
            weight_values.clone(),
            salt.clone(),
            version_key,
        ));
        log::info!(
            "Revealed at block {}",
            SubtensorModule::get_current_block_as_u64()
        );

        let tempo: u16 = 1050;
        log::info!("Changing tempo to {}", tempo);
        SubtensorModule::set_tempo(netuid, tempo);

        assert_ok!(SubtensorModule::commit_weights(
            RuntimeOrigin::signed(hotkey),
            netuid,
            commit_hash
        ));
        log::info!(
            "Commit successful at block {}",
            SubtensorModule::get_current_block_as_u64()
        );

        let tempo: u16 = 805;
        log::info!("Changing tempo to {}", tempo);
        SubtensorModule::set_tempo(netuid, tempo);

        step_epochs(1, netuid);
        log::info!(
            "Advanced to block {}",
            SubtensorModule::get_current_block_as_u64()
        );

        assert_ok!(SubtensorModule::reveal_weights(
            RuntimeOrigin::signed(hotkey),
            netuid,
            uids.clone(),
            weight_values.clone(),
            salt.clone(),
            version_key,
        ));
        log::info!(
            "Revealed at block {}",
            SubtensorModule::get_current_block_as_u64()
        );
    });
}

// SKIP_WASM_BUILD=1 RUST_LOG=debug cargo test --package pallet-subtensor --lib -- tests::weights::test_commit_reveal_multiple_commits --exact --show-output --nocapture
#[test]
fn test_commit_reveal_multiple_commits() {
    new_test_ext(1).execute_with(|| {
        let netuid = NetUid::from(1);
        let uids: Vec<u16> = vec![0, 1];
        let weight_values: Vec<u16> = vec![10, 10];
        let version_key: u64 = 0;
        let hotkey: U256 = U256::from(1);

        System::set_block_number(0);

        let tempo: u16 = 7200;
        add_network(netuid, tempo, 0);

        // Setup the network and neurons
        register_ok_neuron(netuid, U256::from(3), U256::from(4), 300_000);
        register_ok_neuron(netuid, U256::from(1), U256::from(2), 100_000);
        SubtensorModule::set_stake_threshold(0);
        SubtensorModule::set_weights_set_rate_limit(netuid, 0);
        SubtensorModule::set_validator_permit_for_uid(netuid, 0, true);
        SubtensorModule::set_validator_permit_for_uid(netuid, 1, true);
        SubtensorModule::set_commit_reveal_weights_enabled(netuid, true);
        SubtensorModule::add_balance_to_coldkey_account(&U256::from(0), 1);
        SubtensorModule::add_balance_to_coldkey_account(&U256::from(1), 1);
        SubtensorModule::increase_stake_for_hotkey_and_coldkey_on_subnet(
            &(U256::from(0)),
            &(U256::from(0)),
            netuid,
            1,
        );
        SubtensorModule::increase_stake_for_hotkey_and_coldkey_on_subnet(
            &(U256::from(1)),
            &(U256::from(1)),
            netuid,
            1,
        );

        // 1. Commit 10 times successfully
        let mut commit_info = Vec::new();
        for i in 0..10 {
            let salt_i: Vec<u16> = vec![i; 8]; // Unique salt for each commit
            let commit_hash: H256 = BlakeTwo256::hash_of(&(
                hotkey,
                netuid,
                uids.clone(),
                weight_values.clone(),
                salt_i.clone(),
                version_key,
            ));
            commit_info.push((commit_hash, salt_i));
            assert_ok!(SubtensorModule::commit_weights(
                RuntimeOrigin::signed(hotkey),
                netuid,
                commit_hash
            ));
        }

        // 2. Attempt to commit an 11th time, should fail
        let salt_11: Vec<u16> = vec![11; 8];
        let commit_hash_11: H256 = BlakeTwo256::hash_of(&(
            hotkey,
            netuid,
            uids.clone(),
            weight_values.clone(),
            salt_11.clone(),
            version_key,
        ));
        assert_err!(
            SubtensorModule::commit_weights(RuntimeOrigin::signed(hotkey), netuid, commit_hash_11),
            Error::<Test>::TooManyUnrevealedCommits
        );

        // 3. Attempt to reveal out of order (reveal the second commit first)
        // Advance to the next epoch for reveals to be valid
        step_epochs(1, netuid);

        // Try to reveal the second commit first
        let (_commit_hash_2, salt_2) = &commit_info[1];
        assert_ok!(SubtensorModule::reveal_weights(
            RuntimeOrigin::signed(hotkey),
            netuid,
            uids.clone(),
            weight_values.clone(),
            salt_2.clone(),
            version_key,
        ));

        // Check that commits before the revealed one are removed
        let remaining_commits = crate::WeightCommits::<Test>::get(netuid, hotkey)
            .expect("expected 8 remaining commits");
        assert_eq!(remaining_commits.len(), 8); // 10 commits - 2 removed (index 0 and 1)

        // 4. Reveal the last commit next
        let (_commit_hash_10, salt_10) = &commit_info[9];
        assert_ok!(SubtensorModule::reveal_weights(
            RuntimeOrigin::signed(hotkey),
            netuid,
            uids.clone(),
            weight_values.clone(),
            salt_10.clone(),
            version_key,
        ));

        // Remaining commits should have removed up to index 9
        let remaining_commits = crate::WeightCommits::<Test>::get(netuid, hotkey);
        assert!(remaining_commits.is_none()); // All commits removed

        // After revealing all commits, attempt to commit again should now succeed
        assert_ok!(SubtensorModule::commit_weights(
            RuntimeOrigin::signed(hotkey),
            netuid,
            commit_hash_11
        ));

        // 5. Test expired commits are removed and do not block reveals
        // Commit again and let the commit expire
        let salt_12: Vec<u16> = vec![12; 8];
        let commit_hash_12: H256 = BlakeTwo256::hash_of(&(
            hotkey,
            netuid,
            uids.clone(),
            weight_values.clone(),
            salt_12.clone(),
            version_key,
        ));
        assert_ok!(SubtensorModule::commit_weights(
            RuntimeOrigin::signed(hotkey),
            netuid,
            commit_hash_12
        ));

        // Advance two epochs so the commit expires
        step_epochs(2, netuid);

        // Attempt to reveal the expired commit, should fail
        assert_err!(
            SubtensorModule::reveal_weights(
                RuntimeOrigin::signed(hotkey),
                netuid,
                uids.clone(),
                weight_values.clone(),
                salt_12.clone(),
                version_key,
            ),
            Error::<Test>::ExpiredWeightCommit
        );

        // Commit again and reveal after advancing to next epoch
        let salt_13: Vec<u16> = vec![13; 8];
        let commit_hash_13: H256 = BlakeTwo256::hash_of(&(
            hotkey,
            netuid,
            uids.clone(),
            weight_values.clone(),
            salt_13.clone(),
            version_key,
        ));
        assert_ok!(SubtensorModule::commit_weights(
            RuntimeOrigin::signed(hotkey),
            netuid,
            commit_hash_13
        ));

        step_epochs(1, netuid);

        assert_ok!(SubtensorModule::reveal_weights(
            RuntimeOrigin::signed(hotkey),
            netuid,
            uids.clone(),
            weight_values.clone(),
            salt_13.clone(),
            version_key,
        ));

        // 6. Ensure that attempting to reveal after the valid reveal period fails
        // Commit again
        let salt_14: Vec<u16> = vec![14; 8];
        let commit_hash_14: H256 = BlakeTwo256::hash_of(&(
            hotkey,
            netuid,
            uids.clone(),
            weight_values.clone(),
            salt_14.clone(),
            version_key,
        ));
        assert_ok!(SubtensorModule::commit_weights(
            RuntimeOrigin::signed(hotkey),
            netuid,
            commit_hash_14
        ));

        // Advance beyond the valid reveal period (more than one epoch)
        step_epochs(2, netuid);

        // Attempt to reveal, should fail
        assert_err!(
            SubtensorModule::reveal_weights(
                RuntimeOrigin::signed(hotkey),
                netuid,
                uids.clone(),
                weight_values.clone(),
                salt_14.clone(),
                version_key,
            ),
            Error::<Test>::ExpiredWeightCommit
        );

        // 7. Attempt to reveal a commit that is not ready yet (before the reveal period)
        // Commit again
        let salt_15: Vec<u16> = vec![15; 8];
        let commit_hash_15: H256 = BlakeTwo256::hash_of(&(
            hotkey,
            netuid,
            uids.clone(),
            weight_values.clone(),
            salt_15.clone(),
            version_key,
        ));
        assert_ok!(SubtensorModule::commit_weights(
            RuntimeOrigin::signed(hotkey),
            netuid,
            commit_hash_15
        ));

        // Attempt to reveal immediately, should fail
        assert_err!(
            SubtensorModule::reveal_weights(
                RuntimeOrigin::signed(hotkey),
                netuid,
                uids.clone(),
                weight_values.clone(),
                salt_15.clone(),
                version_key,
            ),
            Error::<Test>::RevealTooEarly
        );

        step_epochs(1, netuid);

        // Now reveal should succeed
        assert_ok!(SubtensorModule::reveal_weights(
            RuntimeOrigin::signed(hotkey),
            netuid,
            uids.clone(),
            weight_values.clone(),
            salt_15.clone(),
            version_key,
        ));

        // 8. Test that revealing with incorrect data (salt) fails
        // Commit again
        let salt_16: Vec<u16> = vec![16; 8];
        let commit_hash_16: H256 = BlakeTwo256::hash_of(&(
            hotkey,
            netuid,
            uids.clone(),
            weight_values.clone(),
            salt_16.clone(),
            version_key,
        ));
        assert_ok!(SubtensorModule::commit_weights(
            RuntimeOrigin::signed(hotkey),
            netuid,
            commit_hash_16
        ));

        step_epochs(1, netuid);

        // Attempt to reveal with incorrect salt
        let wrong_salt: Vec<u16> = vec![99; 8];
        assert_err!(
            SubtensorModule::reveal_weights(
                RuntimeOrigin::signed(hotkey),
                netuid,
                uids.clone(),
                weight_values.clone(),
                wrong_salt.clone(),
                version_key,
            ),
            Error::<Test>::InvalidRevealCommitHashNotMatch
        );

        // Reveal with correct data should succeed
        assert_ok!(SubtensorModule::reveal_weights(
            RuntimeOrigin::signed(hotkey),
            netuid,
            uids.clone(),
            weight_values.clone(),
            salt_16.clone(),
            version_key,
        ));

        // 9. Test that attempting to reveal when there are no commits fails
        assert_err!(
            SubtensorModule::reveal_weights(
                RuntimeOrigin::signed(hotkey),
                netuid,
                uids.clone(),
                weight_values.clone(),
                salt_16.clone(),
                version_key,
            ),
            Error::<Test>::NoWeightsCommitFound
        );

        // 10. Commit twice and attempt to reveal out of sequence (which is now allowed)
        let salt_a: Vec<u16> = vec![21; 8];
        let commit_hash_a: H256 = BlakeTwo256::hash_of(&(
            hotkey,
            netuid,
            uids.clone(),
            weight_values.clone(),
            salt_a.clone(),
            version_key,
        ));
        assert_ok!(SubtensorModule::commit_weights(
            RuntimeOrigin::signed(hotkey),
            netuid,
            commit_hash_a
        ));

        let salt_b: Vec<u16> = vec![22; 8];
        let commit_hash_b: H256 = BlakeTwo256::hash_of(&(
            hotkey,
            netuid,
            uids.clone(),
            weight_values.clone(),
            salt_b.clone(),
            version_key,
        ));
        assert_ok!(SubtensorModule::commit_weights(
            RuntimeOrigin::signed(hotkey),
            netuid,
            commit_hash_b
        ));

        step_epochs(1, netuid);

        // Reveal the second commit first, should now succeed
        assert_ok!(SubtensorModule::reveal_weights(
            RuntimeOrigin::signed(hotkey),
            netuid,
            uids.clone(),
            weight_values.clone(),
            salt_b.clone(),
            version_key,
        ));

        // Check that the first commit has been removed
        let remaining_commits = crate::WeightCommits::<Test>::get(netuid, hotkey);
        assert!(remaining_commits.is_none());

        // Attempting to reveal the first commit should fail as it was removed
        assert_err!(
            SubtensorModule::reveal_weights(
                RuntimeOrigin::signed(hotkey),
                netuid,
                uids,
                weight_values,
                salt_a,
                version_key,
            ),
            Error::<Test>::NoWeightsCommitFound
        );
    });
}

fn commit_reveal_set_weights(
    hotkey: U256,
    netuid: NetUid,
    uids: Vec<u16>,
    weights: Vec<u16>,
    salt: Vec<u16>,
    version_key: u64,
) -> DispatchResult {
    SubtensorModule::set_commit_reveal_weights_enabled(netuid, true);

    let commit_hash: H256 = BlakeTwo256::hash_of(&(
        hotkey,
        netuid,
        uids.clone(),
        weights.clone(),
        salt.clone(),
        version_key,
    ));

    SubtensorModule::commit_weights(RuntimeOrigin::signed(hotkey), netuid, commit_hash)?;

    step_epochs(1, netuid);

    SubtensorModule::reveal_weights(
        RuntimeOrigin::signed(hotkey),
        netuid,
        uids,
        weights,
        salt,
        version_key,
    )?;

    Ok(())
}

// SKIP_WASM_BUILD=1 RUST_LOG=debug cargo test --package pallet-subtensor --lib -- tests::weights::test_expired_commits_handling_in_commit_and_reveal --exact --show-output --nocapture
#[test]
fn test_expired_commits_handling_in_commit_and_reveal() {
    new_test_ext(1).execute_with(|| {
        let netuid = NetUid::from(1);
        let hotkey: <Test as frame_system::Config>::AccountId = U256::from(1);
        let version_key: u64 = 0;
        let uids: Vec<u16> = vec![0, 1];
        let weight_values: Vec<u16> = vec![10, 10];
        let tempo: u16 = 100;

        System::set_block_number(0);
        add_network(netuid, tempo, 0);

        SubtensorModule::set_commit_reveal_weights_enabled(netuid, true);
        SubtensorModule::set_weights_set_rate_limit(netuid, 0);

        // Register neurons
        register_ok_neuron(netuid, U256::from(3), U256::from(4), 300_000);
        register_ok_neuron(netuid, U256::from(1), U256::from(2), 100_000);
        SubtensorModule::set_stake_threshold(0);
        SubtensorModule::set_validator_permit_for_uid(netuid, 0, true);
        SubtensorModule::set_validator_permit_for_uid(netuid, 1, true);
        SubtensorModule::add_balance_to_coldkey_account(&U256::from(0), 1);
        SubtensorModule::add_balance_to_coldkey_account(&U256::from(1), 1);
        SubtensorModule::increase_stake_for_hotkey_and_coldkey_on_subnet(
            &(U256::from(0)),
            &(U256::from(0)),
            netuid,
            1,
        );
        SubtensorModule::increase_stake_for_hotkey_and_coldkey_on_subnet(
            &(U256::from(1)),
            &(U256::from(1)),
            netuid,
            1,
        );

        // 1. Commit 5 times in epoch 0
        let mut commit_info = Vec::new();
        for i in 0..5 {
            let salt: Vec<u16> = vec![i; 8];
            let commit_hash: H256 = BlakeTwo256::hash_of(&(
                hotkey,
                netuid,
                uids.clone(),
                weight_values.clone(),
                salt.clone(),
                version_key,
            ));
            commit_info.push((commit_hash, salt));
            assert_ok!(SubtensorModule::commit_weights(
                RuntimeOrigin::signed(hotkey),
                netuid,
                commit_hash
            ));
        }

        // Advance to epoch 1
        step_epochs(1, netuid);

        // 2. Commit another 5 times in epoch 1
        for i in 5..10 {
            let salt: Vec<u16> = vec![i; 8];
            let commit_hash: H256 = BlakeTwo256::hash_of(&(
                hotkey,
                netuid,
                uids.clone(),
                weight_values.clone(),
                salt.clone(),
                version_key,
            ));
            commit_info.push((commit_hash, salt));
            assert_ok!(SubtensorModule::commit_weights(
                RuntimeOrigin::signed(hotkey),
                netuid,
                commit_hash
            ));
        }

        // 3. Attempt to commit an 11th time, should fail with TooManyUnrevealedCommits
        let salt_11: Vec<u16> = vec![11; 8];
        let commit_hash_11: H256 = BlakeTwo256::hash_of(&(
            hotkey,
            netuid,
            uids.clone(),
            weight_values.clone(),
            salt_11.clone(),
            version_key,
        ));
        assert_err!(
            SubtensorModule::commit_weights(RuntimeOrigin::signed(hotkey), netuid, commit_hash_11),
            Error::<Test>::TooManyUnrevealedCommits
        );

        // 4. Advance to epoch 2 to expire the commits from epoch 0
        step_epochs(1, netuid); // Now at epoch 2

        // 5. Attempt to commit again; should succeed after expired commits are removed
        assert_ok!(SubtensorModule::commit_weights(
            RuntimeOrigin::signed(hotkey),
            netuid,
            commit_hash_11
        ));

        // 6. Verify that the number of unrevealed, non-expired commits is now 6
        let commits: VecDeque<(H256, u64, u64, u64)> =
            crate::WeightCommits::<Test>::get(netuid, hotkey).expect("Expected a commit");
        assert_eq!(commits.len(), 6); // 5 non-expired commits from epoch 1 + new commit

        // 7. Attempt to reveal an expired commit (from epoch 0)
        // Previous commit removed expired commits
        let (_, expired_salt) = &commit_info[0];
        assert_err!(
            SubtensorModule::reveal_weights(
                RuntimeOrigin::signed(hotkey),
                netuid,
                uids.clone(),
                weight_values.clone(),
                expired_salt.clone(),
                version_key,
            ),
            Error::<Test>::InvalidRevealCommitHashNotMatch
        );

        // 8. Reveal commits from epoch 1 at current_epoch = 2
        for (_, salt) in commit_info.iter().skip(5).take(5) {
            let salt = salt.clone();

            assert_ok!(SubtensorModule::reveal_weights(
                RuntimeOrigin::signed(hotkey),
                netuid,
                uids.clone(),
                weight_values.clone(),
                salt.clone(),
                version_key,
            ));
        }

        // 9. Advance to epoch 3 to reveal the new commit
        step_epochs(1, netuid);

        // 10. Reveal the new commit from epoch 2
        assert_ok!(SubtensorModule::reveal_weights(
            RuntimeOrigin::signed(hotkey),
            netuid,
            uids.clone(),
            weight_values.clone(),
            salt_11.clone(),
            version_key,
        ));

        // 10. Verify that all commits have been revealed and the queue is empty
        let commits = crate::WeightCommits::<Test>::get(netuid, hotkey);
        assert!(commits.is_none());

        // 11. Attempt to reveal again, should fail with NoWeightsCommitFound
        assert_err!(
            SubtensorModule::reveal_weights(
                RuntimeOrigin::signed(hotkey),
                netuid,
                uids.clone(),
                weight_values.clone(),
                salt_11.clone(),
                version_key,
            ),
            Error::<Test>::NoWeightsCommitFound
        );

        // 12. Commit again to ensure we can continue after previous commits
        let salt_12: Vec<u16> = vec![12; 8];
        let commit_hash_12: H256 = BlakeTwo256::hash_of(&(
            hotkey,
            netuid,
            uids.clone(),
            weight_values.clone(),
            salt_12.clone(),
            version_key,
        ));
        assert_ok!(SubtensorModule::commit_weights(
            RuntimeOrigin::signed(hotkey),
            netuid,
            commit_hash_12
        ));

        // Advance to next epoch (epoch 4) and reveal
        step_epochs(1, netuid);

        assert_ok!(SubtensorModule::reveal_weights(
            RuntimeOrigin::signed(hotkey),
            netuid,
            uids,
            weight_values,
            salt_12,
            version_key,
        ));
    });
}

// SKIP_WASM_BUILD=1 RUST_LOG=debug cargo test --package pallet-subtensor --lib -- tests::weights::test_reveal_at_exact_epoch --exact --show-output --nocapture
#[test]
fn test_reveal_at_exact_epoch() {
    new_test_ext(1).execute_with(|| {
        let netuid = NetUid::from(1);
        let hotkey: <Test as frame_system::Config>::AccountId = U256::from(1);
        let version_key: u64 = 0;
        let uids: Vec<u16> = vec![0, 1];
        let weight_values: Vec<u16> = vec![10, 10];
        let tempo: u16 = 100;

        System::set_block_number(0);
        add_network(netuid, tempo, 0);

        SubtensorModule::set_commit_reveal_weights_enabled(netuid, true);
        SubtensorModule::set_weights_set_rate_limit(netuid, 0);

        register_ok_neuron(netuid, U256::from(3), U256::from(4), 300_000);
        register_ok_neuron(netuid, U256::from(1), U256::from(2), 100_000);
        SubtensorModule::set_stake_threshold(0);
        SubtensorModule::set_validator_permit_for_uid(netuid, 0, true);
        SubtensorModule::set_validator_permit_for_uid(netuid, 1, true);
        SubtensorModule::add_balance_to_coldkey_account(&U256::from(0), 1);
        SubtensorModule::add_balance_to_coldkey_account(&U256::from(1), 1);
        SubtensorModule::increase_stake_for_hotkey_and_coldkey_on_subnet(
            &(U256::from(0)),
            &(U256::from(0)),
            netuid,
            1,
        );
        SubtensorModule::increase_stake_for_hotkey_and_coldkey_on_subnet(
            &(U256::from(1)),
            &(U256::from(1)),
            netuid,
            1,
        );

        let reveal_periods: Vec<u64> = vec![0, 1, 2, 7, 40, 86, 100];

        for &reveal_period in &reveal_periods {
            SubtensorModule::set_reveal_period(netuid, reveal_period);

            let salt: Vec<u16> = vec![42; 8];
            let commit_hash: H256 = BlakeTwo256::hash_of(&(
                hotkey,
                netuid,
                uids.clone(),
                weight_values.clone(),
                salt.clone(),
                version_key,
            ));
            assert_ok!(SubtensorModule::commit_weights(
                RuntimeOrigin::signed(hotkey),
                netuid,
                commit_hash
            ));

            // Retrieve commit information
            let commit_block = SubtensorModule::get_current_block_as_u64();
            let commit_epoch = SubtensorModule::get_epoch_index(netuid, commit_block);
            let reveal_epoch = commit_epoch.saturating_add(reveal_period);

            // Attempt to reveal before the allowed epoch
            if reveal_period > 0 {
                // Advance to epoch before the reveal epoch
                if reveal_period >= 1 {
                    step_epochs((reveal_period - 1) as u16, netuid);
                }

                // Attempt to reveal too early
                assert_err!(
                    SubtensorModule::reveal_weights(
                        RuntimeOrigin::signed(hotkey),
                        netuid,
                        uids.clone(),
                        weight_values.clone(),
                        salt.clone(),
                        version_key,
                    ),
                    Error::<Test>::RevealTooEarly
                );
            }

            // Advance to the exact reveal epoch
            let current_epoch = SubtensorModule::get_epoch_index(
                netuid,
                SubtensorModule::get_current_block_as_u64(),
            );
            if current_epoch < reveal_epoch {
                step_epochs((reveal_epoch - current_epoch) as u16, netuid);
            }

            // Reveal at the exact allowed epoch
            assert_ok!(SubtensorModule::reveal_weights(
                RuntimeOrigin::signed(hotkey),
                netuid,
                uids.clone(),
                weight_values.clone(),
                salt.clone(),
                version_key,
            ));

            assert_err!(
                SubtensorModule::reveal_weights(
                    RuntimeOrigin::signed(hotkey),
                    netuid,
                    uids.clone(),
                    weight_values.clone(),
                    salt.clone(),
                    version_key,
                ),
                Error::<Test>::NoWeightsCommitFound
            );

            let new_salt: Vec<u16> = vec![43; 8];
            let new_commit_hash: H256 = BlakeTwo256::hash_of(&(
                hotkey,
                netuid,
                uids.clone(),
                weight_values.clone(),
                new_salt.clone(),
                version_key,
            ));
            assert_ok!(SubtensorModule::commit_weights(
                RuntimeOrigin::signed(hotkey),
                netuid,
                new_commit_hash
            ));

            // Advance past the reveal epoch to ensure commit expiration
            step_epochs((reveal_period + 1) as u16, netuid);

            // Attempt to reveal after the allowed epoch
            assert_err!(
                SubtensorModule::reveal_weights(
                    RuntimeOrigin::signed(hotkey),
                    netuid,
                    uids.clone(),
                    weight_values.clone(),
                    new_salt.clone(),
                    version_key,
                ),
                Error::<Test>::ExpiredWeightCommit
            );

            crate::WeightCommits::<Test>::remove(netuid, hotkey);
        }
    });
}

// SKIP_WASM_BUILD=1 RUST_LOG=debug cargo test --package pallet-subtensor --lib -- tests::weights::test_tempo_and_reveal_period_change_during_commit_reveal_process --exact --show-output --nocapture
#[test]
fn test_tempo_and_reveal_period_change_during_commit_reveal_process() {
    new_test_ext(1).execute_with(|| {
        let netuid = NetUid::from(1);
        let uids: Vec<u16> = vec![0, 1];
        let weight_values: Vec<u16> = vec![10, 10];
        let salt: Vec<u16> = vec![42; 8];
        let version_key: u64 = 0;
        let hotkey: <Test as frame_system::Config>::AccountId = U256::from(1);

        // Compute initial commit hash
        let commit_hash: H256 = BlakeTwo256::hash_of(&(
            hotkey,
            netuid,
            uids.clone(),
            weight_values.clone(),
            salt.clone(),
            version_key,
        ));

        System::set_block_number(0);

        let initial_tempo: u16 = 100;
        let initial_reveal_period: u64 = 1;
        add_network(netuid, initial_tempo, 0);
        SubtensorModule::set_reveal_period(netuid, initial_reveal_period);
        SubtensorModule::set_commit_reveal_weights_enabled(netuid, true);

        SubtensorModule::set_weights_set_rate_limit(netuid, 0);

        register_ok_neuron(netuid, U256::from(3), U256::from(4), 300_000);
        register_ok_neuron(netuid, U256::from(1), U256::from(2), 100_000);
        SubtensorModule::set_stake_threshold(0);
        SubtensorModule::set_validator_permit_for_uid(netuid, 0, true);
        SubtensorModule::set_validator_permit_for_uid(netuid, 1, true);
        SubtensorModule::add_balance_to_coldkey_account(&U256::from(0), 1);
        SubtensorModule::add_balance_to_coldkey_account(&U256::from(1), 1);
        SubtensorModule::increase_stake_for_hotkey_and_coldkey_on_subnet(
            &(U256::from(0)),
            &(U256::from(0)),
            netuid,
            1,
        );
        SubtensorModule::increase_stake_for_hotkey_and_coldkey_on_subnet(
            &(U256::from(1)),
            &(U256::from(1)),
            netuid,
            1,
        );

        // Step 1: Commit weights
        assert_ok!(SubtensorModule::commit_weights(
            RuntimeOrigin::signed(hotkey),
            netuid,
            commit_hash
        ));
        log::info!(
            "Commit successful at block {}",
            SubtensorModule::get_current_block_as_u64()
        );

        // Retrieve commit block and epoch
        let commit_block = SubtensorModule::get_current_block_as_u64();
        let commit_epoch = SubtensorModule::get_epoch_index(netuid, commit_block);

        // Step 2: Change tempo and reveal period after commit
        let new_tempo: u16 = 50;
        let new_reveal_period: u64 = 2;
        SubtensorModule::set_tempo(netuid, new_tempo);
        SubtensorModule::set_reveal_period(netuid, new_reveal_period);
        log::info!(
            "Changed tempo to {} and reveal period to {}",
            new_tempo,
            new_reveal_period
        );

        // Step 3: Advance blocks to reach the reveal epoch according to new tempo and reveal period
        let current_block = SubtensorModule::get_current_block_as_u64();
        let current_epoch = SubtensorModule::get_epoch_index(netuid, current_block);
        let reveal_epoch = commit_epoch.saturating_add(new_reveal_period);

        // Advance to one epoch before reveal epoch
        if current_epoch < reveal_epoch {
            let epochs_to_advance = reveal_epoch - current_epoch - 1;
            step_epochs(epochs_to_advance as u16, netuid);
        }

        // Attempt to reveal too early
        assert_err!(
            SubtensorModule::reveal_weights(
                RuntimeOrigin::signed(hotkey),
                netuid,
                uids.clone(),
                weight_values.clone(),
                salt.clone(),
                version_key
            ),
            Error::<Test>::RevealTooEarly
        );
        log::info!(
            "Attempted to reveal too early at block {}",
            SubtensorModule::get_current_block_as_u64()
        );

        // Advance to reveal epoch
        step_epochs(1, netuid);

        // Attempt to reveal at the correct epoch
        assert_ok!(SubtensorModule::reveal_weights(
            RuntimeOrigin::signed(hotkey),
            netuid,
            uids.clone(),
            weight_values.clone(),
            salt.clone(),
            version_key
        ));
        log::info!(
            "Revealed weights at block {}",
            SubtensorModule::get_current_block_as_u64()
        );

        // Step 4: Change tempo and reveal period again after reveal
        let new_tempo_after_reveal: u16 = 200;
        let new_reveal_period_after_reveal: u64 = 1;
        SubtensorModule::set_tempo(netuid, new_tempo_after_reveal);
        SubtensorModule::set_reveal_period(netuid, new_reveal_period_after_reveal);
        log::info!(
            "Changed tempo to {} and reveal period to {} after reveal",
            new_tempo_after_reveal,
            new_reveal_period_after_reveal
        );

        // Step 5: Commit again
        let new_salt: Vec<u16> = vec![43; 8];
        let new_commit_hash: H256 = BlakeTwo256::hash_of(&(
            hotkey,
            netuid,
            uids.clone(),
            weight_values.clone(),
            new_salt.clone(),
            version_key,
        ));
        assert_ok!(SubtensorModule::commit_weights(
            RuntimeOrigin::signed(hotkey),
            netuid,
            new_commit_hash
        ));
        log::info!(
            "Commit successful at block {}",
            SubtensorModule::get_current_block_as_u64()
        );

        // Retrieve new commit block and epoch
        let new_commit_block = SubtensorModule::get_current_block_as_u64();
        let new_commit_epoch = SubtensorModule::get_epoch_index(netuid, new_commit_block);
        let new_reveal_epoch = new_commit_epoch.saturating_add(new_reveal_period_after_reveal);

        // Advance to reveal epoch
        let current_block = SubtensorModule::get_current_block_as_u64();
        let current_epoch = SubtensorModule::get_epoch_index(netuid, current_block);
        if current_epoch < new_reveal_epoch {
            let epochs_to_advance = new_reveal_epoch - current_epoch;
            step_epochs(epochs_to_advance as u16, netuid);
        }

        // Attempt to reveal at the correct epoch
        assert_ok!(SubtensorModule::reveal_weights(
            RuntimeOrigin::signed(hotkey),
            netuid,
            uids.clone(),
            weight_values.clone(),
            new_salt.clone(),
            version_key
        ));
        log::info!(
            "Revealed weights at block {}",
            SubtensorModule::get_current_block_as_u64()
        );

        // Step 6: Attempt to reveal after the allowed epoch (commit expires)
        // Advance past the reveal epoch
        let expiration_epochs = 1;
        step_epochs(expiration_epochs as u16, netuid);

        // Attempt to reveal again (should fail due to expired commit)
        assert_err!(
            SubtensorModule::reveal_weights(
                RuntimeOrigin::signed(hotkey),
                netuid,
                uids.clone(),
                weight_values.clone(),
                new_salt.clone(),
                version_key
            ),
            Error::<Test>::NoWeightsCommitFound
        );
        log::info!(
            "Attempted to reveal after expiration at block {}",
            SubtensorModule::get_current_block_as_u64()
        );
    });
}

// SKIP_WASM_BUILD=1 RUST_LOG=debug cargo test --package pallet-subtensor --lib -- tests::weights::test_commit_reveal_order_enforcement --exact --show-output --nocapture
#[test]
fn test_commit_reveal_order_enforcement() {
    new_test_ext(1).execute_with(|| {
        let netuid = NetUid::from(1);
        let hotkey: <Test as frame_system::Config>::AccountId = U256::from(1);
        let version_key: u64 = 0;
        let uids: Vec<u16> = vec![0, 1];
        let weight_values: Vec<u16> = vec![10, 10];
        let tempo: u16 = 100;

        System::set_block_number(0);
        add_network(netuid, tempo, 0);

        SubtensorModule::set_commit_reveal_weights_enabled(netuid, true);
        SubtensorModule::set_weights_set_rate_limit(netuid, 0);

        register_ok_neuron(netuid, U256::from(3), U256::from(4), 300_000);
        register_ok_neuron(netuid, U256::from(1), U256::from(2), 100_000);
        SubtensorModule::set_stake_threshold(0);
        SubtensorModule::set_validator_permit_for_uid(netuid, 0, true);
        SubtensorModule::set_validator_permit_for_uid(netuid, 1, true);
        SubtensorModule::add_balance_to_coldkey_account(&U256::from(0), 1);
        SubtensorModule::add_balance_to_coldkey_account(&U256::from(1), 1);
        SubtensorModule::increase_stake_for_hotkey_and_coldkey_on_subnet(
            &(U256::from(0)),
            &(U256::from(0)),
            netuid,
            1,
        );
        SubtensorModule::increase_stake_for_hotkey_and_coldkey_on_subnet(
            &(U256::from(1)),
            &(U256::from(1)),
            netuid,
            1,
        );

        // Commit three times: A, B, C
        let mut commit_info = Vec::new();
        for i in 0..3 {
            let salt: Vec<u16> = vec![i; 8];
            let commit_hash: H256 = BlakeTwo256::hash_of(&(
                hotkey,
                netuid,
                uids.clone(),
                weight_values.clone(),
                salt.clone(),
                version_key,
            ));
            commit_info.push((commit_hash, salt));
            assert_ok!(SubtensorModule::commit_weights(
                RuntimeOrigin::signed(hotkey),
                netuid,
                commit_hash
            ));
        }

        step_epochs(1, netuid);

        // Attempt to reveal B first (index 1), should now succeed
        let (_commit_hash_b, salt_b) = &commit_info[1];
        assert_ok!(SubtensorModule::reveal_weights(
            RuntimeOrigin::signed(hotkey),
            netuid,
            uids.clone(),
            weight_values.clone(),
            salt_b.clone(),
            version_key,
        ));

        // Check that commits A and B are removed
        let remaining_commits =
            crate::WeightCommits::<Test>::get(netuid, hotkey).expect("expected 1 remaining commit");
        assert_eq!(remaining_commits.len(), 1); // Only commit C should remain

        // Attempt to reveal C (index 2), should succeed
        let (_commit_hash_c, salt_c) = &commit_info[2];
        assert_ok!(SubtensorModule::reveal_weights(
            RuntimeOrigin::signed(hotkey),
            netuid,
            uids.clone(),
            weight_values.clone(),
            salt_c.clone(),
            version_key,
        ));

        // Attempting to reveal A (index 0) should fail as it's been removed
        let (_commit_hash_a, salt_a) = &commit_info[0];
        assert_err!(
            SubtensorModule::reveal_weights(
                RuntimeOrigin::signed(hotkey),
                netuid,
                uids,
                weight_values,
                salt_a.clone(),
                version_key,
            ),
            Error::<Test>::NoWeightsCommitFound
        );
    });
}

// SKIP_WASM_BUILD=1 RUST_LOG=debug cargo test --package pallet-subtensor --lib -- tests::weights::test_reveal_at_exact_block --exact --show-output --nocapture
#[test]
fn test_reveal_at_exact_block() {
    new_test_ext(1).execute_with(|| {
        let netuid = NetUid::from(1);
        let hotkey: <Test as frame_system::Config>::AccountId = U256::from(1);
        let version_key: u64 = 0;
        let uids: Vec<u16> = vec![0, 1];
        let weight_values: Vec<u16> = vec![10, 10];
        let tempo: u16 = 360;

        System::set_block_number(0);
        add_network(netuid, tempo, 0);

        SubtensorModule::set_commit_reveal_weights_enabled(netuid, true);
        SubtensorModule::set_weights_set_rate_limit(netuid, 0);

        register_ok_neuron(netuid, U256::from(3), U256::from(4), 300_000);
        register_ok_neuron(netuid, U256::from(1), U256::from(2), 100_000);
        SubtensorModule::set_validator_permit_for_uid(netuid, 0, true);
        SubtensorModule::set_validator_permit_for_uid(netuid, 1, true);

        let reveal_periods: Vec<u64> = vec![
            0,
            1,
            2,
            5,
            19,
            21,
            30,
            77,
            104,
            833,
            1999,
            36398,
            u32::MAX as u64,
        ];

        for &reveal_period in &reveal_periods {
            SubtensorModule::set_reveal_period(netuid, reveal_period);

            // Step 1: Commit weights
            let salt: Vec<u16> = vec![42 + (reveal_period % 100) as u16; 8];
            let commit_hash: H256 = BlakeTwo256::hash_of(&(
                hotkey,
                netuid,
                uids.clone(),
                weight_values.clone(),
                salt.clone(),
                version_key,
            ));
            assert_ok!(SubtensorModule::commit_weights(
                RuntimeOrigin::signed(hotkey),
                netuid,
                commit_hash
            ));

            let commit_block = SubtensorModule::get_current_block_as_u64();
            let commit_epoch = SubtensorModule::get_epoch_index(netuid, commit_block);
            let reveal_epoch = commit_epoch.saturating_add(reveal_period);

            // Calculate the block number where the reveal epoch starts
            let tempo_plus_one = (tempo as u64).saturating_add(1);
            let netuid_plus_one = (u16::from(netuid) as u64).saturating_add(1);
            let reveal_epoch_start_block = reveal_epoch
                .saturating_mul(tempo_plus_one)
                .saturating_sub(netuid_plus_one);

            // Attempt to reveal before the reveal epoch starts
            let current_block = SubtensorModule::get_current_block_as_u64();
            if current_block < reveal_epoch_start_block {
                // Advance to one block before the reveal epoch starts
                let blocks_to_advance = reveal_epoch_start_block - current_block;
                if blocks_to_advance > 1 {
                    // Advance to one block before the reveal epoch
                    let new_block_number = current_block + blocks_to_advance - 1;
                    System::set_block_number(new_block_number);
                }

                // Attempt to reveal too early
                assert_err!(
                    SubtensorModule::reveal_weights(
                        RuntimeOrigin::signed(hotkey),
                        netuid,
                        uids.clone(),
                        weight_values.clone(),
                        salt.clone(),
                        version_key
                    ),
                    Error::<Test>::RevealTooEarly
                );

                // Advance one more block to reach the exact reveal epoch start block
                System::set_block_number(reveal_epoch_start_block);
            } else {
                // If we're already at or past the reveal epoch start block
                System::set_block_number(reveal_epoch_start_block);
            }

            // Reveal at the exact allowed block
            assert_ok!(SubtensorModule::reveal_weights(
                RuntimeOrigin::signed(hotkey),
                netuid,
                uids.clone(),
                weight_values.clone(),
                salt.clone(),
                version_key
            ));

            // Attempt to reveal again; should fail with NoWeightsCommitFound
            assert_err!(
                SubtensorModule::reveal_weights(
                    RuntimeOrigin::signed(hotkey),
                    netuid,
                    uids.clone(),
                    weight_values.clone(),
                    salt.clone(),
                    version_key
                ),
                Error::<Test>::NoWeightsCommitFound
            );

            // Commit again with new salt
            let new_salt: Vec<u16> = vec![43 + (reveal_period % 100) as u16; 8];
            let new_commit_hash: H256 = BlakeTwo256::hash_of(&(
                hotkey,
                netuid,
                uids.clone(),
                weight_values.clone(),
                new_salt.clone(),
                version_key,
            ));
            assert_ok!(SubtensorModule::commit_weights(
                RuntimeOrigin::signed(hotkey),
                netuid,
                new_commit_hash
            ));

            // Advance blocks to after the commit expires
            let commit_block = SubtensorModule::get_current_block_as_u64();
            let commit_epoch = SubtensorModule::get_epoch_index(netuid, commit_block);
            let reveal_epoch = commit_epoch.saturating_add(reveal_period);
            let expiration_epoch = reveal_epoch.saturating_add(1);
            let expiration_epoch_start_block = expiration_epoch * tempo_plus_one - netuid_plus_one;

            let current_block = SubtensorModule::get_current_block_as_u64();
            if current_block < expiration_epoch_start_block {
                // Advance to the block where the commit expires
                System::set_block_number(expiration_epoch_start_block);
            }

            // Attempt to reveal after the commit has expired
            assert_err!(
                SubtensorModule::reveal_weights(
                    RuntimeOrigin::signed(hotkey),
                    netuid,
                    uids.clone(),
                    weight_values.clone(),
                    new_salt.clone(),
                    version_key
                ),
                Error::<Test>::ExpiredWeightCommit
            );

            // Clean up for next iteration
            crate::WeightCommits::<Test>::remove(netuid, hotkey);
        }
    });
}

// SKIP_WASM_BUILD=1 RUST_LOG=debug cargo test --package pallet-subtensor --lib -- tests::weights::test_successful_batch_reveal --exact --show-output --nocapture
#[test]
fn test_successful_batch_reveal() {
    new_test_ext(1).execute_with(|| {
        let netuid = NetUid::from(1);
        let hotkey = U256::from(1);
        let version_keys: Vec<u64> = vec![0, 0, 0];
        let uids_list: Vec<Vec<u16>> = vec![vec![0, 1], vec![1, 0], vec![0, 1]];
        let weight_values_list: Vec<Vec<u16>> = vec![vec![10, 20], vec![30, 40], vec![50, 60]];
        let tempo: u16 = 100;

        System::set_block_number(0);
        add_network(netuid, tempo, 0);

        SubtensorModule::set_commit_reveal_weights_enabled(netuid, true);
        SubtensorModule::set_weights_set_rate_limit(netuid, 0);

        register_ok_neuron(netuid, U256::from(3), U256::from(4), 300_000);
        register_ok_neuron(netuid, hotkey, U256::from(2), 100_000);
        SubtensorModule::set_stake_threshold(0);
        SubtensorModule::set_validator_permit_for_uid(netuid, 0, true);
        SubtensorModule::set_validator_permit_for_uid(netuid, 1, true);
        SubtensorModule::add_balance_to_coldkey_account(&U256::from(0), 1);
        SubtensorModule::add_balance_to_coldkey_account(&U256::from(1), 1);
        SubtensorModule::increase_stake_for_hotkey_and_coldkey_on_subnet(
            &(U256::from(0)),
            &(U256::from(0)),
            netuid,
            1,
        );
        SubtensorModule::increase_stake_for_hotkey_and_coldkey_on_subnet(
            &(U256::from(1)),
            &(U256::from(1)),
            netuid,
            1,
        );

        // 1. Commit multiple times
        let mut commit_info = Vec::new();
        for i in 0..3 {
            let salt: Vec<u16> = vec![i as u16; 8];
            let commit_hash: H256 = BlakeTwo256::hash_of(&(
                hotkey,
                netuid,
                uids_list[i].clone(),
                weight_values_list[i].clone(),
                salt.clone(),
                version_keys[i],
            ));
            commit_info.push((commit_hash, salt));
            assert_ok!(SubtensorModule::commit_weights(
                RuntimeOrigin::signed(hotkey),
                netuid,
                commit_hash
            ));
        }

        step_epochs(1, netuid);

        // 2. Prepare batch reveal parameters
        let salts_list: Vec<Vec<u16>> = commit_info.iter().map(|(_, salt)| salt.clone()).collect();

        // 3. Perform batch reveal
        assert_ok!(SubtensorModule::do_batch_reveal_weights(
            RuntimeOrigin::signed(hotkey),
            netuid,
            uids_list.clone(),
            weight_values_list.clone(),
            salts_list.clone(),
            version_keys.clone(),
        ));

        // 4. Ensure all commits are removed
        let commits = crate::WeightCommits::<Test>::get(netuid, hotkey);
        assert!(commits.is_none());
    });
}

// SKIP_WASM_BUILD=1 RUST_LOG=debug cargo test --package pallet-subtensor --lib -- tests::weights::test_batch_reveal_with_expired_commits --exact --show-output --nocapture
#[test]
fn test_batch_reveal_with_expired_commits() {
    new_test_ext(1).execute_with(|| {
        let netuid = NetUid::from(1);
        let hotkey = U256::from(1);
        let version_keys: Vec<u64> = vec![0, 0, 0];
        let uids_list: Vec<Vec<u16>> = vec![vec![0, 1], vec![1, 0], vec![0, 1]];
        let weight_values_list: Vec<Vec<u16>> = vec![vec![10, 20], vec![30, 40], vec![50, 60]];
        let tempo: u16 = 100;

        System::set_block_number(0);
        add_network(netuid, tempo, 0);

        SubtensorModule::set_commit_reveal_weights_enabled(netuid, true);
        SubtensorModule::set_weights_set_rate_limit(netuid, 0);

        register_ok_neuron(netuid, U256::from(3), U256::from(4), 300_000);
        register_ok_neuron(netuid, hotkey, U256::from(2), 100_000);
        SubtensorModule::set_stake_threshold(0);
        SubtensorModule::set_validator_permit_for_uid(netuid, 0, true);
        SubtensorModule::set_validator_permit_for_uid(netuid, 1, true);
        SubtensorModule::add_balance_to_coldkey_account(&U256::from(0), 1);
        SubtensorModule::add_balance_to_coldkey_account(&U256::from(1), 1);
        SubtensorModule::increase_stake_for_hotkey_and_coldkey_on_subnet(
            &(U256::from(0)),
            &(U256::from(0)),
            netuid,
            1,
        );
        SubtensorModule::increase_stake_for_hotkey_and_coldkey_on_subnet(
            &(U256::from(1)),
            &(U256::from(1)),
            netuid,
            1,
        );

        let mut commit_info = Vec::new();

        // 1. Commit the first weight in epoch 0
        let salt0: Vec<u16> = vec![0u16; 8];
        let commit_hash0: H256 = BlakeTwo256::hash_of(&(
            hotkey,
            netuid,
            uids_list[0].clone(),
            weight_values_list[0].clone(),
            salt0.clone(),
            version_keys[0],
        ));
        commit_info.push((commit_hash0, salt0));
        assert_ok!(SubtensorModule::commit_weights(
            RuntimeOrigin::signed(hotkey),
            netuid,
            commit_hash0
        ));

        // Advance to epoch 1
        step_epochs(1, netuid);

        // 2. Commit the next two weights in epoch 1
        for i in 1..3 {
            let salt: Vec<u16> = vec![i as u16; 8];
            let commit_hash: H256 = BlakeTwo256::hash_of(&(
                hotkey,
                netuid,
                uids_list[i].clone(),
                weight_values_list[i].clone(),
                salt.clone(),
                version_keys[i],
            ));
            commit_info.push((commit_hash, salt));
            assert_ok!(SubtensorModule::commit_weights(
                RuntimeOrigin::signed(hotkey),
                netuid,
                commit_hash
            ));
        }

        // Advance to epoch 2 (after reveal period for first commit)
        step_epochs(1, netuid);

        // 3. Prepare batch reveal parameters
        let salts_list: Vec<Vec<u16>> = commit_info.iter().map(|(_, salt)| salt.clone()).collect();

        // 4. Perform batch reveal
        let result = SubtensorModule::do_batch_reveal_weights(
            RuntimeOrigin::signed(hotkey),
            netuid,
            uids_list.clone(),
            weight_values_list.clone(),
            salts_list.clone(),
            version_keys.clone(),
        );
        assert_err!(result, Error::<Test>::ExpiredWeightCommit);

        // 5. Expired commit is not removed until a successful call
        let commits =
            crate::WeightCommits::<Test>::get(netuid, hotkey).expect("Expected remaining commits");
        assert_eq!(commits.len(), 3);

        // 6. Try revealing the remaining commits
        let valid_uids_list = uids_list[1..].to_vec();
        let valid_weight_values_list = weight_values_list[1..].to_vec();
        let valid_salts_list = salts_list[1..].to_vec();
        let valid_version_keys = version_keys[1..].to_vec();

        assert_ok!(SubtensorModule::do_batch_reveal_weights(
            RuntimeOrigin::signed(hotkey),
            netuid,
            valid_uids_list,
            valid_weight_values_list,
            valid_salts_list,
            valid_version_keys,
        ));

        // 7. Ensure all commits are removed
        let commits = crate::WeightCommits::<Test>::get(netuid, hotkey);
        assert!(commits.is_none());
    });
}

// SKIP_WASM_BUILD=1 RUST_LOG=debug cargo test --package pallet-subtensor --lib -- tests::weights::test_batch_reveal_with_invalid_input_lengths --exact --show-output --nocapture
#[test]
fn test_batch_reveal_with_invalid_input_lengths() {
    new_test_ext(1).execute_with(|| {
        let netuid = NetUid::from(1);
        let hotkey = U256::from(1);
        let tempo: u16 = 100;

        System::set_block_number(0);
        add_network(netuid, tempo, 0);

        SubtensorModule::set_commit_reveal_weights_enabled(netuid, true);

        // Base data for valid inputs
        let uids_list: Vec<Vec<u16>> = vec![vec![0, 1], vec![1, 0]];
        let weight_values_list: Vec<Vec<u16>> = vec![vec![10, 20], vec![30, 40]];
        let salts_list: Vec<Vec<u16>> = vec![vec![0u16; 8], vec![1u16; 8]];
        let version_keys: Vec<u64> = vec![0, 0];

        // Test cases with mismatched input lengths

        // Case 1: uids_list has an extra element
        let uids_list_case = vec![vec![0, 1], vec![1, 0], vec![2, 3]];
        let result = SubtensorModule::do_batch_reveal_weights(
            RuntimeOrigin::signed(hotkey),
            netuid,
            uids_list_case.clone(),
            weight_values_list.clone(),
            salts_list.clone(),
            version_keys.clone(),
        );
        assert_err!(result, Error::<Test>::InputLengthsUnequal);

        // Case 2: weight_values_list has an extra element
        let weight_values_list_case = vec![vec![10, 20], vec![30, 40], vec![50, 60]];
        let result = SubtensorModule::do_batch_reveal_weights(
            RuntimeOrigin::signed(hotkey),
            netuid,
            uids_list.clone(),
            weight_values_list_case.clone(),
            salts_list.clone(),
            version_keys.clone(),
        );
        assert_err!(result, Error::<Test>::InputLengthsUnequal);

        // Case 3: salts_list has an extra element
        let salts_list_case = vec![vec![0u16; 8], vec![1u16; 8], vec![2u16; 8]];
        let result = SubtensorModule::do_batch_reveal_weights(
            RuntimeOrigin::signed(hotkey),
            netuid,
            uids_list.clone(),
            weight_values_list.clone(),
            salts_list_case.clone(),
            version_keys.clone(),
        );
        assert_err!(result, Error::<Test>::InputLengthsUnequal);

        // Case 4: version_keys has an extra element
        let version_keys_case = vec![0, 0, 0];
        let result = SubtensorModule::do_batch_reveal_weights(
            RuntimeOrigin::signed(hotkey),
            netuid,
            uids_list.clone(),
            weight_values_list.clone(),
            salts_list.clone(),
            version_keys_case.clone(),
        );
        assert_err!(result, Error::<Test>::InputLengthsUnequal);

        // Case 5: All input vectors have mismatched lengths
        let uids_list_case = vec![vec![0, 1]];
        let weight_values_list_case = vec![vec![10, 20], vec![30, 40]];
        let salts_list_case = vec![vec![0u16; 8]];
        let version_keys_case = vec![0, 0, 0];
        let result = SubtensorModule::do_batch_reveal_weights(
            RuntimeOrigin::signed(hotkey),
            netuid,
            uids_list_case,
            weight_values_list_case,
            salts_list_case,
            version_keys_case,
        );
        assert_err!(result, Error::<Test>::InputLengthsUnequal);

        // Case 6: Valid input lengths (should not return an error)
        let result = SubtensorModule::do_batch_reveal_weights(
            RuntimeOrigin::signed(hotkey),
            netuid,
            uids_list.clone(),
            weight_values_list.clone(),
            salts_list.clone(),
            version_keys.clone(),
        );
        // We expect an error because no commits have been made, but it should not be InputLengthsUnequal
        assert_err!(result, Error::<Test>::NoWeightsCommitFound);
    });
}

// SKIP_WASM_BUILD=1 RUST_LOG=debug cargo test --package pallet-subtensor --lib -- tests::weights::test_batch_reveal_with_no_commits --exact --show-output --nocapture
#[test]
fn test_batch_reveal_with_no_commits() {
    new_test_ext(1).execute_with(|| {
        let netuid = NetUid::from(1);
        let hotkey = U256::from(1);
        let version_keys: Vec<u64> = vec![0];
        let uids_list: Vec<Vec<u16>> = vec![vec![0, 1]];
        let weight_values_list: Vec<Vec<u16>> = vec![vec![10, 20]];
        let salts_list: Vec<Vec<u16>> = vec![vec![0u16; 8]];
        let tempo: u16 = 100;

        System::set_block_number(0);
        add_network(netuid, tempo, 0);

        SubtensorModule::set_commit_reveal_weights_enabled(netuid, true);

        // 1. Attempt to perform batch reveal without any commits
        let result = SubtensorModule::do_batch_reveal_weights(
            RuntimeOrigin::signed(hotkey),
            netuid,
            uids_list,
            weight_values_list,
            salts_list,
            version_keys,
        );
        assert_err!(result, Error::<Test>::NoWeightsCommitFound);
    });
}

// SKIP_WASM_BUILD=1 RUST_LOG=debug cargo test --package pallet-subtensor --lib -- tests::weights::test_batch_reveal_before_reveal_period --exact --show-output --nocapture
#[test]
fn test_batch_reveal_before_reveal_period() {
    new_test_ext(1).execute_with(|| {
        let netuid = NetUid::from(1);
        let hotkey = U256::from(1);
        let version_keys: Vec<u64> = vec![0, 0];
        let uids_list: Vec<Vec<u16>> = vec![vec![0, 1], vec![1, 0]];
        let weight_values_list: Vec<Vec<u16>> = vec![vec![10, 20], vec![30, 40]];
        let tempo: u16 = 100;

        System::set_block_number(0);
        add_network(netuid, tempo, 0);

        SubtensorModule::set_commit_reveal_weights_enabled(netuid, true);

        register_ok_neuron(netuid, U256::from(3), U256::from(4), 300_000);
        register_ok_neuron(netuid, hotkey, U256::from(2), 100_000);
        SubtensorModule::set_weights_set_rate_limit(netuid, 0);
        SubtensorModule::set_validator_permit_for_uid(netuid, 0, true);
        SubtensorModule::set_validator_permit_for_uid(netuid, 1, true);

        // 1. Commit multiple times in the same epoch
        let mut commit_info = Vec::new();
        for i in 0..2 {
            let salt: Vec<u16> = vec![i as u16; 8];
            let commit_hash: H256 = BlakeTwo256::hash_of(&(
                hotkey,
                netuid,
                uids_list[i].clone(),
                weight_values_list[i].clone(),
                salt.clone(),
                version_keys[i],
            ));
            commit_info.push((commit_hash, salt));
            assert_ok!(SubtensorModule::commit_weights(
                RuntimeOrigin::signed(hotkey),
                netuid,
                commit_hash
            ));
        }

        // 2. Prepare batch reveal parameters
        let salts_list: Vec<Vec<u16>> = commit_info.iter().map(|(_, salt)| salt.clone()).collect();

        // 3. Attempt to reveal before reveal period
        let result = SubtensorModule::do_batch_reveal_weights(
            RuntimeOrigin::signed(hotkey),
            netuid,
            uids_list.clone(),
            weight_values_list.clone(),
            salts_list.clone(),
            version_keys.clone(),
        );
        assert_err!(result, Error::<Test>::RevealTooEarly);
    });
}

// SKIP_WASM_BUILD=1 RUST_LOG=debug cargo test --package pallet-subtensor --lib -- tests::weights::test_batch_reveal_after_commits_expired --exact --show-output --nocapture
#[test]
fn test_batch_reveal_after_commits_expired() {
    new_test_ext(1).execute_with(|| {
        let netuid = NetUid::from(1);
        let hotkey = U256::from(1);
        let version_keys: Vec<u64> = vec![0, 0];
        let uids_list: Vec<Vec<u16>> = vec![vec![0, 1], vec![1, 0]];
        let weight_values_list: Vec<Vec<u16>> = vec![vec![10, 20], vec![30, 40]];
        let tempo: u16 = 100;

        System::set_block_number(0);
        add_network(netuid, tempo, 0);

        SubtensorModule::set_commit_reveal_weights_enabled(netuid, true);

        register_ok_neuron(netuid, U256::from(3), U256::from(4), 300_000);
        register_ok_neuron(netuid, hotkey, U256::from(2), 100_000);
        SubtensorModule::set_weights_set_rate_limit(netuid, 0);
        SubtensorModule::set_validator_permit_for_uid(netuid, 0, true);
        SubtensorModule::set_validator_permit_for_uid(netuid, 1, true);

        let mut commit_info = Vec::new();

        // 1. Commit the first weight in epoch 0
        let salt0: Vec<u16> = vec![0u16; 8];
        let commit_hash0: H256 = BlakeTwo256::hash_of(&(
            hotkey,
            netuid,
            uids_list[0].clone(),
            weight_values_list[0].clone(),
            salt0.clone(),
            version_keys[0],
        ));
        commit_info.push((commit_hash0, salt0));
        assert_ok!(SubtensorModule::commit_weights(
            RuntimeOrigin::signed(hotkey),
            netuid,
            commit_hash0
        ));

        // Advance to epoch 1
        step_epochs(1, netuid);

        // 2. Commit the second weight in epoch 1
        let salt1: Vec<u16> = vec![1u16; 8];
        let commit_hash1: H256 = BlakeTwo256::hash_of(&(
            hotkey,
            netuid,
            uids_list[1].clone(),
            weight_values_list[1].clone(),
            salt1.clone(),
            version_keys[1],
        ));
        commit_info.push((commit_hash1, salt1));
        assert_ok!(SubtensorModule::commit_weights(
            RuntimeOrigin::signed(hotkey),
            netuid,
            commit_hash1
        ));

        // Advance to epoch 4 to ensure both commits have expired (assuming reveal_period is 1)
        step_epochs(3, netuid);

        // 3. Prepare batch reveal parameters
        let salts_list: Vec<Vec<u16>> = commit_info.iter().map(|(_, salt)| salt.clone()).collect();

        // 4. Attempt to reveal after commits have expired
        let result = SubtensorModule::do_batch_reveal_weights(
            RuntimeOrigin::signed(hotkey),
            netuid,
            uids_list.clone(),
            weight_values_list.clone(),
            salts_list,
            version_keys.clone(),
        );
        assert_err!(result, Error::<Test>::ExpiredWeightCommit);
    });
}

// SKIP_WASM_BUILD=1 RUST_LOG=debug cargo test --package pallet-subtensor --lib -- tests::weights::test_batch_reveal_when_commit_reveal_disabled --exact --show-output --nocapture
#[test]
fn test_batch_reveal_when_commit_reveal_disabled() {
    new_test_ext(1).execute_with(|| {
        let netuid = NetUid::from(1);
        let hotkey = U256::from(1);
        let version_keys: Vec<u64> = vec![0];
        let uids_list: Vec<Vec<u16>> = vec![vec![0, 1]];
        let weight_values_list: Vec<Vec<u16>> = vec![vec![10, 20]];
        let salts_list: Vec<Vec<u16>> = vec![vec![0u16; 8]];
        let tempo: u16 = 100;

        System::set_block_number(0);
        add_network(netuid, tempo, 0);

        SubtensorModule::set_commit_reveal_weights_enabled(netuid, false);

        // 1. Attempt to perform batch reveal when commit-reveal is disabled
        let result = SubtensorModule::do_batch_reveal_weights(
            RuntimeOrigin::signed(hotkey),
            netuid,
            uids_list,
            weight_values_list,
            salts_list,
            version_keys,
        );
        assert_err!(result, Error::<Test>::CommitRevealDisabled);
    });
}

// SKIP_WASM_BUILD=1 RUST_LOG=debug cargo test --package pallet-subtensor --lib -- tests::weights::test_batch_reveal_with_out_of_order_commits --exact --show-output --nocapture
#[test]
fn test_batch_reveal_with_out_of_order_commits() {
    new_test_ext(1).execute_with(|| {
        let netuid = NetUid::from(1);
        let hotkey = U256::from(1);
        let version_keys: Vec<u64> = vec![0, 0, 0];
        let uids_list: Vec<Vec<u16>> = vec![vec![0, 1], vec![1, 0], vec![0, 1]];
        let weight_values_list: Vec<Vec<u16>> = vec![vec![10, 20], vec![30, 40], vec![50, 60]];
        let tempo: u16 = 100;

        System::set_block_number(0);
        add_network(netuid, tempo, 0);

        SubtensorModule::set_commit_reveal_weights_enabled(netuid, true);
        SubtensorModule::set_weights_set_rate_limit(netuid, 0);

        register_ok_neuron(netuid, U256::from(3), U256::from(4), 300_000);
        register_ok_neuron(netuid, hotkey, U256::from(2), 100_000);
        SubtensorModule::set_stake_threshold(0);
        SubtensorModule::set_validator_permit_for_uid(netuid, 0, true);
        SubtensorModule::set_validator_permit_for_uid(netuid, 1, true);
        SubtensorModule::add_balance_to_coldkey_account(&U256::from(0), 1);
        SubtensorModule::add_balance_to_coldkey_account(&U256::from(1), 1);
        SubtensorModule::increase_stake_for_hotkey_and_coldkey_on_subnet(
            &(U256::from(0)),
            &(U256::from(0)),
            netuid,
            1,
        );
        SubtensorModule::increase_stake_for_hotkey_and_coldkey_on_subnet(
            &(U256::from(1)),
            &(U256::from(1)),
            netuid,
            1,
        );

        // 1. Commit multiple times (A, B, C)
        let mut commit_info = Vec::new();
        for i in 0..3 {
            let salt: Vec<u16> = vec![i as u16; 8];
            let commit_hash: H256 = BlakeTwo256::hash_of(&(
                hotkey,
                netuid,
                uids_list[i].clone(),
                weight_values_list[i].clone(),
                salt.clone(),
                version_keys[i],
            ));
            commit_info.push((commit_hash, salt));
            assert_ok!(SubtensorModule::commit_weights(
                RuntimeOrigin::signed(hotkey),
                netuid,
                commit_hash
            ));
        }

        step_epochs(1, netuid);

        // 2. Prepare batch reveal parameters for commits A and C (out of order)
        let salts_list: Vec<Vec<u16>> = vec![
            commit_info[2].1.clone(), // Third commit (C)
            commit_info[0].1.clone(), // First commit (A)
        ];
        let uids_list_out_of_order = vec![
            uids_list[2].clone(), // C
            uids_list[0].clone(), // A
        ];
        let weight_values_list_out_of_order = vec![
            weight_values_list[2].clone(), // C
            weight_values_list[0].clone(), // A
        ];
        let version_keys_out_of_order = vec![
            version_keys[2], // C
            version_keys[0], // A
        ];

        // 3. Attempt batch reveal of A and C out of order
        let result = SubtensorModule::do_batch_reveal_weights(
            RuntimeOrigin::signed(hotkey),
            netuid,
            uids_list_out_of_order,
            weight_values_list_out_of_order,
            salts_list,
            version_keys_out_of_order,
        );

        // 4. Ensure the batch reveal succeeds
        assert_ok!(result);

        // 5. Prepare and reveal the remaining commit (B)
        let remaining_salt = commit_info[1].1.clone();
        let remaining_uids = uids_list[1].clone();
        let remaining_weights = weight_values_list[1].clone();
        let remaining_version_key = version_keys[1];

        assert_ok!(SubtensorModule::do_batch_reveal_weights(
            RuntimeOrigin::signed(hotkey),
            netuid,
            vec![remaining_uids],
            vec![remaining_weights],
            vec![remaining_salt],
            vec![remaining_version_key],
        ));

        // 6. Ensure all commits are removed
        let commits = crate::WeightCommits::<Test>::get(netuid, hotkey);
        assert!(commits.is_none());
    });
}

// SKIP_WASM_BUILD=1 RUST_LOG=debug cargo test --package pallet-subtensor --lib -- tests::weights::test_highly_concurrent_commits_and_reveals_with_multiple_hotkeys --exact --show-output --nocapture
#[test]
fn test_highly_concurrent_commits_and_reveals_with_multiple_hotkeys() {
    new_test_ext(1).execute_with(|| {
        // ==== Test Configuration ====
        let netuid = NetUid::from(1);
        let num_hotkeys: usize = 10;
        let max_unrevealed_commits: usize = 10;
        let commits_per_hotkey: usize = 20;
        let initial_reveal_period: u64 = 5;
        let initial_tempo: u16 = 100;

        // ==== Setup Network ====
        add_network(netuid, initial_tempo, 0);
        SubtensorModule::set_commit_reveal_weights_enabled(netuid, true);
        SubtensorModule::set_weights_set_rate_limit(netuid, 0);
        SubtensorModule::set_reveal_period(netuid, initial_reveal_period);
        SubtensorModule::set_max_registrations_per_block(netuid, u16::MAX);
        SubtensorModule::set_target_registrations_per_interval(netuid, u16::MAX);

        // ==== Register Validators ====
        for uid in 0..5 {
            let validator_id = U256::from(100 + uid as u64);
            register_ok_neuron(netuid, validator_id, U256::from(200 + uid as u64), 300_000);
            SubtensorModule::set_validator_permit_for_uid(netuid, uid, true);
        }

        // ==== Register Hotkeys ====
        let mut hotkeys: Vec<<Test as frame_system::Config>::AccountId> = Vec::new();
        for i in 0..num_hotkeys {
            let hotkey_id = U256::from(1000 + i as u64);
            register_ok_neuron(netuid, hotkey_id, U256::from(2000 + i as u64), 100_000);
            hotkeys.push(hotkey_id);
        }

        // ==== Initialize Commit Information ====
        let mut commit_info_map: HashMap<
            <Test as frame_system::Config>::AccountId,
            Vec<(H256, Vec<u16>, Vec<u16>, Vec<u16>, u64)>,
        > = HashMap::new();

        // Initialize the map
        for hotkey in &hotkeys {
            commit_info_map.insert(*hotkey, Vec::new());
        }

        // ==== Function to Generate Unique Data ====
        fn generate_unique_data(index: usize) -> (Vec<u16>, Vec<u16>, Vec<u16>, u64) {
            let uids = vec![index as u16, (index + 1) as u16];
            let values = vec![(index * 10) as u16, ((index + 1) * 10) as u16];
            let salt = vec![(index % 100) as u16; 8];
            let version_key = index as u64;
            (uids, values, salt, version_key)
        }

        // ==== Simulate Concurrent Commits and Reveals ====
        for i in 0..commits_per_hotkey {
            for hotkey in &hotkeys {

                let current_commits = crate::WeightCommits::<Test>::get(netuid, hotkey)
                    .unwrap_or_default();
                if current_commits.len() >= max_unrevealed_commits {
                    continue;
                }

                let (uids, values, salt, version_key) = generate_unique_data(i);
                let commit_hash: H256 = BlakeTwo256::hash_of(&(
                    *hotkey,
                    netuid,
                    uids.clone(),
                    values.clone(),
                    salt.clone(),
                    version_key,
                ));

                if let Some(commits) = commit_info_map.get_mut(hotkey) {
                    commits.push((commit_hash, salt.clone(), uids.clone(), values.clone(), version_key));
                }

                assert_ok!(SubtensorModule::commit_weights(
                    RuntimeOrigin::signed(*hotkey),
                    netuid,
                    commit_hash
                ));
            }

            // ==== Reveal Phase ====
            for hotkey in &hotkeys {
                if let Some(commits) = commit_info_map.get_mut(hotkey) {
                    if commits.is_empty() {
                        continue; // No commits to reveal
                    }

                    let (_commit_hash, salt, uids, values, version_key) = commits.first().expect("expected a value");

                    let reveal_result = SubtensorModule::reveal_weights(
                        RuntimeOrigin::signed(*hotkey),
                        netuid,
                        uids.clone(),
                        values.clone(),
                        salt.clone(),
                        *version_key,
                    );

                    match reveal_result {
                        Ok(_) => {
                            commits.remove(0);
                        }
                        Err(e) => {
                            if e == Error::<Test>::RevealTooEarly.into()
                                || e == Error::<Test>::ExpiredWeightCommit.into()
                                || e == Error::<Test>::InvalidRevealCommitHashNotMatch.into()
                            {
                                log::info!("Expected error during reveal after epoch advancement: {:?}", e);
                            } else {
                                panic!(
                                    "Unexpected error during reveal: {:?}, expected RevealTooEarly, ExpiredWeightCommit, or InvalidRevealCommitHashNotMatch",
                                    e
                                );
                            }
                        }
                    }
                }
            }
        }

        // ==== Modify Network Parameters During Commits ====
        SubtensorModule::set_tempo(netuid, 150);
        SubtensorModule::set_reveal_period(netuid, 7);
        log::info!("Changed tempo to 150 and reveal_period to 7 during commits.");

        step_epochs(3, netuid);

        // ==== Continue Reveals After Epoch Advancement ====
        for hotkey in &hotkeys {
            if let Some(commits) = commit_info_map.get_mut(hotkey) {
                while !commits.is_empty() {
                    let (_commit_hash, salt, uids, values, version_key) = &commits[0];

                    // Attempt to reveal
                    let reveal_result = SubtensorModule::reveal_weights(
                        RuntimeOrigin::signed(*hotkey),
                        netuid,
                        uids.clone(),
                        values.clone(),
                        salt.clone(),
                        *version_key,
                    );

                    match reveal_result {
                        Ok(_) => {
                            commits.remove(0);
                        }
                        Err(e) => {
                            // Check if the error is due to reveal being too early or commit expired
                            if e == Error::<Test>::RevealTooEarly.into()
                                || e == Error::<Test>::ExpiredWeightCommit.into()
                                || e == Error::<Test>::InvalidRevealCommitHashNotMatch.into()
                            {
                                log::info!("Expected error during reveal after epoch advancement: {:?}", e);
                                break;
                            } else {
                                panic!(
                                    "Unexpected error during reveal after epoch advancement: {:?}, expected RevealTooEarly, ExpiredWeightCommit, or InvalidRevealCommitHashNotMatch",
                                    e
                                );
                            }
                        }
                    }
                }
            }
        }

        // ==== Change Network Parameters Again ====
        SubtensorModule::set_tempo(netuid, 200);
        SubtensorModule::set_reveal_period(netuid, 10);
        log::info!("Changed tempo to 200 and reveal_period to 10 after initial reveals.");

        step_epochs(10, netuid);

        // ==== Final Reveal Attempts ====
        for (hotkey, commits) in commit_info_map.iter_mut() {
            for (_commit_hash, salt, uids, values, version_key) in commits.iter() {
                let reveal_result = SubtensorModule::reveal_weights(
                    RuntimeOrigin::signed(*hotkey),
                    netuid,
                    uids.clone(),
                    values.clone(),
                    salt.clone(),
                    *version_key,
                );

                assert_eq!(
                    reveal_result,
                    Err(Error::<Test>::ExpiredWeightCommit.into()),
                    "Expected ExpiredWeightCommit error, got {:?}",
                    reveal_result
                );
            }
        }

        for hotkey in &hotkeys {
            commit_info_map.insert(*hotkey, Vec::new());

            for i in 0..max_unrevealed_commits {
                let (uids, values, salt, version_key) = generate_unique_data(i + commits_per_hotkey);
                let commit_hash: H256 = BlakeTwo256::hash_of(&(
                    *hotkey,
                    netuid,
                    uids.clone(),
                    values.clone(),
                    salt.clone(),
                    version_key,
                ));

                assert_ok!(SubtensorModule::commit_weights(
                    RuntimeOrigin::signed(*hotkey),
                    netuid,
                    commit_hash
                ));
            }

            let (uids, values, salt, version_key) = generate_unique_data(max_unrevealed_commits + commits_per_hotkey);
            let commit_hash: H256 = BlakeTwo256::hash_of(&(
                *hotkey,
                netuid,
                uids.clone(),
                values.clone(),
                salt.clone(),
                version_key,
            ));

            assert_err!(
                SubtensorModule::commit_weights(
                    RuntimeOrigin::signed(*hotkey),
                    netuid,
                    commit_hash
                ),
                Error::<Test>::TooManyUnrevealedCommits
            );
        }

        // Attempt unauthorized reveal
        let unauthorized_hotkey = hotkeys[0];
        let target_hotkey = hotkeys[1];
        if let Some(commits) = commit_info_map.get(&target_hotkey) {
            if let Some((_commit_hash, salt, uids, values, version_key)) = commits.first() {
                assert_err!(
                    SubtensorModule::reveal_weights(
                        RuntimeOrigin::signed(unauthorized_hotkey),
                        netuid,
                        uids.clone(),
                        values.clone(),
                        salt.clone(),
                        *version_key,
                    ),
                    Error::<Test>::InvalidRevealCommitHashNotMatch
                );
            }
        }

        let non_committing_hotkey: <Test as frame_system::Config>::AccountId = U256::from(9999);
        assert_err!(
            SubtensorModule::reveal_weights(
                RuntimeOrigin::signed(non_committing_hotkey),
                netuid,
                vec![0, 1],
                vec![10, 20],
                vec![0; 8],
                0,
            ),
            Error::<Test>::NoWeightsCommitFound
        );

        assert_eq!(SubtensorModule::get_reveal_period(netuid), 10);
        assert_eq!(SubtensorModule::get_tempo(netuid), 200);
    })
}

// SKIP_WASM_BUILD=1 RUST_LOG=debug cargo test --package pallet-subtensor --lib -- tests::weights::test_get_reveal_blocks --exact --show-output --nocapture
#[test]
fn test_get_reveal_blocks() {
    new_test_ext(1).execute_with(|| {
        // **1. Define Test Parameters**
        let netuid = NetUid::from(1);
        let uids: Vec<u16> = vec![0, 1];
        let weight_values: Vec<u16> = vec![10, 10];
        let salt: Vec<u16> = vec![1, 2, 3, 4, 5, 6, 7, 8];
        let version_key: u64 = 0;
        let hotkey: U256 = U256::from(1);

        // **2. Generate the Commit Hash**
        let commit_hash: H256 = BlakeTwo256::hash_of(&(
            hotkey,
            netuid,
            uids.clone(),
            weight_values.clone(),
            salt.clone(),
            version_key,
        ));

        // **3. Initialize the Block Number to 0**
        System::set_block_number(0);

        // **4. Define Network Parameters**
        let tempo: u16 = 5;
        add_network(netuid, tempo, 0);

        // **5. Register Neurons and Configure the Network**
        register_ok_neuron(netuid, U256::from(3), U256::from(4), 300_000);
        register_ok_neuron(netuid, U256::from(1), U256::from(2), 100_000);
        SubtensorModule::set_stake_threshold(0);
        SubtensorModule::set_weights_set_rate_limit(netuid, 5);
        SubtensorModule::set_validator_permit_for_uid(netuid, 0, true);
        SubtensorModule::set_validator_permit_for_uid(netuid, 1, true);
        SubtensorModule::set_commit_reveal_weights_enabled(netuid, true);
        SubtensorModule::add_balance_to_coldkey_account(&U256::from(0), 1);
        SubtensorModule::add_balance_to_coldkey_account(&U256::from(1), 1);
        SubtensorModule::increase_stake_for_hotkey_and_coldkey_on_subnet(
            &(U256::from(0)),
            &(U256::from(0)),
            netuid,
            1,
        );
        SubtensorModule::increase_stake_for_hotkey_and_coldkey_on_subnet(
            &(U256::from(1)),
            &(U256::from(1)),
            netuid,
            1,
        );

        // **6. Commit Weights at Block 0**
        assert_ok!(SubtensorModule::commit_weights(
            RuntimeOrigin::signed(hotkey),
            netuid,
            commit_hash
        ));

        // **7. Retrieve the Reveal Blocks Using `get_reveal_blocks`**
        let (first_reveal_block, last_reveal_block) = SubtensorModule::get_reveal_blocks(netuid, 0);

        // **8. Assert Correct Calculation of Reveal Blocks**
        // With tempo=5, netuid=1, reveal_period=1:
        // commit_epoch = (0 + 2) / 6 = 0
        // reveal_epoch = 0 + 1 = 1
        // first_reveal_block = 1 * 6 - 2 = 4
        // last_reveal_block = 4 + 5 = 9
        assert_eq!(first_reveal_block, 4);
        assert_eq!(last_reveal_block, 9);

        // **9. Attempt to Reveal Before `first_reveal_block` (Block 3)**
        step_block(3); // Advance to block 3
        let result = SubtensorModule::reveal_weights(
            RuntimeOrigin::signed(hotkey),
            netuid,
            uids.clone(),
            weight_values.clone(),
            salt.clone(),
            version_key,
        );
        assert_err!(result, Error::<Test>::RevealTooEarly);

        // **10. Advance to `first_reveal_block` (Block 4)**
        step_block(1); // Advance to block 4
        let result = SubtensorModule::reveal_weights(
            RuntimeOrigin::signed(hotkey),
            netuid,
            uids.clone(),
            weight_values.clone(),
            salt.clone(),
            version_key,
        );
        assert_ok!(result);

        // **11. Attempt to Reveal Again at Block 4 (Should Fail)**
        let result = SubtensorModule::reveal_weights(
            RuntimeOrigin::signed(hotkey),
            netuid,
            uids.clone(),
            weight_values.clone(),
            salt.clone(),
            version_key,
        );
        assert_err!(result, Error::<Test>::NoWeightsCommitFound);

        // **12. Advance to After `last_reveal_block` (Block 10)**
        step_block(6); // Advance from block 4 to block 10

        // **13. Attempt to Reveal at Block 10 (Should Fail)**
        let result = SubtensorModule::reveal_weights(
            RuntimeOrigin::signed(hotkey),
            netuid,
            uids.clone(),
            weight_values.clone(),
            salt.clone(),
            version_key,
        );
        assert_err!(result, Error::<Test>::NoWeightsCommitFound);

        // **14. Attempt to Reveal Outside of Any Reveal Window (No Commit)**
        let result = SubtensorModule::reveal_weights(
            RuntimeOrigin::signed(hotkey),
            netuid,
            uids.clone(),
            weight_values.clone(),
            salt.clone(),
            version_key,
        );
        assert_err!(result, Error::<Test>::NoWeightsCommitFound);

        // **15. Verify that All Commits Have Been Removed from Storage**
        let commits = crate::WeightCommits::<Test>::get(netuid, hotkey);
        assert!(
            commits.is_none(),
            "Commits should be cleared after successful reveal"
        );
    })
}

// SKIP_WASM_BUILD=1 RUST_LOG=debug cargo test --package pallet-subtensor --lib -- tests::weights::test_commit_weights_rate_limit --exact --show-output --nocapture
#[test]
fn test_commit_weights_rate_limit() {
    new_test_ext(1).execute_with(|| {
        let netuid = NetUid::from(1);
        let uids: Vec<u16> = vec![0, 1];
        let weight_values: Vec<u16> = vec![10, 10];
        let salt: Vec<u16> = vec![1, 2, 3, 4, 5, 6, 7, 8];
        let version_key: u64 = 0;
        let hotkey: U256 = U256::from(1);

        let commit_hash: H256 = BlakeTwo256::hash_of(&(
            hotkey,
            netuid,
            uids.clone(),
            weight_values.clone(),
            salt.clone(),
            version_key,
        ));
        System::set_block_number(11);

        let tempo: u16 = 5;
        add_network(netuid, tempo, 0);

        register_ok_neuron(netuid, U256::from(3), U256::from(4), 300_000);
        register_ok_neuron(netuid, U256::from(1), U256::from(2), 100_000);
        SubtensorModule::set_stake_threshold(0);
        SubtensorModule::set_weights_set_rate_limit(netuid, 10); // Rate limit is 10 blocks
        SubtensorModule::set_validator_permit_for_uid(netuid, 0, true);
        SubtensorModule::set_validator_permit_for_uid(netuid, 1, true);
        SubtensorModule::set_commit_reveal_weights_enabled(netuid, true);
        SubtensorModule::add_balance_to_coldkey_account(&U256::from(0), 1);
        SubtensorModule::add_balance_to_coldkey_account(&U256::from(1), 1);
        SubtensorModule::increase_stake_for_hotkey_and_coldkey_on_subnet(
            &(U256::from(0)),
            &(U256::from(0)),
            netuid,
            1,
        );
        SubtensorModule::increase_stake_for_hotkey_and_coldkey_on_subnet(
            &(U256::from(1)),
            &(U256::from(1)),
            netuid,
            1,
        );

        let neuron_uid =
            SubtensorModule::get_uid_for_net_and_hotkey(netuid, &hotkey).expect("expected uid");
        SubtensorModule::set_last_update_for_uid(netuid, neuron_uid, 0);

        assert_ok!(SubtensorModule::commit_weights(
            RuntimeOrigin::signed(hotkey),
            netuid,
            commit_hash
        ));

        let new_salt: Vec<u16> = vec![9; 8];
        let new_commit_hash: H256 = BlakeTwo256::hash_of(&(
            hotkey,
            netuid,
            uids.clone(),
            weight_values.clone(),
            new_salt.clone(),
            version_key,
        ));
        assert_err!(
            SubtensorModule::commit_weights(RuntimeOrigin::signed(hotkey), netuid, new_commit_hash),
            Error::<Test>::CommittingWeightsTooFast
        );

        step_block(5);
        assert_err!(
            SubtensorModule::commit_weights(RuntimeOrigin::signed(hotkey), netuid, new_commit_hash),
            Error::<Test>::CommittingWeightsTooFast
        );

        step_block(5); // Current block is now 21

        assert_ok!(SubtensorModule::commit_weights(
            RuntimeOrigin::signed(hotkey),
            netuid,
            new_commit_hash
        ));

        SubtensorModule::set_commit_reveal_weights_enabled(netuid, false);
        let weights_keys: Vec<u16> = vec![0];
        let weight_values: Vec<u16> = vec![1];

        assert_err!(
            SubtensorModule::set_weights(
                RuntimeOrigin::signed(hotkey),
                netuid,
                weights_keys.clone(),
                weight_values.clone(),
                0
            ),
            Error::<Test>::SettingWeightsTooFast
        );

        step_block(10);

        assert_ok!(SubtensorModule::set_weights(
            RuntimeOrigin::signed(hotkey),
            netuid,
            weights_keys.clone(),
            weight_values.clone(),
            0
        ));

        assert_err!(
            SubtensorModule::set_weights(
                RuntimeOrigin::signed(hotkey),
                netuid,
                weights_keys.clone(),
                weight_values.clone(),
                0
            ),
            Error::<Test>::SettingWeightsTooFast
        );

        step_block(5);

        assert_err!(
            SubtensorModule::set_weights(
                RuntimeOrigin::signed(hotkey),
                netuid,
                weights_keys.clone(),
                weight_values.clone(),
                0
            ),
            Error::<Test>::SettingWeightsTooFast
        );

        step_block(5);

        assert_ok!(SubtensorModule::set_weights(
            RuntimeOrigin::signed(hotkey),
            netuid,
            weights_keys.clone(),
            weight_values.clone(),
            0
        ));
    });
}

// SKIP_WASM_BUILD=1 RUST_LOG=debug cargo test --package pallet-subtensor --lib -- tests::weights::tlock_encrypt_decrypt_drand_quicknet_works --exact --show-output --nocapture
#[test]
pub fn tlock_encrypt_decrypt_drand_quicknet_works() {
    // using a pulse from drand's QuickNet
    // https://api.drand.sh/52db9ba70e0cc0f6eaf7803dd07447a1f5477735fd3f661792ba94600c84e971/public/1000
    // the beacon public key
    let pk_bytes =
        b"83cf0f2896adee7eb8b5f01fcad3912212c437e0073e911fb90022d3e760183c8c4b450b6a0a6c3ac6a5776a2d1064510d1fec758c921cc22b0e17e63aaf4bcb5ed66304de9cf809bd274ca73bab4af5a6e9c76a4bc09e76eae8991ef5ece45a"
    ; // a round number that we know a signature for
    let round: u64 = 1000;
    // the signature produced in that round
    let signature =
        b"b44679b9a59af2ec876b1a6b1ad52ea9b1615fc3982b19576350f93447cb1125e342b73a8dd2bacbe47e4b6b63ed5e39"
    ;

    // Convert hex string to bytes
    let pub_key_bytes = hex::decode(pk_bytes).expect("Failed to decode public key bytes");
    // Deserialize to G1Affine
    let pub_key =
        <TinyBLS381 as EngineBLS>::PublicKeyGroup::deserialize_compressed(&*pub_key_bytes)
            .expect("Failed to deserialize public key");

    // then we tlock a message for the pubkey
    let plaintext = b"this is a test".as_slice();
    let esk = [2; 32];

    let sig_bytes = hex::decode(signature).expect("Failed to decode signature bytes");
    let sig = <TinyBLS381 as EngineBLS>::SignatureGroup::deserialize_compressed(&*sig_bytes)
        .expect("Failed to deserialize signature");

    let message = {
        let mut hasher = sha2::Sha256::new();
        hasher.update(round.to_be_bytes());
        hasher.finalize().to_vec()
    };

    let identity = Identity::new(b"", vec![message]);

    let rng = ChaCha20Rng::seed_from_u64(0);
    let ct = tle::<TinyBLS381, AESGCMStreamCipherProvider, ChaCha20Rng>(
        pub_key, esk, plaintext, identity, rng,
    )
    .expect("Encryption failed");

    // then we can decrypt the ciphertext using the signature
    let result = tld::<TinyBLS381, AESGCMStreamCipherProvider>(ct, sig).expect("Decryption failed");
    assert!(result == plaintext);
}

// SKIP_WASM_BUILD=1 RUST_LOG=debug cargo test --package pallet-subtensor --lib -- tests::weights::test_reveal_crv3_commits_success --exact --show-output --nocapture

#[test]
fn test_reveal_crv3_commits_success() {
    new_test_ext(100).execute_with(|| {
        use ark_serialize::CanonicalSerialize;

        let netuid = NetUid::from(1);
        let hotkey1: AccountId = U256::from(1);
        let hotkey2: AccountId = U256::from(2);
        let reveal_round: u64 = 1000;

        add_network(netuid, 5, 0);
        register_ok_neuron(netuid, hotkey1, U256::from(3), 100_000);
        register_ok_neuron(netuid, hotkey2, U256::from(4), 100_000);
        SubtensorModule::set_stake_threshold(0);
        SubtensorModule::set_weights_set_rate_limit(netuid, 0);
        SubtensorModule::set_commit_reveal_weights_enabled(netuid, true);
        SubtensorModule::set_reveal_period(netuid, 3);

        let neuron_uid1 = SubtensorModule::get_uid_for_net_and_hotkey(netuid, &hotkey1)
            .expect("Failed to get neuron UID for hotkey1");
        let neuron_uid2 = SubtensorModule::get_uid_for_net_and_hotkey(netuid, &hotkey2)
            .expect("Failed to get neuron UID for hotkey2");

        SubtensorModule::set_validator_permit_for_uid(netuid, neuron_uid1, true);
        SubtensorModule::set_validator_permit_for_uid(netuid, neuron_uid2, true);
        SubtensorModule::add_balance_to_coldkey_account(&U256::from(3), 1);
        SubtensorModule::add_balance_to_coldkey_account(&U256::from(4), 1);
        SubtensorModule::increase_stake_for_hotkey_and_coldkey_on_subnet(
            &hotkey1,
            &(U256::from(3)),
            netuid,
            1,
        );
        SubtensorModule::increase_stake_for_hotkey_and_coldkey_on_subnet(
            &hotkey2,
            &(U256::from(4)),
            netuid,
            1,
        );

        let version_key = SubtensorModule::get_weights_version_key(netuid);

        let payload = WeightsTlockPayload {
            values: vec![10, 20],
            uids: vec![neuron_uid1, neuron_uid2],
            version_key,
        };

        let serialized_payload = payload.encode();

        let esk = [2; 32];
        let rng = ChaCha20Rng::seed_from_u64(0);

        let pk_bytes = hex::decode("83cf0f2896adee7eb8b5f01fcad3912212c437e0073e911fb90022d3e760183c8c4b450b6a0a6c3ac6a5776a2d1064510d1fec758c921cc22b0e17e63aaf4bcb5ed66304de9cf809bd274ca73bab4af5a6e9c76a4bc09e76eae8991ef5ece45a")
            .expect("Failed to decode public key bytes");
        let pub_key = <TinyBLS381 as EngineBLS>::PublicKeyGroup::deserialize_compressed(&*pk_bytes)
            .expect("Failed to deserialize public key");

        let message = {
            let mut hasher = sha2::Sha256::new();
            hasher.update(reveal_round.to_be_bytes());
            hasher.finalize().to_vec()
        };
        let identity = Identity::new(b"", vec![message]);

        let ct = tle::<TinyBLS381, AESGCMStreamCipherProvider, ChaCha20Rng>(
            pub_key,
            esk,
            &serialized_payload,
            identity,
            rng,
        )
        .expect("Encryption failed");

        let mut commit_bytes = Vec::new();
        ct.serialize_compressed(&mut commit_bytes)
            .expect("Failed to serialize commit");

        assert!(
            !commit_bytes.is_empty(),
            "commit_bytes is empty after serialization"
        );

        log::debug!(
            "Commit bytes now contain {:#?}",
            commit_bytes
        );

        assert_ok!(SubtensorModule::do_commit_crv3_weights(
            RuntimeOrigin::signed(hotkey1),
            netuid,
            commit_bytes.clone().try_into().expect("Failed to convert commit bytes into bounded vector"),
            reveal_round
        ));

        let sig_bytes = hex::decode("b44679b9a59af2ec876b1a6b1ad52ea9b1615fc3982b19576350f93447cb1125e342b73a8dd2bacbe47e4b6b63ed5e39")
            .expect("Failed to decode signature bytes");

        pallet_drand::Pulses::<Test>::insert(
            reveal_round,
            Pulse {
                round: reveal_round,
                randomness: vec![0; 32].try_into().expect("Failed to convert randomness vector"),
                signature: sig_bytes.try_into().expect("Failed to convert signature bytes"),
            },
        );

        // Step epochs to run the epoch via the blockstep
        step_epochs(3, netuid);

        let weights_sparse = SubtensorModule::get_weights_sparse(netuid);
        let weights = weights_sparse.get(neuron_uid1 as usize).cloned().unwrap_or_default();

        assert!(
            !weights.is_empty(),
            "Weights for neuron_uid1 are empty, expected weights to be set."
        );

        let expected_weights: Vec<(u16, I32F32)> = payload
            .uids
            .iter()
            .zip(payload.values.iter())
            .map(|(&uid, &value)| (uid, I32F32::from_num(value)))
            .collect();

        let total_weight: I32F32 = weights.iter().map(|(_, w)| *w).sum();

        let normalized_weights: Vec<(u16, I32F32)> = weights
            .iter()
            .map(|&(uid, w)| (uid, w * I32F32::from_num(30) / total_weight))
            .collect();

        for ((uid_a, w_a), (uid_b, w_b)) in normalized_weights.iter().zip(expected_weights.iter()) {
            assert_eq!(uid_a, uid_b);

            let actual_weight_f64: f64 = w_a.to_num::<f64>();
            let rounded_actual_weight = actual_weight_f64.round() as i64;

            assert!(
                rounded_actual_weight != 0,
                "Actual weight for uid {} is zero",
                uid_a
            );

            let expected_weight = w_b.to_num::<i64>();

            assert_eq!(
                rounded_actual_weight, expected_weight,
                "Weight mismatch for uid {}: expected {}, got {}",
                uid_a, expected_weight, rounded_actual_weight
            );
        }
    });
}

// SKIP_WASM_BUILD=1 RUST_LOG=debug cargo test --package pallet-subtensor --lib -- tests::weights::test_reveal_crv3_commits_cannot_reveal_after_reveal_epoch --exact --show-output --nocapture
#[test]
fn test_reveal_crv3_commits_cannot_reveal_after_reveal_epoch() {
    new_test_ext(100).execute_with(|| {
        use ark_serialize::CanonicalSerialize;

        let netuid = NetUid::from(1);
        let hotkey1: AccountId = U256::from(1);
        let hotkey2: AccountId = U256::from(2);
        let reveal_round: u64 = 1000;

        add_network(netuid, 5, 0);
        register_ok_neuron(netuid, hotkey1, U256::from(3), 100_000);
        register_ok_neuron(netuid, hotkey2, U256::from(4), 100_000);
        SubtensorModule::set_weights_set_rate_limit(netuid, 0);
        SubtensorModule::set_commit_reveal_weights_enabled(netuid, true);
        SubtensorModule::set_reveal_period(netuid, 3);

        let neuron_uid1 = SubtensorModule::get_uid_for_net_and_hotkey(netuid, &hotkey1)
            .expect("Failed to get neuron UID for hotkey1");
        let neuron_uid2 = SubtensorModule::get_uid_for_net_and_hotkey(netuid, &hotkey2)
            .expect("Failed to get neuron UID for hotkey2");

        SubtensorModule::set_validator_permit_for_uid(netuid, neuron_uid1, true);
        SubtensorModule::set_validator_permit_for_uid(netuid, neuron_uid2, true);

        let version_key = SubtensorModule::get_weights_version_key(netuid);

        let payload = WeightsTlockPayload {
            values: vec![10, 20],
            uids: vec![neuron_uid1, neuron_uid2],
            version_key,
        };

        let serialized_payload = payload.encode();

        let esk = [2; 32];
        let rng = ChaCha20Rng::seed_from_u64(0);

        let pk_bytes = hex::decode("83cf0f2896adee7eb8b5f01fcad3912212c437e0073e911fb90022d3e760183c8c4b450b6a0a6c3ac6a5776a2d1064510d1fec758c921cc22b0e17e63aaf4bcb5ed66304de9cf809bd274ca73bab4af5a6e9c76a4bc09e76eae8991ef5ece45a")
            .expect("Failed to decode public key bytes");
        let pub_key = <TinyBLS381 as EngineBLS>::PublicKeyGroup::deserialize_compressed(&*pk_bytes)
            .expect("Failed to deserialize public key");

        let message = {
            let mut hasher = sha2::Sha256::new();
            hasher.update(reveal_round.to_be_bytes());
            hasher.finalize().to_vec()
        };
        let identity = Identity::new(b"", vec![message]);

        let ct = tle::<TinyBLS381, AESGCMStreamCipherProvider, ChaCha20Rng>(
            pub_key,
            esk,
            &serialized_payload,
            identity,
            rng,
        )
        .expect("Encryption failed");

        let mut commit_bytes = Vec::new();
        ct.serialize_compressed(&mut commit_bytes)
            .expect("Failed to serialize commit");

        assert_ok!(SubtensorModule::do_commit_crv3_weights(
            RuntimeOrigin::signed(hotkey1),
            netuid,
            commit_bytes
                .clone()
                .try_into()
                .expect("Failed to convert commit bytes into bounded vector"),
            reveal_round
        ));

        // Do NOT insert the pulse at this time; this simulates the missing pulse during the reveal epoch
        // Advance epochs to reach the reveal epoch (3 epochs as reveal_period is 3)
        step_epochs(3, netuid);

        // Verify that weights are not set
        let weights_sparse = SubtensorModule::get_weights_sparse(netuid);
        let weights = weights_sparse
            .get(neuron_uid1 as usize)
            .cloned()
            .unwrap_or_default();

        assert!(
            weights.is_empty(),
            "Weights for neuron_uid1 should be empty as the commit cannot be revealed without the pulse."
        );

        // Now, after the reveal epoch has passed, insert the pulse
        let sig_bytes = hex::decode("b44679b9a59af2ec876b1a6b1ad52ea9b1615fc3982b19576350f93447cb1125e342b73a8dd2bacbe47e4b6b63ed5e39")
            .expect("Failed to decode signature bytes");

        pallet_drand::Pulses::<Test>::insert(
            reveal_round,
            Pulse {
                round: reveal_round,
                randomness: vec![0; 32]
                    .try_into()
                    .expect("Failed to convert randomness vector"),
                signature: sig_bytes
                    .try_into()
                    .expect("Failed to convert signature bytes"),
            },
        );

        // Advance one more epoch to be after the reveal epoch
        step_epochs(1, netuid);

        // Attempt to reveal commits after the reveal epoch has passed
        assert_ok!(SubtensorModule::reveal_crv3_commits(netuid));

        // Verify that the weights for the neuron have not been set
        let weights_sparse = SubtensorModule::get_weights_sparse(netuid);
        let weights = weights_sparse
            .get(neuron_uid1 as usize)
            .cloned()
            .unwrap_or_default();

        assert!(
            weights.is_empty(),
            "Weights for neuron_uid1 should be empty as the commit cannot be revealed after the reveal epoch."
        );
    });
}

// SKIP_WASM_BUILD=1 RUST_LOG=debug cargo test --package pallet-subtensor --lib -- tests::weights::test_do_commit_crv3_weights_success --exact --show-output --nocapture
#[test]
fn test_do_commit_crv3_weights_success() {
    new_test_ext(1).execute_with(|| {
        let netuid = NetUid::from(1);
        let hotkey: AccountId = U256::from(1);
        let commit_data: Vec<u8> = vec![1, 2, 3, 4, 5];
        let reveal_round: u64 = 1000;

        add_network(netuid, 5, 0);
        register_ok_neuron(netuid, hotkey, U256::from(2), 100_000);
        SubtensorModule::set_weights_set_rate_limit(netuid, 0);
        SubtensorModule::set_commit_reveal_weights_enabled(netuid, true);

        assert_ok!(SubtensorModule::do_commit_crv3_weights(
            RuntimeOrigin::signed(hotkey),
            netuid,
            commit_data
                .clone()
                .try_into()
                .expect("Failed to convert commit data into bounded vector"),
            reveal_round
        ));

        let cur_epoch =
            SubtensorModule::get_epoch_index(netuid, SubtensorModule::get_current_block_as_u64());
        let commits = CRV3WeightCommits::<Test>::get(netuid, cur_epoch);
        assert_eq!(commits.len(), 1);
        assert_eq!(commits[0].0, hotkey);
        assert_eq!(commits[0].1, commit_data);
        assert_eq!(commits[0].2, reveal_round);
    });
}

// SKIP_WASM_BUILD=1 RUST_LOG=debug cargo test --package pallet-subtensor --lib -- tests::weights::test_do_commit_crv3_weights_disabled --exact --show-output --nocapture
#[test]
fn test_do_commit_crv3_weights_disabled() {
    new_test_ext(1).execute_with(|| {
        let netuid = NetUid::from(1);
        let hotkey: AccountId = U256::from(1);
        let commit_data: Vec<u8> = vec![1, 2, 3, 4, 5];
        let reveal_round: u64 = 1000;

        add_network(netuid, 5, 0);
        register_ok_neuron(netuid, hotkey, U256::from(2), 100_000);
        SubtensorModule::set_weights_set_rate_limit(netuid, 5);

        SubtensorModule::set_commit_reveal_weights_enabled(netuid, false);
        assert_err!(
            SubtensorModule::do_commit_crv3_weights(
                RuntimeOrigin::signed(hotkey),
                netuid,
                commit_data
                    .try_into()
                    .expect("Failed to convert commit data into bounded vector"),
                reveal_round
            ),
            Error::<Test>::CommitRevealDisabled
        );
    });
}

// SKIP_WASM_BUILD=1 RUST_LOG=debug cargo test --package pallet-subtensor --lib -- tests::weights::test_do_commit_crv3_weights_hotkey_not_registered --exact --show-output --nocapture
#[test]
fn test_do_commit_crv3_weights_hotkey_not_registered() {
    new_test_ext(1).execute_with(|| {
        let netuid = NetUid::from(1);
        let unregistered_hotkey: AccountId = U256::from(99);
        let commit_data: Vec<u8> = vec![1, 2, 3, 4, 5];
        let reveal_round: u64 = 1000;
        let hotkey: AccountId = U256::from(1);

        add_network(netuid, 5, 0);
        register_ok_neuron(netuid, hotkey, U256::from(2), 100_000);
        SubtensorModule::set_weights_set_rate_limit(netuid, 5);
        SubtensorModule::set_commit_reveal_weights_enabled(netuid, true);

        assert_err!(
            SubtensorModule::do_commit_crv3_weights(
                RuntimeOrigin::signed(unregistered_hotkey),
                netuid,
                commit_data
                    .try_into()
                    .expect("Failed to convert commit data into bounded vector"),
                reveal_round
            ),
            Error::<Test>::HotKeyNotRegisteredInSubNet
        );
    });
}

// SKIP_WASM_BUILD=1 RUST_LOG=debug cargo test --package pallet-subtensor --lib -- tests::weights::test_do_commit_crv3_weights_committing_too_fast --exact --show-output --nocapture
#[test]
fn test_do_commit_crv3_weights_committing_too_fast() {
    new_test_ext(1).execute_with(|| {
        let netuid = NetUid::from(1);
        let hotkey: AccountId = U256::from(1);
        let commit_data_1: Vec<u8> = vec![1, 2, 3];
        let commit_data_2: Vec<u8> = vec![4, 5, 6];
        let reveal_round: u64 = 1000;

        add_network(netuid, 5, 0);
        register_ok_neuron(netuid, hotkey, U256::from(2), 100_000);
        SubtensorModule::set_weights_set_rate_limit(netuid, 5);
        SubtensorModule::set_commit_reveal_weights_enabled(netuid, true);
        let neuron_uid =
            SubtensorModule::get_uid_for_net_and_hotkey(netuid, &hotkey).expect("Expected uid");
        SubtensorModule::set_last_update_for_uid(netuid, neuron_uid, 0);

        assert_ok!(SubtensorModule::do_commit_crv3_weights(
            RuntimeOrigin::signed(hotkey),
            netuid,
            commit_data_1
                .clone()
                .try_into()
                .expect("Failed to convert commit data into bounded vector"),
            reveal_round
        ));

        assert_err!(
            SubtensorModule::do_commit_crv3_weights(
                RuntimeOrigin::signed(hotkey),
                netuid,
                commit_data_2
                    .clone()
                    .try_into()
                    .expect("Failed to convert commit data into bounded vector"),
                reveal_round
            ),
            Error::<Test>::CommittingWeightsTooFast
        );

        step_block(2);

        assert_err!(
            SubtensorModule::do_commit_crv3_weights(
                RuntimeOrigin::signed(hotkey),
                netuid,
                commit_data_2
                    .clone()
                    .try_into()
                    .expect("Failed to convert commit data into bounded vector"),
                reveal_round
            ),
            Error::<Test>::CommittingWeightsTooFast
        );

        step_block(3);

        assert_ok!(SubtensorModule::do_commit_crv3_weights(
            RuntimeOrigin::signed(hotkey),
            netuid,
            commit_data_2
                .try_into()
                .expect("Failed to convert commit data into bounded vector"),
            reveal_round
        ));
    });
}

// SKIP_WASM_BUILD=1 RUST_LOG=debug cargo test --package pallet-subtensor --lib -- tests::weights::test_do_commit_crv3_weights_too_many_unrevealed_commits --exact --show-output --nocapture
#[test]
fn test_do_commit_crv3_weights_too_many_unrevealed_commits() {
    new_test_ext(1).execute_with(|| {
        let netuid = NetUid::from(1);
        let hotkey1: AccountId = U256::from(1);
        let hotkey2: AccountId = U256::from(2);
        let reveal_round: u64 = 1000;

        add_network(netuid, 5, 0);
        register_ok_neuron(netuid, hotkey1, U256::from(2), 100_000);
        register_ok_neuron(netuid, hotkey2, U256::from(3), 100_000);
        SubtensorModule::set_commit_reveal_weights_enabled(netuid, true);
        SubtensorModule::set_weights_set_rate_limit(netuid, 0);

        // Hotkey1 submits 10 commits successfully
        for i in 0..10 {
            let commit_data: Vec<u8> = vec![i as u8; 5];
            let bounded_commit_data = commit_data
                .try_into()
                .expect("Failed to convert commit data into bounded vector");

            assert_ok!(SubtensorModule::do_commit_crv3_weights(
                RuntimeOrigin::signed(hotkey1),
                netuid,
                bounded_commit_data,
                reveal_round
            ));
        }

        // Hotkey1 attempts to commit an 11th time, should fail with TooManyUnrevealedCommits
        let new_commit_data: Vec<u8> = vec![11; 5];
        let bounded_new_commit_data = new_commit_data
            .try_into()
            .expect("Failed to convert new commit data into bounded vector");

        assert_err!(
            SubtensorModule::do_commit_crv3_weights(
                RuntimeOrigin::signed(hotkey1),
                netuid,
                bounded_new_commit_data,
                reveal_round
            ),
            Error::<Test>::TooManyUnrevealedCommits
        );

        // Hotkey2 can still submit commits independently
        let commit_data_hotkey2: Vec<u8> = vec![0; 5];
        let bounded_commit_data_hotkey2 = commit_data_hotkey2
            .try_into()
            .expect("Failed to convert commit data into bounded vector");

        assert_ok!(SubtensorModule::do_commit_crv3_weights(
            RuntimeOrigin::signed(hotkey2),
            netuid,
            bounded_commit_data_hotkey2,
            reveal_round
        ));

        // Hotkey2 can submit up to 10 commits
        for i in 1..10 {
            let commit_data: Vec<u8> = vec![i as u8; 5];
            let bounded_commit_data = commit_data
                .try_into()
                .expect("Failed to convert commit data into bounded vector");

            assert_ok!(SubtensorModule::do_commit_crv3_weights(
                RuntimeOrigin::signed(hotkey2),
                netuid,
                bounded_commit_data,
                reveal_round
            ));
        }

        // Hotkey2 attempts to commit an 11th time, should fail
        let new_commit_data: Vec<u8> = vec![11; 5];
        let bounded_new_commit_data = new_commit_data
            .try_into()
            .expect("Failed to convert new commit data into bounded vector");

        assert_err!(
            SubtensorModule::do_commit_crv3_weights(
                RuntimeOrigin::signed(hotkey2),
                netuid,
                bounded_new_commit_data,
                reveal_round
            ),
            Error::<Test>::TooManyUnrevealedCommits
        );

        step_epochs(10, netuid);

        let new_commit_data: Vec<u8> = vec![11; 5];
        let bounded_new_commit_data = new_commit_data
            .try_into()
            .expect("Failed to convert new commit data into bounded vector");
        assert_ok!(SubtensorModule::do_commit_crv3_weights(
            RuntimeOrigin::signed(hotkey1),
            netuid,
            bounded_new_commit_data,
            reveal_round
        ));
    });
}

// SKIP_WASM_BUILD=1 RUST_LOG=debug cargo test --package pallet-subtensor --lib -- tests::weights::test_reveal_crv3_commits_decryption_failure --exact --show-output --nocapture
#[test]
fn test_reveal_crv3_commits_decryption_failure() {
    new_test_ext(1).execute_with(|| {
        let netuid = NetUid::from(1);
        let hotkey: AccountId = U256::from(1);
        let reveal_round: u64 = 1000;

        add_network(netuid, 5, 0);
        register_ok_neuron(netuid, hotkey, U256::from(2), 100_000);
        SubtensorModule::set_weights_set_rate_limit(netuid, 0);
        SubtensorModule::set_commit_reveal_weights_enabled(netuid, true);

        let commit_bytes: Vec<u8> = vec![0xff; 100];
        let bounded_commit_bytes = commit_bytes
            .clone()
            .try_into()
            .expect("Failed to convert commit bytes into bounded vector");

        assert_ok!(SubtensorModule::do_commit_crv3_weights(
            RuntimeOrigin::signed(hotkey),
            netuid,
            bounded_commit_bytes,
            reveal_round
        ));

        step_epochs(1, netuid);

        pallet_drand::Pulses::<Test>::insert(
            reveal_round,
            Pulse {
                round: reveal_round,
                randomness: vec![0; 32]
                    .try_into()
                    .expect("Failed to convert randomness vector"),
                signature: vec![0; 128]
                    .try_into()
                    .expect("Failed to convert signature vector"),
            },
        );

        assert_ok!(SubtensorModule::reveal_crv3_commits(netuid));

        let neuron_uid = SubtensorModule::get_uid_for_net_and_hotkey(netuid, &hotkey)
            .expect("Failed to get neuron UID for hotkey") as usize;
        let weights_matrix = SubtensorModule::get_weights(netuid);
        let weights = weights_matrix.get(neuron_uid).cloned().unwrap_or_default();
        assert!(weights.iter().all(|&w| w == I32F32::from_num(0)));
    });
}

// SKIP_WASM_BUILD=1 RUST_LOG=debug cargo test --package pallet-subtensor --lib -- tests::weights::test_reveal_crv3_commits_multiple_commits_some_fail_some_succeed --exact --show-output --nocapture
#[test]
fn test_reveal_crv3_commits_multiple_commits_some_fail_some_succeed() {
    new_test_ext(100).execute_with(|| {
        use ark_serialize::CanonicalSerialize;

        let netuid = NetUid::from(1);
        let hotkey1: AccountId = U256::from(1);
        let hotkey2: AccountId = U256::from(2);
        let reveal_round: u64 = 1000;

        add_network(netuid, 5, 0);
        register_ok_neuron(netuid, hotkey1, U256::from(3), 100_000);
        register_ok_neuron(netuid, hotkey2, U256::from(4), 100_000);
        SubtensorModule::set_commit_reveal_weights_enabled(netuid, true);
        SubtensorModule::set_reveal_period(netuid, 1);
        SubtensorModule::set_weights_set_rate_limit(netuid, 0);

        // Prepare a valid payload for hotkey1
        let neuron_uid1 = SubtensorModule::get_uid_for_net_and_hotkey(netuid, &hotkey1)
            .expect("Failed to get neuron UID for hotkey1");
        let version_key = SubtensorModule::get_weights_version_key(netuid);
        let valid_payload = WeightsTlockPayload {
            values: vec![10],
            uids: vec![neuron_uid1],
            version_key,
        };
        let serialized_valid_payload = valid_payload.encode();

        let esk = [2; 32];
        let rng = ChaCha20Rng::seed_from_u64(0);

        let pk_bytes = hex::decode("83cf0f2896adee7eb8b5f01fcad3912212c437e0073e911fb90022d3e760183c8c4b450b6a0a6c3ac6a5776a2d1064510d1fec758c921cc22b0e17e63aaf4bcb5ed66304de9cf809bd274ca73bab4af5a6e9c76a4bc09e76eae8991ef5ece45a")
            .expect("Failed to decode public key bytes");
        let pub_key = <TinyBLS381 as EngineBLS>::PublicKeyGroup::deserialize_compressed(&*pk_bytes)
            .expect("Failed to deserialize public key");

        let message = {
            let mut hasher = sha2::Sha256::new();
            hasher.update(reveal_round.to_be_bytes());
            hasher.finalize().to_vec()
        };
        let identity = Identity::new(b"", vec![message]);

        let ct_valid = tle::<TinyBLS381, AESGCMStreamCipherProvider, ChaCha20Rng>(
            pub_key,
            esk,
            &serialized_valid_payload,
            identity.clone(),
            rng.clone(),
        )
        .expect("Encryption failed");

        let mut commit_bytes_valid = Vec::new();
        ct_valid
            .serialize_compressed(&mut commit_bytes_valid)
            .expect("Failed to serialize valid commit");

        // Prepare an invalid payload for hotkey2
        let invalid_payload = vec![0u8; 10]; // Invalid payload
        let ct_invalid = tle::<TinyBLS381, AESGCMStreamCipherProvider, ChaCha20Rng>(
            pub_key,
            esk,
            &invalid_payload,
            identity,
            rng,
        )
        .expect("Encryption failed");

        let mut commit_bytes_invalid = Vec::new();
        ct_invalid
            .serialize_compressed(&mut commit_bytes_invalid)
            .expect("Failed to serialize invalid commit");

        // Insert both commits
        assert_ok!(SubtensorModule::do_commit_crv3_weights(
            RuntimeOrigin::signed(hotkey1),
            netuid,
            commit_bytes_valid.try_into().expect("Failed to convert valid commit data"),
            reveal_round
        ));
        assert_ok!(SubtensorModule::do_commit_crv3_weights(
            RuntimeOrigin::signed(hotkey2),
            netuid,
            commit_bytes_invalid.try_into().expect("Failed to convert invalid commit data"),
            reveal_round
        ));

        // Insert the pulse
        let sig_bytes = hex::decode("b44679b9a59af2ec876b1a6b1ad52ea9b1615fc3982b19576350f93447cb1125e342b73a8dd2bacbe47e4b6b63ed5e39")
            .expect("Failed to decode signature bytes");

        pallet_drand::Pulses::<Test>::insert(
            reveal_round,
            Pulse {
                round: reveal_round,
                randomness: vec![0; 32].try_into().expect("Failed to convert randomness vector"),
                signature: sig_bytes.try_into().expect("Failed to convert signature bytes"),
            },
        );

        step_epochs(1, netuid);

        // Verify that weights are set for hotkey1
        let neuron_uid1 = SubtensorModule::get_uid_for_net_and_hotkey(netuid, &hotkey1)
            .expect("Failed to get neuron UID for hotkey1") as usize;
        let weights_sparse = SubtensorModule::get_weights_sparse(netuid);
        let weights1 = weights_sparse.get(neuron_uid1).cloned().unwrap_or_default();
        assert!(
            !weights1.is_empty(),
            "Weights for neuron_uid1 should be set"
        );

        // Verify that weights are not set for hotkey2
        let neuron_uid2 = SubtensorModule::get_uid_for_net_and_hotkey(netuid, &hotkey2)
            .expect("Failed to get neuron UID for hotkey2") as usize;
        let weights2 = weights_sparse.get(neuron_uid2).cloned().unwrap_or_default();
        assert!(
            weights2.is_empty(),
            "Weights for neuron_uid2 should be empty as commit could not be revealed"
        );
    });
}

// SKIP_WASM_BUILD=1 RUST_LOG=debug cargo test --package pallet-subtensor --lib -- tests::weights::test_reveal_crv3_commits_do_set_weights_failure --exact --show-output --nocapture
#[test]
fn test_reveal_crv3_commits_do_set_weights_failure() {
    new_test_ext(1).execute_with(|| {
        use ark_serialize::CanonicalSerialize;

        let netuid = NetUid::from(1);
        let hotkey: AccountId = U256::from(1);
        let reveal_round: u64 = 1000;

        add_network(netuid, 5, 0);
        register_ok_neuron(netuid, hotkey, U256::from(2), 100_000);
        SubtensorModule::set_commit_reveal_weights_enabled(netuid, true);
        SubtensorModule::set_reveal_period(netuid, 3);
        SubtensorModule::set_weights_set_rate_limit(netuid, 0);

        // Prepare payload with mismatched uids and values lengths
        let version_key = SubtensorModule::get_weights_version_key(netuid);
        let payload = WeightsTlockPayload {
            values: vec![10, 20], // Length 2
            uids: vec![0],        // Length 1
            version_key,
        };
        let serialized_payload = payload.encode();

        let esk = [2; 32];
        let rng = ChaCha20Rng::seed_from_u64(0);

        let pk_bytes = hex::decode("83cf0f2896adee7eb8b5f01fcad3912212c437e0073e911fb90022d3e760183c8c4b450b6a0a6c3ac6a5776a2d1064510d1fec758c921cc22b0e17e63aaf4bcb5ed66304de9cf809bd274ca73bab4af5a6e9c76a4bc09e76eae8991ef5ece45a")
            .expect("Failed to decode public key bytes");
        let pub_key = <TinyBLS381 as EngineBLS>::PublicKeyGroup::deserialize_compressed(&*pk_bytes)
            .expect("Failed to deserialize public key");

        let message = {
            let mut hasher = sha2::Sha256::new();
            hasher.update(reveal_round.to_be_bytes());
            hasher.finalize().to_vec()
        };
        let identity = Identity::new(b"", vec![message]);

        let ct = tle::<TinyBLS381, AESGCMStreamCipherProvider, ChaCha20Rng>(
            pub_key,
            esk,
            &serialized_payload,
            identity,
            rng,
        )
        .expect("Encryption failed");

        let mut commit_bytes = Vec::new();
        ct.serialize_compressed(&mut commit_bytes)
            .expect("Failed to serialize commit");

        assert_ok!(SubtensorModule::do_commit_crv3_weights(
            RuntimeOrigin::signed(hotkey),
            netuid,
            commit_bytes.try_into().expect("Failed to convert commit data into bounded vector"),
            reveal_round
        ));

        let sig_bytes = hex::decode("b44679b9a59af2ec876b1a6b1ad52ea9b1615fc3982b19576350f93447cb1125e342b73a8dd2bacbe47e4b6b63ed5e39")
            .expect("Failed to decode signature bytes");

        pallet_drand::Pulses::<Test>::insert(
            reveal_round,
            Pulse {
                round: reveal_round,
                randomness: vec![0; 32].try_into().expect("Failed to convert randomness vector"),
                signature: sig_bytes.try_into().expect("Failed to convert signature bytes"),
            },
        );

        step_epochs(3, netuid);

        // Verify that weights are not set due to `do_set_weights` failure
        let neuron_uid = SubtensorModule::get_uid_for_net_and_hotkey(netuid, &hotkey)
            .expect("Failed to get neuron UID for hotkey") as usize;
        let weights_sparse = SubtensorModule::get_weights_sparse(netuid);
        let weights = weights_sparse.get(neuron_uid).cloned().unwrap_or_default();
        assert!(
            weights.is_empty(),
            "Weights for neuron_uid should be empty as do_set_weights should have failed"
        );
    });
}

// SKIP_WASM_BUILD=1 RUST_LOG=debug cargo test --package pallet-subtensor --lib -- tests::weights::test_reveal_crv3_commits_payload_decoding_failure --exact --show-output --nocapture
#[test]
fn test_reveal_crv3_commits_payload_decoding_failure() {
    new_test_ext(1).execute_with(|| {
        use ark_serialize::CanonicalSerialize;

        let netuid = NetUid::from(1);
        let hotkey: AccountId = U256::from(1);
        let reveal_round: u64 = 1000;

        add_network(netuid, 5, 0);
        register_ok_neuron(netuid, hotkey, U256::from(2), 100_000);
        SubtensorModule::set_commit_reveal_weights_enabled(netuid, true);
        SubtensorModule::set_reveal_period(netuid, 3);
        SubtensorModule::set_weights_set_rate_limit(netuid, 0);

        let invalid_payload = vec![0u8; 10]; // Not a valid encoding of WeightsTlockPayload

        let esk = [2; 32];
        let rng = ChaCha20Rng::seed_from_u64(0);

        let pk_bytes = hex::decode("83cf0f2896adee7eb8b5f01fcad3912212c437e0073e911fb90022d3e760183c8c4b450b6a0a6c3ac6a5776a2d1064510d1fec758c921cc22b0e17e63aaf4bcb5ed66304de9cf809bd274ca73bab4af5a6e9c76a4bc09e76eae8991ef5ece45a")
            .expect("Failed to decode public key bytes");
        let pub_key = <TinyBLS381 as EngineBLS>::PublicKeyGroup::deserialize_compressed(&*pk_bytes)
            .expect("Failed to deserialize public key");

        let message = {
            let mut hasher = sha2::Sha256::new();
            hasher.update(reveal_round.to_be_bytes());
            hasher.finalize().to_vec()
        };
        let identity = Identity::new(b"", vec![message]);

        let ct = tle::<TinyBLS381, AESGCMStreamCipherProvider, ChaCha20Rng>(
            pub_key,
            esk,
            &invalid_payload,
            identity,
            rng,
        )
        .expect("Encryption failed");

        let mut commit_bytes = Vec::new();
        ct.serialize_compressed(&mut commit_bytes)
            .expect("Failed to serialize commit");

        assert_ok!(SubtensorModule::do_commit_crv3_weights(
            RuntimeOrigin::signed(hotkey),
            netuid,
            commit_bytes.try_into().expect("Failed to convert commit data into bounded vector"),
            reveal_round
        ));

        let sig_bytes = hex::decode("b44679b9a59af2ec876b1a6b1ad52ea9b1615fc3982b19576350f93447cb1125e342b73a8dd2bacbe47e4b6b63ed5e39")
            .expect("Failed to decode signature bytes");

        pallet_drand::Pulses::<Test>::insert(
            reveal_round,
            Pulse {
                round: reveal_round,
                randomness: vec![0; 32].try_into().expect("Failed to convert randomness vector"),
                signature: sig_bytes.try_into().expect("Failed to convert signature bytes"),
            },
        );

        step_epochs(3, netuid);

        // Verify that weights are not set
        let neuron_uid = SubtensorModule::get_uid_for_net_and_hotkey(netuid, &hotkey)
            .expect("Failed to get neuron UID for hotkey") as usize;
        let weights_sparse = SubtensorModule::get_weights_sparse(netuid);
        let weights = weights_sparse.get(neuron_uid).cloned().unwrap_or_default();
        assert!(
            weights.is_empty(),
            "Weights for neuron_uid should be empty as the payload could not be decoded"
        );
    });
}

// SKIP_WASM_BUILD=1 RUST_LOG=debug cargo test --package pallet-subtensor --lib -- tests::weights::test_reveal_crv3_commits_signature_deserialization_failure --exact --show-output --nocapture
#[test]
fn test_reveal_crv3_commits_signature_deserialization_failure() {
    new_test_ext(1).execute_with(|| {
        use ark_serialize::CanonicalSerialize;

        let netuid = NetUid::from(1);
        let hotkey: AccountId = U256::from(1);
        let reveal_round: u64 = 1000;

        add_network(netuid, 5, 0);
        register_ok_neuron(netuid, hotkey, U256::from(2), 100_000);
        SubtensorModule::set_commit_reveal_weights_enabled(netuid, true);
        SubtensorModule::set_reveal_period(netuid, 3);
        SubtensorModule::set_weights_set_rate_limit(netuid, 0);

        let version_key = SubtensorModule::get_weights_version_key(netuid);
        let payload = WeightsTlockPayload {
            values: vec![10, 20],
            uids: vec![0, 1],
            version_key,
        };
        let serialized_payload = payload.encode();

        let esk = [2; 32];
        let rng = ChaCha20Rng::seed_from_u64(0);

        let pk_bytes = hex::decode("83cf0f2896adee7eb8b5f01fcad3912212c437e0073e911fb90022d3e760183c8c4b450b6a0a6c3ac6a5776a2d1064510d1fec758c921cc22b0e17e63aaf4bcb5ed66304de9cf809bd274ca73bab4af5a6e9c76a4bc09e76eae8991ef5ece45a")
            .expect("Failed to decode public key bytes");
        let pub_key = <TinyBLS381 as EngineBLS>::PublicKeyGroup::deserialize_compressed(&*pk_bytes)
            .expect("Failed to deserialize public key");

        let message = {
            let mut hasher = sha2::Sha256::new();
            hasher.update(reveal_round.to_be_bytes());
            hasher.finalize().to_vec()
        };
        let identity = Identity::new(b"", vec![message]);

        let ct = tle::<TinyBLS381, AESGCMStreamCipherProvider, ChaCha20Rng>(
            pub_key,
            esk,
            &serialized_payload,
            identity,
            rng,
        )
        .expect("Encryption failed");

        let mut commit_bytes = Vec::new();
        ct.serialize_compressed(&mut commit_bytes)
            .expect("Failed to serialize commit");

        assert_ok!(SubtensorModule::do_commit_crv3_weights(
            RuntimeOrigin::signed(hotkey),
            netuid,
            commit_bytes.try_into().expect("Failed to convert commit data into bounded vector"),
            reveal_round
        ));

        pallet_drand::Pulses::<Test>::insert(
            reveal_round,
            Pulse {
                round: reveal_round,
                randomness: vec![0; 32].try_into().expect("Failed to convert randomness vector"),
                signature: vec![0; 10].try_into().expect("Failed to create invalid signature"), // Invalid signature length
            },
        );

        step_epochs(3, netuid);

        // Verify that weights are not set
        let neuron_uid = SubtensorModule::get_uid_for_net_and_hotkey(netuid, &hotkey)
            .expect("Failed to get neuron UID for hotkey") as usize;
        let weights_sparse = SubtensorModule::get_weights_sparse(netuid);
        let weights = weights_sparse.get(neuron_uid).cloned().unwrap_or_default();
        assert!(
            weights.is_empty(),
            "Weights for neuron_uid should be empty as the signature could not be deserialized"
        );
    });
}

// SKIP_WASM_BUILD=1 RUST_LOG=debug cargo test --package pallet-subtensor --lib -- tests::weights::test_do_commit_crv3_weights_commit_size_exceeds_limit --exact --show-output --nocapture
#[test]
fn test_do_commit_crv3_weights_commit_size_exceeds_limit() {
    new_test_ext(1).execute_with(|| {
        let netuid = NetUid::from(1);
        let hotkey: AccountId = U256::from(1);
        let reveal_round: u64 = 1000;

        add_network(netuid, 5, 0);
        register_ok_neuron(netuid, hotkey, U256::from(2), 100_000);
        SubtensorModule::set_commit_reveal_weights_enabled(netuid, true);
        SubtensorModule::set_weights_set_rate_limit(netuid, 0);

        let max_commit_size = MAX_CRV3_COMMIT_SIZE_BYTES as usize;
        let commit_data_exceeding: Vec<u8> = vec![0u8; max_commit_size + 1]; // Exceeds max size

        // Attempt to create a BoundedVec; this should fail
        let bounded_commit_data_result =
            BoundedVec::<u8, ConstU32<MAX_CRV3_COMMIT_SIZE_BYTES>>::try_from(
                commit_data_exceeding.clone(),
            );

        assert!(
            bounded_commit_data_result.is_err(),
            "Expected error when converting commit data exceeding max size into BoundedVec"
        );

        let commit_data_max_size: Vec<u8> = vec![0u8; max_commit_size]; // Exactly at max size
        let bounded_commit_data = BoundedVec::<u8, ConstU32<MAX_CRV3_COMMIT_SIZE_BYTES>>::try_from(
            commit_data_max_size.clone(),
        )
        .expect("Failed to create BoundedVec with data at max size");

        // Now call the function with valid data at max size
        assert_ok!(SubtensorModule::do_commit_crv3_weights(
            RuntimeOrigin::signed(hotkey),
            netuid,
            bounded_commit_data,
            reveal_round
        ));
    });
}

//  SKIP_WASM_BUILD=1 RUST_LOG=debug cargo test --package pallet-subtensor --lib -- tests::weights::test_reveal_crv3_commits_with_empty_commit_queue --exact --show-output --nocapture
#[test]
fn test_reveal_crv3_commits_with_empty_commit_queue() {
    new_test_ext(1).execute_with(|| {
        let netuid = NetUid::from(1);

        add_network(netuid, 5, 0);
        SubtensorModule::set_commit_reveal_weights_enabled(netuid, true);
        SubtensorModule::set_weights_set_rate_limit(netuid, 0);

        step_epochs(2, netuid);

        let weights_sparse = SubtensorModule::get_weights_sparse(netuid);
        assert!(
            weights_sparse.is_empty(),
            "Weights should be empty as there were no commits to reveal"
        );
    });
}

// SKIP_WASM_BUILD=1 RUST_LOG=debug cargo test --package pallet-subtensor --lib -- tests::weights::test_reveal_crv3_commits_with_incorrect_identity_message --exact --show-output --nocapture
#[test]
fn test_reveal_crv3_commits_with_incorrect_identity_message() {
    new_test_ext(1).execute_with(|| {
        use ark_serialize::CanonicalSerialize;

        let netuid = NetUid::from(1);
        let hotkey: AccountId = U256::from(1);
        let reveal_round: u64 = 1000;

        add_network(netuid, 5, 0);
        register_ok_neuron(netuid, hotkey, U256::from(2), 100_000);
        SubtensorModule::set_commit_reveal_weights_enabled(netuid, true);
        SubtensorModule::set_reveal_period(netuid, 1);
        SubtensorModule::set_weights_set_rate_limit(netuid, 0);

        // Prepare a valid payload but use incorrect identity message during encryption
        let neuron_uid = SubtensorModule::get_uid_for_net_and_hotkey(netuid, &hotkey)
            .expect("Failed to get neuron UID for hotkey");
        let version_key = SubtensorModule::get_weights_version_key(netuid);
        let payload = WeightsTlockPayload {
            values: vec![10],
            uids: vec![neuron_uid],
            version_key,
        };
        let serialized_payload = payload.encode();

        let esk = [2; 32];
        let rng = ChaCha20Rng::seed_from_u64(0);

        let pk_bytes = hex::decode("83cf0f2896adee7eb8b5f01fcad3912212c437e0073e911fb90022d3e760183c8c4b450b6a0a6c3ac6a5776a2d1064510d1fec758c921cc22b0e17e63aaf4bcb5ed66304de9cf809bd274ca73bab4af5a6e9c76a4bc09e76eae8991ef5ece45a")
            .expect("Failed to decode public key bytes");
        let pub_key = <TinyBLS381 as EngineBLS>::PublicKeyGroup::deserialize_compressed(&*pk_bytes)
            .expect("Failed to deserialize public key");

        // Use incorrect message for identity (e.g., reveal_round + 1)
        let incorrect_message = {
            let mut hasher = sha2::Sha256::new();
            hasher.update((reveal_round + 1).to_be_bytes());
            hasher.finalize().to_vec()
        };
        let identity = Identity::new(b"", vec![incorrect_message]);

        let ct = tle::<TinyBLS381, AESGCMStreamCipherProvider, ChaCha20Rng>(
            pub_key,
            esk,
            &serialized_payload,
            identity,
            rng,
        )
        .expect("Encryption failed");

        let mut commit_bytes = Vec::new();
        ct.serialize_compressed(&mut commit_bytes)
            .expect("Failed to serialize commit");

        assert_ok!(SubtensorModule::do_commit_crv3_weights(
            RuntimeOrigin::signed(hotkey),
            netuid,
            commit_bytes.try_into().expect("Failed to convert commit data into bounded vector"),
            reveal_round
        ));

        let sig_bytes = hex::decode("b44679b9a59af2ec876b1a6b1ad52ea9b1615fc3982b19576350f93447cb1125e342b73a8dd2bacbe47e4b6b63ed5e39")
            .expect("Failed to decode signature bytes");

        pallet_drand::Pulses::<Test>::insert(
            reveal_round,
            Pulse {
                round: reveal_round,
                randomness: vec![0; 32].try_into().expect("Failed to convert randomness vector"),
                signature: sig_bytes.try_into().expect("Failed to convert signature bytes"),
            },
        );

        step_epochs(1, netuid);

        // Verify that weights are not set due to decryption failure
        let neuron_uid = neuron_uid as usize;
        let weights_sparse = SubtensorModule::get_weights_sparse(netuid);
        let weights = weights_sparse.get(neuron_uid).cloned().unwrap_or_default();
        assert!(
            weights.is_empty(),
            "Weights for neuron_uid should be empty due to incorrect identity message"
        );
    });
}

// SKIP_WASM_BUILD=1 RUST_LOG=debug cargo test --package pallet-subtensor --lib -- tests::weights::test_multiple_commits_by_same_hotkey_within_limit --exact --show-output --nocapture
#[test]
fn test_multiple_commits_by_same_hotkey_within_limit() {
    new_test_ext(1).execute_with(|| {
        let netuid = NetUid::from(1);
        let hotkey: AccountId = U256::from(1);
        let reveal_round: u64 = 1000;

        add_network(netuid, 5, 0);
        register_ok_neuron(netuid, hotkey, U256::from(2), 100_000);
        SubtensorModule::set_commit_reveal_weights_enabled(netuid, true);
        SubtensorModule::set_reveal_period(netuid, 1);
        SubtensorModule::set_weights_set_rate_limit(netuid, 0);

        for i in 0..10 {
            let commit_data: Vec<u8> = vec![i; 5];
            assert_ok!(SubtensorModule::do_commit_crv3_weights(
                RuntimeOrigin::signed(hotkey),
                netuid,
                commit_data
                    .try_into()
                    .expect("Failed to convert commit data into bounded vector"),
                reveal_round + i as u64
            ));
        }

        let cur_epoch =
            SubtensorModule::get_epoch_index(netuid, SubtensorModule::get_current_block_as_u64());
        let commits = CRV3WeightCommits::<Test>::get(netuid, cur_epoch);
        assert_eq!(
            commits.len(),
            10,
            "Expected 10 commits stored for the hotkey"
        );
    });
}

// SKIP_WASM_BUILD=1 RUST_LOG=debug cargo test --package pallet-subtensor --lib -- tests::weights::test_reveal_crv3_commits_removes_past_epoch_commits --exact --show-output --nocapture
#[test]
fn test_reveal_crv3_commits_removes_past_epoch_commits() {
    new_test_ext(100).execute_with(|| {
        let netuid = NetUid::from(1);
        let hotkey: AccountId = U256::from(1);
        let reveal_round: u64 = 1000;

        // Initialize network and neuron
        add_network(netuid, 5, 0);
        register_ok_neuron(netuid, hotkey, U256::from(2), 100_000);
        SubtensorModule::set_commit_reveal_weights_enabled(netuid, true);
        SubtensorModule::set_reveal_period(netuid, 1);
        SubtensorModule::set_weights_set_rate_limit(netuid, 0);

        let current_block = SubtensorModule::get_current_block_as_u64();
        let current_epoch = SubtensorModule::get_epoch_index(netuid, current_block);

        // Simulate commits in past epochs
        let past_epochs = vec![current_epoch - 2, current_epoch - 1];
        for epoch in &past_epochs {
            let commit_data: Vec<u8> = vec![*epoch as u8; 5];
            let bounded_commit_data = commit_data
                .clone()
                .try_into()
                .expect("Failed to convert commit data into bounded vector");
            assert_ok!(CRV3WeightCommits::<Test>::try_mutate(
                netuid,
                *epoch,
                |commits| -> DispatchResult {
                    commits.push_back((hotkey, bounded_commit_data, reveal_round));
                    Ok(())
                }
            ));
        }

        for epoch in &past_epochs {
            let commits = CRV3WeightCommits::<Test>::get(netuid, *epoch);
            assert!(
                !commits.is_empty(),
                "Expected commits to be present for past epoch {}",
                epoch
            );
        }

        assert_ok!(SubtensorModule::reveal_crv3_commits(netuid));

        for epoch in &past_epochs {
            let commits = CRV3WeightCommits::<Test>::get(netuid, *epoch);
            assert!(
                commits.is_empty(),
                "Expected commits for past epoch {} to be removed",
                epoch
            );
        }

        let current_epoch_commits = CRV3WeightCommits::<Test>::get(netuid, current_epoch);
        assert!(
            current_epoch_commits.is_empty(),
            "Expected no commits for current epoch {}",
            current_epoch
        );
    });
}

// SKIP_WASM_BUILD=1 RUST_LOG=debug cargo test --package pallet-subtensor --lib -- tests::weights::test_reveal_crv3_commits_multiple_valid_commits_all_processed --exact --show-output --nocapture
#[test]
fn test_reveal_crv3_commits_multiple_valid_commits_all_processed() {
    new_test_ext(100).execute_with(|| {
        use ark_serialize::CanonicalSerialize;

        let netuid = NetUid::from(1);
        let reveal_round: u64 = 1000;

        // Initialize the network
        add_network(netuid, 5, 0);
        SubtensorModule::set_commit_reveal_weights_enabled(netuid, true);
        SubtensorModule::set_reveal_period(netuid, 1);
        SubtensorModule::set_weights_set_rate_limit(netuid, 0);
        SubtensorModule::set_max_registrations_per_block(netuid, 100);
        SubtensorModule::set_target_registrations_per_interval(netuid, 100);

        // Register multiple neurons (e.g., 5 neurons)
        let num_neurons = 5;
        let mut hotkeys = Vec::new();
        let mut neuron_uids = Vec::new();
        for i in 0..num_neurons {
            let hotkey: AccountId = U256::from(i + 1);
            register_ok_neuron(netuid, hotkey, U256::from(i + 100), 100_000);
            SubtensorModule::set_validator_permit_for_uid(netuid, i as u16, true);
            hotkeys.push(hotkey);
            neuron_uids.push(
                SubtensorModule::get_uid_for_net_and_hotkey(netuid, &hotkey)
                    .expect("Failed to get neuron UID"),
            );
        }

        let version_key = SubtensorModule::get_weights_version_key(netuid);

        // Prepare payloads and commits for each hotkey
        let esk = [2; 32];
        let pk_bytes = hex::decode("83cf0f2896adee7eb8b5f01fcad3912212c437e0073e911fb90022d3e760183c8c4b450b6a0a6c3ac6a5776a2d1064510d1fec758c921cc22b0e17e63aaf4bcb5ed66304de9cf809bd274ca73bab4af5a6e9c76a4bc09e76eae8991ef5ece45a")
            .expect("Failed to decode public key bytes");
        let pub_key = <TinyBLS381 as EngineBLS>::PublicKeyGroup::deserialize_compressed(&*pk_bytes)
            .expect("Failed to deserialize public key");

        let message = {
            let mut hasher = sha2::Sha256::new();
            hasher.update(reveal_round.to_be_bytes());
            hasher.finalize().to_vec()
        };
        let identity = Identity::new(b"", vec![message]);

        let mut commits = Vec::new();
        for (i, hotkey) in hotkeys.iter().enumerate() {
            // Each neuron will assign weights to all neurons, including itself
            let values: Vec<u16> = (0..num_neurons as u16)
                .map(|v| (v + i as u16 + 1) * 10)
                .collect();
            let payload = WeightsTlockPayload {
                values: values.clone(),
                uids: neuron_uids.clone(),
                version_key,
            };
            let serialized_payload = payload.encode();

            let rng = ChaCha20Rng::seed_from_u64(i as u64);

            let ct = tle::<TinyBLS381, AESGCMStreamCipherProvider, ChaCha20Rng>(
                pub_key,
                esk,
                &serialized_payload,
                identity.clone(),
                rng,
            )
            .expect("Encryption failed");

            let mut commit_bytes = Vec::new();
            ct.serialize_compressed(&mut commit_bytes)
                .expect("Failed to serialize commit");

            // Submit the commit
            assert_ok!(SubtensorModule::do_commit_crv3_weights(
                RuntimeOrigin::signed(*hotkey),
                netuid,
                commit_bytes
                    .try_into()
                    .expect("Failed to convert commit data"),
                reveal_round
            ));

            // Store the expected weights for later comparison
            commits.push((hotkey, payload));
        }

        // Insert the pulse
        let sig_bytes = hex::decode("b44679b9a59af2ec876b1a6b1ad52ea9b1615fc3982b19576350f93447cb1125e342b73a8dd2bacbe47e4b6b63ed5e39")
            .expect("Failed to decode signature bytes");

        pallet_drand::Pulses::<Test>::insert(
            reveal_round,
            Pulse {
                round: reveal_round,
                randomness: vec![0; 32]
                    .try_into()
                    .expect("Failed to convert randomness vector"),
                signature: sig_bytes
                    .try_into()
                    .expect("Failed to convert signature bytes"),
            },
        );

        // Advance epoch to trigger reveal
        step_epochs(1, netuid);

        // Verify weights for all hotkeys
        let weights_sparse = SubtensorModule::get_weights_sparse(netuid);

        // Set acceptable delta for `I32F32` weights
        let delta = I32F32::from_num(0.0001);

        for (hotkey, expected_payload) in commits {
            let neuron_uid = SubtensorModule::get_uid_for_net_and_hotkey(netuid, hotkey)
                .expect("Failed to get neuron UID for hotkey") as usize;
            let weights = weights_sparse
                .get(neuron_uid)
                .cloned()
                .unwrap_or_default();

            assert!(
                !weights.is_empty(),
                "Weights for neuron_uid {} should be set",
                neuron_uid
            );

            // Normalize expected weights
            let expected_weights: Vec<(u16, I32F32)> = expected_payload
                .uids
                .iter()
                .zip(expected_payload.values.iter())
                .map(|(&uid, &value)| (uid, I32F32::from_num(value)))
                .collect();

            let total_expected_weight: I32F32 =
                expected_weights.iter().map(|&(_, w)| w).sum();

            let normalized_expected_weights: Vec<(u16, I32F32)> = expected_weights
                .iter()
                .map(|&(uid, w)| (uid, w / total_expected_weight * I32F32::from_num(30)))
                .collect();

            // Normalize actual weights
            let total_weight: I32F32 = weights.iter().map(|&(_, w)| w).sum();

            let normalized_weights: Vec<(u16, I32F32)> = weights
                .iter()
                .map(|&(uid, w)| (uid, w / total_weight * I32F32::from_num(30)))
                .collect();

            // Compare expected and actual weights with acceptable delta
            for ((uid_expected, weight_expected), (uid_actual, weight_actual)) in
                normalized_expected_weights.iter().zip(normalized_weights.iter())
            {
                assert_eq!(
                    uid_expected, uid_actual,
                    "UID mismatch: expected {}, got {}",
                    uid_expected, uid_actual
                );

                let diff = (*weight_expected - *weight_actual).abs();
                assert!(
                    diff <= delta,
                    "Weight mismatch for uid {}: expected {}, got {}, diff {}",
                    uid_expected,
                    weight_expected,
                    weight_actual,
                    diff
                );
            }
        }

        // Verify that commits storage is empty
        let cur_epoch = SubtensorModule::get_epoch_index(
            netuid,
            SubtensorModule::get_current_block_as_u64(),
        );
        let commits = CRV3WeightCommits::<Test>::get(netuid, cur_epoch);
        assert!(
            commits.is_empty(),
            "Expected no commits left in storage after reveal"
        );
    });
}

// SKIP_WASM_BUILD=1 RUST_LOG=debug cargo test --package pallet-subtensor --lib -- tests::weights::test_reveal_crv3_commits_max_neurons --exact --show-output --nocapture
#[test]
fn test_reveal_crv3_commits_max_neurons() {
    new_test_ext(100).execute_with(|| {
        use ark_serialize::CanonicalSerialize;

        let netuid = NetUid::from(1);
        let reveal_round: u64 = 1000;

        add_network(netuid, 5, 0);
        SubtensorModule::set_commit_reveal_weights_enabled(netuid, true);
        SubtensorModule::set_reveal_period(netuid, 1);
        SubtensorModule::set_weights_set_rate_limit(netuid, 0);
        SubtensorModule::set_max_registrations_per_block(netuid, 10000);
        SubtensorModule::set_target_registrations_per_interval(netuid, 10000);
        SubtensorModule::set_max_allowed_uids(netuid, 10024);

        let num_neurons = 1_024;
        let mut hotkeys = Vec::new();
        let mut neuron_uids = Vec::new();
        for i in 0..num_neurons {
            let hotkey: AccountId = U256::from(i + 1);
            register_ok_neuron(netuid, hotkey, U256::from(i + 100), 100_000);
            SubtensorModule::set_validator_permit_for_uid(netuid, i as u16, true);
            hotkeys.push(hotkey);
            neuron_uids.push(
                SubtensorModule::get_uid_for_net_and_hotkey(netuid, &hotkey)
                    .expect("Failed to get neuron UID"),
            );
        }

        let version_key = SubtensorModule::get_weights_version_key(netuid);

        // Prepare payloads and commits for 3 hotkeys
        let esk = [2; 32];
        let pk_bytes = hex::decode("83cf0f2896adee7eb8b5f01fcad3912212c437e0073e911fb90022d3e760183c8c4b450b6a0a6c3ac6a5776a2d1064510d1fec758c921cc22b0e17e63aaf4bcb5ed66304de9cf809bd274ca73bab4af5a6e9c76a4bc09e76eae8991ef5ece45a")
            .expect("Failed to decode public key bytes");
        let pub_key = <TinyBLS381 as EngineBLS>::PublicKeyGroup::deserialize_compressed(&*pk_bytes)
            .expect("Failed to deserialize public key");

        let message = {
            let mut hasher = sha2::Sha256::new();
            hasher.update(reveal_round.to_be_bytes());
            hasher.finalize().to_vec()
        };
        let identity = Identity::new(b"", vec![message]);

        let hotkeys_to_commit = &hotkeys[0..3]; // First 3 hotkeys will submit weight commits
        let mut commits = Vec::new();
        for (i, hotkey) in hotkeys_to_commit.iter().enumerate() {
            // Each neuron will assign weights to all neurons
            let values: Vec<u16> = vec![10; num_neurons]; // Assign weight of 10 to each neuron
            let payload = WeightsTlockPayload {
                values: values.clone(),
                uids: neuron_uids.clone(),
                version_key,
            };
            let serialized_payload = payload.encode();

            let rng = ChaCha20Rng::seed_from_u64(i as u64);

            let ct = tle::<TinyBLS381, AESGCMStreamCipherProvider, ChaCha20Rng>(
                pub_key,
                esk,
                &serialized_payload,
                identity.clone(),
                rng,
            )
            .expect("Encryption failed");

            let mut commit_bytes = Vec::new();
            ct.serialize_compressed(&mut commit_bytes)
                .expect("Failed to serialize commit");

            // Submit the commit
            assert_ok!(SubtensorModule::do_commit_crv3_weights(
                RuntimeOrigin::signed(*hotkey),
                netuid,
                commit_bytes
                    .try_into()
                    .expect("Failed to convert commit data"),
                reveal_round
            ));

            // Store the expected weights for later comparison
            commits.push((hotkey, payload));
        }

        // Insert the pulse
        let sig_bytes = hex::decode("b44679b9a59af2ec876b1a6b1ad52ea9b1615fc3982b19576350f93447cb1125e342b73a8dd2bacbe47e4b6b63ed5e39")
            .expect("Failed to decode signature bytes");

        pallet_drand::Pulses::<Test>::insert(
            reveal_round,
            Pulse {
                round: reveal_round,
                randomness: vec![0; 32]
                    .try_into()
                    .expect("Failed to convert randomness vector"),
                signature: sig_bytes
                    .try_into()
                    .expect("Failed to convert signature bytes"),
            },
        );

        // Advance epoch to trigger reveal
        step_epochs(1, netuid);

        // Verify weights for the hotkeys that submitted commits
        let weights_sparse = SubtensorModule::get_weights_sparse(netuid);

        // Set acceptable delta for `I32F32` weights
        let delta = I32F32::from_num(0.0001); // Adjust delta as needed

        for (hotkey, expected_payload) in commits {
            let neuron_uid = SubtensorModule::get_uid_for_net_and_hotkey(netuid, hotkey)
                .expect("Failed to get neuron UID for hotkey") as usize;
            let weights = weights_sparse
                .get(neuron_uid)
                .cloned()
                .unwrap_or_default();

            assert!(
                !weights.is_empty(),
                "Weights for neuron_uid {} should be set",
                neuron_uid
            );

            // Normalize expected weights
            let expected_weights: Vec<(u16, I32F32)> = expected_payload
                .uids
                .iter()
                .zip(expected_payload.values.iter())
                .map(|(&uid, &value)| (uid, I32F32::from_num(value)))
                .collect();

            let total_expected_weight: I32F32 =
                expected_weights.iter().map(|&(_, w)| w).sum();

            let normalized_expected_weights: Vec<(u16, I32F32)> = expected_weights
                .iter()
                .map(|&(uid, w)| (uid, w / total_expected_weight * I32F32::from_num(30)))
                .collect();

            // Normalize actual weights
            let total_weight: I32F32 = weights.iter().map(|&(_, w)| w).sum();

            let normalized_weights: Vec<(u16, I32F32)> = weights
                .iter()
                .map(|&(uid, w)| (uid, w / total_weight * I32F32::from_num(30)))
                .collect();

            // Compare expected and actual weights with acceptable delta
            for ((uid_expected, weight_expected), (uid_actual, weight_actual)) in
                normalized_expected_weights.iter().zip(normalized_weights.iter())
            {
                assert_eq!(
                    uid_expected, uid_actual,
                    "UID mismatch: expected {}, got {}",
                    uid_expected, uid_actual
                );

                let diff = (*weight_expected - *weight_actual).abs();
                assert!(
                    diff <= delta,
                    "Weight mismatch for uid {}: expected {}, got {}, diff {}",
                    uid_expected,
                    weight_expected,
                    weight_actual,
                    diff
                );
            }
        }

        // Verify that commits storage is empty
        let cur_epoch = SubtensorModule::get_epoch_index(
            netuid,
            SubtensorModule::get_current_block_as_u64(),
        );
        let commits = CRV3WeightCommits::<Test>::get(netuid, cur_epoch);
        assert!(
            commits.is_empty(),
            "Expected no commits left in storage after reveal"
        );
    });
}<|MERGE_RESOLUTION|>--- conflicted
+++ resolved
@@ -5,11 +5,8 @@
     assert_err, assert_ok,
     dispatch::{DispatchClass, DispatchResult, GetDispatchInfo, Pays},
 };
-<<<<<<< HEAD
+use frame_system::RawOrigin;
 use pallet_drand::types::Pulse;
-=======
-use frame_system::RawOrigin;
->>>>>>> 9956cbae
 use rand_chacha::{ChaCha20Rng, rand_core::SeedableRng};
 use scale_info::prelude::collections::HashMap;
 use sha2::Digest;
@@ -250,12 +247,8 @@
         // Set the minimum stake above what hotkey has
         SubtensorModule::set_stake_threshold(min_stake_with_slippage + 1);
 
-<<<<<<< HEAD
         // Submit to the signed extension validate function
         let info = crate::DispatchInfoOf::<<Test as frame_system::Config>::RuntimeCall>::default();
-        let extension = crate::SubtensorSignedExtension::<Test>::new();
-        let result_no_stake = extension.validate(&who, &call.clone(), &info, 10);
-=======
         let extension = crate::SubtensorTransactionExtension::<Test>::new();
         // Submit to the signed extension validate function
         let result_no_stake = extension.validate(
@@ -267,7 +260,6 @@
             &TxBaseImplication(()),
             TransactionSource::External,
         );
->>>>>>> 9956cbae
         // Should fail
         assert_eq!(
             // Should get an invalid transaction error
