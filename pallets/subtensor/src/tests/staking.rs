#![allow(clippy::unwrap_used)]
#![allow(clippy::arithmetic_side_effects)]

use approx::assert_abs_diff_eq;
use frame_support::dispatch::{DispatchClass, DispatchInfo, GetDispatchInfo, Pays};
use frame_support::sp_runtime::DispatchError;
use frame_support::{assert_err, assert_noop, assert_ok, traits::Currency};
use frame_system::RawOrigin;
use pallet_subtensor_swap::Call as SwapCall;
use pallet_subtensor_swap::position::PositionId;
use pallet_subtensor_swap::tick::TickIndex;
use safe_math::FixedExt;
use sp_core::{Get, H256, U256};
use sp_runtime::traits::Dispatchable;
use substrate_fixed::traits::FromFixed;
use substrate_fixed::types::{I96F32, I110F18, U64F64, U96F32};
use subtensor_runtime_common::{
    AlphaCurrency, Currency as CurrencyT, NetUid, NetUidStorageIndex, TaoCurrency,
};
use subtensor_swap_interface::{Order, SwapHandler};

use super::mock;
use super::mock::*;
use crate::*;

/***********************************************************
    staking::add_stake() tests
************************************************************/

#[test]
fn test_add_stake_dispatch_info_ok() {
    new_test_ext(1).execute_with(|| {
        let hotkey = U256::from(0);
        let amount_staked = TaoCurrency::from(5000);
        let netuid = NetUid::from(1);
        let call = RuntimeCall::SubtensorModule(SubtensorCall::add_stake {
            hotkey,
            netuid,
            amount_staked,
        });
        let di = call.get_dispatch_info();
        assert_eq!(di.extension_weight, frame_support::weights::Weight::zero(),);
        assert_eq!(di.class, DispatchClass::Normal,);
        assert_eq!(di.pays_fee, Pays::Yes,);
    });
}
#[test]
fn test_add_stake_ok_no_emission() {
    new_test_ext(1).execute_with(|| {
        let hotkey_account_id = U256::from(533453);
        let coldkey_account_id = U256::from(55453);
        let amount = DefaultMinStake::<Test>::get().to_u64() * 10;

        //add network
        let netuid = add_dynamic_network(&hotkey_account_id, &coldkey_account_id);

        mock::setup_reserves(
            netuid,
            (amount * 1_000_000).into(),
            (amount * 10_000_000).into(),
        );

        // Give it some $$$ in his coldkey balance
        SubtensorModule::add_balance_to_coldkey_account(&coldkey_account_id, amount);

        // Check we have zero staked before transfer
        assert_eq!(
            SubtensorModule::get_total_stake_for_hotkey(&hotkey_account_id),
            TaoCurrency::ZERO
        );

        // Also total stake should be equal to the network initial lock
        assert_eq!(
            SubtensorModule::get_total_stake(),
            SubtensorModule::get_network_min_lock()
        );

        // Transfer to hotkey account, and check if the result is ok
        let (alpha_staked, fee) = mock::swap_tao_to_alpha(netuid, amount.into());
        assert_ok!(SubtensorModule::add_stake(
            RuntimeOrigin::signed(coldkey_account_id),
            hotkey_account_id,
            netuid,
            amount.into()
        ));

        let (tao_expected, _) = mock::swap_alpha_to_tao(netuid, alpha_staked);
        let approx_fee = <Test as pallet::Config>::SwapInterface::approx_fee_amount(
            netuid.into(),
            TaoCurrency::from(amount),
        );

        assert_abs_diff_eq!(
            SubtensorModule::get_total_stake_for_hotkey(&hotkey_account_id),
            tao_expected + approx_fee, // swap returns value after fee, so we need to compensate it
            epsilon = 10000.into(),
        );

        // Check if stake has increased
        assert_abs_diff_eq!(
            SubtensorModule::get_total_stake_for_hotkey(&hotkey_account_id),
            (amount - fee).into(),
            epsilon = 10000.into()
        );

        // Check if balance has decreased
        assert_eq!(SubtensorModule::get_coldkey_balance(&coldkey_account_id), 1);

        // Check if total stake has increased accordingly.
        assert_eq!(
            SubtensorModule::get_total_stake(),
            SubtensorModule::get_network_min_lock() + amount.into()
        );
    });
}

#[test]
fn test_dividends_with_run_to_block() {
    new_test_ext(1).execute_with(|| {
        let neuron_src_hotkey_id = U256::from(1);
        let neuron_dest_hotkey_id = U256::from(2);
        let coldkey_account_id = U256::from(667);
        let hotkey_account_id = U256::from(668);
        let initial_stake: u64 = 5000;

        //add network
        let netuid = add_dynamic_network(&hotkey_account_id, &coldkey_account_id);
        Tempo::<Test>::insert(netuid, 13);

        // Register neuron, this will set a self weight
        SubtensorModule::set_max_registrations_per_block(netuid, 3);
        SubtensorModule::set_max_allowed_uids(1.into(), 5);

        register_ok_neuron(netuid, neuron_src_hotkey_id, coldkey_account_id, 192213123);
        register_ok_neuron(netuid, neuron_dest_hotkey_id, coldkey_account_id, 12323);

        // Add some stake to the hotkey account, so we can test for emission before the transfer takes place
        SubtensorModule::increase_stake_for_hotkey_and_coldkey_on_subnet(
            &neuron_src_hotkey_id,
            &coldkey_account_id,
            netuid,
            initial_stake.into(),
        );

        // Check if the initial stake has arrived
        assert_abs_diff_eq!(
            SubtensorModule::get_total_stake_for_hotkey(&neuron_src_hotkey_id),
            initial_stake.into(),
            epsilon = 2.into()
        );

        // Check if all three neurons are registered
        assert_eq!(SubtensorModule::get_subnetwork_n(netuid), 3);

        // Run a couple of blocks to check if emission works
        run_to_block(2);

        // Check if the stake is equal to the inital stake + transfer
        assert_abs_diff_eq!(
            SubtensorModule::get_total_stake_for_hotkey(&neuron_src_hotkey_id),
            initial_stake.into(),
            epsilon = 2.into()
        );

        // Check if the stake is equal to the inital stake + transfer
        assert_eq!(
            SubtensorModule::get_total_stake_for_hotkey(&neuron_dest_hotkey_id),
            TaoCurrency::ZERO
        );
    });
}

#[test]
fn test_add_stake_err_signature() {
    new_test_ext(1).execute_with(|| {
        let hotkey_account_id = U256::from(654); // bogus
        let amount = 20000; // Not used
        let netuid = NetUid::from(1);

        assert_err!(
            SubtensorModule::add_stake(
                RawOrigin::None.into(),
                hotkey_account_id,
                netuid,
                amount.into()
            ),
            DispatchError::BadOrigin
        );
    });
}

#[test]
fn test_add_stake_not_registered_key_pair() {
    new_test_ext(1).execute_with(|| {
        let subnet_owner_coldkey = U256::from(1);
        let subnet_owner_hotkey = U256::from(2);
        let coldkey_account_id = U256::from(435445);
        let hotkey_account_id = U256::from(54544);
        let netuid = add_dynamic_network(&subnet_owner_hotkey, &subnet_owner_coldkey);
        let amount = DefaultMinStake::<Test>::get().to_u64() * 10;
        SubtensorModule::add_balance_to_coldkey_account(&coldkey_account_id, amount);
        assert_err!(
            SubtensorModule::add_stake(
                RuntimeOrigin::signed(coldkey_account_id),
                hotkey_account_id,
                netuid,
                amount.into()
            ),
            Error::<Test>::HotKeyAccountNotExists
        );
    });
}

#[test]
fn test_add_stake_ok_neuron_does_not_belong_to_coldkey() {
    new_test_ext(1).execute_with(|| {
        let coldkey_id = U256::from(544);
        let hotkey_id = U256::from(54544);
        let other_cold_key = U256::from(99498);
        let netuid = add_dynamic_network(&hotkey_id, &coldkey_id);
        let stake = DefaultMinStake::<Test>::get() * 10.into();

        // Give it some $$$ in his coldkey balance
        SubtensorModule::add_balance_to_coldkey_account(&other_cold_key, stake.into());

        // Perform the request which is signed by a different cold key
        assert_ok!(SubtensorModule::add_stake(
            RuntimeOrigin::signed(other_cold_key),
            hotkey_id,
            netuid,
            stake,
        ));
    });
}

#[test]
fn test_add_stake_err_not_enough_belance() {
    new_test_ext(1).execute_with(|| {
        let coldkey_id = U256::from(544);
        let hotkey_id = U256::from(54544);
        let stake = DefaultMinStake::<Test>::get() * 10.into();
        let netuid = add_dynamic_network(&hotkey_id, &coldkey_id);

        // Lets try to stake with 0 balance in cold key account
        assert!(SubtensorModule::get_coldkey_balance(&coldkey_id) < stake.to_u64());
        assert_err!(
            SubtensorModule::add_stake(
                RuntimeOrigin::signed(coldkey_id),
                hotkey_id,
                netuid,
                stake,
            ),
            Error::<Test>::NotEnoughBalanceToStake
        );
    });
}

#[test]
#[ignore]
fn test_add_stake_total_balance_no_change() {
    // When we add stake, the total balance of the coldkey account should not change
    //    this is because the stake should be part of the coldkey account balance (reserved/locked)
    new_test_ext(1).execute_with(|| {
        let hotkey_account_id = U256::from(551337);
        let coldkey_account_id = U256::from(51337);
        let netuid = add_dynamic_network(&hotkey_account_id, &coldkey_account_id);

        // Give it some $$$ in his coldkey balance
        let initial_balance = 10000;
        SubtensorModule::add_balance_to_coldkey_account(&coldkey_account_id, initial_balance);

        // Check we have zero staked before transfer
        let initial_stake = SubtensorModule::get_total_stake_for_hotkey(&hotkey_account_id);
        assert_eq!(initial_stake, TaoCurrency::ZERO);

        // Check total balance is equal to initial balance
        let initial_total_balance = Balances::total_balance(&coldkey_account_id);
        assert_eq!(initial_total_balance, initial_balance);

        // Also total stake should be zero
        assert_eq!(SubtensorModule::get_total_stake(), TaoCurrency::ZERO);

        // Stake to hotkey account, and check if the result is ok
        assert_ok!(SubtensorModule::add_stake(
            RuntimeOrigin::signed(coldkey_account_id),
            hotkey_account_id,
            netuid,
            10000.into()
        ));

        // Check if stake has increased
        let new_stake = SubtensorModule::get_total_stake_for_hotkey(&hotkey_account_id);
        assert_eq!(new_stake, 10000.into());

        // Check if free balance has decreased
        let new_free_balance = SubtensorModule::get_coldkey_balance(&coldkey_account_id);
        assert_eq!(new_free_balance, 0);

        // Check if total stake has increased accordingly.
        assert_eq!(SubtensorModule::get_total_stake(), 10000.into());

        // Check if total balance has remained the same. (no fee, includes reserved/locked balance)
        let total_balance = Balances::total_balance(&coldkey_account_id);
        assert_eq!(total_balance, initial_total_balance);
    });
}

#[test]
#[ignore]
fn test_add_stake_total_issuance_no_change() {
    // When we add stake, the total issuance of the balances pallet should not change
    //    this is because the stake should be part of the coldkey account balance (reserved/locked)
    new_test_ext(1).execute_with(|| {
        let hotkey_account_id = U256::from(561337);
        let coldkey_account_id = U256::from(61337);
        let netuid = add_dynamic_network(&hotkey_account_id, &coldkey_account_id);

        // Give it some $$$ in his coldkey balance
        let initial_balance = 10000;
        SubtensorModule::add_balance_to_coldkey_account(&coldkey_account_id, initial_balance);

        // Check we have zero staked before transfer
        let initial_stake = SubtensorModule::get_total_stake_for_hotkey(&hotkey_account_id);
        assert_eq!(initial_stake, TaoCurrency::ZERO);

        // Check total balance is equal to initial balance
        let initial_total_balance = Balances::total_balance(&coldkey_account_id);
        assert_eq!(initial_total_balance, initial_balance);

        // Check total issuance is equal to initial balance
        let initial_total_issuance = Balances::total_issuance();
        assert_eq!(initial_total_issuance, initial_balance);

        // Also total stake should be zero
        assert_eq!(SubtensorModule::get_total_stake(), TaoCurrency::ZERO);

        // Stake to hotkey account, and check if the result is ok
        assert_ok!(SubtensorModule::add_stake(
            RuntimeOrigin::signed(coldkey_account_id),
            hotkey_account_id,
            netuid,
            10000.into()
        ));

        // Check if stake has increased
        let new_stake = SubtensorModule::get_total_stake_for_hotkey(&hotkey_account_id);
        assert_eq!(new_stake, 10000.into());

        // Check if free balance has decreased
        let new_free_balance = SubtensorModule::get_coldkey_balance(&coldkey_account_id);
        assert_eq!(new_free_balance, 0);

        // Check if total stake has increased accordingly.
        assert_eq!(SubtensorModule::get_total_stake(), 10000.into());

        // Check if total issuance has remained the same. (no fee, includes reserved/locked balance)
        let total_issuance = Balances::total_issuance();
        assert_eq!(total_issuance, initial_total_issuance);
    });
}

#[test]
fn test_remove_stake_dispatch_info_ok() {
    new_test_ext(1).execute_with(|| {
        let hotkey = U256::from(0);
        let amount_unstaked = AlphaCurrency::from(5000);
        let netuid = NetUid::from(1);
        let call = RuntimeCall::SubtensorModule(SubtensorCall::remove_stake {
            hotkey,
            netuid,
            amount_unstaked,
        });
        assert_eq!(
            call.get_dispatch_info(),
            DispatchInfo {
                call_weight: frame_support::weights::Weight::from_parts(1_671_800_000, 0)
                    .add_proof_size(0),
                extension_weight: frame_support::weights::Weight::zero(),
                class: DispatchClass::Normal,
                pays_fee: Pays::Yes
            }
        );
    });
}

#[test]
fn test_remove_stake_ok_no_emission() {
    new_test_ext(1).execute_with(|| {
        let subnet_owner_coldkey = U256::from(1);
        let subnet_owner_hotkey = U256::from(2);
        let coldkey_account_id = U256::from(4343);
        let hotkey_account_id = U256::from(4968585);
        let amount = DefaultMinStake::<Test>::get() * 10.into();
        let netuid = add_dynamic_network(&subnet_owner_hotkey, &subnet_owner_coldkey);
        register_ok_neuron(netuid, hotkey_account_id, coldkey_account_id, 192213123);

        // Some basic assertions
        assert_eq!(
            SubtensorModule::get_total_stake(),
            SubtensorModule::get_network_min_lock()
        );
        assert_eq!(
            SubtensorModule::get_total_stake_for_hotkey(&hotkey_account_id),
            TaoCurrency::ZERO
        );
        assert_eq!(SubtensorModule::get_coldkey_balance(&coldkey_account_id), 0);

        // Give the neuron some stake to remove
        SubtensorModule::increase_stake_for_hotkey_and_coldkey_on_subnet(
            &hotkey_account_id,
            &coldkey_account_id,
            netuid,
            amount.to_u64().into(),
        );
        assert_abs_diff_eq!(
            SubtensorModule::get_total_stake_for_hotkey(&hotkey_account_id),
            amount,
            epsilon = amount / 1000.into()
        );

        // Add subnet TAO for the equivalent amount added at price
        let (amount_tao, fee) = mock::swap_alpha_to_tao(netuid, amount.to_u64().into());
        SubnetTAO::<Test>::mutate(netuid, |v| *v += amount_tao + fee.into());
        TotalStake::<Test>::mutate(|v| *v += amount_tao + fee.into());

        // Do the magic
        assert_ok!(SubtensorModule::remove_stake(
            RuntimeOrigin::signed(coldkey_account_id),
            hotkey_account_id,
            netuid,
            amount.to_u64().into()
        ));

        // we do not expect the exact amount due to slippage
        assert!(
            SubtensorModule::get_coldkey_balance(&coldkey_account_id)
                > amount.to_u64() / 10 * 9 - fee
        );
        assert_abs_diff_eq!(
            SubtensorModule::get_total_stake_for_hotkey(&hotkey_account_id),
            TaoCurrency::ZERO,
            epsilon = 20000.into()
        );
        assert_abs_diff_eq!(
            SubtensorModule::get_total_stake(),
            SubtensorModule::get_network_min_lock() + fee.into(),
            epsilon = SubtensorModule::get_total_stake() / 100_000.into()
        );
    });
}

#[test]
fn test_remove_stake_amount_too_low() {
    new_test_ext(1).execute_with(|| {
        let subnet_owner_coldkey = U256::from(1);
        let subnet_owner_hotkey = U256::from(2);
        let coldkey_account_id = U256::from(4343);
        let hotkey_account_id = U256::from(4968585);
        let amount = 10_000;
        let netuid = add_dynamic_network(&subnet_owner_hotkey, &subnet_owner_coldkey);
        register_ok_neuron(netuid, hotkey_account_id, coldkey_account_id, 192213123);

        // Some basic assertions
        assert_eq!(
            SubtensorModule::get_total_stake(),
            SubtensorModule::get_network_min_lock()
        );
        assert_eq!(
            SubtensorModule::get_total_stake_for_hotkey(&hotkey_account_id),
            TaoCurrency::ZERO
        );
        assert_eq!(SubtensorModule::get_coldkey_balance(&coldkey_account_id), 0);

        // Give the neuron some stake to remove
        SubtensorModule::increase_stake_for_hotkey_and_coldkey_on_subnet(
            &hotkey_account_id,
            &coldkey_account_id,
            netuid,
            amount.into(),
        );

        // Do the magic
        assert_noop!(
            SubtensorModule::remove_stake(
                RuntimeOrigin::signed(coldkey_account_id),
                hotkey_account_id,
                netuid,
                AlphaCurrency::ZERO
            ),
            Error::<Test>::AmountTooLow
        );
    });
}

#[test]
fn test_remove_stake_below_min_stake() {
    new_test_ext(1).execute_with(|| {
        let subnet_owner_coldkey = U256::from(1);
        let subnet_owner_hotkey = U256::from(2);
        let coldkey_account_id = U256::from(4343);
        let hotkey_account_id = U256::from(4968585);
        let netuid = add_dynamic_network(&subnet_owner_hotkey, &subnet_owner_coldkey);
        register_ok_neuron(netuid, hotkey_account_id, coldkey_account_id, 192213123);

        let min_stake = DefaultMinStake::<Test>::get();
        let amount = AlphaCurrency::from(min_stake.to_u64() / 2);

        // Some basic assertions
        assert_eq!(
            SubtensorModule::get_total_stake(),
            SubtensorModule::get_network_min_lock()
        );
        assert_eq!(
            SubtensorModule::get_total_stake_for_hotkey(&hotkey_account_id),
            TaoCurrency::ZERO
        );
        assert_eq!(SubtensorModule::get_coldkey_balance(&coldkey_account_id), 0);

        // Give the neuron some stake to remove
        SubtensorModule::increase_stake_for_hotkey_and_coldkey_on_subnet(
            &hotkey_account_id,
            &coldkey_account_id,
            netuid,
            amount,
        );

        // Unstake less than full stake - errors
        assert_noop!(
            SubtensorModule::remove_stake(
                RuntimeOrigin::signed(coldkey_account_id),
                hotkey_account_id,
                netuid,
                amount - 1.into()
            ),
            Error::<Test>::AmountTooLow
        );

        // Unstaking full stake - works
        assert_ok!(SubtensorModule::remove_stake(
            RuntimeOrigin::signed(coldkey_account_id),
            hotkey_account_id,
            netuid,
            amount
        ));
        assert!(
            SubtensorModule::get_stake_for_hotkey_and_coldkey_on_subnet(
                &hotkey_account_id,
                &coldkey_account_id,
                netuid,
            )
            .is_zero()
        );
    });
}

#[test]
fn test_add_stake_partial_below_min_stake_fails() {
    new_test_ext(1).execute_with(|| {
        let subnet_owner_coldkey = U256::from(1);
        let subnet_owner_hotkey = U256::from(2);
        let coldkey_account_id = U256::from(4343);
        let hotkey_account_id = U256::from(4968585);
        let netuid = add_dynamic_network(&subnet_owner_hotkey, &subnet_owner_coldkey);
        register_ok_neuron(netuid, hotkey_account_id, coldkey_account_id, 192213123);

        // Stake TAO amount is above min stake
        let min_stake = DefaultMinStake::<Test>::get();
        let amount = min_stake.to_u64() * 2;
        SubtensorModule::add_balance_to_coldkey_account(
            &coldkey_account_id,
            amount + ExistentialDeposit::get(),
        );

        // Setup reserves so that price is 1.0 and init swap
        mock::setup_reserves(netuid, (amount * 10).into(), (amount * 10).into());

        // Force the swap to initialize
        SubtensorModule::swap_tao_for_alpha(
            netuid,
            TaoCurrency::ZERO,
            1_000_000_000_000.into(),
            false,
        )
        .unwrap();

        // Get the current price (should be 1.0)
        let current_price =
            <Test as pallet::Config>::SwapInterface::current_alpha_price(netuid.into());
        assert_eq!(current_price.to_num::<f64>(), 1.0);

        // Set limit price close to 1.0 so that we hit the limit on adding and the amount is lower than min stake
        let limit_price = (1.0001 * 1_000_000_000_f64) as u64;

        // Add stake with partial flag on
        assert_err!(
            SubtensorModule::add_stake_limit(
                RuntimeOrigin::signed(coldkey_account_id),
                hotkey_account_id,
                netuid,
                amount.into(),
                limit_price.into(),
                true
            ),
            Error::<Test>::AmountTooLow
        );

        let new_current_price =
            <Test as pallet::Config>::SwapInterface::current_alpha_price(netuid.into());
        assert_eq!(new_current_price.to_num::<f64>(), 1.0);
    });
}

#[test]
fn test_remove_stake_err_signature() {
    new_test_ext(1).execute_with(|| {
        let hotkey_account_id = U256::from(4968585);
        let amount = AlphaCurrency::from(10000); // Amount to be removed
        let netuid = NetUid::from(1);

        assert_err!(
            SubtensorModule::remove_stake(
                RawOrigin::None.into(),
                hotkey_account_id,
                netuid,
                amount,
            ),
            DispatchError::BadOrigin
        );
    });
}

#[test]
fn test_remove_stake_ok_hotkey_does_not_belong_to_coldkey() {
    new_test_ext(1).execute_with(|| {
        let coldkey_id = U256::from(544);
        let hotkey_id = U256::from(54544);
        let other_cold_key = U256::from(99498);
        let amount = DefaultMinStake::<Test>::get().to_u64() * 10;
        let netuid = add_dynamic_network(&hotkey_id, &coldkey_id);

        // Give the neuron some stake to remove
        SubtensorModule::increase_stake_for_hotkey_and_coldkey_on_subnet(
            &hotkey_id,
            &other_cold_key,
            netuid,
            amount.into(),
        );

        assert_ok!(SubtensorModule::remove_stake(
            RuntimeOrigin::signed(other_cold_key),
            hotkey_id,
            netuid,
            amount.into(),
        ));
    });
}

#[test]
fn test_remove_stake_no_enough_stake() {
    new_test_ext(1).execute_with(|| {
        let coldkey_id = U256::from(544);
        let hotkey_id = U256::from(54544);
        let amount = DefaultMinStake::<Test>::get().to_u64() * 10;
        let netuid = add_dynamic_network(&hotkey_id, &coldkey_id);

        assert_eq!(
            SubtensorModule::get_total_stake_for_hotkey(&hotkey_id),
            TaoCurrency::ZERO
        );

        assert_err!(
            SubtensorModule::remove_stake(
                RuntimeOrigin::signed(coldkey_id),
                hotkey_id,
                netuid,
                amount.into(),
            ),
            Error::<Test>::AmountTooLow
        );
    });
}

#[test]
fn test_remove_stake_total_balance_no_change() {
    // When we remove stake, the total balance of the coldkey account should not change
    //    (except for staking fees)
    //    this is because the stake should be part of the coldkey account balance (reserved/locked)
    //    then the removed stake just becomes free balance
    new_test_ext(1).execute_with(|| {
        let subnet_owner_coldkey = U256::from(1);
        let subnet_owner_hotkey = U256::from(2);
        let hotkey_account_id = U256::from(571337);
        let coldkey_account_id = U256::from(71337);
        let amount = DefaultMinStake::<Test>::get().to_u64() * 10;
        let netuid = add_dynamic_network(&subnet_owner_hotkey, &subnet_owner_coldkey);
        register_ok_neuron(netuid, hotkey_account_id, coldkey_account_id, 192213123);

        // Some basic assertions
        assert_eq!(
            SubtensorModule::get_total_stake(),
            SubtensorModule::get_network_min_lock()
        );
        assert_eq!(
            SubtensorModule::get_total_stake_for_hotkey(&hotkey_account_id),
            TaoCurrency::ZERO
        );
        assert_eq!(SubtensorModule::get_coldkey_balance(&coldkey_account_id), 0);
        let initial_total_balance = Balances::total_balance(&coldkey_account_id);
        assert_eq!(initial_total_balance, 0);

        // Give the neuron some stake to remove
        SubtensorModule::increase_stake_for_hotkey_and_coldkey_on_subnet(
            &hotkey_account_id,
            &coldkey_account_id,
            netuid,
            amount.into(),
        );

        // Add subnet TAO for the equivalent amount added at price
        let amount_tao = U96F32::saturating_from_num(amount)
            * <Test as pallet::Config>::SwapInterface::current_alpha_price(netuid.into());
        SubnetTAO::<Test>::mutate(netuid, |v| {
            *v += amount_tao.saturating_to_num::<u64>().into()
        });
        TotalStake::<Test>::mutate(|v| *v += amount_tao.saturating_to_num::<u64>().into());

        // Do the magic
        assert_ok!(SubtensorModule::remove_stake(
            RuntimeOrigin::signed(coldkey_account_id),
            hotkey_account_id,
            netuid,
            amount.into()
        ));

        let fee = <Test as Config>::SwapInterface::approx_fee_amount(
            netuid.into(),
            TaoCurrency::from(amount),
        )
        .to_u64();
        assert_abs_diff_eq!(
            SubtensorModule::get_coldkey_balance(&coldkey_account_id),
            amount - fee,
            epsilon = amount / 1000,
        );
        assert_eq!(
            SubtensorModule::get_total_stake_for_hotkey(&hotkey_account_id),
            TaoCurrency::ZERO
        );
        assert_abs_diff_eq!(
            SubtensorModule::get_total_stake(),
            SubtensorModule::get_network_min_lock() + fee.into(),
            epsilon = SubtensorModule::get_total_stake() / 10_000_000.into()
        );

        // Check total balance is equal to the added stake. Even after remove stake (no fee, includes reserved/locked balance)
        let total_balance = Balances::total_balance(&coldkey_account_id);
        assert_abs_diff_eq!(total_balance, amount - fee, epsilon = amount / 1000);
    });
}

#[test]
fn test_add_stake_insufficient_liquidity() {
    new_test_ext(1).execute_with(|| {
        let subnet_owner_coldkey = U256::from(1001);
        let subnet_owner_hotkey = U256::from(1002);
        let hotkey = U256::from(2);
        let coldkey = U256::from(3);
        let amount_staked = DefaultMinStake::<Test>::get().to_u64() * 10;

        let netuid = add_dynamic_network(&subnet_owner_hotkey, &subnet_owner_coldkey);
        SubtensorModule::create_account_if_non_existent(&coldkey, &hotkey);
        SubtensorModule::add_balance_to_coldkey_account(&coldkey, amount_staked);

        // Set the liquidity at lowest possible value so that all staking requests fail
        let reserve = u64::from(mock::SwapMinimumReserve::get()) - 1;
        mock::setup_reserves(netuid, reserve.into(), reserve.into());

        // Check the error
        assert_noop!(
            SubtensorModule::add_stake(
                RuntimeOrigin::signed(coldkey),
                hotkey,
                netuid,
                amount_staked.into()
            ),
            Error::<Test>::InsufficientLiquidity
        );
    });
}

/// cargo test --package pallet-subtensor --lib -- tests::staking::test_add_stake_insufficient_liquidity_one_side_ok --exact --show-output
#[test]
fn test_add_stake_insufficient_liquidity_one_side_ok() {
    new_test_ext(1).execute_with(|| {
        let subnet_owner_coldkey = U256::from(1001);
        let subnet_owner_hotkey = U256::from(1002);
        let hotkey = U256::from(2);
        let coldkey = U256::from(3);
        let amount_staked = DefaultMinStake::<Test>::get().to_u64() * 10;

        let netuid = add_dynamic_network(&subnet_owner_hotkey, &subnet_owner_coldkey);
        SubtensorModule::create_account_if_non_existent(&coldkey, &hotkey);
        SubtensorModule::add_balance_to_coldkey_account(&coldkey, amount_staked);

        // Set the liquidity at lowest possible value so that all staking requests fail
        let reserve_alpha = u64::from(mock::SwapMinimumReserve::get());
        let reserve_tao = u64::from(mock::SwapMinimumReserve::get()) - 1;
        mock::setup_reserves(netuid, reserve_tao.into(), reserve_alpha.into());

        // Check the error
        assert_ok!(SubtensorModule::add_stake(
            RuntimeOrigin::signed(coldkey),
            hotkey,
            netuid,
            amount_staked.into()
        ));
    });
}

/// cargo test --package pallet-subtensor --lib -- tests::staking::test_add_stake_insufficient_liquidity_one_side_fail --exact --show-output
#[test]
fn test_add_stake_insufficient_liquidity_one_side_fail() {
    new_test_ext(1).execute_with(|| {
        let subnet_owner_coldkey = U256::from(1001);
        let subnet_owner_hotkey = U256::from(1002);
        let hotkey = U256::from(2);
        let coldkey = U256::from(3);
        let amount_staked = DefaultMinStake::<Test>::get().to_u64() * 10;

        let netuid = add_dynamic_network(&subnet_owner_hotkey, &subnet_owner_coldkey);
        SubtensorModule::create_account_if_non_existent(&coldkey, &hotkey);
        SubtensorModule::add_balance_to_coldkey_account(&coldkey, amount_staked);

        // Set the liquidity at lowest possible value so that all staking requests fail
        let reserve_alpha = u64::from(mock::SwapMinimumReserve::get()) - 1;
        let reserve_tao = u64::from(mock::SwapMinimumReserve::get());
        mock::setup_reserves(netuid, reserve_tao.into(), reserve_alpha.into());

        // Check the error
        assert_noop!(
            SubtensorModule::add_stake(
                RuntimeOrigin::signed(coldkey),
                hotkey,
                netuid,
                amount_staked.into()
            ),
            Error::<Test>::InsufficientLiquidity
        );
    });
}

#[test]
fn test_remove_stake_insufficient_liquidity() {
    new_test_ext(1).execute_with(|| {
        let subnet_owner_coldkey = U256::from(1001);
        let subnet_owner_hotkey = U256::from(1002);
        let hotkey = U256::from(2);
        let coldkey = U256::from(3);
        let amount_staked = DefaultMinStake::<Test>::get().to_u64() * 10;

        let netuid = add_dynamic_network(&subnet_owner_hotkey, &subnet_owner_coldkey);
        SubtensorModule::create_account_if_non_existent(&coldkey, &hotkey);
        SubtensorModule::add_balance_to_coldkey_account(&coldkey, amount_staked);

        // Simulate stake for hotkey
        let reserve = u64::MAX / 1000;
        mock::setup_reserves(netuid, reserve.into(), reserve.into());

        let alpha = SubtensorModule::stake_into_subnet(
            &hotkey,
            &coldkey,
            netuid,
            amount_staked.into(),
            <Test as Config>::SwapInterface::max_price(),
            false,
            false,
        )
        .unwrap();

        // Set the liquidity at lowest possible value so that all staking requests fail
        let reserve = u64::from(mock::SwapMinimumReserve::get()) - 1;
        mock::setup_reserves(netuid, reserve.into(), reserve.into());

        // Check the error
        assert_noop!(
            SubtensorModule::remove_stake(RuntimeOrigin::signed(coldkey), hotkey, netuid, alpha),
            Error::<Test>::InsufficientLiquidity
        );

        // Mock provided liquidity - remove becomes successful
        SubnetTaoProvided::<Test>::insert(netuid, TaoCurrency::from(amount_staked + 1));
        SubnetAlphaInProvided::<Test>::insert(netuid, AlphaCurrency::from(1));
        assert_ok!(SubtensorModule::remove_stake(
            RuntimeOrigin::signed(coldkey),
            hotkey,
            netuid,
            alpha
        ),);
    });
}

#[test]
fn test_remove_stake_total_issuance_no_change() {
    // When we remove stake, the total issuance of the balances pallet should not change
    //    this is because the stake should be part of the coldkey account balance (reserved/locked)
    //    then the removed stake just becomes free balance
    new_test_ext(1).execute_with(|| {
        let subnet_owner_coldkey = U256::from(1);
        let subnet_owner_hotkey = U256::from(2);
        let hotkey_account_id = U256::from(581337);
        let coldkey_account_id = U256::from(81337);
        let amount = DefaultMinStake::<Test>::get().to_u64() * 10;
        let netuid = add_dynamic_network(&subnet_owner_hotkey, &subnet_owner_coldkey);
        register_ok_neuron(netuid, hotkey_account_id, coldkey_account_id, 192213123);

        // Give it some $$$ in his coldkey balance
        SubtensorModule::add_balance_to_coldkey_account(&coldkey_account_id, amount);

        mock::setup_reserves(netuid, (amount * 100).into(), (amount * 100).into());

        // Some basic assertions
        assert_eq!(
            SubtensorModule::get_total_stake(),
            SubtensorModule::get_network_min_lock()
        );
        assert_eq!(
            SubtensorModule::get_total_stake_for_hotkey(&hotkey_account_id),
            TaoCurrency::ZERO
        );
        assert_eq!(
            SubtensorModule::get_coldkey_balance(&coldkey_account_id),
            amount
        );
        let initial_total_balance = Balances::total_balance(&coldkey_account_id);
        assert_eq!(initial_total_balance, amount);
        let inital_total_issuance = Balances::total_issuance();

        // Stake to hotkey account, and check if the result is ok
        let (_, fee) = mock::swap_tao_to_alpha(netuid, amount.into());
        assert_ok!(SubtensorModule::add_stake(
            RuntimeOrigin::signed(coldkey_account_id),
            hotkey_account_id,
            netuid,
            amount.into()
        ));

        let total_issuance_after_stake = Balances::total_issuance();

        // Remove all stake
        let stake = SubtensorModule::get_stake_for_hotkey_and_coldkey_on_subnet(
            &hotkey_account_id,
            &coldkey_account_id,
            netuid,
        );

        let total_fee = mock::swap_alpha_to_tao(netuid, stake).1 + fee;

        remove_stake_rate_limit_for_tests(&hotkey_account_id, &coldkey_account_id, netuid);

        assert_ok!(SubtensorModule::remove_stake(
            RuntimeOrigin::signed(coldkey_account_id),
            hotkey_account_id,
            netuid,
            stake
        ));

        let total_issuance_after_unstake = Balances::total_issuance();

        assert_abs_diff_eq!(
            SubtensorModule::get_coldkey_balance(&coldkey_account_id),
            amount - total_fee,
            epsilon = 50
        );
        assert_eq!(
            SubtensorModule::get_total_stake_for_hotkey(&hotkey_account_id),
            TaoCurrency::ZERO
        );
        assert_abs_diff_eq!(
            SubtensorModule::get_total_stake(),
            SubtensorModule::get_network_min_lock() + total_fee.into(),
            epsilon = TaoCurrency::from(fee) / 1000.into()
        );

        // Check if total issuance is equal to the added stake, even after remove stake (no fee,
        // includes reserved/locked balance)
        assert_abs_diff_eq!(
            inital_total_issuance,
            total_issuance_after_stake + amount,
            epsilon = 1,
        );

        // After staking + unstaking the 2 * fee amount stays in SubnetTAO and TotalStake,
        // so the total issuance should be lower by that amount
        assert_abs_diff_eq!(
            inital_total_issuance,
            total_issuance_after_unstake + total_fee,
            epsilon = inital_total_issuance / 10000,
        );
    });
}

// cargo test --package pallet-subtensor --lib -- tests::staking::test_remove_prev_epoch_stake --exact --show-output --nocapture
#[test]
fn test_remove_prev_epoch_stake() {
    new_test_ext(1).execute_with(|| {
        // Test case: (amount_to_stake, AlphaDividendsPerSubnet, TotalHotkeyAlphaLastEpoch, expected_fee)
        [
            // No previous epoch stake and low hotkey stake
            (
                DefaultMinStake::<Test>::get().to_u64() * 10,
                0_u64,
                1000_u64,
            ),
            // Same, but larger amount to stake - we get 0.005% for unstake
            (1_000_000_000, 0_u64, 1000_u64),
            (100_000_000_000, 0_u64, 1000_u64),
            // Lower previous epoch stake than current stake
            // Staking/unstaking 100 TAO, divs / total = 0.1 => fee is 1 TAO
            (100_000_000_000, 1_000_000_000_u64, 10_000_000_000_u64),
            // Staking/unstaking 100 TAO, divs / total = 0.001 => fee is 0.01 TAO
            (100_000_000_000, 10_000_000_u64, 10_000_000_000_u64),
            // Higher previous epoch stake than current stake
            (1_000_000_000, 100_000_000_000_u64, 100_000_000_000_000_u64),
        ]
        .into_iter()
        .for_each(|(amount_to_stake, alpha_divs, hotkey_alpha)| {
            let alpha_divs = AlphaCurrency::from(alpha_divs);
            let hotkey_alpha = AlphaCurrency::from(hotkey_alpha);
            let subnet_owner_coldkey = U256::from(1);
            let subnet_owner_hotkey = U256::from(2);
            let hotkey_account_id = U256::from(581337);
            let coldkey_account_id = U256::from(81337);
            let amount = amount_to_stake;
            let netuid = add_dynamic_network(&subnet_owner_hotkey, &subnet_owner_coldkey);
            register_ok_neuron(netuid, hotkey_account_id, coldkey_account_id, 192213123);

            // Give it some $$$ in his coldkey balance
            SubtensorModule::add_balance_to_coldkey_account(&coldkey_account_id, amount);
            AlphaDividendsPerSubnet::<Test>::insert(netuid, hotkey_account_id, alpha_divs);
            TotalHotkeyAlphaLastEpoch::<Test>::insert(hotkey_account_id, netuid, hotkey_alpha);
            let balance_before = SubtensorModule::get_coldkey_balance(&coldkey_account_id);
            mock::setup_reserves(
                netuid,
                (amount_to_stake * 10).into(),
                (amount_to_stake * 10).into(),
            );

            // Stake to hotkey account, and check if the result is ok
            let (_, fee) = mock::swap_tao_to_alpha(netuid, amount.into());
            assert_ok!(SubtensorModule::add_stake(
                RuntimeOrigin::signed(coldkey_account_id),
                hotkey_account_id,
                netuid,
                amount.into()
            ));

            // Remove all stake
            let stake = SubtensorModule::get_stake_for_hotkey_and_coldkey_on_subnet(
                &hotkey_account_id,
                &coldkey_account_id,
                netuid,
            );

            remove_stake_rate_limit_for_tests(&hotkey_account_id, &coldkey_account_id, netuid);
            let fee = mock::swap_alpha_to_tao(netuid, stake).1 + fee;
            assert_ok!(SubtensorModule::remove_stake(
                RuntimeOrigin::signed(coldkey_account_id),
                hotkey_account_id,
                netuid,
                stake
            ));

            // Measure actual fee
            let balance_after = SubtensorModule::get_coldkey_balance(&coldkey_account_id);
            let actual_fee = balance_before - balance_after;

            assert_abs_diff_eq!(actual_fee, fee, epsilon = fee / 100);
        });
    });
}

// cargo test --package pallet-subtensor --lib -- tests::staking::test_staking_sets_div_variables --exact --show-output --nocapture
#[test]
fn test_staking_sets_div_variables() {
    new_test_ext(1).execute_with(|| {
        let subnet_owner_coldkey = U256::from(1);
        let subnet_owner_hotkey = U256::from(2);
        let hotkey_account_id = U256::from(581337);
        let coldkey_account_id = U256::from(81337);
        let amount = 100_000_000_000;
        let netuid = add_dynamic_network(&subnet_owner_hotkey, &subnet_owner_coldkey);
        let tempo = 10;
        Tempo::<Test>::insert(netuid, tempo);
        register_ok_neuron(netuid, hotkey_account_id, coldkey_account_id, 192213123);

        // Give it some $$$ in his coldkey balance
        SubtensorModule::add_balance_to_coldkey_account(&coldkey_account_id, amount);

        // Verify that divident variables are clear in the beginning
        assert_eq!(
            AlphaDividendsPerSubnet::<Test>::get(netuid, hotkey_account_id),
            AlphaCurrency::ZERO
        );
        assert_eq!(
            TotalHotkeyAlphaLastEpoch::<Test>::get(hotkey_account_id, netuid),
            AlphaCurrency::ZERO
        );

        // Stake to hotkey account, and check if the result is ok
        assert_ok!(SubtensorModule::add_stake(
            RuntimeOrigin::signed(coldkey_account_id),
            hotkey_account_id,
            netuid,
            amount.into()
        ));

        // Verify that divident variables are still clear in the beginning
        assert_eq!(
            AlphaDividendsPerSubnet::<Test>::get(netuid, hotkey_account_id),
            AlphaCurrency::ZERO
        );
        assert_eq!(
            TotalHotkeyAlphaLastEpoch::<Test>::get(hotkey_account_id, netuid),
            AlphaCurrency::ZERO
        );

        // Wait for 1 epoch
        step_block(tempo + 1);

        // Verify that divident variables have been set
        let stake = SubtensorModule::get_stake_for_hotkey_and_coldkey_on_subnet(
            &hotkey_account_id,
            &coldkey_account_id,
            netuid,
        );

        assert!(
            AlphaDividendsPerSubnet::<Test>::get(netuid, hotkey_account_id) > AlphaCurrency::ZERO
        );
        assert_abs_diff_eq!(
            TotalHotkeyAlphaLastEpoch::<Test>::get(hotkey_account_id, netuid),
            stake,
            epsilon = stake / 100_000.into()
        );
    });
}

/***********************************************************
    staking::get_coldkey_balance() tests
************************************************************/
#[test]
fn test_get_coldkey_balance_no_balance() {
    new_test_ext(1).execute_with(|| {
        let coldkey_account_id = U256::from(5454); // arbitrary
        let result = SubtensorModule::get_coldkey_balance(&coldkey_account_id);

        // Arbitrary account should have 0 balance
        assert_eq!(result, 0);
    });
}

#[test]
fn test_get_coldkey_balance_with_balance() {
    new_test_ext(1).execute_with(|| {
        let coldkey_account_id = U256::from(5454); // arbitrary
        let amount = 1337;

        // Put the balance on the account
        SubtensorModule::add_balance_to_coldkey_account(&coldkey_account_id, amount);

        let result = SubtensorModule::get_coldkey_balance(&coldkey_account_id);

        // Arbitrary account should have 0 balance
        assert_eq!(result, amount);
    });
}

// /***********************************************************
// 	staking::increase_stake_for_hotkey_and_coldkey_on_subnet() tests
// ************************************************************/
#[test]
fn test_add_stake_to_hotkey_account_ok() {
    new_test_ext(1).execute_with(|| {
        let subnet_owner_coldkey = U256::from(1);
        let subnet_owner_hotkey = U256::from(2);
        let hotkey_id = U256::from(5445);
        let coldkey_id = U256::from(5443433);
        let amount = 10_000;
        let netuid = add_dynamic_network(&subnet_owner_hotkey, &subnet_owner_coldkey);
        register_ok_neuron(netuid, hotkey_id, coldkey_id, 192213123);

        // There is no stake in the system at first, other than the network initial lock so result;
        assert_eq!(
            SubtensorModule::get_total_stake(),
            SubtensorModule::get_network_min_lock()
        );

        SubtensorModule::increase_stake_for_hotkey_and_coldkey_on_subnet(
            &hotkey_id,
            &coldkey_id,
            netuid,
            amount.into(),
        );

        // The stake that is now in the account, should equal the amount
        assert_abs_diff_eq!(
            SubtensorModule::get_total_stake_for_hotkey(&hotkey_id),
            amount.into(),
            epsilon = 2.into()
        );
    });
}

/************************************************************
    staking::remove_stake_from_hotkey_account() tests
************************************************************/
#[test]
fn test_remove_stake_from_hotkey_account() {
    new_test_ext(1).execute_with(|| {
        let subnet_owner_coldkey = U256::from(1);
        let subnet_owner_hotkey = U256::from(2);
        let hotkey_id = U256::from(5445);
        let coldkey_id = U256::from(5443433);
        let amount = 10_000;
        let netuid = add_dynamic_network(&subnet_owner_hotkey, &subnet_owner_coldkey);
        register_ok_neuron(netuid, hotkey_id, coldkey_id, 192213123);

        // Add some stake that can be removed
        SubtensorModule::increase_stake_for_hotkey_and_coldkey_on_subnet(
            &hotkey_id,
            &coldkey_id,
            netuid,
            amount.into(),
        );

        // Prelimiary checks
        assert_abs_diff_eq!(
            SubtensorModule::get_total_stake_for_hotkey(&hotkey_id),
            amount.into(),
            epsilon = 10.into()
        );

        // Remove stake
        SubtensorModule::decrease_stake_for_hotkey_and_coldkey_on_subnet(
            &hotkey_id,
            &coldkey_id,
            netuid,
            amount.into(),
        );

        // The stake on the hotkey account should be 0
        assert_eq!(
            SubtensorModule::get_total_stake_for_hotkey(&hotkey_id),
            TaoCurrency::ZERO
        );
    });
}

#[test]
fn test_remove_stake_from_hotkey_account_registered_in_various_networks() {
    new_test_ext(1).execute_with(|| {
        let hotkey_id = U256::from(5445);
        let coldkey_id = U256::from(5443433);
        let amount: u64 = 10_000;
        let netuid = add_dynamic_network(&hotkey_id, &coldkey_id);
        let netuid_ex = add_dynamic_network(&hotkey_id, &coldkey_id);

        let neuron_uid = match SubtensorModule::get_uid_for_net_and_hotkey(netuid, &hotkey_id) {
            Ok(k) => k,
            Err(e) => panic!("Error: {e:?}"),
        };

        let neuron_uid_ex = match SubtensorModule::get_uid_for_net_and_hotkey(netuid_ex, &hotkey_id)
        {
            Ok(k) => k,
            Err(e) => panic!("Error: {e:?}"),
        };

        // Add some stake that can be removed
        SubtensorModule::increase_stake_for_hotkey_and_coldkey_on_subnet(
            &hotkey_id,
            &coldkey_id,
            netuid,
            amount.into(),
        );

        assert_eq!(
            SubtensorModule::get_stake_for_uid_and_subnetwork(netuid, neuron_uid),
            amount.into()
        );
        assert_eq!(
            SubtensorModule::get_stake_for_uid_and_subnetwork(netuid_ex, neuron_uid_ex),
            AlphaCurrency::ZERO
        );

        // Remove all stake
        SubtensorModule::decrease_stake_for_hotkey_and_coldkey_on_subnet(
            &hotkey_id,
            &coldkey_id,
            netuid,
            amount.into(),
        );

        //
        assert_eq!(
            SubtensorModule::get_stake_for_uid_and_subnetwork(netuid, neuron_uid),
            AlphaCurrency::ZERO
        );
        assert_eq!(
            SubtensorModule::get_stake_for_uid_and_subnetwork(netuid_ex, neuron_uid_ex),
            AlphaCurrency::ZERO
        );
    });
}

// /************************************************************
// 	staking::increase_total_stake() tests
// ************************************************************/
#[test]
fn test_increase_total_stake_ok() {
    new_test_ext(1).execute_with(|| {
        let increment = TaoCurrency::from(10000);
        assert_eq!(SubtensorModule::get_total_stake(), TaoCurrency::ZERO);
        SubtensorModule::increase_total_stake(increment);
        assert_eq!(SubtensorModule::get_total_stake(), increment);
    });
}

// /************************************************************
// 	staking::decrease_total_stake() tests
// ************************************************************/
#[test]
fn test_decrease_total_stake_ok() {
    new_test_ext(1).execute_with(|| {
        let initial_total_stake = TaoCurrency::from(10000);
        let decrement = TaoCurrency::from(5000);

        SubtensorModule::increase_total_stake(initial_total_stake);
        SubtensorModule::decrease_total_stake(decrement);

        // The total stake remaining should be the difference between the initial stake and the decrement
        assert_eq!(
            SubtensorModule::get_total_stake(),
            initial_total_stake - decrement
        );
    });
}

// /************************************************************
// 	staking::add_balance_to_coldkey_account() tests
// ************************************************************/
#[test]
fn test_add_balance_to_coldkey_account_ok() {
    new_test_ext(1).execute_with(|| {
        let coldkey_id = U256::from(4444322);
        let amount = 50000;
        SubtensorModule::add_balance_to_coldkey_account(&coldkey_id, amount);
        assert_eq!(SubtensorModule::get_coldkey_balance(&coldkey_id), amount);
    });
}

// /***********************************************************
// 	staking::remove_balance_from_coldkey_account() tests
// ************************************************************/
#[test]
fn test_remove_balance_from_coldkey_account_ok() {
    new_test_ext(1).execute_with(|| {
        let coldkey_account_id = U256::from(434324); // Random
        let ammount = 10000; // Arbitrary
        // Put some $$ on the bank
        SubtensorModule::add_balance_to_coldkey_account(&coldkey_account_id, ammount);
        assert_eq!(
            SubtensorModule::get_coldkey_balance(&coldkey_account_id),
            ammount
        );
        // Should be able to withdraw without hassle
        let result =
            SubtensorModule::remove_balance_from_coldkey_account(&coldkey_account_id, ammount);
        assert!(result.is_ok());
    });
}

#[test]
fn test_remove_balance_from_coldkey_account_failed() {
    new_test_ext(1).execute_with(|| {
        let coldkey_account_id = U256::from(434324); // Random
        let ammount = 10000; // Arbitrary

        // Try to remove stake from the coldkey account. This should fail,
        // as there is no balance, nor does the account exist
        let result =
            SubtensorModule::remove_balance_from_coldkey_account(&coldkey_account_id, ammount);
        assert_eq!(result, Err(Error::<Test>::ZeroBalanceAfterWithdrawn.into()));
    });
}

//************************************************************
// 	staking::hotkey_belongs_to_coldkey() tests
// ************************************************************/
#[test]
fn test_hotkey_belongs_to_coldkey_ok() {
    new_test_ext(1).execute_with(|| {
        let hotkey_id = U256::from(4434334);
        let coldkey_id = U256::from(34333);
        let netuid = NetUid::from(1);
        let tempo: u16 = 13;
        let start_nonce: u64 = 0;
        add_network(netuid, tempo, 0);
        register_ok_neuron(netuid, hotkey_id, coldkey_id, start_nonce);
        assert_eq!(
            SubtensorModule::get_owning_coldkey_for_hotkey(&hotkey_id),
            coldkey_id
        );
    });
}
// /************************************************************
// 	staking::can_remove_balance_from_coldkey_account() tests
// ************************************************************/
#[test]
fn test_can_remove_balane_from_coldkey_account_ok() {
    new_test_ext(1).execute_with(|| {
        let coldkey_id = U256::from(87987984);
        let initial_amount = 10000;
        let remove_amount = 5000;
        SubtensorModule::add_balance_to_coldkey_account(&coldkey_id, initial_amount);
        assert!(SubtensorModule::can_remove_balance_from_coldkey_account(
            &coldkey_id,
            remove_amount
        ));
    });
}

#[test]
fn test_can_remove_balance_from_coldkey_account_err_insufficient_balance() {
    new_test_ext(1).execute_with(|| {
        let coldkey_id = U256::from(87987984);
        let initial_amount = 10000;
        let remove_amount = 20000;
        SubtensorModule::add_balance_to_coldkey_account(&coldkey_id, initial_amount);
        assert!(!SubtensorModule::can_remove_balance_from_coldkey_account(
            &coldkey_id,
            remove_amount
        ));
    });
}
/************************************************************
    staking::has_enough_stake() tests
************************************************************/
#[test]
fn test_has_enough_stake_yes() {
    new_test_ext(1).execute_with(|| {
        let hotkey_id = U256::from(4334);
        let coldkey_id = U256::from(87989);
        let intial_amount = 10_000;
        let netuid = NetUid::from(add_dynamic_network(&hotkey_id, &coldkey_id));
        SubtensorModule::increase_stake_for_hotkey_and_coldkey_on_subnet(
            &hotkey_id,
            &coldkey_id,
            netuid,
            intial_amount.into(),
        );

        assert_abs_diff_eq!(
            SubtensorModule::get_total_stake_for_hotkey(&hotkey_id),
            intial_amount.into(),
            epsilon = 2.into()
        );
        assert_eq!(
            SubtensorModule::get_stake_for_hotkey_and_coldkey_on_subnet(
                &hotkey_id,
                &coldkey_id,
                netuid
            ),
            intial_amount.into()
        );
        assert_ok!(SubtensorModule::calculate_reduced_stake_on_subnet(
            &hotkey_id,
            &coldkey_id,
            netuid,
            (intial_amount / 2).into()
        ));
    });
}

#[test]
fn test_has_enough_stake_no() {
    new_test_ext(1).execute_with(|| {
        let hotkey_id = U256::from(4334);
        let coldkey_id = U256::from(87989);
        let intial_amount = 10_000;
        let netuid = add_dynamic_network(&hotkey_id, &coldkey_id);
        SubtensorModule::increase_stake_for_hotkey_and_coldkey_on_subnet(
            &hotkey_id,
            &coldkey_id,
            netuid,
            intial_amount.into(),
        );

        assert_abs_diff_eq!(
            SubtensorModule::get_total_stake_for_hotkey(&hotkey_id),
            intial_amount.into(),
            epsilon = 2.into()
        );
        assert_eq!(
            SubtensorModule::get_stake_for_hotkey_and_coldkey_on_subnet(
                &hotkey_id,
                &coldkey_id,
                netuid
            ),
            intial_amount.into()
        );
        assert_err!(
            SubtensorModule::calculate_reduced_stake_on_subnet(
                &hotkey_id,
                &coldkey_id,
                netuid,
                (intial_amount * 2).into()
            ),
            Error::<Test>::NotEnoughStakeToWithdraw
        );
    });
}

#[test]
fn test_has_enough_stake_no_for_zero() {
    new_test_ext(1).execute_with(|| {
        let hotkey_id = U256::from(4334);
        let coldkey_id = U256::from(87989);
        let intial_amount = 0;
        let netuid = add_dynamic_network(&hotkey_id, &coldkey_id);

        assert_eq!(
            SubtensorModule::get_total_stake_for_hotkey(&hotkey_id),
            intial_amount.into()
        );
        assert_eq!(
            SubtensorModule::get_stake_for_hotkey_and_coldkey_on_subnet(
                &hotkey_id,
                &coldkey_id,
                netuid
            ),
            intial_amount.into()
        );
        assert_err!(
            SubtensorModule::calculate_reduced_stake_on_subnet(
                &hotkey_id,
                &coldkey_id,
                netuid,
                1_000.into()
            ),
            Error::<Test>::NotEnoughStakeToWithdraw
        );
    });
}

#[test]
fn test_non_existent_account() {
    new_test_ext(1).execute_with(|| {
        let netuid = NetUid::from(1);
        SubtensorModule::increase_stake_for_hotkey_and_coldkey_on_subnet(
            &U256::from(0),
            &(U256::from(0)),
            netuid,
            10.into(),
        );
        assert_eq!(
            SubtensorModule::get_stake_for_hotkey_and_coldkey_on_subnet(
                &U256::from(0),
                &U256::from(0),
                netuid
            ),
            10.into()
        );
        // No subnets => no iteration => zero total stake
        assert_eq!(
            SubtensorModule::get_total_stake_for_hotkey(&(U256::from(0))),
            TaoCurrency::ZERO
        );
    });
}

/************************************************************
    staking::delegating
************************************************************/

#[test]
fn test_faucet_ok() {
    new_test_ext(1).execute_with(|| {
        let coldkey = U256::from(123560);

        log::info!("Creating work for submission to faucet...");

        let block_number = SubtensorModule::get_current_block_as_u64();
        let difficulty: U256 = U256::from(10_000_000);
        let mut nonce: u64 = 0;
        let mut work: H256 = SubtensorModule::create_seal_hash(block_number, nonce, &coldkey);
        while !SubtensorModule::hash_meets_difficulty(&work, difficulty) {
            nonce += 1;
            work = SubtensorModule::create_seal_hash(block_number, nonce, &coldkey);
        }
        let vec_work: Vec<u8> = SubtensorModule::hash_to_vec(work);

        log::info!("Faucet state: {}", cfg!(feature = "pow-faucet"));

        #[cfg(feature = "pow-faucet")]
        assert_ok!(SubtensorModule::do_faucet(
            RuntimeOrigin::signed(coldkey),
            block_number,
            nonce,
            vec_work
        ));

        #[cfg(not(feature = "pow-faucet"))]
        assert_ok!(SubtensorModule::do_faucet(
            RuntimeOrigin::signed(coldkey),
            block_number,
            nonce,
            vec_work
        ));
    });
}

/// This test ensures that the clear_small_nominations function works as expected.
/// It creates a network with two hotkeys and two coldkeys, and then registers a nominator account for each hotkey.
/// When we call set_nominator_min_required_stake, it should clear all small nominations that are below the minimum required stake.
///
/// cargo test --package pallet-subtensor --lib -- tests::staking::test_clear_small_nominations --exact --show-output
#[test]
fn test_clear_small_nominations() {
    new_test_ext(0).execute_with(|| {
        // Create subnet and accounts.
        let subnet_owner_coldkey = U256::from(10);
        let subnet_owner_hotkey = U256::from(20);
        let hot1 = U256::from(1);
        let hot2 = U256::from(2);
        let cold1 = U256::from(3);
        let cold2 = U256::from(4);
        let netuid = add_dynamic_network(&subnet_owner_hotkey, &subnet_owner_coldkey);
        let amount = DefaultMinStake::<Test>::get().to_u64() * 10;
        let fee = DefaultMinStake::<Test>::get().to_u64();
        let init_balance = amount + fee + ExistentialDeposit::get();

        // Register hot1.
        register_ok_neuron(netuid, hot1, cold1, 0);
        Delegates::<Test>::insert(hot1, SubtensorModule::get_min_delegate_take());
        assert_eq!(SubtensorModule::get_owning_coldkey_for_hotkey(&hot1), cold1);

        // Register hot2.
        register_ok_neuron(netuid, hot2, cold2, 0);
        Delegates::<Test>::insert(hot2, SubtensorModule::get_min_delegate_take());
        assert_eq!(SubtensorModule::get_owning_coldkey_for_hotkey(&hot2), cold2);

        // Add stake cold1 --> hot1 (non delegation.)
        SubtensorModule::add_balance_to_coldkey_account(&cold1, init_balance);
        assert_ok!(SubtensorModule::add_stake(
            RuntimeOrigin::signed(cold1),
            hot1,
            netuid,
            amount.into()
        ));
        let alpha_stake1 =
            SubtensorModule::get_stake_for_hotkey_and_coldkey_on_subnet(&hot1, &cold1, netuid);
        let unstake_amount1 = AlphaCurrency::from(alpha_stake1.to_u64() * 997 / 1000);
        let small1 = alpha_stake1 - unstake_amount1;
        remove_stake_rate_limit_for_tests(&hot1, &cold1, netuid);
        assert_ok!(SubtensorModule::remove_stake(
            RuntimeOrigin::signed(cold1),
            hot1,
            netuid,
            unstake_amount1
        ));
        assert_eq!(
            SubtensorModule::get_stake_for_hotkey_and_coldkey_on_subnet(&hot1, &cold1, netuid),
            small1
        );

        // Add stake cold2 --> hot1 (is delegation.)
        SubtensorModule::add_balance_to_coldkey_account(&cold2, init_balance);
        assert_ok!(SubtensorModule::add_stake(
            RuntimeOrigin::signed(cold2),
            hot1,
            netuid,
            amount.into()
        ));
        let alpha_stake2 =
            SubtensorModule::get_stake_for_hotkey_and_coldkey_on_subnet(&hot1, &cold2, netuid);
        let unstake_amount2 = AlphaCurrency::from(alpha_stake2.to_u64() * 997 / 1000);
        let small2 = alpha_stake2 - unstake_amount2;
        remove_stake_rate_limit_for_tests(&hot1, &cold2, netuid);
        assert_ok!(SubtensorModule::remove_stake(
            RuntimeOrigin::signed(cold2),
            hot1,
            netuid,
            unstake_amount2
        ));
        assert_eq!(
            SubtensorModule::get_stake_for_hotkey_and_coldkey_on_subnet(&hot1, &cold2, netuid),
            small2
        );

        let balance1_before_cleaning = Balances::free_balance(cold1);
        let balance2_before_cleaning = Balances::free_balance(cold2);

        // Run clear all small nominations when min stake is zero (noop)
        SubtensorModule::set_nominator_min_required_stake(0);
        assert_eq!(SubtensorModule::get_nominator_min_required_stake(), 0);
        SubtensorModule::clear_small_nominations();
        assert_eq!(
            SubtensorModule::get_stake_for_hotkey_and_coldkey_on_subnet(&hot1, &cold1, netuid),
            small1
        );
        assert_eq!(
            SubtensorModule::get_stake_for_hotkey_and_coldkey_on_subnet(&hot1, &cold2, netuid),
            small2
        );

        // Set min nomination to above small1 and small2
        let total_hot1_stake_before = TotalHotkeyAlpha::<Test>::get(hot1, netuid);
        let total_stake_before = TotalStake::<Test>::get();
        SubtensorModule::set_nominator_min_required_stake(
            (small1.to_u64().min(small2.to_u64()) * 2).into(),
        );

        // Run clear all small nominations (removes delegations under 10)
        SubtensorModule::clear_small_nominations();
        assert_eq!(
            SubtensorModule::get_stake_for_hotkey_and_coldkey_on_subnet(&hot1, &cold1, netuid),
            small1
        );
        assert_eq!(
            SubtensorModule::get_stake_for_hotkey_and_coldkey_on_subnet(&hot1, &cold2, netuid),
            AlphaCurrency::ZERO
        );

        // Balances have been added back into accounts.
        let balance1_after_cleaning = Balances::free_balance(cold1);
        let balance2_after_cleaning = Balances::free_balance(cold2);
        assert_eq!(balance1_before_cleaning, balance1_after_cleaning);
        assert!(balance2_before_cleaning < balance2_after_cleaning);

        assert_abs_diff_eq!(
            TotalHotkeyAlpha::<Test>::get(hot1, netuid),
            total_hot1_stake_before - small2,
            epsilon = 1.into()
        );
        assert!(TotalStake::<Test>::get() < total_stake_before);
    });
}

// Verify delegate take can be decreased
#[test]
fn test_delegate_take_can_be_decreased() {
    new_test_ext(1).execute_with(|| {
        // Make account
        let hotkey0 = U256::from(1);
        let coldkey0 = U256::from(3);

        // Add balance
        SubtensorModule::add_balance_to_coldkey_account(&coldkey0, 100000);

        // Register the neuron to a new network
        let netuid = NetUid::from(1);
        add_network(netuid, 1, 0);
        register_ok_neuron(netuid, hotkey0, coldkey0, 124124);

        // Coldkey / hotkey 0 become delegates with 9% take
        Delegates::<Test>::insert(hotkey0, SubtensorModule::get_min_delegate_take());
        assert_eq!(
            SubtensorModule::get_hotkey_take(&hotkey0),
            SubtensorModule::get_min_delegate_take()
        );

        // Coldkey / hotkey 0 decreases take to 5%. This should fail as the minimum take is 9%
        assert_err!(
            SubtensorModule::do_decrease_take(
                RuntimeOrigin::signed(coldkey0),
                hotkey0,
                u16::MAX / 20
            ),
            Error::<Test>::DelegateTakeTooLow
        );
    });
}

// Verify delegate take can be decreased
#[test]
fn test_can_set_min_take_ok() {
    new_test_ext(1).execute_with(|| {
        // Make account
        let hotkey0 = U256::from(1);
        let coldkey0 = U256::from(3);

        // Add balance
        SubtensorModule::add_balance_to_coldkey_account(&coldkey0, 100000);

        // Register the neuron to a new network
        let netuid = NetUid::from(1);
        add_network(netuid, 1, 0);
        register_ok_neuron(netuid, hotkey0, coldkey0, 124124);

        // Coldkey / hotkey 0 become delegates
        Delegates::<Test>::insert(hotkey0, u16::MAX / 10);

        // Coldkey / hotkey 0 decreases take to min
        assert_ok!(SubtensorModule::do_decrease_take(
            RuntimeOrigin::signed(coldkey0),
            hotkey0,
            SubtensorModule::get_min_delegate_take()
        ));
        assert_eq!(
            SubtensorModule::get_hotkey_take(&hotkey0),
            SubtensorModule::get_min_delegate_take()
        );
    });
}

// Verify delegate take can not be increased with do_decrease_take
#[test]
fn test_delegate_take_can_not_be_increased_with_decrease_take() {
    new_test_ext(1).execute_with(|| {
        // Make account
        let hotkey0 = U256::from(1);
        let coldkey0 = U256::from(3);

        // Add balance
        SubtensorModule::add_balance_to_coldkey_account(&coldkey0, 100000);

        // Register the neuron to a new network
        let netuid = NetUid::from(1);
        add_network(netuid, 1, 0);
        register_ok_neuron(netuid, hotkey0, coldkey0, 124124);

        // Set min take
        Delegates::<Test>::insert(hotkey0, SubtensorModule::get_min_delegate_take());

        // Coldkey / hotkey 0 tries to increase take to 12.5%
        assert_eq!(
            SubtensorModule::do_decrease_take(
                RuntimeOrigin::signed(coldkey0),
                hotkey0,
                SubtensorModule::get_max_delegate_take()
            ),
            Err(Error::<Test>::DelegateTakeTooLow.into())
        );
        assert_eq!(
            SubtensorModule::get_hotkey_take(&hotkey0),
            SubtensorModule::get_min_delegate_take()
        );
    });
}

// Verify delegate take can be increased
#[test]
fn test_delegate_take_can_be_increased() {
    new_test_ext(1).execute_with(|| {
        // Make account
        let hotkey0 = U256::from(1);
        let coldkey0 = U256::from(3);

        // Add balance
        SubtensorModule::add_balance_to_coldkey_account(&coldkey0, 100000);

        // Register the neuron to a new network
        let netuid = NetUid::from(1);
        add_network(netuid, 1, 0);
        register_ok_neuron(netuid, hotkey0, coldkey0, 124124);

        // Coldkey / hotkey 0 become delegates with 9% take
        Delegates::<Test>::insert(hotkey0, SubtensorModule::get_min_delegate_take());
        assert_eq!(
            SubtensorModule::get_hotkey_take(&hotkey0),
            SubtensorModule::get_min_delegate_take()
        );

        step_block(1 + InitialTxDelegateTakeRateLimit::get() as u16);

        // Coldkey / hotkey 0 decreases take to 12.5%
        assert_ok!(SubtensorModule::do_increase_take(
            RuntimeOrigin::signed(coldkey0),
            hotkey0,
            u16::MAX / 8
        ));
        assert_eq!(SubtensorModule::get_hotkey_take(&hotkey0), u16::MAX / 8);
    });
}

// Verify delegate take can not be decreased with increase_take
#[test]
fn test_delegate_take_can_not_be_decreased_with_increase_take() {
    new_test_ext(1).execute_with(|| {
        // Make account
        let hotkey0 = U256::from(1);
        let coldkey0 = U256::from(3);

        // Add balance
        SubtensorModule::add_balance_to_coldkey_account(&coldkey0, 100000);

        // Register the neuron to a new network
        let netuid = NetUid::from(1);
        add_network(netuid, 1, 0);
        register_ok_neuron(netuid, hotkey0, coldkey0, 124124);

        // Coldkey / hotkey 0 become delegates with 9% take
        Delegates::<Test>::insert(hotkey0, SubtensorModule::get_min_delegate_take());
        assert_eq!(
            SubtensorModule::get_hotkey_take(&hotkey0),
            SubtensorModule::get_min_delegate_take()
        );

        // Coldkey / hotkey 0 tries to decrease take to 5%
        assert_eq!(
            SubtensorModule::do_increase_take(
                RuntimeOrigin::signed(coldkey0),
                hotkey0,
                u16::MAX / 20
            ),
            Err(Error::<Test>::DelegateTakeTooLow.into())
        );
        assert_eq!(
            SubtensorModule::get_hotkey_take(&hotkey0),
            SubtensorModule::get_min_delegate_take()
        );
    });
}

// Verify delegate take can be increased up to InitialDefaultDelegateTake (18%)
#[test]
fn test_delegate_take_can_be_increased_to_limit() {
    new_test_ext(1).execute_with(|| {
        // Make account
        let hotkey0 = U256::from(1);
        let coldkey0 = U256::from(3);

        // Add balance
        SubtensorModule::add_balance_to_coldkey_account(&coldkey0, 100000);

        // Register the neuron to a new network
        let netuid = NetUid::from(1);
        add_network(netuid, 1, 0);
        register_ok_neuron(netuid, hotkey0, coldkey0, 124124);

        // Coldkey / hotkey 0 become delegates with 9% take
        Delegates::<Test>::insert(hotkey0, SubtensorModule::get_min_delegate_take());
        assert_eq!(
            SubtensorModule::get_hotkey_take(&hotkey0),
            SubtensorModule::get_min_delegate_take()
        );

        step_block(1 + InitialTxDelegateTakeRateLimit::get() as u16);

        // Coldkey / hotkey 0 tries to increase take to InitialDefaultDelegateTake+1
        assert_ok!(SubtensorModule::do_increase_take(
            RuntimeOrigin::signed(coldkey0),
            hotkey0,
            InitialDefaultDelegateTake::get()
        ));
        assert_eq!(
            SubtensorModule::get_hotkey_take(&hotkey0),
            InitialDefaultDelegateTake::get()
        );
    });
}

// Verify delegate take can not be increased above InitialDefaultDelegateTake (18%)
#[test]
fn test_delegate_take_can_not_be_increased_beyond_limit() {
    new_test_ext(1).execute_with(|| {
        // Make account
        let hotkey0 = U256::from(1);
        let coldkey0 = U256::from(3);

        // Add balance
        SubtensorModule::add_balance_to_coldkey_account(&coldkey0, 100000);

        // Register the neuron to a new network
        let netuid = NetUid::from(1);
        add_network(netuid, 1, 0);
        register_ok_neuron(netuid, hotkey0, coldkey0, 124124);

        // Coldkey / hotkey 0 become delegates with 9% take
        Delegates::<Test>::insert(hotkey0, SubtensorModule::get_min_delegate_take());
        assert_eq!(
            SubtensorModule::get_hotkey_take(&hotkey0),
            SubtensorModule::get_min_delegate_take()
        );

        // Coldkey / hotkey 0 tries to increase take to InitialDefaultDelegateTake+1
        // (Disable this check if InitialDefaultDelegateTake is u16::MAX)
        if InitialDefaultDelegateTake::get() != u16::MAX {
            assert_eq!(
                SubtensorModule::do_increase_take(
                    RuntimeOrigin::signed(coldkey0),
                    hotkey0,
                    InitialDefaultDelegateTake::get() + 1
                ),
                Err(Error::<Test>::DelegateTakeTooHigh.into())
            );
        }
        assert_eq!(
            SubtensorModule::get_hotkey_take(&hotkey0),
            SubtensorModule::get_min_delegate_take()
        );
    });
}

// Test rate-limiting on increase_take
#[test]
fn test_rate_limits_enforced_on_increase_take() {
    new_test_ext(1).execute_with(|| {
        // Make account
        let hotkey0 = U256::from(1);
        let coldkey0 = U256::from(3);

        // Add balance
        SubtensorModule::add_balance_to_coldkey_account(&coldkey0, 100000);

        // Register the neuron to a new network
        let netuid = NetUid::from(1);
        add_network(netuid, 1, 0);
        register_ok_neuron(netuid, hotkey0, coldkey0, 124124);

        // Coldkey / hotkey 0 become delegates with 9% take
        Delegates::<Test>::insert(hotkey0, SubtensorModule::get_min_delegate_take());
        assert_eq!(
            SubtensorModule::get_hotkey_take(&hotkey0),
            SubtensorModule::get_min_delegate_take()
        );

        // Increase take first time
        assert_ok!(SubtensorModule::do_increase_take(
            RuntimeOrigin::signed(coldkey0),
            hotkey0,
            SubtensorModule::get_min_delegate_take() + 1
        ));

        // Increase again
        assert_eq!(
            SubtensorModule::do_increase_take(
                RuntimeOrigin::signed(coldkey0),
                hotkey0,
                SubtensorModule::get_min_delegate_take() + 2
            ),
            Err(Error::<Test>::DelegateTxRateLimitExceeded.into())
        );
        assert_eq!(
            SubtensorModule::get_hotkey_take(&hotkey0),
            SubtensorModule::get_min_delegate_take() + 1
        );

        step_block(1 + InitialTxDelegateTakeRateLimit::get() as u16);

        // Can increase after waiting
        assert_ok!(SubtensorModule::do_increase_take(
            RuntimeOrigin::signed(coldkey0),
            hotkey0,
            SubtensorModule::get_min_delegate_take() + 2
        ));
        assert_eq!(
            SubtensorModule::get_hotkey_take(&hotkey0),
            SubtensorModule::get_min_delegate_take() + 2
        );
    });
}

// Test rate-limiting on an increase take just after a decrease take
// Prevents a Validator from decreasing take and then increasing it immediately after.
#[test]
fn test_rate_limits_enforced_on_decrease_before_increase_take() {
    new_test_ext(1).execute_with(|| {
        // Make account
        let hotkey0 = U256::from(1);
        let coldkey0 = U256::from(3);

        // Add balance
        SubtensorModule::add_balance_to_coldkey_account(&coldkey0, 100000);

        // Register the neuron to a new network
        let netuid = NetUid::from(1);
        add_network(netuid, 1, 0);
        register_ok_neuron(netuid, hotkey0, coldkey0, 124124);

        // Coldkey / hotkey 0 become delegates with 9% take
        Delegates::<Test>::insert(hotkey0, SubtensorModule::get_min_delegate_take() + 1);
        assert_eq!(
            SubtensorModule::get_hotkey_take(&hotkey0),
            SubtensorModule::get_min_delegate_take() + 1
        );

        // Decrease take
        assert_ok!(SubtensorModule::do_decrease_take(
            RuntimeOrigin::signed(coldkey0),
            hotkey0,
            SubtensorModule::get_min_delegate_take()
        )); // Verify decrease
        assert_eq!(
            SubtensorModule::get_hotkey_take(&hotkey0),
            SubtensorModule::get_min_delegate_take()
        );

        // Increase take immediately after
        assert_eq!(
            SubtensorModule::do_increase_take(
                RuntimeOrigin::signed(coldkey0),
                hotkey0,
                SubtensorModule::get_min_delegate_take() + 1
            ),
            Err(Error::<Test>::DelegateTxRateLimitExceeded.into())
        ); // Verify no change
        assert_eq!(
            SubtensorModule::get_hotkey_take(&hotkey0),
            SubtensorModule::get_min_delegate_take()
        );

        step_block(1 + InitialTxDelegateTakeRateLimit::get() as u16);

        // Can increase after waiting
        assert_ok!(SubtensorModule::do_increase_take(
            RuntimeOrigin::signed(coldkey0),
            hotkey0,
            SubtensorModule::get_min_delegate_take() + 1
        )); // Verify increase
        assert_eq!(
            SubtensorModule::get_hotkey_take(&hotkey0),
            SubtensorModule::get_min_delegate_take() + 1
        );
    });
}

// cargo test --package pallet-subtensor --lib -- tests::staking::test_get_total_delegated_stake_after_unstaking --exact --show-output
#[test]
fn test_get_total_delegated_stake_after_unstaking() {
    new_test_ext(1).execute_with(|| {
        let subnet_owner_coldkey = U256::from(1001);
        let subnet_owner_hotkey = U256::from(1002);
        let delegate_coldkey = U256::from(1);
        let delegate_hotkey = U256::from(2);
        let delegator = U256::from(3);
        let initial_stake = DefaultMinStake::<Test>::get().to_u64() * 10;
        let existential_deposit = ExistentialDeposit::get();
        let netuid = add_dynamic_network(&subnet_owner_hotkey, &subnet_owner_coldkey);

        register_ok_neuron(netuid, delegate_hotkey, delegate_coldkey, 0);

        // Add balance to delegator
        SubtensorModule::add_balance_to_coldkey_account(&delegator, initial_stake);

        // Delegate stake
        let (_, fee) = mock::swap_tao_to_alpha(netuid, initial_stake.into());
        assert_ok!(SubtensorModule::add_stake(
            RuntimeOrigin::signed(delegator),
            delegate_hotkey,
            netuid,
            initial_stake.into()
        ));

        // Check initial delegated stake
        assert_abs_diff_eq!(
            SubtensorModule::get_total_stake_for_coldkey(&delegator),
            (initial_stake - existential_deposit - fee).into(),
            epsilon = TaoCurrency::from(initial_stake / 100),
        );
        assert_abs_diff_eq!(
            SubtensorModule::get_total_stake_for_hotkey(&delegate_hotkey),
            (initial_stake - existential_deposit - fee).into(),
            epsilon = TaoCurrency::from(initial_stake / 100),
        );
        let delegated_alpha = SubtensorModule::get_stake_for_hotkey_and_coldkey_on_subnet(
            &delegate_hotkey,
            &delegator,
            netuid,
        );
        remove_stake_rate_limit_for_tests(&delegator, &delegate_hotkey, netuid);
        // Unstake part of the delegation
        let unstake_amount_alpha = delegated_alpha / 2.into();
        remove_stake_rate_limit_for_tests(&delegate_hotkey, &delegator, netuid);
        assert_ok!(SubtensorModule::remove_stake(
            RuntimeOrigin::signed(delegator),
            delegate_hotkey,
            netuid,
            unstake_amount_alpha.into()
        ));
        let current_price =
            <Test as pallet::Config>::SwapInterface::current_alpha_price(netuid.into());

        // Calculate the expected delegated stake
        let unstake_amount =
            (current_price * U96F32::from_num(unstake_amount_alpha)).to_num::<u64>();
        let expected_delegated_stake = initial_stake - unstake_amount - existential_deposit - fee;

        // Debug prints
        log::debug!("Initial stake: {initial_stake}");
        log::debug!("Unstake amount: {unstake_amount}");
        log::debug!("Existential deposit: {existential_deposit}");
        log::debug!("Expected delegated stake: {expected_delegated_stake}");
        log::debug!(
            "Actual delegated stake: {}",
            SubtensorModule::get_total_stake_for_coldkey(&delegate_coldkey)
        );

        // Check the total delegated stake after unstaking
        assert_abs_diff_eq!(
            SubtensorModule::get_total_stake_for_coldkey(&delegator),
            expected_delegated_stake.into(),
            epsilon = TaoCurrency::from(expected_delegated_stake / 1000),
        );
        assert_abs_diff_eq!(
            SubtensorModule::get_total_stake_for_hotkey(&delegate_hotkey),
            expected_delegated_stake.into(),
            epsilon = TaoCurrency::from(expected_delegated_stake / 1000),
        );
    });
}

#[test]
fn test_get_total_delegated_stake_no_delegations() {
    new_test_ext(1).execute_with(|| {
        let delegate = U256::from(1);
        let coldkey = U256::from(2);
        let netuid = NetUid::from(1u16);

        add_network(netuid, 1, 0);
        register_ok_neuron(netuid, delegate, coldkey, 0);

        // Check that there's no delegated stake
        assert_eq!(
            SubtensorModule::get_total_stake_for_coldkey(&delegate),
            TaoCurrency::ZERO
        );
    });
}

#[test]
fn test_get_total_delegated_stake_single_delegator() {
    new_test_ext(1).execute_with(|| {
        let subnet_owner_coldkey = U256::from(1001);
        let subnet_owner_hotkey = U256::from(1002);
        let delegate_coldkey = U256::from(1);
        let delegate_hotkey = U256::from(2);
        let delegator = U256::from(3);
        let stake_amount = DefaultMinStake::<Test>::get().to_u64() * 10 - 1;
        let existential_deposit = ExistentialDeposit::get();
        let netuid = add_dynamic_network(&subnet_owner_hotkey, &subnet_owner_coldkey);

        register_ok_neuron(netuid, delegate_hotkey, delegate_coldkey, 0);

        // Add stake from delegator
        SubtensorModule::add_balance_to_coldkey_account(&delegator, stake_amount);

        let (_, fee) = mock::swap_tao_to_alpha(netuid, stake_amount.into());

        assert_ok!(SubtensorModule::add_stake(
            RuntimeOrigin::signed(delegator),
            delegate_hotkey,
            netuid,
            stake_amount.into()
        ));

        // Debug prints
        log::debug!("Delegate coldkey: {delegate_coldkey:?}");
        log::debug!("Delegate hotkey: {delegate_hotkey:?}");
        log::debug!("Delegator: {delegator:?}");
        log::debug!("Stake amount: {stake_amount}");
        log::debug!("Existential deposit: {existential_deposit}");
        log::debug!(
            "Total stake for hotkey: {}",
            SubtensorModule::get_total_stake_for_hotkey(&delegate_hotkey)
        );
        log::debug!(
            "Delegated stake for coldkey: {}",
            SubtensorModule::get_total_stake_for_coldkey(&delegate_coldkey)
        );

        // Calculate expected delegated stake
        let expected_delegated_stake = stake_amount - existential_deposit - fee;
        let actual_delegated_stake = SubtensorModule::get_total_stake_for_hotkey(&delegate_hotkey);
        let actual_delegator_stake = SubtensorModule::get_total_stake_for_coldkey(&delegator);

        assert_abs_diff_eq!(
            actual_delegated_stake,
            expected_delegated_stake.into(),
            epsilon = TaoCurrency::from(expected_delegated_stake / 100),
        );
        assert_abs_diff_eq!(
            actual_delegator_stake,
            expected_delegated_stake.into(),
            epsilon = TaoCurrency::from(expected_delegated_stake / 100),
        );
    });
}

#[test]
fn test_get_alpha_share_stake_multiple_delegators() {
    new_test_ext(1).execute_with(|| {
        let subnet_owner_coldkey = U256::from(1001);
        let subnet_owner_hotkey = U256::from(1002);
        let hotkey1 = U256::from(2);
        let hotkey2 = U256::from(20);
        let coldkey1 = U256::from(3);
        let coldkey2 = U256::from(4);
        let existential_deposit = 2;
        let stake1 = DefaultMinStake::<Test>::get() * 10.into();
        let stake2 = DefaultMinStake::<Test>::get() * 10.into() - 1.into();

        let netuid = add_dynamic_network(&subnet_owner_hotkey, &subnet_owner_coldkey);
        register_ok_neuron(netuid, hotkey1, coldkey1, 0);
        register_ok_neuron(netuid, hotkey2, coldkey2, 0);

        // Add stake from delegator1
        SubtensorModule::add_balance_to_coldkey_account(
            &coldkey1,
            stake1.to_u64() + existential_deposit,
        );
        assert_ok!(SubtensorModule::add_stake(
            RuntimeOrigin::signed(coldkey1),
            hotkey1,
            netuid,
            stake1
        ));

        // Add stake from delegator2
        SubtensorModule::add_balance_to_coldkey_account(
            &coldkey2,
            stake2.to_u64() + existential_deposit,
        );
        assert_ok!(SubtensorModule::add_stake(
            RuntimeOrigin::signed(coldkey2),
            hotkey2,
            netuid,
            stake2
        ));

        // Calculate expected total delegated stake
        let alpha1 = SubtensorModule::get_stake_for_hotkey_and_coldkey_on_subnet(
            &hotkey1, &coldkey1, netuid,
        );
        let alpha2 = SubtensorModule::get_stake_for_hotkey_and_coldkey_on_subnet(
            &hotkey2, &coldkey2, netuid,
        );
        let expected_total_stake = alpha1 + alpha2;
        let actual_total_stake = SubtensorModule::get_alpha_share_pool(hotkey1, netuid)
            .get_value(&coldkey1)
            + SubtensorModule::get_alpha_share_pool(hotkey2, netuid).get_value(&coldkey2);

        // Total subnet stake should match the sum of delegators' stakes minus existential deposits.
        assert_abs_diff_eq!(
            AlphaCurrency::from(actual_total_stake),
            expected_total_stake,
            epsilon = expected_total_stake / 1000.into()
        );
    });
}

#[test]
fn test_get_total_delegated_stake_exclude_owner_stake() {
    new_test_ext(1).execute_with(|| {
        let delegate_coldkey = U256::from(1);
        let delegate_hotkey = U256::from(2);
        let delegator = U256::from(3);
        let owner_stake = DefaultMinStake::<Test>::get().to_u64() * 10;
        let delegator_stake = DefaultMinStake::<Test>::get().to_u64() * 10 - 1;

        let netuid = add_dynamic_network(&delegate_hotkey, &delegate_coldkey);

        // Add owner stake
        SubtensorModule::add_balance_to_coldkey_account(&delegate_coldkey, owner_stake);
        assert_ok!(SubtensorModule::add_stake(
            RuntimeOrigin::signed(delegate_coldkey),
            delegate_hotkey,
            netuid,
            owner_stake.into()
        ));

        // Add delegator stake
        SubtensorModule::add_balance_to_coldkey_account(&delegator, delegator_stake);
        let (_, fee) = mock::swap_tao_to_alpha(netuid, delegator_stake.into());
        assert_ok!(SubtensorModule::add_stake(
            RuntimeOrigin::signed(delegator),
            delegate_hotkey,
            netuid,
            delegator_stake.into()
        ));

        // Check the total delegated stake (should exclude owner's stake)
        let expected_delegated_stake = delegator_stake - fee;
        let actual_delegated_stake =
            SubtensorModule::get_total_stake_for_coldkey(&delegate_coldkey);

        assert_abs_diff_eq!(
            actual_delegated_stake,
            expected_delegated_stake.into(),
            epsilon = TaoCurrency::from(expected_delegated_stake / 100)
        );
    });
}

/// Test that emission is distributed correctly between one validator, one
/// vali-miner, and one miner
#[test]
fn test_mining_emission_distribution_validator_valiminer_miner() {
    new_test_ext(1).execute_with(|| {
        let validator_coldkey = U256::from(1);
        let validator_hotkey = U256::from(2);
        let validator_miner_coldkey = U256::from(3);
        let validator_miner_hotkey = U256::from(4);
        let miner_coldkey = U256::from(5);
        let miner_hotkey = U256::from(6);
        let netuid = NetUid::from(1);
        let subnet_tempo = 10;
        let stake = 100_000_000_000;

        // Add network, register hotkeys, and setup network parameters
        add_network(netuid, subnet_tempo, 0);
        register_ok_neuron(netuid, validator_hotkey, validator_coldkey, 0);
        register_ok_neuron(netuid, validator_miner_hotkey, validator_miner_coldkey, 1);
        register_ok_neuron(netuid, miner_hotkey, miner_coldkey, 2);
        SubtensorModule::add_balance_to_coldkey_account(
            &validator_coldkey,
            stake + ExistentialDeposit::get(),
        );
        SubtensorModule::add_balance_to_coldkey_account(
            &validator_miner_coldkey,
            stake + ExistentialDeposit::get(),
        );
        SubtensorModule::add_balance_to_coldkey_account(
            &miner_coldkey,
            stake + ExistentialDeposit::get(),
        );
        SubtensorModule::set_weights_set_rate_limit(netuid, 0);
        step_block(subnet_tempo);
        SubnetOwnerCut::<Test>::set(0);
        // There are two validators and three neurons
        MaxAllowedUids::<Test>::set(netuid, 3);
        SubtensorModule::set_max_allowed_validators(netuid, 2);

        // Setup stakes:
        //   Stake from validator
        //   Stake from valiminer
        assert_ok!(SubtensorModule::add_stake(
            RuntimeOrigin::signed(validator_coldkey),
            validator_hotkey,
            netuid,
            stake.into()
        ));
        assert_ok!(SubtensorModule::add_stake(
            RuntimeOrigin::signed(validator_miner_coldkey),
            validator_miner_hotkey,
            netuid,
            stake.into()
        ));

        // Setup YUMA so that it creates emissions
        Weights::<Test>::insert(NetUidStorageIndex::from(netuid), 0, vec![(1, 0xFFFF)]);
        Weights::<Test>::insert(NetUidStorageIndex::from(netuid), 1, vec![(2, 0xFFFF)]);
        BlockAtRegistration::<Test>::set(netuid, 0, 1);
        BlockAtRegistration::<Test>::set(netuid, 1, 1);
        BlockAtRegistration::<Test>::set(netuid, 2, 1);
        LastUpdate::<Test>::set(NetUidStorageIndex::from(netuid), vec![2, 2, 2]);
        Kappa::<Test>::set(netuid, u16::MAX / 5);
        ActivityCutoff::<Test>::set(netuid, u16::MAX); // makes all stake active
        ValidatorPermit::<Test>::insert(netuid, vec![true, true, false]);

        // Run run_coinbase until emissions are drained
        let validator_stake_before =
            SubtensorModule::get_total_stake_for_coldkey(&validator_coldkey);
        let valiminer_stake_before =
            SubtensorModule::get_total_stake_for_coldkey(&validator_miner_coldkey);
        let miner_stake_before = SubtensorModule::get_total_stake_for_coldkey(&miner_coldkey);

        step_block(subnet_tempo);

        // Verify how emission is split between keys
        //   - Owner cut is zero => 50% goes to miners and 50% goes to validators
        //   - Validator gets 25% because there are two validators
        //   - Valiminer gets 25% as a validator and 25% as miner
        //   - Miner gets 25% as miner
        let validator_emission = SubtensorModule::get_total_stake_for_coldkey(&validator_coldkey)
            - validator_stake_before;
        let valiminer_emission =
            SubtensorModule::get_total_stake_for_coldkey(&validator_miner_coldkey)
                - valiminer_stake_before;
        let miner_emission =
            SubtensorModule::get_total_stake_for_coldkey(&miner_coldkey) - miner_stake_before;
        let total_emission = validator_emission + valiminer_emission + miner_emission;

        assert_abs_diff_eq!(
            validator_emission,
            total_emission / 4.into(),
            epsilon = 10.into()
        );
        assert_abs_diff_eq!(
            valiminer_emission,
            total_emission / 2.into(),
            epsilon = 10.into()
        );
        assert_abs_diff_eq!(
            miner_emission,
            total_emission / 4.into(),
            epsilon = 10.into()
        );
    });
}

// Verify staking too low amount is impossible
#[test]
fn test_staking_too_little_fails() {
    new_test_ext(1).execute_with(|| {
        let hotkey_account_id = U256::from(533453);
        let coldkey_account_id = U256::from(55453);
        let amount = 10_000;

        //add network
        let netuid = add_dynamic_network(&hotkey_account_id, &coldkey_account_id);

        // Give it some $$$ in his coldkey balance
        SubtensorModule::add_balance_to_coldkey_account(&coldkey_account_id, amount);

        // Coldkey / hotkey 0 decreases take to 5%. This should fail as the minimum take is 9%
        assert_err!(
            SubtensorModule::add_stake(
                RuntimeOrigin::signed(coldkey_account_id),
                hotkey_account_id,
                netuid,
                1.into()
            ),
            Error::<Test>::AmountTooLow
        );
    });
}

// cargo test --package pallet-subtensor --lib -- tests::staking::test_add_stake_fee_goes_to_subnet_tao --exact --show-output --nocapture
#[ignore = "fee now goes to liquidity provider"]
#[test]
fn test_add_stake_fee_goes_to_subnet_tao() {
    new_test_ext(1).execute_with(|| {
        let subnet_owner_coldkey = U256::from(1001);
        let subnet_owner_hotkey = U256::from(1002);
        let hotkey = U256::from(2);
        let coldkey = U256::from(3);
        let existential_deposit = ExistentialDeposit::get();
        let tao_to_stake = DefaultMinStake::<Test>::get() * 10.into();

        let netuid = add_dynamic_network(&subnet_owner_hotkey, &subnet_owner_coldkey);
        SubtensorModule::create_account_if_non_existent(&coldkey, &hotkey);
        let subnet_tao_before = SubnetTAO::<Test>::get(netuid);

        // Add stake
        SubtensorModule::add_balance_to_coldkey_account(&coldkey, tao_to_stake.to_u64());
        assert_ok!(SubtensorModule::add_stake(
            RuntimeOrigin::signed(coldkey),
            hotkey,
            netuid,
            tao_to_stake
        ));

        // Calculate expected stake
        let expected_alpha = AlphaCurrency::from(tao_to_stake.to_u64() - existential_deposit);
        let actual_alpha =
            SubtensorModule::get_stake_for_hotkey_and_coldkey_on_subnet(&hotkey, &coldkey, netuid);
        let subnet_tao_after = SubnetTAO::<Test>::get(netuid);

        // Total subnet stake should match the sum of delegators' stakes minus existential deposits.
        assert_abs_diff_eq!(
            actual_alpha,
            expected_alpha,
            epsilon = expected_alpha / 1000.into()
        );

        // Subnet TAO should have increased by the full tao_to_stake amount
        assert_abs_diff_eq!(
            subnet_tao_before + tao_to_stake,
            subnet_tao_after,
            epsilon = 10.into()
        );
    });
}

// cargo test --package pallet-subtensor --lib -- tests::staking::test_remove_stake_fee_goes_to_subnet_tao --exact --show-output --nocapture
#[ignore = "fees no go to liquidity providers"]
#[test]
fn test_remove_stake_fee_goes_to_subnet_tao() {
    new_test_ext(1).execute_with(|| {
        let subnet_owner_coldkey = U256::from(1001);
        let subnet_owner_hotkey = U256::from(1002);
        let hotkey = U256::from(2);
        let coldkey = U256::from(3);
        let tao_to_stake = DefaultMinStake::<Test>::get() * 10.into();

        let netuid = add_dynamic_network(&subnet_owner_hotkey, &subnet_owner_coldkey);
        SubtensorModule::create_account_if_non_existent(&coldkey, &hotkey);
        let subnet_tao_before = SubnetTAO::<Test>::get(netuid);

        // Add stake
        SubtensorModule::add_balance_to_coldkey_account(&coldkey, tao_to_stake.into());
        assert_ok!(SubtensorModule::add_stake(
            RuntimeOrigin::signed(coldkey),
            hotkey,
            netuid,
            tao_to_stake
        ));

        // Remove all stake
        let alpha_to_unstake =
            SubtensorModule::get_stake_for_hotkey_and_coldkey_on_subnet(&hotkey, &coldkey, netuid);
        assert_ok!(SubtensorModule::remove_stake(
            RuntimeOrigin::signed(coldkey),
            hotkey,
            netuid,
            alpha_to_unstake
        ));
        let subnet_tao_after = SubnetTAO::<Test>::get(netuid);

        // Subnet TAO should have increased by 2x fee as a result of staking + unstaking
        assert_abs_diff_eq!(
            subnet_tao_before,
            subnet_tao_after,
            epsilon = (alpha_to_unstake.to_u64() / 1000).into()
        );

        // User balance should decrease by 2x fee as a result of staking + unstaking
        let balance_after = SubtensorModule::get_coldkey_balance(&coldkey);
        assert_abs_diff_eq!(
            balance_after,
            tao_to_stake.to_u64(),
            epsilon = tao_to_stake.to_u64() / 1000
        );
    });
}

// cargo test --package pallet-subtensor --lib -- tests::staking::test_remove_stake_fee_realistic_values --exact --show-output --nocapture
#[ignore = "fees are now calculated on the SwapInterface side"]
#[test]
fn test_remove_stake_fee_realistic_values() {
    new_test_ext(1).execute_with(|| {
        let subnet_owner_coldkey = U256::from(1001);
        let subnet_owner_hotkey = U256::from(1002);
        let hotkey = U256::from(2);
        let coldkey = U256::from(3);
        let alpha_to_unstake = AlphaCurrency::from(111_180_000_000);
        let alpha_divs = AlphaCurrency::from(2_816_190);

        let netuid = add_dynamic_network(&subnet_owner_hotkey, &subnet_owner_coldkey);
        SubtensorModule::create_account_if_non_existent(&coldkey, &hotkey);

        // Mock a realistic scenario:
        //   Subnet 1 has 3896 TAO and 128_011 Alpha in reserves, which
        //   makes its price ~0.03.
        //   A hotkey has 111 Alpha stake and is unstaking all Alpha.
        //   Alpha dividends of this hotkey are ~0.0028
        //   This makes fee be equal ~0.0028 Alpha ~= 84000 rao
        let tao_reserve = 3_896_056_559_708_u64;
        let alpha_in = 128_011_331_299_964_u64;
        mock::setup_reserves(netuid, tao_reserve.into(), alpha_in.into());
        AlphaDividendsPerSubnet::<Test>::insert(netuid, hotkey, alpha_divs);
        TotalHotkeyAlphaLastEpoch::<Test>::insert(hotkey, netuid, alpha_to_unstake);

        // Add stake first time to init TotalHotkeyAlpha
        SubtensorModule::increase_stake_for_hotkey_and_coldkey_on_subnet(
            &hotkey,
            &coldkey,
            netuid,
            alpha_to_unstake,
        );

        // Remove stake to measure fee
        let balance_before = SubtensorModule::get_coldkey_balance(&coldkey);
        let (expected_tao, expected_fee) = mock::swap_alpha_to_tao(netuid, alpha_to_unstake);

        assert_ok!(SubtensorModule::remove_stake(
            RuntimeOrigin::signed(coldkey),
            hotkey,
            netuid,
            alpha_to_unstake
        ));

        // Calculate expected fee
        let balance_after = SubtensorModule::get_coldkey_balance(&coldkey);
        // FIXME since fee is calculated by SwapInterface and the values here are after fees, the
        // actual_fee is 0. but it's left here to discuss in review
        let actual_fee = expected_tao.to_u64() - (balance_after - balance_before);
        log::info!("Actual fee: {actual_fee:?}");

        assert_abs_diff_eq!(actual_fee, expected_fee, epsilon = expected_fee / 1000);
    });
}

#[test]
fn test_stake_overflow() {
    new_test_ext(1).execute_with(|| {
        let subnet_owner_coldkey = U256::from(1001);
        let subnet_owner_hotkey = U256::from(1002);
        let coldkey_account_id = U256::from(435445);
        let hotkey_account_id = U256::from(54544);
        let netuid = add_dynamic_network(&subnet_owner_hotkey, &subnet_owner_coldkey);
        let amount = 21_000_000_000_000_000; // Max TAO supply
        register_ok_neuron(netuid, hotkey_account_id, coldkey_account_id, 192213123);

        // Give it some $$$ in his coldkey balance
        SubtensorModule::add_balance_to_coldkey_account(&coldkey_account_id, amount);

        // Setup liquidity with 21M TAO values
        mock::setup_reserves(netuid, amount.into(), amount.into());

        // Stake and check if the result is ok
        let (expected_alpha, _) = mock::swap_tao_to_alpha(netuid, amount.into());
        assert_ok!(SubtensorModule::add_stake(
            RuntimeOrigin::signed(coldkey_account_id),
            hotkey_account_id,
            netuid,
            amount.into()
        ));

        // Check if stake has increased properly
        assert_eq!(
            SubtensorModule::get_stake_for_hotkey_on_subnet(&hotkey_account_id, netuid),
            expected_alpha
        );

        // Check if total stake has increased accordingly.
        assert_abs_diff_eq!(
            SubtensorModule::get_total_stake(),
            SubtensorModule::get_network_min_lock() + amount.into(),
            epsilon = 1.into()
        );
    });
}

#[test]
fn test_max_amount_add_root() {
    new_test_ext(0).execute_with(|| {
        // 0 price on root => max is 0
        assert_eq!(
            SubtensorModule::get_max_amount_add(NetUid::ROOT, TaoCurrency::ZERO),
            Err(Error::<Test>::ZeroMaxStakeAmount.into())
        );

        // 0.999999... price on root => max is 0
        assert_eq!(
            SubtensorModule::get_max_amount_add(NetUid::ROOT, TaoCurrency::from(999_999_999)),
            Err(Error::<Test>::ZeroMaxStakeAmount.into())
        );

        // 1.0 price on root => max is u64::MAX
        assert_eq!(
            SubtensorModule::get_max_amount_add(NetUid::ROOT, TaoCurrency::from(1_000_000_000)),
            Ok(u64::MAX)
        );

        // 1.000...001 price on root => max is u64::MAX
        assert_eq!(
            SubtensorModule::get_max_amount_add(NetUid::ROOT, TaoCurrency::from(1_000_000_001)),
            Ok(u64::MAX)
        );

        // 2.0 price on root => max is u64::MAX
        assert_eq!(
            SubtensorModule::get_max_amount_add(NetUid::ROOT, TaoCurrency::from(2_000_000_000)),
            Ok(u64::MAX)
        );
    });
}

#[test]
fn test_max_amount_add_stable() {
    new_test_ext(0).execute_with(|| {
        let netuid = NetUid::from(1);
        add_network(netuid, 1, 0);

        // 0 price => max is 0
        assert_eq!(
            SubtensorModule::get_max_amount_add(netuid, TaoCurrency::ZERO),
            Err(Error::<Test>::ZeroMaxStakeAmount.into())
        );

        // 0.999999... price => max is 0
        assert_eq!(
            SubtensorModule::get_max_amount_add(netuid, TaoCurrency::from(999_999_999)),
            Err(Error::<Test>::ZeroMaxStakeAmount.into())
        );

        // 1.0 price => max is u64::MAX
        assert_eq!(
            SubtensorModule::get_max_amount_add(netuid, TaoCurrency::from(1_000_000_000)),
            Ok(u64::MAX)
        );

        // 1.000...001 price => max is u64::MAX
        assert_eq!(
            SubtensorModule::get_max_amount_add(netuid, TaoCurrency::from(1_000_000_001)),
            Ok(u64::MAX)
        );

        // 2.0 price => max is u64::MAX
        assert_eq!(
            SubtensorModule::get_max_amount_add(netuid, TaoCurrency::from(2_000_000_000)),
            Ok(u64::MAX)
        );
    });
}

// cargo test --package pallet-subtensor --lib -- tests::staking::test_max_amount_add_dynamic --exact --show-output
#[test]
fn test_max_amount_add_dynamic() {
    // tao_in, alpha_in, limit_price, expected_max_swappable
    [
        // Zero handling (no panics)
        (
            1_000_000_000,
            1_000_000_000,
            0,
            Err(DispatchError::from(
                pallet_subtensor_swap::Error::<Test>::PriceLimitExceeded,
            )),
        ),
        // Low bounds
        (100, 100, 1_100_000_000, Ok(4)),
        (1_000, 1_000, 1_100_000_000, Ok(48)),
        (10_000, 10_000, 1_100_000_000, Ok(489)),
        // Basic math
        (1_000_000, 1_000_000, 4_000_000_000, Ok(1_000_000)),
        (1_000_000, 1_000_000, 9_000_000_000, Ok(2_000_000)),
        (1_000_000, 1_000_000, 16_000_000_000, Ok(3_000_000)),
        (
            1_000_000_000_000,
            1_000_000_000_000,
            16_000_000_000,
            Ok(3_000_000_000_000),
        ),
        // Normal range values with edge cases
        (
            150_000_000_000,
            100_000_000_000,
            0,
            Err(DispatchError::from(
                pallet_subtensor_swap::Error::<Test>::PriceLimitExceeded,
            )),
        ),
        (
            150_000_000_000,
            100_000_000_000,
            100_000_000,
            Err(DispatchError::from(
                pallet_subtensor_swap::Error::<Test>::PriceLimitExceeded,
            )),
        ),
        (
            150_000_000_000,
            100_000_000_000,
            500_000_000,
            Err(DispatchError::from(
                pallet_subtensor_swap::Error::<Test>::PriceLimitExceeded,
            )),
        ),
        (
            150_000_000_000,
            100_000_000_000,
            1_499_999_999,
            Err(DispatchError::from(
                pallet_subtensor_swap::Error::<Test>::PriceLimitExceeded,
            )),
        ),
        (150_000_000_000, 100_000_000_000, 1_500_000_000, Ok(5)),
        (150_000_000_000, 100_000_000_000, 1_500_000_001, Ok(51)),
        (
            150_000_000_000,
            100_000_000_000,
            6_000_000_000,
            Ok(150_000_000_000),
        ),
        // Miscellaneous overflows and underflows
        (u64::MAX / 2, u64::MAX, u64::MAX, Ok(u64::MAX)),
    ]
    .into_iter()
    .for_each(|(tao_in, alpha_in, limit_price, expected_max_swappable)| {
        new_test_ext(0).execute_with(|| {
            let alpha_in = AlphaCurrency::from(alpha_in);
            let subnet_owner_coldkey = U256::from(1001);
            let subnet_owner_hotkey = U256::from(1002);
            let netuid = add_dynamic_network(&subnet_owner_hotkey, &subnet_owner_coldkey);

            // Forse-set alpha in and tao reserve to achieve relative price of subnets
            SubnetTAO::<Test>::insert(netuid, TaoCurrency::from(tao_in));
            SubnetAlphaIn::<Test>::insert(netuid, alpha_in);

            // Force the swap to initialize
            SubtensorModule::swap_tao_for_alpha(
                netuid,
                TaoCurrency::ZERO,
                1_000_000_000_000.into(),
                false,
            )
            .unwrap();

            if !alpha_in.is_zero() {
                let expected_price = U96F32::from_num(tao_in) / U96F32::from_num(alpha_in);
                assert_abs_diff_eq!(
                    <Test as pallet::Config>::SwapInterface::current_alpha_price(netuid.into())
                        .to_num::<f64>(),
                    expected_price.to_num::<f64>(),
                    epsilon = expected_price.to_num::<f64>() / 1_000_f64
                );
            }

            match expected_max_swappable {
                Err(e) => assert_err!(
                    SubtensorModule::get_max_amount_add(netuid, limit_price.into()),
                    e
                ),
                Ok(v) => assert_abs_diff_eq!(
                    SubtensorModule::get_max_amount_add(netuid, limit_price.into()).unwrap(),
                    v,
                    epsilon = v / 100
                ),
            }
        });
    });
}

#[test]
fn test_max_amount_remove_root() {
    new_test_ext(0).execute_with(|| {
        // 0 price on root => max is u64::MAX
        assert_eq!(
            SubtensorModule::get_max_amount_remove(NetUid::ROOT, TaoCurrency::ZERO),
            Ok(AlphaCurrency::MAX)
        );

        // 0.5 price on root => max is u64::MAX
        assert_eq!(
            SubtensorModule::get_max_amount_remove(NetUid::ROOT, TaoCurrency::from(500_000_000)),
            Ok(AlphaCurrency::MAX)
        );

        // 0.999999... price on root => max is u64::MAX
        assert_eq!(
            SubtensorModule::get_max_amount_remove(NetUid::ROOT, TaoCurrency::from(999_999_999)),
            Ok(AlphaCurrency::MAX)
        );

        // 1.0 price on root => max is u64::MAX
        assert_eq!(
            SubtensorModule::get_max_amount_remove(NetUid::ROOT, TaoCurrency::from(1_000_000_000)),
            Ok(AlphaCurrency::MAX)
        );

        // 1.000...001 price on root => max is 0
        assert_eq!(
            SubtensorModule::get_max_amount_remove(NetUid::ROOT, TaoCurrency::from(1_000_000_001)),
            Err(Error::<Test>::ZeroMaxStakeAmount.into())
        );

        // 2.0 price on root => max is 0
        assert_eq!(
            SubtensorModule::get_max_amount_remove(NetUid::ROOT, TaoCurrency::from(2_000_000_000)),
            Err(Error::<Test>::ZeroMaxStakeAmount.into())
        );
    });
}

#[test]
fn test_max_amount_remove_stable() {
    new_test_ext(0).execute_with(|| {
        let netuid = NetUid::from(1);
        add_network(netuid, 1, 0);

        // 0 price => max is u64::MAX
        assert_eq!(
            SubtensorModule::get_max_amount_remove(netuid, TaoCurrency::ZERO),
            Ok(AlphaCurrency::MAX)
        );

        // 0.999999... price => max is u64::MAX
        assert_eq!(
            SubtensorModule::get_max_amount_remove(netuid, TaoCurrency::from(999_999_999)),
            Ok(AlphaCurrency::MAX)
        );

        // 1.0 price => max is u64::MAX
        assert_eq!(
            SubtensorModule::get_max_amount_remove(netuid, TaoCurrency::from(1_000_000_000)),
            Ok(AlphaCurrency::MAX)
        );

        // 1.000...001 price => max is 0
        assert_eq!(
            SubtensorModule::get_max_amount_remove(netuid, TaoCurrency::from(1_000_000_001)),
            Err(Error::<Test>::ZeroMaxStakeAmount.into())
        );

        // 2.0 price => max is 0
        assert_eq!(
            SubtensorModule::get_max_amount_remove(netuid, TaoCurrency::from(2_000_000_000)),
            Err(Error::<Test>::ZeroMaxStakeAmount.into())
        );
    });
}

// cargo test --package pallet-subtensor --lib -- tests::staking::test_max_amount_remove_dynamic --exact --show-output
#[test]
fn test_max_amount_remove_dynamic() {
    new_test_ext(0).execute_with(|| {
        let subnet_owner_coldkey = U256::from(1001);
        let subnet_owner_hotkey = U256::from(1002);
        let netuid = add_dynamic_network(&subnet_owner_hotkey, &subnet_owner_coldkey);

        // tao_in, alpha_in, limit_price, expected_max_swappable
        [
            // Zero handling (no panics)
            (
                0,
                1_000_000_000,
                100,
                Err(DispatchError::from(
                    pallet_subtensor_swap::Error::<Test>::ReservesTooLow,
                )),
            ),
            (
                1_000_000_000,
                0,
                100,
                Err(DispatchError::from(
                    pallet_subtensor_swap::Error::<Test>::PriceLimitExceeded,
                )),
            ),
            (10_000_000_000, 10_000_000_000, 0, Ok(u64::MAX)),
            // Low bounds (numbers are empirical, it is only important that result
            // is sharply decreasing when limit price increases)
            (1_000, 1_000, 0, Ok(4_308_000_000_000)),
            (1_001, 1_001, 0, Ok(4_310_000_000_000)),
            (1_001, 1_001, 1, Ok(31_750_000)),
            (1_001, 1_001, 2, Ok(22_500_000)),
            (1_001, 1_001, 1_001, Ok(1_000_000)),
            (1_001, 1_001, 10_000, Ok(316_000)),
            (1_001, 1_001, 100_000, Ok(100_000)),
            // Basic math
            (1_000_000, 1_000_000, 250_000_000, Ok(1_000_000)),
            (1_000_000, 1_000_000, 62_500_000, Ok(3_000_000)),
            (
                1_000_000_000_000,
                1_000_000_000_000,
                62_500_000,
                Ok(3_000_000_000_000),
            ),
            // Normal range values with edge cases and sanity checks
            (200_000_000_000, 100_000_000_000, 0, Ok(u64::MAX)),
            (
                200_000_000_000,
                100_000_000_000,
                500_000_000,
                Ok(100_000_000_000),
            ),
            (
                200_000_000_000,
                100_000_000_000,
                125_000_000,
                Ok(300_000_000_000),
            ),
            (
                200_000_000_000,
                100_000_000_000,
                2_000_000_000,
                Err(DispatchError::from(
                    pallet_subtensor_swap::Error::<Test>::PriceLimitExceeded,
                )),
            ),
            (
                200_000_000_000,
                100_000_000_000,
                2_000_000_001,
                Err(DispatchError::from(
                    pallet_subtensor_swap::Error::<Test>::PriceLimitExceeded,
                )),
            ),
            (200_000_000_000, 100_000_000_000, 1_999_999_999, Ok(24)),
            (200_000_000_000, 100_000_000_000, 1_999_999_990, Ok(252)),
            // Miscellaneous overflows and underflows
            (
                21_000_000_000_000_000,
                1_000_000,
                21_000_000_000_000_000,
                Ok(30_700_000),
            ),
            (21_000_000_000_000_000, 1_000_000, u64::MAX, Ok(67_164)),
            (
                21_000_000_000_000_000,
                1_000_000_000_000_000_000,
                u64::MAX,
                Err(DispatchError::from(
                    pallet_subtensor_swap::Error::<Test>::PriceLimitExceeded,
                )),
            ),
            (
                21_000_000_000_000_000,
                1_000_000_000_000_000_000,
                20_000_000,
                Ok(24_800_000_000_000_000),
            ),
            (
                21_000_000_000_000_000,
                21_000_000_000_000_000,
                999_999_999,
                Ok(10_500_000),
            ),
            (
                21_000_000_000_000_000,
                21_000_000_000_000_000,
                0,
                Ok(u64::MAX),
            ),
        ]
        .into_iter()
        .for_each(|(tao_in, alpha_in, limit_price, expected_max_swappable)| {
            let alpha_in = AlphaCurrency::from(alpha_in);
            // Forse-set alpha in and tao reserve to achieve relative price of subnets
            SubnetTAO::<Test>::insert(netuid, TaoCurrency::from(tao_in));
            SubnetAlphaIn::<Test>::insert(netuid, alpha_in);

            if !alpha_in.is_zero() {
                let expected_price = I96F32::from_num(tao_in) / I96F32::from_num(alpha_in);
                assert_eq!(
                    <Test as pallet::Config>::SwapInterface::current_alpha_price(netuid.into()),
                    expected_price
                );
            }

            match expected_max_swappable {
                Err(e) => assert_err!(
                    SubtensorModule::get_max_amount_remove(netuid, limit_price.into()),
                    DispatchError::from(e)
                ),
                Ok(v) => {
                    let v = AlphaCurrency::from(v);
                    assert_abs_diff_eq!(
                        SubtensorModule::get_max_amount_remove(netuid, limit_price.into()).unwrap(),
                        v,
                        epsilon = v / 100.into()
                    );
                }
            }
        });
    });
}

// cargo test --package pallet-subtensor --lib -- tests::staking::test_max_amount_move_root_root --exact --show-output
#[test]
fn test_max_amount_move_root_root() {
    new_test_ext(0).execute_with(|| {
        // 0 price on (root, root) exchange => max is u64::MAX
        assert_eq!(
            SubtensorModule::get_max_amount_move(NetUid::ROOT, NetUid::ROOT, TaoCurrency::ZERO),
            Ok(AlphaCurrency::MAX)
        );

        // 0.5 price on (root, root) => max is u64::MAX
        assert_eq!(
            SubtensorModule::get_max_amount_move(
                NetUid::ROOT,
                NetUid::ROOT,
                TaoCurrency::from(500_000_000)
            ),
            Ok(AlphaCurrency::MAX)
        );

        // 0.999999... price on (root, root) => max is u64::MAX
        assert_eq!(
            SubtensorModule::get_max_amount_move(
                NetUid::ROOT,
                NetUid::ROOT,
                TaoCurrency::from(999_999_999)
            ),
            Ok(AlphaCurrency::MAX)
        );

        // 1.0 price on (root, root) => max is u64::MAX
        assert_eq!(
            SubtensorModule::get_max_amount_move(
                NetUid::ROOT,
                NetUid::ROOT,
                TaoCurrency::from(1_000_000_000)
            ),
            Ok(AlphaCurrency::MAX)
        );

        // 1.000...001 price on (root, root) => max is 0
        assert_eq!(
            SubtensorModule::get_max_amount_move(
                NetUid::ROOT,
                NetUid::ROOT,
                TaoCurrency::from(1_000_000_001)
            ),
            Err(Error::<Test>::ZeroMaxStakeAmount.into())
        );

        // 2.0 price on (root, root) => max is 0
        assert_eq!(
            SubtensorModule::get_max_amount_move(
                NetUid::ROOT,
                NetUid::ROOT,
                TaoCurrency::from(2_000_000_000)
            ),
            Err(Error::<Test>::ZeroMaxStakeAmount.into())
        );
    });
}

// cargo test --package pallet-subtensor --lib -- tests::staking::test_max_amount_move_root_stable --exact --show-output
#[test]
fn test_max_amount_move_root_stable() {
    new_test_ext(0).execute_with(|| {
        let netuid = NetUid::from(1);
        add_network(netuid, 1, 0);

        // 0 price on (root, stable) exchange => max is u64::MAX
        assert_eq!(
            SubtensorModule::get_max_amount_move(NetUid::ROOT, netuid, TaoCurrency::ZERO),
            Ok(AlphaCurrency::MAX)
        );

        // 0.5 price on (root, stable) => max is u64::MAX
        assert_eq!(
            SubtensorModule::get_max_amount_move(
                NetUid::ROOT,
                netuid,
                TaoCurrency::from(500_000_000)
            ),
            Ok(AlphaCurrency::MAX)
        );

        // 0.999999... price on (root, stable) => max is u64::MAX
        assert_eq!(
            SubtensorModule::get_max_amount_move(
                NetUid::ROOT,
                netuid,
                TaoCurrency::from(999_999_999)
            ),
            Ok(AlphaCurrency::MAX)
        );

        // 1.0 price on (root, stable) => max is u64::MAX
        assert_eq!(
            SubtensorModule::get_max_amount_move(
                NetUid::ROOT,
                netuid,
                TaoCurrency::from(1_000_000_000)
            ),
            Ok(AlphaCurrency::MAX)
        );

        // 1.000...001 price on (root, stable) => max is 0
        assert_eq!(
            SubtensorModule::get_max_amount_move(
                NetUid::ROOT,
                netuid,
                TaoCurrency::from(1_000_000_001)
            ),
            Err(Error::<Test>::ZeroMaxStakeAmount.into())
        );

        // 2.0 price on (root, stable) => max is 0
        assert_eq!(
            SubtensorModule::get_max_amount_move(
                NetUid::ROOT,
                netuid,
                TaoCurrency::from(2_000_000_000)
            ),
            Err(Error::<Test>::ZeroMaxStakeAmount.into())
        );
    });
}

// cargo test --package pallet-subtensor --lib -- tests::staking::test_max_amount_move_stable_dynamic --exact --show-output
#[test]
fn test_max_amount_move_stable_dynamic() {
    new_test_ext(0).execute_with(|| {
        // Add stable subnet
        let stable_netuid = NetUid::from(1);
        add_network(stable_netuid, 1, 0);

        // Add dynamic subnet
        let subnet_owner_coldkey = U256::from(1001);
        let subnet_owner_hotkey = U256::from(1002);
        let dynamic_netuid = add_dynamic_network(&subnet_owner_hotkey, &subnet_owner_coldkey);

        // Force-set alpha in and tao reserve to make price equal 0.5
        let tao_reserve = TaoCurrency::from(50_000_000_000);
        let alpha_in = AlphaCurrency::from(100_000_000_000);
        SubnetTAO::<Test>::insert(dynamic_netuid, tao_reserve);
        SubnetAlphaIn::<Test>::insert(dynamic_netuid, alpha_in);
        let current_price =
            <Test as pallet::Config>::SwapInterface::current_alpha_price(dynamic_netuid.into());
        assert_eq!(current_price, U96F32::from_num(0.5));

        // The tests below just mimic the add_stake_limit tests for reverted price

        // 0 price => max is u64::MAX
        assert_eq!(
            SubtensorModule::get_max_amount_move(stable_netuid, dynamic_netuid, TaoCurrency::ZERO),
            Ok(AlphaCurrency::MAX)
        );

        // 2.0 price => max is 0
        assert_eq!(
            SubtensorModule::get_max_amount_move(
                stable_netuid,
                dynamic_netuid,
                TaoCurrency::from(2_000_000_000)
            ),
            Err(Error::<Test>::ZeroMaxStakeAmount.into())
        );

        // 3.0 price => max is 0
        assert_eq!(
            SubtensorModule::get_max_amount_move(
                stable_netuid,
                dynamic_netuid,
                TaoCurrency::from(3_000_000_000)
            ),
            Err(pallet_subtensor_swap::Error::<Test>::PriceLimitExceeded.into())
        );

        // 2x price => max is 1x TAO
        assert_abs_diff_eq!(
            SubtensorModule::get_max_amount_move(
                stable_netuid,
                dynamic_netuid,
                TaoCurrency::from(500_000_000)
            )
            .unwrap(),
            AlphaCurrency::from(
                tao_reserve.to_u64() + (tao_reserve.to_u64() as f64 * 0.003) as u64
            ),
            epsilon = AlphaCurrency::from(tao_reserve.to_u64() / 100),
        );

        // Precision test:
        // 1.99999..9000 price => max > 0
        assert!(
            SubtensorModule::get_max_amount_move(
                stable_netuid,
                dynamic_netuid,
                TaoCurrency::from(1_999_999_000)
            )
            .unwrap()
                > AlphaCurrency::ZERO
        );

        // Max price doesn't panic and returns something meaningful
        assert_eq!(
            SubtensorModule::get_max_amount_move(stable_netuid, dynamic_netuid, TaoCurrency::MAX),
            Err(pallet_subtensor_swap::Error::<Test>::PriceLimitExceeded.into())
        );
        assert_eq!(
            SubtensorModule::get_max_amount_move(
                stable_netuid,
                dynamic_netuid,
                TaoCurrency::MAX - 1.into()
            ),
            Err(pallet_subtensor_swap::Error::<Test>::PriceLimitExceeded.into())
        );
        assert_eq!(
            SubtensorModule::get_max_amount_move(
                stable_netuid,
                dynamic_netuid,
                TaoCurrency::MAX / 2.into()
            ),
            Err(pallet_subtensor_swap::Error::<Test>::PriceLimitExceeded.into())
        );
    });
}

// cargo test --package pallet-subtensor --lib -- tests::staking::test_max_amount_move_dynamic_stable --exact --show-output
#[test]
fn test_max_amount_move_dynamic_stable() {
    new_test_ext(0).execute_with(|| {
        // Add stable subnet
        let stable_netuid = NetUid::from(1);
        add_network(stable_netuid, 1, 0);

        // Add dynamic subnet
        let subnet_owner_coldkey = U256::from(1001);
        let subnet_owner_hotkey = U256::from(1002);
        let dynamic_netuid = add_dynamic_network(&subnet_owner_hotkey, &subnet_owner_coldkey);

        // Forse-set alpha in and tao reserve to make price equal 1.5
        let tao_reserve = TaoCurrency::from(150_000_000_000);
        let alpha_in = AlphaCurrency::from(100_000_000_000);
        SubnetTAO::<Test>::insert(dynamic_netuid, tao_reserve);
        SubnetAlphaIn::<Test>::insert(dynamic_netuid, alpha_in);
        let current_price =
            <Test as pallet::Config>::SwapInterface::current_alpha_price(dynamic_netuid.into());
        assert_eq!(current_price, U96F32::from_num(1.5));

        // The tests below just mimic the remove_stake_limit tests

        // 0 price => max is u64::MAX
        assert_eq!(
            SubtensorModule::get_max_amount_move(dynamic_netuid, stable_netuid, TaoCurrency::ZERO),
            Ok(AlphaCurrency::MAX)
        );

        // Low price values don't blow things up
        assert!(
            SubtensorModule::get_max_amount_move(dynamic_netuid, stable_netuid, 1.into()).unwrap()
                > AlphaCurrency::ZERO
        );
        assert!(
            SubtensorModule::get_max_amount_move(dynamic_netuid, stable_netuid, 2.into()).unwrap()
                > AlphaCurrency::ZERO
        );
        assert!(
            SubtensorModule::get_max_amount_move(dynamic_netuid, stable_netuid, 3.into()).unwrap()
                > AlphaCurrency::ZERO
        );

        // 1.5000...1 price => max is 0
        assert_eq!(
            SubtensorModule::get_max_amount_move(
                dynamic_netuid,
                stable_netuid,
                1_500_000_001.into()
            ),
            Err(pallet_subtensor_swap::Error::<Test>::PriceLimitExceeded.into())
        );

        // 1.5 price => max is 0 because of non-zero slippage
        assert_abs_diff_eq!(
            SubtensorModule::get_max_amount_move(
                dynamic_netuid,
                stable_netuid,
                1_500_000_000.into()
            )
            .unwrap_or(AlphaCurrency::ZERO),
            AlphaCurrency::ZERO,
            epsilon = 10_000.into()
        );

        // 1/4 price => max is 1x Alpha
        assert_abs_diff_eq!(
            SubtensorModule::get_max_amount_move(dynamic_netuid, stable_netuid, 375_000_000.into())
                .unwrap(),
            alpha_in,
            epsilon = alpha_in / 1000.into(),
        );

        // Precision test:
        // 1.499999.. price => max > 0
        assert!(
            SubtensorModule::get_max_amount_move(
                dynamic_netuid,
                stable_netuid,
                1_499_999_999.into()
            )
            .unwrap()
                > AlphaCurrency::ZERO
        );

        // Max price doesn't panic and returns something meaningful
        assert!(
            SubtensorModule::get_max_amount_move(dynamic_netuid, stable_netuid, TaoCurrency::MAX)
                .unwrap_or(AlphaCurrency::ZERO)
                < 21_000_000_000_000_000.into()
        );
        assert!(
            SubtensorModule::get_max_amount_move(
                dynamic_netuid,
                stable_netuid,
                TaoCurrency::MAX - 1.into()
            )
            .unwrap_or(AlphaCurrency::ZERO)
                < 21_000_000_000_000_000.into()
        );
        assert!(
            SubtensorModule::get_max_amount_move(
                dynamic_netuid,
                stable_netuid,
                TaoCurrency::MAX / 2.into()
            )
            .unwrap_or(AlphaCurrency::ZERO)
                < 21_000_000_000_000_000.into()
        );
    });
}

// cargo test --package pallet-subtensor --lib -- tests::staking::test_max_amount_move_dynamic_dynamic --exact --show-output
#[test]
fn test_max_amount_move_dynamic_dynamic() {
    new_test_ext(0).execute_with(|| {
        // Add two dynamic subnets
        let subnet_owner_coldkey = U256::from(1001);
        let subnet_owner_hotkey = U256::from(1002);
        let origin_netuid = add_dynamic_network(&subnet_owner_hotkey, &subnet_owner_coldkey);
        let destination_netuid = add_dynamic_network(&subnet_owner_hotkey, &subnet_owner_coldkey);

        // Test cases are generated with help with this limit-staking calculator:
        // https://docs.google.com/spreadsheets/d/1pfU-PVycd3I4DbJIc0GjtPohy4CbhdV6CWqgiy__jKE
        // This is for reference only; verify before use.
        //
        // CSV backup for this spreadhsheet:
        //
        // SubnetTAO 1,AlphaIn 1,SubnetTAO 2,AlphaIn 2,,initial price,limit price,max swappable
        // 150,100,100,100,,=(A2/B2)/(C2/D2),0.1,=(D2*A2-B2*C2*G2)/(G2*(A2+C2))
        //
        // tao_in_1, alpha_in_1, tao_in_2, alpha_in_2, limit_price, expected_max_swappable, precision
        [
            // Zero handling (no panics)
            (0, 1_000_000_000, 1_000_000_000, 1_000_000_000, 100, 0, 1),
            (1_000_000_000, 0, 1_000_000_000, 1_000_000_000, 100, 0, 1),
            (1_000_000_000, 1_000_000_000, 0, 1_000_000_000, 100, 0, 1),
            (1_000_000_000, 1_000_000_000, 1_000_000_000, 0, 100, 0, 1),
            // Low bounds
            (1, 1, 1, 1, 0, u64::MAX, 1),
            (1, 1, 1, 1, 1, 500_000_000, 1),
            (1, 1, 1, 1, 2, 250_000_000, 1),
            (1, 1, 1, 1, 3, 166_666_666, 1),
            (1, 1, 1, 1, 4, 125_000_000, 1),
            (1, 1, 1, 1, 1_000, 500_000, 1),
            // Basic math
            (1_000, 1_000, 1_000, 1_000, 500_000_000, 500, 1),
            (1_000, 1_000, 1_000, 1_000, 100_000_000, 4_500, 1),
            // Normal range values edge cases
            (
                150_000_000_000,
                100_000_000_000,
                100_000_000_000,
                100_000_000_000,
                100_000_000,
                560_000_000_000,
                1_000_000,
            ),
            (
                150_000_000_000,
                100_000_000_000,
                100_000_000_000,
                100_000_000_000,
                500_000_000,
                80_000_000_000,
                1_000_000,
            ),
            (
                150_000_000_000,
                100_000_000_000,
                100_000_000_000,
                100_000_000_000,
                750_000_000,
                40_000_000_000,
                1_000_000,
            ),
            (
                150_000_000_000,
                100_000_000_000,
                100_000_000_000,
                100_000_000_000,
                1_000_000_000,
                20_000_000_000,
                1_000,
            ),
            (
                150_000_000_000,
                100_000_000_000,
                100_000_000_000,
                100_000_000_000,
                1_250_000_000,
                8_000_000_000,
                1_000,
            ),
            (
                150_000_000_000,
                100_000_000_000,
                100_000_000_000,
                100_000_000_000,
                1_499_999_999,
                27,
                1,
            ),
            (
                150_000_000_000,
                100_000_000_000,
                100_000_000_000,
                100_000_000_000,
                1_500_000_000,
                0,
                1,
            ),
            (
                150_000_000_000,
                100_000_000_000,
                100_000_000_000,
                100_000_000_000,
                1_500_000_001,
                0,
                1,
            ),
            (
                150_000_000_000,
                100_000_000_000,
                100_000_000_000,
                100_000_000_000,
                1_500_001_000,
                0,
                1,
            ),
            (
                150_000_000_000,
                100_000_000_000,
                100_000_000_000,
                100_000_000_000,
                2_000_000_000,
                0,
                1,
            ),
            (
                150_000_000_000,
                100_000_000_000,
                100_000_000_000,
                100_000_000_000,
                u64::MAX,
                0,
                1,
            ),
            (
                100_000_000_000,
                200_000_000_000,
                300_000_000_000,
                400_000_000_000,
                500_000_000,
                50_000_000_000,
                1_000,
            ),
            // Miscellaneous overflows
            (
                1_000_000_000,
                1_000_000_000,
                1_000_000_000,
                1_000_000_000,
                1,
                499_999_999_500_000_000,
                100_000_000,
            ),
            (
                1_000_000,
                1_000_000,
                21_000_000_000_000_000,
                1_000_000_000_000_000_000_u64,
                1,
                48_000_000_000_000_000,
                1_000_000_000_000_000,
            ),
            (
                150_000_000_000,
                100_000_000_000,
                100_000_000_000,
                100_000_000_000,
                u64::MAX,
                0,
                1,
            ),
            (
                1_000_000,
                1_000_000,
                21_000_000_000_000_000,
                1_000_000_000_000_000_000_u64,
                u64::MAX,
                0,
                1,
            ),
        ]
        .iter()
        .for_each(
            |&(
                tao_in_1,
                alpha_in_1,
                tao_in_2,
                alpha_in_2,
                limit_price,
                expected_max_swappable,
                precision,
            )| {
                let alpha_in_1 = AlphaCurrency::from(alpha_in_1);
                let alpha_in_2 = AlphaCurrency::from(alpha_in_2);
                let expected_max_swappable = AlphaCurrency::from(expected_max_swappable);
                // Forse-set alpha in and tao reserve to achieve relative price of subnets
                SubnetTAO::<Test>::insert(origin_netuid, TaoCurrency::from(tao_in_1));
                SubnetAlphaIn::<Test>::insert(origin_netuid, alpha_in_1);
                SubnetTAO::<Test>::insert(destination_netuid, TaoCurrency::from(tao_in_2));
                SubnetAlphaIn::<Test>::insert(destination_netuid, alpha_in_2);

                if !alpha_in_1.is_zero() && !alpha_in_2.is_zero() {
                    let origin_price =
                        I96F32::from_num(tao_in_1) / I96F32::from_num(u64::from(alpha_in_1));
                    let dest_price =
                        I96F32::from_num(tao_in_2) / I96F32::from_num(u64::from(alpha_in_2));
                    if dest_price != 0 {
                        let expected_price = origin_price / dest_price;
                        assert_eq!(
                            <Test as pallet::Config>::SwapInterface::current_alpha_price(
                                origin_netuid.into()
                            ) / <Test as pallet::Config>::SwapInterface::current_alpha_price(
                                destination_netuid.into()
                            ),
                            expected_price
                        );
                    }
                }

                assert_abs_diff_eq!(
                    SubtensorModule::get_max_amount_move(
                        origin_netuid,
                        destination_netuid,
                        limit_price.into()
                    )
                    .unwrap_or(AlphaCurrency::ZERO),
                    expected_max_swappable,
                    epsilon = precision.into()
                );
            },
        );
    });
}

#[test]
fn test_add_stake_limit_ok() {
    new_test_ext(1).execute_with(|| {
        let hotkey_account_id = U256::from(533453);
        let coldkey_account_id = U256::from(55453);
        let amount = 900_000_000_000; // over the maximum

        // add network
        let netuid = add_dynamic_network(&hotkey_account_id, &coldkey_account_id);

        // Forse-set alpha in and tao reserve to make price equal 1.5
        let tao_reserve = TaoCurrency::from(150_000_000_000);
        let alpha_in = AlphaCurrency::from(100_000_000_000);
        mock::setup_reserves(netuid, tao_reserve, alpha_in);
        let current_price =
            <Test as pallet::Config>::SwapInterface::current_alpha_price(netuid.into());
        assert_eq!(current_price, U96F32::from_num(1.5));

        // Give it some $$$ in his coldkey balance
        SubtensorModule::add_balance_to_coldkey_account(&coldkey_account_id, amount);

        // Setup limit price so that it doesn't peak above 4x of current price
        // The amount that can be executed at this price is 450 TAO only
        // Alpha produced will be equal to 75 = 450*100/(450+150)
        let limit_price = TaoCurrency::from(24_000_000_000);
        let expected_executed_stake = AlphaCurrency::from(75_000_000_000);

        // Add stake with slippage safety and check if the result is ok
        assert_ok!(SubtensorModule::add_stake_limit(
            RuntimeOrigin::signed(coldkey_account_id),
            hotkey_account_id,
            netuid,
            amount.into(),
            limit_price,
            true
        ));

        // Check if stake has increased only by 75 Alpha
        assert_abs_diff_eq!(
            SubtensorModule::get_stake_for_hotkey_and_coldkey_on_subnet(
                &hotkey_account_id,
                &coldkey_account_id,
                netuid
            ),
            expected_executed_stake,
            epsilon = expected_executed_stake / 1000.into(),
        );

        // Check that 450 TAO less fees balance still remains free on coldkey
        let fee = <tests::mock::Test as pallet::Config>::SwapInterface::approx_fee_amount(
            netuid.into(),
            TaoCurrency::from(amount / 2),
        )
        .to_u64() as f64;
        assert_abs_diff_eq!(
            SubtensorModule::get_coldkey_balance(&coldkey_account_id),
            amount / 2 - fee as u64,
            epsilon = amount / 2 / 1000
        );

        // Check that price has updated to ~24 = (150+450) / (100 - 75)
        let exp_price = U96F32::from_num(24.0);
        let current_price =
            <Test as pallet::Config>::SwapInterface::current_alpha_price(netuid.into());
        assert_abs_diff_eq!(
            exp_price.to_num::<f64>(),
            current_price.to_num::<f64>(),
            epsilon = 0.001,
        );
    });
}

#[test]
fn test_add_stake_limit_fill_or_kill() {
    new_test_ext(1).execute_with(|| {
        let hotkey_account_id = U256::from(533453);
        let coldkey_account_id = U256::from(55453);
        let amount = 900_000_000_000; // over the maximum

        // add network
        let netuid = add_dynamic_network(&hotkey_account_id, &coldkey_account_id);

        // Force-set alpha in and tao reserve to make price equal 1.5
        let tao_reserve = TaoCurrency::from(150_000_000_000);
        let alpha_in = AlphaCurrency::from(100_000_000_000);
        SubnetTAO::<Test>::insert(netuid, tao_reserve);
        SubnetAlphaIn::<Test>::insert(netuid, alpha_in);
        let current_price =
            <Test as pallet::Config>::SwapInterface::current_alpha_price(netuid.into());
        // FIXME it's failing because in the swap pallet, the alpha price is set only after an
        // initial swap
        assert_eq!(current_price, U96F32::from_num(1.5));

        // Give it some $$$ in his coldkey balance
        SubtensorModule::add_balance_to_coldkey_account(&coldkey_account_id, amount);

        // Setup limit price so that it doesn't peak above 4x of current price
        // The amount that can be executed at this price is 450 TAO only
        // Alpha produced will be equal to 25 = 100 - 450*100/(150+450)
        let limit_price = TaoCurrency::from(24_000_000_000);

        // Add stake with slippage safety and check if it fails
        assert_noop!(
            SubtensorModule::add_stake_limit(
                RuntimeOrigin::signed(coldkey_account_id),
                hotkey_account_id,
                netuid,
                amount.into(),
                limit_price,
                false
            ),
            Error::<Test>::SlippageTooHigh
        );

        // Lower the amount and it should succeed now
        let amount_ok = TaoCurrency::from(450_000_000_000); // fits the maximum
        assert_ok!(SubtensorModule::add_stake_limit(
            RuntimeOrigin::signed(coldkey_account_id),
            hotkey_account_id,
            netuid,
            amount_ok,
            limit_price,
            false
        ));
    });
}

#[test]
fn test_add_stake_limit_partial_zero_max_stake_amount_error() {
    new_test_ext(1).execute_with(|| {
        let hotkey_account_id = U256::from(533453);
        let coldkey_account_id = U256::from(55453);

        // Exact values from the error:
        // https://taostats.io/extrinsic/5338471-0009?network=finney
        let amount = 19980000000;
        let limit_price = TaoCurrency::from(26953618);
        let tao_reserve = TaoCurrency::from(5_032_494_439_940);
        let alpha_in = AlphaCurrency::from(186_268_425_402_874);

        let netuid = add_dynamic_network(&hotkey_account_id, &coldkey_account_id);
        SubnetTAO::<Test>::insert(netuid, tao_reserve);
        SubnetAlphaIn::<Test>::insert(netuid, alpha_in);

        SubtensorModule::add_balance_to_coldkey_account(&coldkey_account_id, amount);

        assert_noop!(
            SubtensorModule::add_stake_limit(
                RuntimeOrigin::signed(coldkey_account_id),
                hotkey_account_id,
                netuid,
                amount.into(),
                limit_price,
                true
            ),
            DispatchError::from(pallet_subtensor_swap::Error::<Test>::PriceLimitExceeded)
        );
    });
}

#[test]
fn test_remove_stake_limit_ok() {
    new_test_ext(1).execute_with(|| {
        let hotkey_account_id = U256::from(533453);
        let coldkey_account_id = U256::from(55453);
        let stake_amount = 300_000_000_000;

        // add network
        let netuid = add_dynamic_network(&hotkey_account_id, &coldkey_account_id);
        SubtensorModule::add_balance_to_coldkey_account(
            &coldkey_account_id,
            stake_amount + ExistentialDeposit::get(),
        );

        // Forse-set sufficient reserves
        let tao_reserve = TaoCurrency::from(100_000_000_000);
        let alpha_in = AlphaCurrency::from(100_000_000_000);
        SubnetTAO::<Test>::insert(netuid, tao_reserve);
        SubnetAlphaIn::<Test>::insert(netuid, alpha_in);

        // Stake to hotkey account, and check if the result is ok
        assert_ok!(SubtensorModule::add_stake(
            RuntimeOrigin::signed(coldkey_account_id),
            hotkey_account_id,
            netuid,
            stake_amount.into()
        ));
        let alpha_before = SubtensorModule::get_stake_for_hotkey_and_coldkey_on_subnet(
            &hotkey_account_id,
            &coldkey_account_id,
            netuid,
        );

        // Setup limit price to 99% of current price
        let current_price =
            <Test as pallet::Config>::SwapInterface::current_alpha_price(netuid.into());
        let limit_price = (current_price.to_num::<f64>() * 990_000_000_f64) as u64;

        // Alpha unstaked - calculated using formula from delta_in()
        let expected_alpha_reduction = (0.00138 * (alpha_in.to_u64() as f64)) as u64;
        let fee: u64 = (expected_alpha_reduction as f64 * 0.003) as u64;

        // Remove stake with slippage safety
        remove_stake_rate_limit_for_tests(&hotkey_account_id, &coldkey_account_id, netuid);
        assert_ok!(SubtensorModule::remove_stake_limit(
            RuntimeOrigin::signed(coldkey_account_id),
            hotkey_account_id,
            netuid,
            alpha_before / 2.into(),
            limit_price.into(),
            true
        ));
        let alpha_after = SubtensorModule::get_stake_for_hotkey_and_coldkey_on_subnet(
            &hotkey_account_id,
            &coldkey_account_id,
            netuid,
        );

        // Check if stake has decreased properly
        assert_abs_diff_eq!(
            alpha_before - alpha_after,
            AlphaCurrency::from(expected_alpha_reduction + fee),
            epsilon = AlphaCurrency::from(expected_alpha_reduction / 10),
        );
    });
}

#[test]
fn test_remove_stake_limit_fill_or_kill() {
    new_test_ext(1).execute_with(|| {
        let hotkey_account_id = U256::from(533453);
        let coldkey_account_id = U256::from(55453);
        let stake_amount = AlphaCurrency::from(300_000_000_000);
        let unstake_amount = AlphaCurrency::from(150_000_000_000);

        // add network
        let netuid = add_dynamic_network(&hotkey_account_id, &coldkey_account_id);

        // Give the neuron some stake to remove
        SubtensorModule::increase_stake_for_hotkey_and_coldkey_on_subnet(
            &hotkey_account_id,
            &coldkey_account_id,
            netuid,
            stake_amount,
        );

        // Forse-set alpha in and tao reserve to make price equal 1.5
        let tao_reserve = TaoCurrency::from(150_000_000_000);
        let alpha_in = AlphaCurrency::from(100_000_000_000);
        SubnetTAO::<Test>::insert(netuid, tao_reserve);
        SubnetAlphaIn::<Test>::insert(netuid, alpha_in);
        let current_price =
            <Test as pallet::Config>::SwapInterface::current_alpha_price(netuid.into());
        assert_eq!(current_price, U96F32::from_num(1.5));

        // Setup limit price so that it doesn't drop by more than 10% from current price
        let limit_price = TaoCurrency::from(1_350_000_000);

        // Remove stake with slippage safety - fails
        assert_noop!(
            SubtensorModule::remove_stake_limit(
                RuntimeOrigin::signed(coldkey_account_id),
                hotkey_account_id,
                netuid,
                unstake_amount,
                limit_price,
                false
            ),
            Error::<Test>::SlippageTooHigh
        );

        // Lower the amount: Should succeed
        assert_ok!(SubtensorModule::remove_stake_limit(
            RuntimeOrigin::signed(coldkey_account_id),
            hotkey_account_id,
            netuid,
            unstake_amount / 100.into(),
            limit_price.into(),
            false
        ),);
    });
}

#[test]
// RUST_LOG=info cargo test --package pallet-subtensor --lib -- tests::staking::test_add_stake_specific_stake_into_subnet_fail --exact --show-output
fn test_add_stake_specific_stake_into_subnet_fail() {
    new_test_ext(1).execute_with(|| {
        let sn_owner_coldkey = U256::from(55453);

        let hotkey_account_id = U256::from(533453);
        let coldkey_account_id = U256::from(55454);
        let hotkey_owner_account_id = U256::from(533454);

        let existing_shares: U64F64 =
            U64F64::from_num(161_986_254).saturating_div(U64F64::from_num(u64::MAX));
        let existing_stake = AlphaCurrency::from(36_711_495_953);

        let tao_in = TaoCurrency::from(2_409_892_148_947);
        let alpha_in = AlphaCurrency::from(15_358_708_513_716);

        let tao_staked = TaoCurrency::from(200_000_000);

        //add network
        let netuid = add_dynamic_network(&sn_owner_coldkey, &sn_owner_coldkey);

        // Register hotkey on netuid
        register_ok_neuron(netuid, hotkey_account_id, hotkey_owner_account_id, 0);
        // Check we have zero staked
        assert_eq!(
            SubtensorModule::get_total_stake_for_hotkey(&hotkey_account_id),
            TaoCurrency::ZERO
        );

        // Set a hotkey pool for the hotkey
        let mut hotkey_pool = SubtensorModule::get_alpha_share_pool(hotkey_account_id, netuid);
        hotkey_pool.update_value_for_one(&hotkey_owner_account_id, 1234); // Doesn't matter, will be overridden

        // Adjust the total hotkey stake and shares to match the existing values
        TotalHotkeyShares::<Test>::insert(hotkey_account_id, netuid, existing_shares);
        TotalHotkeyAlpha::<Test>::insert(hotkey_account_id, netuid, existing_stake);

        // Make the hotkey a delegate
        Delegates::<Test>::insert(hotkey_account_id, 0);

        // Setup Subnet pool
        SubnetAlphaIn::<Test>::insert(netuid, alpha_in);
        SubnetTAO::<Test>::insert(netuid, tao_in);

        // Give TAO balance to coldkey
        SubtensorModule::add_balance_to_coldkey_account(
            &coldkey_account_id,
            tao_staked.to_u64() + 1_000_000_000,
        );

        // Add stake as new hotkey
        let order = GetAlphaForTao::<Test>::with_amount(tao_staked);
        let expected_alpha = <Test as Config>::SwapInterface::swap(
            netuid.into(),
            order,
            <Test as Config>::SwapInterface::max_price(),
            false,
            true,
        )
        .map(|v| v.amount_paid_out)
        .unwrap_or_default();
        assert_ok!(SubtensorModule::add_stake(
            RuntimeOrigin::signed(coldkey_account_id),
            hotkey_account_id,
            netuid,
            tao_staked,
        ));

        // Check we have non-zero staked
        assert!(expected_alpha > AlphaCurrency::ZERO);
        assert_abs_diff_eq!(
            SubtensorModule::get_stake_for_hotkey_and_coldkey_on_subnet(
                &hotkey_account_id,
                &coldkey_account_id,
                netuid
            ),
            expected_alpha,
            epsilon = expected_alpha / 1000.into()
        );
    });
}

// cargo test --package pallet-subtensor --lib -- tests::staking::test_remove_99_999_per_cent_stake_removes_all --exact --show-output
#[test]
fn test_remove_99_9991_per_cent_stake_removes_all() {
    new_test_ext(1).execute_with(|| {
        let subnet_owner_coldkey = U256::from(1);
        let subnet_owner_hotkey = U256::from(2);
        let hotkey_account_id = U256::from(581337);
        let coldkey_account_id = U256::from(81337);
        let amount = 10_000_000_000;
        let netuid = add_dynamic_network(&subnet_owner_hotkey, &subnet_owner_coldkey);
        register_ok_neuron(netuid, hotkey_account_id, coldkey_account_id, 192213123);

        // Give it some $$$ in his coldkey balance
        SubtensorModule::add_balance_to_coldkey_account(&coldkey_account_id, amount);

        // Stake to hotkey account, and check if the result is ok
        assert_ok!(SubtensorModule::add_stake(
            RuntimeOrigin::signed(coldkey_account_id),
            hotkey_account_id,
            netuid,
            amount.into()
        ));

        // Remove 99.9991% stake
        let alpha = SubtensorModule::get_stake_for_hotkey_and_coldkey_on_subnet(
            &hotkey_account_id,
            &coldkey_account_id,
            netuid,
        );
        remove_stake_rate_limit_for_tests(&hotkey_account_id, &coldkey_account_id, netuid);
        let remove_amount = AlphaCurrency::from(
            (U64F64::from_num(alpha) * U64F64::from_num(0.999991)).to_num::<u64>(),
        );
        // we expected the entire stake to be returned
        let (expected_balance, _) = mock::swap_alpha_to_tao(netuid, alpha);
        assert_ok!(SubtensorModule::remove_stake(
            RuntimeOrigin::signed(coldkey_account_id),
            hotkey_account_id,
            netuid,
            remove_amount,
        ));

        // Check that all alpha was unstaked and all TAO balance was returned (less fees)
        assert_abs_diff_eq!(
            SubtensorModule::get_coldkey_balance(&coldkey_account_id),
            expected_balance.to_u64(),
            epsilon = 10,
        );
        assert_eq!(
            SubtensorModule::get_total_stake_for_hotkey(&hotkey_account_id),
            TaoCurrency::ZERO
        );
        let new_alpha = SubtensorModule::get_stake_for_hotkey_and_coldkey_on_subnet(
            &hotkey_account_id,
            &coldkey_account_id,
            netuid,
        );
        assert!(new_alpha.is_zero());
    });
}

// cargo test --package pallet-subtensor --lib -- tests::staking::test_remove_99_9989_per_cent_stake_leaves_a_little --exact --show-output
#[test]
fn test_remove_99_9989_per_cent_stake_leaves_a_little() {
    new_test_ext(1).execute_with(|| {
        let subnet_owner_coldkey = U256::from(1);
        let subnet_owner_hotkey = U256::from(2);
        let hotkey_account_id = U256::from(581337);
        let coldkey_account_id = U256::from(81337);
        let amount = 10_000_000_000;
        let netuid = add_dynamic_network(&subnet_owner_hotkey, &subnet_owner_coldkey);
        register_ok_neuron(netuid, hotkey_account_id, coldkey_account_id, 192213123);

        // Give it some $$$ in his coldkey balance
        SubtensorModule::add_balance_to_coldkey_account(&coldkey_account_id, amount);

        // Stake to hotkey account, and check if the result is ok
        let (_, fee) = mock::swap_tao_to_alpha(netuid, amount.into());
        assert_ok!(SubtensorModule::add_stake(
            RuntimeOrigin::signed(coldkey_account_id),
            hotkey_account_id,
            netuid,
            amount.into()
        ));

        // Remove 99.9989% stake
        remove_stake_rate_limit_for_tests(&hotkey_account_id, &coldkey_account_id, netuid);
        let alpha = SubtensorModule::get_stake_for_hotkey_and_coldkey_on_subnet(
            &hotkey_account_id,
            &coldkey_account_id,
            netuid,
        );
        let fee =
            mock::swap_alpha_to_tao(netuid, ((alpha.to_u64() as f64 * 0.99) as u64).into()).1 + fee;
        assert_ok!(SubtensorModule::remove_stake(
            RuntimeOrigin::signed(coldkey_account_id),
            hotkey_account_id,
            netuid,
            (U64F64::from_num(alpha.to_u64()) * U64F64::from_num(0.99))
                .to_num::<u64>()
                .into()
        ));

        // Check that all alpha was unstaked and 99% TAO balance was returned (less fees)
        // let fee = <Test as Config>::SwapInterface::approx_fee_amount(netuid.into(), (amount as f64 * 0.99) as u64);
        assert_abs_diff_eq!(
            SubtensorModule::get_coldkey_balance(&coldkey_account_id),
            (amount as f64 * 0.99) as u64 - fee,
            epsilon = amount / 1000,
        );
        assert_abs_diff_eq!(
            SubtensorModule::get_total_stake_for_hotkey(&hotkey_account_id).to_u64(),
            (amount as f64 * 0.01) as u64,
            epsilon = amount / 1000,
        );
        let new_alpha = SubtensorModule::get_stake_for_hotkey_and_coldkey_on_subnet(
            &hotkey_account_id,
            &coldkey_account_id,
            netuid,
        );
        assert_abs_diff_eq!(
            new_alpha,
            AlphaCurrency::from((alpha.to_u64() as f64 * 0.01) as u64),
            epsilon = 10.into()
        );
    });
}

#[test]
fn test_move_stake_limit_partial() {
    new_test_ext(1).execute_with(|| {
        let subnet_owner_coldkey = U256::from(1001);
        let subnet_owner_hotkey = U256::from(1002);
        let coldkey = U256::from(1);
        let hotkey = U256::from(2);
        let stake_amount = AlphaCurrency::from(150_000_000_000);
        let move_amount = AlphaCurrency::from(150_000_000_000);

        // add network
        let origin_netuid = add_dynamic_network(&subnet_owner_hotkey, &subnet_owner_coldkey);
        let destination_netuid = add_dynamic_network(&subnet_owner_hotkey, &subnet_owner_coldkey);
        register_ok_neuron(origin_netuid, hotkey, coldkey, 192213123);
        register_ok_neuron(destination_netuid, hotkey, coldkey, 192213123);

        // Give the neuron some stake to remove
        SubtensorModule::increase_stake_for_hotkey_and_coldkey_on_subnet(
            &hotkey,
            &coldkey,
            origin_netuid,
            stake_amount,
        );

        // Forse-set alpha in and tao reserve to make price equal 1.5 on both origin and destination,
        // but there's much more liquidity on destination, so its price wouldn't go up when restaked
        let tao_reserve = TaoCurrency::from(150_000_000_000);
        let alpha_in = AlphaCurrency::from(100_000_000_000);
        SubnetTAO::<Test>::insert(origin_netuid, tao_reserve);
        SubnetAlphaIn::<Test>::insert(origin_netuid, alpha_in);
        SubnetTAO::<Test>::insert(destination_netuid, tao_reserve * 100_000.into());
        SubnetAlphaIn::<Test>::insert(destination_netuid, alpha_in * 100_000.into());
        let current_price =
            <Test as pallet::Config>::SwapInterface::current_alpha_price(origin_netuid.into());
        assert_eq!(current_price, U96F32::from_num(1.5));

        // The relative price between origin and destination subnets is 1.
        // Setup limit relative price so that it doesn't drop by more than 1% from current price
        let limit_price = TaoCurrency::from(990_000_000);

        // Move stake with slippage safety - executes partially
        assert_ok!(SubtensorModule::swap_stake_limit(
            RuntimeOrigin::signed(coldkey),
            hotkey,
            origin_netuid,
            destination_netuid,
            move_amount,
            limit_price,
            true,
        ));

        let new_alpha = SubtensorModule::get_stake_for_hotkey_and_coldkey_on_subnet(
            &hotkey,
            &coldkey,
            origin_netuid,
        );

        assert_abs_diff_eq!(
            new_alpha,
            AlphaCurrency::from(149_000_000_000),
            epsilon = 100_000_000.into()
        );
    });
}

/// cargo test --package pallet-subtensor --lib -- tests::staking::test_unstake_all_hits_liquidity_min --exact --show-output
#[test]
fn test_unstake_all_hits_liquidity_min() {
    new_test_ext(1).execute_with(|| {
        let subnet_owner_coldkey = U256::from(1001);
        let subnet_owner_hotkey = U256::from(1002);
        let coldkey = U256::from(1);
        let hotkey = U256::from(2);

        let stake_amount = AlphaCurrency::from(190_000_000_000); // 190 Alpha

        let netuid = add_dynamic_network(&subnet_owner_hotkey, &subnet_owner_coldkey);
        register_ok_neuron(netuid, hotkey, coldkey, 192213123);
        // Give the neuron some stake to remove
        SubtensorModule::increase_stake_for_hotkey_and_coldkey_on_subnet(
            &hotkey,
            &coldkey,
            netuid,
            stake_amount,
        );

        // Setup the Alpha pool so that removing all the Alpha will bring liqudity below the minimum
        let remaining_tao = TaoCurrency::from(u64::from(mock::SwapMinimumReserve::get()) - 1);
        let alpha_reserves = AlphaCurrency::from(stake_amount.to_u64() + 10_000_000);
        mock::setup_reserves(netuid, remaining_tao, alpha_reserves);

        // Try to unstake, but we reduce liquidity too far

        assert_ok!(SubtensorModule::unstake_all(
            RuntimeOrigin::signed(coldkey),
            hotkey,
        ));

        // Expect nothing to be unstaked
        let new_alpha =
            SubtensorModule::get_stake_for_hotkey_and_coldkey_on_subnet(&hotkey, &coldkey, netuid);
        assert_abs_diff_eq!(new_alpha, stake_amount, epsilon = AlphaCurrency::ZERO);
    });
}

#[test]
fn test_unstake_all_alpha_hits_liquidity_min() {
    new_test_ext(1).execute_with(|| {
        let subnet_owner_coldkey = U256::from(1001);
        let subnet_owner_hotkey = U256::from(1002);
        let coldkey = U256::from(1);
        let hotkey = U256::from(2);

        let stake_amount = 100_000_000_000; // 100 TAO

        let netuid = add_dynamic_network(&subnet_owner_hotkey, &subnet_owner_coldkey);
        register_ok_neuron(netuid, hotkey, coldkey, 192213123);
        SubtensorModule::add_balance_to_coldkey_account(
            &coldkey,
            stake_amount + ExistentialDeposit::get(),
        );
        // Give the neuron some stake to remove
        assert_ok!(SubtensorModule::add_stake(
            RuntimeOrigin::signed(coldkey),
            hotkey,
            netuid,
            stake_amount.into()
        ));

        // Setup the pool so that removing all the TAO will bring liqudity below the minimum
        let remaining_tao = I96F32::from_num(u64::from(mock::SwapMinimumReserve::get()) - 1)
            .saturating_sub(I96F32::from(1));
        let alpha =
            SubtensorModule::get_stake_for_hotkey_and_coldkey_on_subnet(&hotkey, &coldkey, netuid);
        let alpha_reserves = I110F18::from(u64::from(alpha) + 10_000_000);

        let k = I110F18::from_fixed(remaining_tao)
            .saturating_mul(alpha_reserves.saturating_add(I110F18::from(u64::from(alpha))));
        let tao_reserves = k.safe_div(alpha_reserves);

        mock::setup_reserves(
            netuid,
            (tao_reserves.to_num::<u64>() / 100_u64).into(),
            alpha_reserves.to_num::<u64>().into(),
        );

        // Try to unstake, but we reduce liquidity too far

        assert_err!(
            SubtensorModule::unstake_all_alpha(RuntimeOrigin::signed(coldkey), hotkey),
            Error::<Test>::AmountTooLow
        );

        // Expect nothing to be unstaked
        let new_alpha =
            SubtensorModule::get_stake_for_hotkey_and_coldkey_on_subnet(&hotkey, &coldkey, netuid);
        assert_eq!(new_alpha, alpha);
    });
}

#[test]
fn test_unstake_all_alpha_works() {
    new_test_ext(1).execute_with(|| {
        let subnet_owner_coldkey = U256::from(1001);
        let subnet_owner_hotkey = U256::from(1002);
        let coldkey = U256::from(1);
        let hotkey = U256::from(2);

        let stake_amount = 190_000_000_000; // 190 TAO

        let netuid = add_dynamic_network(&subnet_owner_hotkey, &subnet_owner_coldkey);
        register_ok_neuron(netuid, hotkey, coldkey, 192213123);
        SubtensorModule::add_balance_to_coldkey_account(
            &coldkey,
            stake_amount + ExistentialDeposit::get(),
        );

        // Give the neuron some stake to remove
        assert_ok!(SubtensorModule::add_stake(
            RuntimeOrigin::signed(coldkey),
            hotkey,
            netuid,
            stake_amount.into()
        ));

        remove_stake_rate_limit_for_tests(&hotkey, &coldkey, netuid);

        // Setup the pool so that removing all the TAO will keep liq above min
        mock::setup_reserves(
            netuid,
            (stake_amount * 10).into(),
            (stake_amount * 100).into(),
        );

        // Unstake all alpha to root
        assert_ok!(SubtensorModule::unstake_all_alpha(
            RuntimeOrigin::signed(coldkey),
            hotkey,
        ));

        let new_alpha =
            SubtensorModule::get_stake_for_hotkey_and_coldkey_on_subnet(&hotkey, &coldkey, netuid);
        assert_abs_diff_eq!(new_alpha, AlphaCurrency::ZERO, epsilon = 1_000.into());
        let new_root = SubtensorModule::get_stake_for_hotkey_and_coldkey_on_subnet(
            &hotkey,
            &coldkey,
            NetUid::ROOT,
        );
        assert!(new_root > 100_000.into());
    });
}

#[test]
fn test_unstake_all_works() {
    new_test_ext(1).execute_with(|| {
        let subnet_owner_coldkey = U256::from(1001);
        let subnet_owner_hotkey = U256::from(1002);
        let coldkey = U256::from(1);
        let hotkey = U256::from(2);

        let stake_amount = 190_000_000_000; // 190 TAO

        let netuid = add_dynamic_network(&subnet_owner_hotkey, &subnet_owner_coldkey);
        register_ok_neuron(netuid, hotkey, coldkey, 192213123);
        SubtensorModule::add_balance_to_coldkey_account(
            &coldkey,
            stake_amount + ExistentialDeposit::get(),
        );

        // Give the neuron some stake to remove
        assert_ok!(SubtensorModule::add_stake(
            RuntimeOrigin::signed(coldkey),
            hotkey,
            netuid,
            stake_amount.into()
        ));

        // Setup the pool so that removing all the TAO will keep liq above min
        mock::setup_reserves(
            netuid,
            (stake_amount * 10).into(),
            (stake_amount * 100).into(),
        );
        remove_stake_rate_limit_for_tests(&hotkey, &coldkey, netuid);

        // Unstake all alpha to free balance
        assert_ok!(SubtensorModule::unstake_all(
            RuntimeOrigin::signed(coldkey),
            hotkey,
        ));

        let new_alpha =
            SubtensorModule::get_stake_for_hotkey_and_coldkey_on_subnet(&hotkey, &coldkey, netuid);
        assert_abs_diff_eq!(new_alpha, AlphaCurrency::ZERO, epsilon = 1_000.into());
        let new_balance = SubtensorModule::get_coldkey_balance(&coldkey);
        assert!(new_balance > 100_000);
    });
}

#[test]
fn test_stake_into_subnet_ok() {
    new_test_ext(1).execute_with(|| {
        let owner_hotkey = U256::from(1);
        let owner_coldkey = U256::from(2);
        let hotkey = U256::from(3);
        let coldkey = U256::from(4);
        let amount = 100_000_000;

        // add network
        let netuid = add_dynamic_network(&owner_hotkey, &owner_coldkey);

        // Forse-set alpha in and tao reserve to make price equal 0.01
        let tao_reserve = TaoCurrency::from(100_000_000_000);
        let alpha_in = AlphaCurrency::from(1_000_000_000_000);
        mock::setup_reserves(netuid, tao_reserve, alpha_in);
        let current_price =
            <Test as pallet::Config>::SwapInterface::current_alpha_price(netuid.into())
                .to_num::<f64>();

        // Initialize swap v3
        let order = GetAlphaForTao::<Test>::with_amount(0);
        assert_ok!(<tests::mock::Test as pallet::Config>::SwapInterface::swap(
            netuid.into(),
            order,
            TaoCurrency::MAX,
            false,
            true
        ));

        // Add stake with slippage safety and check if the result is ok
        assert_ok!(SubtensorModule::stake_into_subnet(
            &hotkey,
            &coldkey,
            netuid,
            amount.into(),
            TaoCurrency::MAX,
            false,
            false,
        ));
        let fee_rate = pallet_subtensor_swap::FeeRate::<Test>::get(NetUid::from(netuid)) as f64
            / u16::MAX as f64;
        let expected_stake = (amount as f64) * (1. - fee_rate) / current_price;

        // Check if stake has increased
        assert_abs_diff_eq!(
            SubtensorModule::get_stake_for_hotkey_and_coldkey_on_subnet(&hotkey, &coldkey, netuid)
                .to_u64() as f64,
            expected_stake,
            epsilon = expected_stake / 1000.,
        );
    });
}

#[test]
fn test_stake_into_subnet_low_amount() {
    new_test_ext(1).execute_with(|| {
        let owner_hotkey = U256::from(1);
        let owner_coldkey = U256::from(2);
        let hotkey = U256::from(3);
        let coldkey = U256::from(4);
        let amount = 10;

        // add network
        let netuid = add_dynamic_network(&owner_hotkey, &owner_coldkey);

        // Forse-set alpha in and tao reserve to make price equal 0.01
        let tao_reserve = TaoCurrency::from(100_000_000_000);
        let alpha_in = AlphaCurrency::from(1_000_000_000_000);
        mock::setup_reserves(netuid, tao_reserve, alpha_in);
        let current_price =
            <Test as pallet::Config>::SwapInterface::current_alpha_price(netuid.into())
                .to_num::<f64>();

        // Initialize swap v3
        let order = GetAlphaForTao::<Test>::with_amount(0);
        assert_ok!(<tests::mock::Test as pallet::Config>::SwapInterface::swap(
            netuid.into(),
            order,
            TaoCurrency::MAX,
            false,
            true
        ));

        // Add stake with slippage safety and check if the result is ok
        assert_ok!(SubtensorModule::stake_into_subnet(
            &hotkey,
            &coldkey,
            netuid,
            amount.into(),
            TaoCurrency::MAX,
            false,
            false,
        ));
        let expected_stake = AlphaCurrency::from(((amount as f64) * 0.997 / current_price) as u64);

        // Check if stake has increased
        assert_abs_diff_eq!(
            SubtensorModule::get_stake_for_hotkey_and_coldkey_on_subnet(&hotkey, &coldkey, netuid),
            expected_stake,
            epsilon = expected_stake / 100.into()
        );
    });
}

#[test]
fn test_unstake_from_subnet_low_amount() {
    new_test_ext(1).execute_with(|| {
        let owner_hotkey = U256::from(1);
        let owner_coldkey = U256::from(2);
        let hotkey = U256::from(3);
        let coldkey = U256::from(4);
        let amount = 10;

        // add network
        let netuid = add_dynamic_network(&owner_hotkey, &owner_coldkey);

        // Forse-set alpha in and tao reserve to make price equal 0.01
        let tao_reserve = TaoCurrency::from(100_000_000_000);
        let alpha_in = AlphaCurrency::from(1_000_000_000_000);
        mock::setup_reserves(netuid, tao_reserve, alpha_in);

        // Initialize swap v3
        let order = GetAlphaForTao::<Test>::with_amount(0);
        assert_ok!(<tests::mock::Test as pallet::Config>::SwapInterface::swap(
            netuid.into(),
            order,
            TaoCurrency::MAX,
            false,
            true
        ));

        // Add stake and check if the result is ok
        assert_ok!(SubtensorModule::stake_into_subnet(
            &hotkey,
            &coldkey,
            netuid,
            amount.into(),
            TaoCurrency::MAX,
            false,
            false,
        ));

        // Remove stake
        let alpha =
            SubtensorModule::get_stake_for_hotkey_and_coldkey_on_subnet(&hotkey, &coldkey, netuid);
        assert_ok!(SubtensorModule::unstake_from_subnet(
            &hotkey,
            &coldkey,
            netuid,
            alpha,
            TaoCurrency::ZERO,
            false,
        ));

        // Check if stake is zero
        assert_eq!(
            SubtensorModule::get_stake_for_hotkey_and_coldkey_on_subnet(&hotkey, &coldkey, netuid),
            AlphaCurrency::ZERO,
        );
    });
}

#[test]
fn test_stake_into_subnet_prohibitive_limit() {
    new_test_ext(1).execute_with(|| {
        let owner_hotkey = U256::from(1);
        let owner_coldkey = U256::from(2);
        let coldkey = U256::from(4);
        let amount = 100_000_000;

        // add network
        let netuid = add_dynamic_network(&owner_hotkey, &owner_coldkey);
        SubtensorModule::add_balance_to_coldkey_account(&coldkey, amount);

        // Forse-set alpha in and tao reserve to make price equal 0.01
        let tao_reserve = TaoCurrency::from(100_000_000_000);
        let alpha_in = AlphaCurrency::from(1_000_000_000_000);
        mock::setup_reserves(netuid, tao_reserve, alpha_in);

        // Initialize swap v3
        let order = GetAlphaForTao::<Test>::with_amount(0);
        assert_ok!(<tests::mock::Test as pallet::Config>::SwapInterface::swap(
            netuid.into(),
            order,
            TaoCurrency::MAX,
            false,
            true
        ));

        // Add stake and check if the result is ok
        // Use prohibitive limit price
        assert_err!(
            SubtensorModule::add_stake_limit(
                RuntimeOrigin::signed(coldkey),
                owner_hotkey,
                netuid,
                amount.into(),
                TaoCurrency::ZERO,
                true,
            ),
            DispatchError::from(pallet_subtensor_swap::Error::<Test>::PriceLimitExceeded)
        );

        // Check if stake has NOT increased
        assert_eq!(
            SubtensorModule::get_stake_for_hotkey_and_coldkey_on_subnet(
                &owner_hotkey,
                &coldkey,
                netuid
            ),
            AlphaCurrency::ZERO
        );

        // Check if balance has NOT decreased
        assert_eq!(SubtensorModule::get_coldkey_balance(&coldkey), amount);
    });
}

#[test]
fn test_unstake_from_subnet_prohibitive_limit() {
    new_test_ext(1).execute_with(|| {
        let owner_hotkey = U256::from(1);
        let owner_coldkey = U256::from(2);
        let coldkey = U256::from(4);
        let amount = 100_000_000;

        // add network
        let netuid = add_dynamic_network(&owner_hotkey, &owner_coldkey);
        SubtensorModule::add_balance_to_coldkey_account(&coldkey, amount);

        // Forse-set alpha in and tao reserve to make price equal 0.01
        let tao_reserve = TaoCurrency::from(100_000_000_000);
        let alpha_in = AlphaCurrency::from(1_000_000_000_000);
        mock::setup_reserves(netuid, tao_reserve, alpha_in);

        // Initialize swap v3
        let order = GetAlphaForTao::<Test>::with_amount(0);
        assert_ok!(<tests::mock::Test as pallet::Config>::SwapInterface::swap(
            netuid.into(),
            order,
            TaoCurrency::MAX,
            false,
            true
        ));

        // Add stake and check if the result is ok
        assert_ok!(SubtensorModule::stake_into_subnet(
            &owner_hotkey,
            &coldkey,
            netuid,
            amount.into(),
            TaoCurrency::MAX,
            false,
            false,
        ));

        // Remove stake
        // Use prohibitive limit price
        let balance_before = SubtensorModule::get_coldkey_balance(&coldkey);
        let alpha = SubtensorModule::get_stake_for_hotkey_and_coldkey_on_subnet(
            &owner_hotkey,
            &coldkey,
            netuid,
        );
        assert_err!(
            SubtensorModule::remove_stake_limit(
                RuntimeOrigin::signed(coldkey),
                owner_hotkey,
                netuid,
                alpha,
                TaoCurrency::MAX,
                true,
            ),
            DispatchError::from(pallet_subtensor_swap::Error::<Test>::PriceLimitExceeded)
        );

        // Check if stake has NOT decreased
        assert_eq!(
            SubtensorModule::get_stake_for_hotkey_and_coldkey_on_subnet(
                &owner_hotkey,
                &coldkey,
                netuid
            ),
            alpha
        );

        // Check if balance has NOT increased
        assert_eq!(
            SubtensorModule::get_coldkey_balance(&coldkey),
            balance_before,
        );
    });
}

#[test]
fn test_unstake_full_amount() {
    new_test_ext(1).execute_with(|| {
        let owner_hotkey = U256::from(1);
        let owner_coldkey = U256::from(2);
        let coldkey = U256::from(4);
        let amount = 100_000_000;

        // add network
        let netuid = add_dynamic_network(&owner_hotkey, &owner_coldkey);
        SubtensorModule::add_balance_to_coldkey_account(&coldkey, amount);

        // Forse-set alpha in and tao reserve to make price equal 0.01
        let tao_reserve = TaoCurrency::from(100_000_000_000);
        let alpha_in = AlphaCurrency::from(1_000_000_000_000);
        mock::setup_reserves(netuid, tao_reserve, alpha_in);

        // Initialize swap v3
        let order = GetAlphaForTao::<Test>::with_amount(0);
        assert_ok!(<tests::mock::Test as pallet::Config>::SwapInterface::swap(
            netuid.into(),
            order,
            TaoCurrency::MAX,
            false,
            true
        ));

        // Add stake and check if the result is ok
        assert_ok!(SubtensorModule::stake_into_subnet(
            &owner_hotkey,
            &coldkey,
            netuid,
            amount.into(),
            TaoCurrency::MAX,
            false,
            false,
        ));

        // Remove stake
        // Use prohibitive limit price
        let balance_before = SubtensorModule::get_coldkey_balance(&coldkey);
        let alpha = SubtensorModule::get_stake_for_hotkey_and_coldkey_on_subnet(
            &owner_hotkey,
            &coldkey,
            netuid,
        );
        assert_ok!(SubtensorModule::remove_stake(
            RuntimeOrigin::signed(coldkey),
            owner_hotkey,
            netuid,
            alpha,
        ));

        // Check if stake is zero
        assert_eq!(
            SubtensorModule::get_stake_for_hotkey_and_coldkey_on_subnet(
                &owner_hotkey,
                &coldkey,
                netuid
            ),
            AlphaCurrency::ZERO
        );

        // Check if balance has increased accordingly
        let balance_after = SubtensorModule::get_coldkey_balance(&coldkey);
        let actual_balance_increase = (balance_after - balance_before) as f64;
        let fee_rate = pallet_subtensor_swap::FeeRate::<Test>::get(NetUid::from(netuid)) as f64
            / u16::MAX as f64;
        let expected_balance_increase = amount as f64 * (1. - fee_rate) / (1. + fee_rate);
        assert_abs_diff_eq!(
            actual_balance_increase,
            expected_balance_increase,
            epsilon = expected_balance_increase / 10_000.
        );
    });
}

fn price_to_tick(price: f64) -> TickIndex {
    let price_sqrt: U64F64 = U64F64::from_num(price.sqrt());
    // Handle potential errors in the conversion
    match TickIndex::try_from_sqrt_price(price_sqrt) {
        Ok(mut tick) => {
            // Ensure the tick is within bounds
            if tick > TickIndex::MAX {
                tick = TickIndex::MAX;
            } else if tick < TickIndex::MIN {
                tick = TickIndex::MIN;
            }
            tick
        }
        // Default to a reasonable value when conversion fails
        Err(_) => {
            if price > 1.0 {
                TickIndex::MAX
            } else {
                TickIndex::MIN
            }
        }
    }
}

/// Test correctness of swap fees:
///   1. TAO is not minted or burned
///   2. Fees match FeeRate
///
#[test]
fn test_swap_fees_tao_correctness() {
    new_test_ext(1).execute_with(|| {
        let owner_hotkey = U256::from(1);
        let owner_coldkey = U256::from(2);
        let coldkey = U256::from(4);
        let amount = 1_000_000_000;
        let owner_balance_before = amount * 10;
        let user_balance_before = amount * 100;

        // add network
        let netuid = add_dynamic_network(&owner_hotkey, &owner_coldkey);
        SubtensorModule::add_balance_to_coldkey_account(&owner_coldkey, owner_balance_before);
        SubtensorModule::add_balance_to_coldkey_account(&coldkey, user_balance_before);
        let fee_rate = pallet_subtensor_swap::FeeRate::<Test>::get(NetUid::from(netuid)) as f64
            / u16::MAX as f64;
        pallet_subtensor_swap::EnabledUserLiquidity::<Test>::insert(NetUid::from(netuid), true);

        // Forse-set alpha in and tao reserve to make price equal 0.25
        let tao_reserve = TaoCurrency::from(100_000_000_000);
        let alpha_in = AlphaCurrency::from(400_000_000_000);
        mock::setup_reserves(netuid, tao_reserve, alpha_in);

        // Check starting "total TAO"
        let total_tao_before =
            user_balance_before + owner_balance_before + SubnetTAO::<Test>::get(netuid).to_u64();

        // Get alpha for owner
        assert_ok!(SubtensorModule::add_stake(
            RuntimeOrigin::signed(owner_coldkey),
            owner_hotkey,
            netuid,
            amount.into(),
        ));
        let mut fees = (fee_rate * amount as f64) as u64;

        // Add owner coldkey Alpha as concentrated liquidity
        // between current price current price + 0.01
        let current_price =
            <Test as pallet::Config>::SwapInterface::current_alpha_price(netuid.into())
                .to_num::<f64>()
                + 0.0001;
        let limit_price = current_price + 0.01;
        let tick_low = price_to_tick(current_price);
        let tick_high = price_to_tick(limit_price);
        let liquidity = amount;

        assert_ok!(<Test as pallet::Config>::SwapInterface::do_add_liquidity(
            netuid.into(),
            &owner_coldkey,
            &owner_hotkey,
            tick_low,
            tick_high,
            liquidity,
        ));

        // Limit-buy and then sell all alpha for user to hit owner liquidity
        assert_ok!(SubtensorModule::add_stake_limit(
            RuntimeOrigin::signed(coldkey),
            owner_hotkey,
            netuid,
            amount.into(),
            ((limit_price * u64::MAX as f64) as u64).into(),
            true
        ));
        fees += (fee_rate * amount as f64) as u64;

        let user_alpha = SubtensorModule::get_stake_for_hotkey_and_coldkey_on_subnet(
            &owner_hotkey,
            &coldkey,
            netuid,
        );
        remove_stake_rate_limit_for_tests(&owner_hotkey, &coldkey, netuid);
        assert_ok!(SubtensorModule::remove_stake(
            RuntimeOrigin::signed(coldkey),
            owner_hotkey,
            netuid,
            user_alpha,
        ));
        // Do not add fees because selling fees are in alpha

        // Check ending "total TAO"
        let owner_balance_after = SubtensorModule::get_coldkey_balance(&owner_coldkey);
        let user_balance_after = SubtensorModule::get_coldkey_balance(&coldkey);
        let total_tao_after = user_balance_after
            + owner_balance_after
            + SubnetTAO::<Test>::get(netuid).to_u64()
            + fees;

        // Total TAO does not change, leave some epsilon for rounding
        assert_abs_diff_eq!(total_tao_before, total_tao_after, epsilon = 2);
    });
}

#[test]
fn test_increase_stake_for_hotkey_and_coldkey_on_subnet_adds_to_staking_hotkeys_map() {
    new_test_ext(1).execute_with(|| {
        let coldkey = U256::from(1);
        let coldkey1 = U256::from(2);
        let hotkey = U256::from(3);

        let netuid = NetUid::from(1);
        let stake_amount = 100_000_000_000;

        // Check no entry in the staking hotkeys map
        assert!(!StakingHotkeys::<Test>::contains_key(coldkey));
        // insert manually
        StakingHotkeys::<Test>::insert(coldkey, Vec::<U256>::new());
        // check entry has no hotkey
        assert!(!StakingHotkeys::<Test>::get(coldkey).contains(&hotkey));

        SubtensorModule::increase_stake_for_hotkey_and_coldkey_on_subnet(
            &hotkey,
            &coldkey,
            netuid,
            stake_amount.into(),
        );

        // Check entry exists in the staking hotkeys map
        assert!(StakingHotkeys::<Test>::contains_key(coldkey));
        // check entry has hotkey
        assert!(StakingHotkeys::<Test>::get(coldkey).contains(&hotkey));

        // Check no entry in the staking hotkeys map for coldkey1
        assert!(!StakingHotkeys::<Test>::contains_key(coldkey1));

        // Run increase stake for hotkey and coldkey1 on subnet
        SubtensorModule::increase_stake_for_hotkey_and_coldkey_on_subnet(
            &hotkey,
            &coldkey1,
            netuid,
            stake_amount.into(),
        );

        // Check entry exists in the staking hotkeys map for coldkey1
        assert!(StakingHotkeys::<Test>::contains_key(coldkey1));
        // check entry has hotkey
        assert!(StakingHotkeys::<Test>::get(coldkey1).contains(&hotkey));
    });
}

#[test]
fn test_remove_stake_full_limit_ok() {
    new_test_ext(1).execute_with(|| {
        let hotkey_account_id = U256::from(1);
        let coldkey_account_id = U256::from(2);
        let stake_amount = AlphaCurrency::from(10_000_000_000);

        // add network
        let netuid = add_dynamic_network(&hotkey_account_id, &coldkey_account_id);

        // Give the neuron some stake to remove
        SubtensorModule::increase_stake_for_hotkey_and_coldkey_on_subnet(
            &hotkey_account_id,
            &coldkey_account_id,
            netuid,
            stake_amount,
        );

        let tao_reserve = TaoCurrency::from(100_000_000_000_u64);
        let alpha_in = AlphaCurrency::from(100_000_000_000);
        SubnetTAO::<Test>::insert(netuid, tao_reserve);
        SubnetAlphaIn::<Test>::insert(netuid, alpha_in);

        let limit_price = TaoCurrency::from(90_000_000);

        // Remove stake with slippage safety
        assert_ok!(SubtensorModule::remove_stake_full_limit(
            RuntimeOrigin::signed(coldkey_account_id),
            hotkey_account_id,
            netuid,
            Some(limit_price),
        ));

        // Check if stake has decreased to zero
        assert_eq!(
            SubtensorModule::get_stake_for_hotkey_and_coldkey_on_subnet(
                &hotkey_account_id,
                &coldkey_account_id,
                netuid
            ),
            AlphaCurrency::ZERO
        );

        let new_balance = SubtensorModule::get_coldkey_balance(&coldkey_account_id);
        assert_abs_diff_eq!(new_balance, 9_086_000_000, epsilon = 1_000_000);
    });
}

#[test]
fn test_remove_stake_full_limit_fails_slippage_too_high() {
    new_test_ext(1).execute_with(|| {
        let hotkey_account_id = U256::from(1);
        let coldkey_account_id = U256::from(2);
        let stake_amount = AlphaCurrency::from(10_000_000_000);

        // add network
        let netuid = add_dynamic_network(&hotkey_account_id, &coldkey_account_id);

        // Give the neuron some stake to remove
        SubtensorModule::increase_stake_for_hotkey_and_coldkey_on_subnet(
            &hotkey_account_id,
            &coldkey_account_id,
            netuid,
            stake_amount,
        );

        let tao_reserve = TaoCurrency::from(100_000_000_000);
        let alpha_in = AlphaCurrency::from(100_000_000_000);
        SubnetTAO::<Test>::insert(netuid, tao_reserve);
        SubnetAlphaIn::<Test>::insert(netuid, alpha_in);

        let invalid_limit_price = TaoCurrency::from(910_000_000);

        // Remove stake with slippage safety
        assert_err!(
            SubtensorModule::remove_stake_full_limit(
                RuntimeOrigin::signed(coldkey_account_id),
                hotkey_account_id,
                netuid,
                Some(invalid_limit_price),
            ),
            Error::<Test>::SlippageTooHigh
        );
    });
}

#[test]
fn test_remove_stake_full_limit_ok_with_no_limit_price() {
    new_test_ext(1).execute_with(|| {
        let hotkey_account_id = U256::from(1);
        let coldkey_account_id = U256::from(2);
        let stake_amount = AlphaCurrency::from(10_000_000_000);

        // add network
        let netuid = add_dynamic_network(&hotkey_account_id, &coldkey_account_id);

        // Give the neuron some stake to remove
        SubtensorModule::increase_stake_for_hotkey_and_coldkey_on_subnet(
            &hotkey_account_id,
            &coldkey_account_id,
            netuid,
            stake_amount,
        );

        let tao_reserve = TaoCurrency::from(100_000_000_000);
        let alpha_in = AlphaCurrency::from(100_000_000_000);
        SubnetTAO::<Test>::insert(netuid, tao_reserve);
        SubnetAlphaIn::<Test>::insert(netuid, alpha_in);

        // Remove stake with slippage safety
        assert_ok!(SubtensorModule::remove_stake_full_limit(
            RuntimeOrigin::signed(coldkey_account_id),
            hotkey_account_id,
            netuid,
            None,
        ));

        // Check if stake has decreased to zero
        assert_eq!(
            SubtensorModule::get_stake_for_hotkey_and_coldkey_on_subnet(
                &hotkey_account_id,
                &coldkey_account_id,
                netuid
            ),
            AlphaCurrency::ZERO
        );

        let new_balance = SubtensorModule::get_coldkey_balance(&coldkey_account_id);
        assert_abs_diff_eq!(new_balance, 9_086_000_000, epsilon = 1_000_000);
    });
}
/// This test verifies that minimum stake amount is sufficient to move price and apply
/// non-zero staking fees
#[test]
fn test_default_min_stake_sufficiency() {
    new_test_ext(1).execute_with(|| {
        let owner_hotkey = U256::from(1);
        let owner_coldkey = U256::from(2);
        let coldkey = U256::from(4);
        let min_tao_stake = DefaultMinStake::<Test>::get().to_u64() * 2;
        let amount = min_tao_stake;
        let owner_balance_before = amount * 10;
        let user_balance_before = amount * 100;

        // add network
        let netuid = add_dynamic_network(&owner_hotkey, &owner_coldkey);
        SubtensorModule::add_balance_to_coldkey_account(&owner_coldkey, owner_balance_before);
        SubtensorModule::add_balance_to_coldkey_account(&coldkey, user_balance_before);
        let fee_rate = pallet_subtensor_swap::FeeRate::<Test>::get(NetUid::from(netuid)) as f64
            / u16::MAX as f64;

        // Set some extreme, but realistic TAO and Alpha reserves to minimize slippage
        // 1% of TAO max supply
        // 0.01 Alpha price
        let tao_reserve = TaoCurrency::from(210_000_000_000_000);
        let alpha_in = AlphaCurrency::from(21_000_000_000_000_000);
        mock::setup_reserves(netuid, tao_reserve, alpha_in);
        let current_price_before =
            <Test as pallet::Config>::SwapInterface::current_alpha_price(netuid.into());

        // Stake and unstake
        assert_ok!(SubtensorModule::add_stake(
            RuntimeOrigin::signed(coldkey),
            owner_hotkey,
            netuid,
            amount.into(),
        ));
        let fee_stake = (fee_rate * amount as f64) as u64;
        let current_price_after_stake =
            <Test as pallet::Config>::SwapInterface::current_alpha_price(netuid.into());
        remove_stake_rate_limit_for_tests(&owner_hotkey, &coldkey, netuid);
        let user_alpha = SubtensorModule::get_stake_for_hotkey_and_coldkey_on_subnet(
            &owner_hotkey,
            &coldkey,
            netuid,
        );
        assert_ok!(SubtensorModule::remove_stake(
            RuntimeOrigin::signed(coldkey),
            owner_hotkey,
            netuid,
            user_alpha,
        ));
        let fee_unstake = (fee_rate * user_alpha.to_u64() as f64) as u64;
        let current_price_after_unstake =
            <Test as pallet::Config>::SwapInterface::current_alpha_price(netuid.into());

        assert!(fee_stake > 0);
        assert!(fee_unstake > 0);
        assert!(current_price_after_stake > current_price_before);
        assert!(current_price_after_stake > current_price_after_unstake);
    });
}

/// Test that modify_position always credits fees
///
/// cargo test --package pallet-subtensor --lib -- tests::staking::test_update_position_fees --exact --show-output
#[test]
fn test_update_position_fees() {
    // Test cases: add or remove liquidity during modification
    [false, true].into_iter().for_each(|add| {
        new_test_ext(1).execute_with(|| {
            let owner_hotkey = U256::from(1);
            let owner_coldkey = U256::from(2);
            let coldkey = U256::from(4);
            let amount = 1_000_000_000;

            // add network
            let netuid = add_dynamic_network(&owner_hotkey, &owner_coldkey);
            SubtensorModule::add_balance_to_coldkey_account(&owner_coldkey, amount * 10);
            SubtensorModule::add_balance_to_coldkey_account(&coldkey, amount * 100);
            pallet_subtensor_swap::EnabledUserLiquidity::<Test>::insert(NetUid::from(netuid), true);

            // Forse-set alpha in and tao reserve to make price equal 0.25
            let tao_reserve = TaoCurrency::from(100_000_000_000);
            let alpha_in = AlphaCurrency::from(400_000_000_000);
            mock::setup_reserves(netuid, tao_reserve, alpha_in);

            // Get alpha for owner
            assert_ok!(SubtensorModule::add_stake(
                RuntimeOrigin::signed(owner_coldkey),
                owner_hotkey,
                netuid,
                amount.into(),
            ));

            // Add owner coldkey Alpha as concentrated liquidity
            // between current price current price + 0.01
            let current_price =
                <Test as pallet::Config>::SwapInterface::current_alpha_price(netuid.into())
                    .to_num::<f64>()
                    + 0.0001;
            let limit_price = current_price + 0.001;
            let tick_low = price_to_tick(current_price);
            let tick_high = price_to_tick(limit_price);
            let liquidity = amount;

            let (position_id, _, _) = <Test as pallet::Config>::SwapInterface::do_add_liquidity(
                NetUid::from(netuid),
                &owner_coldkey,
                &owner_hotkey,
                tick_low,
                tick_high,
                liquidity,
            )
            .unwrap();

            // Buy and then sell all alpha for user to hit owner liquidity
            assert_ok!(SubtensorModule::add_stake(
                RuntimeOrigin::signed(coldkey),
                owner_hotkey,
                netuid,
                amount.into(),
            ));

            remove_stake_rate_limit_for_tests(&owner_hotkey, &coldkey, netuid);

            let user_alpha = SubtensorModule::get_stake_for_hotkey_and_coldkey_on_subnet(
                &owner_hotkey,
                &coldkey,
                netuid,
            );
            assert_ok!(SubtensorModule::remove_stake(
                RuntimeOrigin::signed(coldkey),
                owner_hotkey,
                netuid,
                user_alpha,
            ));

            // Modify position - fees should be collected and paid to the owner
            let owner_tao_before = SubtensorModule::get_coldkey_balance(&owner_coldkey);
            let owner_alpha_before = SubtensorModule::get_stake_for_hotkey_and_coldkey_on_subnet(
                &owner_hotkey,
                &owner_coldkey,
                netuid,
            );

            // Make small modification
            let delta =
                <tests::mock::Test as pallet_subtensor_swap::Config>::MinimumLiquidity::get()
                    as i64
                    * (if add { 1 } else { -1 });
            assert_ok!(Swap::modify_position(
                RuntimeOrigin::signed(owner_coldkey),
                owner_hotkey,
                netuid.into(),
                position_id.into(),
                delta,
            ));

            // Check ending owner TAO and alpha
            let owner_tao_after_add = SubtensorModule::get_coldkey_balance(&owner_coldkey);
            let owner_alpha_after_add = SubtensorModule::get_stake_for_hotkey_and_coldkey_on_subnet(
                &owner_hotkey,
                &owner_coldkey,
                netuid,
            );

            assert!(owner_tao_after_add > owner_tao_before);
            assert!(owner_alpha_after_add > owner_alpha_before); // always greater because of claimed fees

            // Make small modification again - should not claim more fees
            assert_ok!(Swap::modify_position(
                RuntimeOrigin::signed(owner_coldkey),
                owner_hotkey,
                netuid.into(),
                position_id.into(),
                delta,
            ));

            // Check ending owner TAO and alpha
            let owner_tao_after_repeat = SubtensorModule::get_coldkey_balance(&owner_coldkey);
            let owner_alpha_after_repeat =
                SubtensorModule::get_stake_for_hotkey_and_coldkey_on_subnet(
                    &owner_hotkey,
                    &owner_coldkey,
                    netuid,
                );

            assert!(owner_tao_after_add == owner_tao_after_repeat);
            if add {
                assert!(owner_alpha_after_add > owner_alpha_after_repeat);
            } else {
                assert!(owner_alpha_after_add < owner_alpha_after_repeat);
            }
        });
    });
}

fn setup_positions(netuid: NetUid) {
    for (coldkey, hotkey, low_price, high_price, liquidity) in [
        (2, 12, 0.1, 0.20, 1_000_000_000_000_u64),
        (3, 13, 0.15, 0.25, 200_000_000_000_u64),
        (4, 14, 0.25, 0.5, 3_000_000_000_000_u64),
        (5, 15, 0.3, 0.6, 300_000_000_000_u64),
        (6, 16, 0.4, 0.7, 8_000_000_000_000_u64),
        (7, 17, 0.5, 0.8, 600_000_000_000_u64),
        (8, 18, 0.6, 0.9, 700_000_000_000_u64),
        (9, 19, 0.7, 1.0, 100_000_000_000_u64),
        (10, 20, 0.8, 1.1, 300_000_000_000_u64),
    ] {
        SubtensorModule::create_account_if_non_existent(&U256::from(coldkey), &U256::from(hotkey));
        SubtensorModule::add_balance_to_coldkey_account(
            &U256::from(coldkey),
            1_000_000_000_000_000,
        );
        SubtensorModule::increase_stake_for_hotkey_and_coldkey_on_subnet(
            &U256::from(hotkey),
            &U256::from(coldkey),
            netuid.into(),
            1_000_000_000_000_000.into(),
        );

        let tick_low = price_to_tick(low_price);
        let tick_high = price_to_tick(high_price);
        let add_lq_call = SwapCall::<Test>::add_liquidity {
            hotkey: U256::from(hotkey),
            netuid: netuid.into(),
            tick_low,
            tick_high,
            liquidity,
        };
        assert_ok!(
            RuntimeCall::Swap(add_lq_call).dispatch(RuntimeOrigin::signed(U256::from(coldkey)))
        );
    }
}

#[test]
fn test_large_swap() {
    new_test_ext(1).execute_with(|| {
        let owner_hotkey = U256::from(1);
        let owner_coldkey = U256::from(2);
        let coldkey = U256::from(100);

        // add network
        let netuid = add_dynamic_network(&owner_hotkey, &owner_coldkey);
        SubtensorModule::add_balance_to_coldkey_account(&coldkey, 1_000_000_000_000_000);
        pallet_subtensor_swap::EnabledUserLiquidity::<Test>::insert(NetUid::from(netuid), true);

        // Force the swap to initialize
        SubtensorModule::swap_tao_for_alpha(
            netuid,
            TaoCurrency::ZERO,
            1_000_000_000_000.into(),
            false,
        )
        .unwrap();

        setup_positions(netuid.into());

        let swap_amount = TaoCurrency::from(100_000_000_000_000);
        assert_ok!(SubtensorModule::add_stake(
            RuntimeOrigin::signed(coldkey),
            owner_hotkey,
            netuid,
            swap_amount,
        ));
    });
}

#[test]
fn test_stake_rate_limits() {
    new_test_ext(0).execute_with(|| {
        // Create subnet and accounts.
        let subnet_owner_coldkey = U256::from(10);
        let subnet_owner_hotkey = U256::from(20);
        let hot1 = U256::from(1);
        let cold1 = U256::from(3);
        let netuid = add_dynamic_network(&subnet_owner_hotkey, &subnet_owner_coldkey);
        let amount = DefaultMinStake::<Test>::get().to_u64() * 10;
        let fee = DefaultMinStake::<Test>::get().to_u64();
        let init_balance = amount + fee + ExistentialDeposit::get();

        register_ok_neuron(netuid, hot1, cold1, 0);
        Delegates::<Test>::insert(hot1, SubtensorModule::get_min_delegate_take());
        assert_eq!(SubtensorModule::get_owning_coldkey_for_hotkey(&hot1), cold1);

        SubtensorModule::add_balance_to_coldkey_account(&cold1, init_balance);
        assert_ok!(SubtensorModule::add_stake(
            RuntimeOrigin::signed(cold1),
            hot1,
            netuid,
            (amount + fee).into()
        ));

        assert_err!(
            SubtensorModule::remove_stake(
                RuntimeOrigin::signed(cold1),
                hot1,
                netuid,
                amount.into()
            ),
            Error::<Test>::StakingOperationRateLimitExceeded
        );

        // Test limit clear each block
        assert!(StakingOperationRateLimiter::<Test>::contains_key((
            hot1, cold1, netuid
        )));

        next_block();

        assert!(!StakingOperationRateLimiter::<Test>::contains_key((
            hot1, cold1, netuid
        )));
    });
}

// cargo test --package pallet-subtensor --lib -- tests::staking::test_add_root_updates_counters --exact --show-output
#[test]
fn test_add_root_updates_counters() {
    new_test_ext(0).execute_with(|| {
        let hotkey_account_id = U256::from(561337);
        let coldkey_account_id = U256::from(61337);
        add_network(NetUid::ROOT, 10, 0);
        assert_ok!(SubtensorModule::root_register(
            RuntimeOrigin::signed(coldkey_account_id).clone(),
            hotkey_account_id,
        ));
        let stake_amount = 1_000_000_000;

        // Give it some $$$ in his coldkey balance
        let initial_balance = stake_amount + ExistentialDeposit::get();
        SubtensorModule::add_balance_to_coldkey_account(&coldkey_account_id, initial_balance);

        // Setup SubnetAlphaIn (because we are going to stake)
        SubnetAlphaIn::<Test>::insert(NetUid::ROOT, AlphaCurrency::from(stake_amount));

        // Stake to hotkey account, and check if the result is ok
        assert_ok!(SubtensorModule::add_stake(
            RuntimeOrigin::signed(coldkey_account_id),
            hotkey_account_id,
            NetUid::ROOT,
            stake_amount.into()
        ));

        // Check if stake has increased
        let new_stake = SubtensorModule::get_total_stake_for_hotkey(&hotkey_account_id);
        assert_eq!(new_stake, stake_amount.into());

        // Check if total stake has increased accordingly.
        assert_eq!(SubtensorModule::get_total_stake(), stake_amount.into());

        // SubnetTAO updated
        assert_eq!(SubnetTAO::<Test>::get(NetUid::ROOT), stake_amount.into());

        // SubnetAlphaIn updated
        assert_eq!(SubnetAlphaIn::<Test>::get(NetUid::ROOT), 0.into());

        // SubnetAlphaOut updated
        assert_eq!(
            SubnetAlphaOut::<Test>::get(NetUid::ROOT),
            stake_amount.into()
        );

        // SubnetVolume updated
        assert_eq!(
            SubnetVolume::<Test>::get(NetUid::ROOT),
            stake_amount as u128
        );
    });
}

// cargo test --package pallet-subtensor --lib -- tests::staking::test_remove_root_updates_counters --exact --show-output
#[test]
fn test_remove_root_updates_counters() {
    new_test_ext(0).execute_with(|| {
        let hotkey_account_id = U256::from(561337);
        let coldkey_account_id = U256::from(61337);
        add_network(NetUid::ROOT, 10, 0);
        assert_ok!(SubtensorModule::root_register(
            RuntimeOrigin::signed(coldkey_account_id).clone(),
            hotkey_account_id,
        ));
        let stake_amount = 1_000_000_000;

        // Give it some $$$ in his coldkey balance
        let initial_balance = stake_amount + ExistentialDeposit::get();
        SubtensorModule::add_balance_to_coldkey_account(&coldkey_account_id, initial_balance);

        // Setup existing stake
        SubtensorModule::increase_stake_for_hotkey_and_coldkey_on_subnet(
            &hotkey_account_id,
            &coldkey_account_id,
            NetUid::ROOT,
            stake_amount.into(),
        );

        // Setup TotalStake, SubnetAlphaOut and SubnetTAO (because we are going to unstake)
        TotalStake::<Test>::set(TaoCurrency::from(stake_amount));
        SubnetTAO::<Test>::insert(NetUid::ROOT, TaoCurrency::from(stake_amount));
        SubnetAlphaOut::<Test>::insert(NetUid::ROOT, AlphaCurrency::from(stake_amount));

        // Stake to hotkey account, and check if the result is ok
        assert_ok!(SubtensorModule::remove_stake(
            RuntimeOrigin::signed(coldkey_account_id),
            hotkey_account_id,
            NetUid::ROOT,
            stake_amount.into()
        ));

        // Check if stake has been decreased
        let new_stake = SubtensorModule::get_total_stake_for_hotkey(&hotkey_account_id);
        assert_eq!(new_stake, 0.into());

        // Check if total stake has decreased accordingly.
        assert_eq!(SubtensorModule::get_total_stake(), 0.into());

        // SubnetTAO updated
        assert_eq!(SubnetTAO::<Test>::get(NetUid::ROOT), 0.into());

        // SubnetAlphaIn updated
        assert_eq!(
            SubnetAlphaIn::<Test>::get(NetUid::ROOT),
            stake_amount.into()
        );

        // SubnetAlphaOut updated
        assert_eq!(SubnetAlphaOut::<Test>::get(NetUid::ROOT), 0.into());

        // SubnetVolume updated
        assert_eq!(
            SubnetVolume::<Test>::get(NetUid::ROOT),
            stake_amount as u128
        );
    });
}

<<<<<<< HEAD
// cargo test --package pallet-subtensor --lib -- tests::staking::test_add_stake_liquidity_reserves --exact --show-output
#[test]
fn test_add_stake_liquidity_reserves() {
    new_test_ext(1).execute_with(|| {
        let owner_hotkey = U256::from(1001);
        let owner_coldkey = U256::from(1002);
        let coldkey = U256::from(1);
        let amount = TaoCurrency::from(10_000_000_000_000_000);
=======
// cargo test --package pallet-subtensor --lib -- tests::staking::test_staking_records_flow --exact --show-output
#[test]
fn test_staking_records_flow() {
    new_test_ext(1).execute_with(|| {
        let owner_hotkey = U256::from(1);
        let owner_coldkey = U256::from(2);
        let hotkey = U256::from(3);
        let coldkey = U256::from(4);
        let amount = 100_000_000;
>>>>>>> c5e0161d

        // add network
        let netuid = add_dynamic_network(&owner_hotkey, &owner_coldkey);

<<<<<<< HEAD
        // Give it some $$$ in his coldkey balance
        SubtensorModule::add_balance_to_coldkey_account(&coldkey, amount.into());

        // Setup reserves that will make amount push the liquidity limits
        let tao_reserve_before = TaoCurrency::from(20_000_000_000_000);
        let alpha_reserve_before = AlphaCurrency::from(1_700_000_000_000_000);
        mock::setup_reserves(netuid, tao_reserve_before, alpha_reserve_before);

        // Force the swap to initialize
        SubtensorModule::swap_tao_for_alpha(
            netuid,
            TaoCurrency::ZERO,
            1_000_000_000_000.into(),
            false,
        )
        .unwrap();

        // Calculate implied reserves before
        let protocol_account_id = pallet_subtensor_swap::Pallet::<Test>::protocol_account_id();
        let position_before = pallet_subtensor_swap::Positions::<Test>::get((
            netuid,
            protocol_account_id,
            PositionId::from(1),
        ))
        .unwrap();
        let price_sqrt_before = pallet_subtensor_swap::AlphaSqrtPrice::<Test>::get(netuid);
        let (tao_implied_before, _alpha_implied_before) =
            position_before.to_token_amounts(price_sqrt_before).unwrap();

        ////////////////////////////////////////////
        // Call add_stake extrinsic
        assert_ok!(SubtensorModule::add_stake(
            RuntimeOrigin::signed(coldkey),
            owner_hotkey,
            netuid,
            amount
        ));

        ////////////////////////////////////////////
        // Call remove_stake extrinsic for a small alpha amount
        let unstake_amount = AlphaCurrency::from(100_000_000);
        remove_stake_rate_limit_for_tests(&owner_hotkey, &coldkey, netuid);
        assert_ok!(SubtensorModule::remove_stake(
            RuntimeOrigin::signed(coldkey),
            owner_hotkey,
            netuid,
            unstake_amount
        ));

        // Calculate implied reserves after
        let position_after = pallet_subtensor_swap::Positions::<Test>::get((
            netuid,
            protocol_account_id,
            PositionId::from(1),
        ))
        .unwrap();
        let price_sqrt_after = pallet_subtensor_swap::AlphaSqrtPrice::<Test>::get(netuid);
        let (tao_implied_after, _alpha_implied_after) =
            position_after.to_token_amounts(price_sqrt_after).unwrap();

        // Verify implied and realized reserve diffs match
        let tao_reserve_after = SubnetTAO::<Test>::get(netuid);
        assert_eq!(
            tao_reserve_after - tao_reserve_before,
            (tao_implied_after - tao_implied_before).into(),
=======
        // Forse-set alpha in and tao reserve to make price equal 0.01
        let tao_reserve = TaoCurrency::from(100_000_000_000);
        let alpha_in = AlphaCurrency::from(1_000_000_000_000);
        mock::setup_reserves(netuid, tao_reserve, alpha_in);

        // Initialize swap v3
        let order = GetAlphaForTao::<Test>::with_amount(0);
        assert_ok!(<tests::mock::Test as pallet::Config>::SwapInterface::swap(
            netuid.into(),
            order,
            TaoCurrency::MAX,
            false,
            true
        ));

        // Add stake with slippage safety and check if the result is ok
        assert_ok!(SubtensorModule::stake_into_subnet(
            &hotkey,
            &coldkey,
            netuid,
            amount.into(),
            TaoCurrency::MAX,
            false,
            false,
        ));
        let fee_rate = pallet_subtensor_swap::FeeRate::<Test>::get(NetUid::from(netuid)) as f64
            / u16::MAX as f64;
        let expected_flow = (amount as f64) * (1. - fee_rate);

        // Check that flow has been recorded (less unstaking fees)
        assert_abs_diff_eq!(
            SubnetTaoFlow::<Test>::get(netuid),
            expected_flow as i64,
            epsilon = 1_i64
        );

        // Remove stake
        let alpha =
            SubtensorModule::get_stake_for_hotkey_and_coldkey_on_subnet(&hotkey, &coldkey, netuid);
        assert_ok!(SubtensorModule::unstake_from_subnet(
            &hotkey,
            &coldkey,
            netuid,
            alpha,
            TaoCurrency::ZERO,
            false,
        ));

        // Check that outflow has been recorded (less unstaking fees)
        let expected_unstake_fee = expected_flow * fee_rate;
        assert_abs_diff_eq!(
            SubnetTaoFlow::<Test>::get(netuid),
            expected_unstake_fee as i64,
            epsilon = (expected_unstake_fee / 100.0) as i64
>>>>>>> c5e0161d
        );
    });
}<|MERGE_RESOLUTION|>--- conflicted
+++ resolved
@@ -5578,7 +5578,6 @@
     });
 }
 
-<<<<<<< HEAD
 // cargo test --package pallet-subtensor --lib -- tests::staking::test_add_stake_liquidity_reserves --exact --show-output
 #[test]
 fn test_add_stake_liquidity_reserves() {
@@ -5587,22 +5586,10 @@
         let owner_coldkey = U256::from(1002);
         let coldkey = U256::from(1);
         let amount = TaoCurrency::from(10_000_000_000_000_000);
-=======
-// cargo test --package pallet-subtensor --lib -- tests::staking::test_staking_records_flow --exact --show-output
-#[test]
-fn test_staking_records_flow() {
-    new_test_ext(1).execute_with(|| {
-        let owner_hotkey = U256::from(1);
-        let owner_coldkey = U256::from(2);
-        let hotkey = U256::from(3);
-        let coldkey = U256::from(4);
-        let amount = 100_000_000;
->>>>>>> c5e0161d
 
         // add network
         let netuid = add_dynamic_network(&owner_hotkey, &owner_coldkey);
 
-<<<<<<< HEAD
         // Give it some $$$ in his coldkey balance
         SubtensorModule::add_balance_to_coldkey_account(&coldkey, amount.into());
 
@@ -5668,7 +5655,23 @@
         assert_eq!(
             tao_reserve_after - tao_reserve_before,
             (tao_implied_after - tao_implied_before).into(),
-=======
+        );
+    });
+}
+
+// cargo test --package pallet-subtensor --lib -- tests::staking::test_staking_records_flow --exact --show-output
+#[test]
+fn test_staking_records_flow() {
+    new_test_ext(1).execute_with(|| {
+        let owner_hotkey = U256::from(1);
+        let owner_coldkey = U256::from(2);
+        let hotkey = U256::from(3);
+        let coldkey = U256::from(4);
+        let amount = 100_000_000;
+
+        // add network
+        let netuid = add_dynamic_network(&owner_hotkey, &owner_coldkey);
+
         // Forse-set alpha in and tao reserve to make price equal 0.01
         let tao_reserve = TaoCurrency::from(100_000_000_000);
         let alpha_in = AlphaCurrency::from(1_000_000_000_000);
@@ -5723,7 +5726,6 @@
             SubnetTaoFlow::<Test>::get(netuid),
             expected_unstake_fee as i64,
             epsilon = (expected_unstake_fee / 100.0) as i64
->>>>>>> c5e0161d
         );
     });
 }