#![allow(clippy::unwrap_used)]
#![allow(clippy::arithmetic_side_effects)]

use approx::assert_abs_diff_eq;
use frame_support::dispatch::{DispatchClass, DispatchInfo, GetDispatchInfo, Pays};
use frame_support::sp_runtime::{
    DispatchError, traits::TxBaseImplication, transaction_validity::TransactionSource,
};
use frame_support::{assert_err, assert_noop, assert_ok, traits::Currency};
use frame_system::RawOrigin;
use pallet_subtensor_swap::Call as SwapCall;
use pallet_subtensor_swap::tick::TickIndex;
use safe_math::FixedExt;
use sp_core::{Get, H256, U256};
use substrate_fixed::traits::FromFixed;
use substrate_fixed::types::{I96F32, I110F18, U64F64, U96F32};
use subtensor_runtime_common::{AlphaCurrency, Currency as CurrencyT, NetUid, TaoCurrency};
use subtensor_swap_interface::{OrderType, SwapHandler};

use super::mock;
use super::mock::*;
use crate::*;

/***********************************************************
    staking::add_stake() tests
************************************************************/

#[test]
fn test_add_stake_dispatch_info_ok() {
    new_test_ext(1).execute_with(|| {
        let hotkey = U256::from(0);
        let amount_staked = TaoCurrency::from(5000);
        let netuid = NetUid::from(1);
        let call = RuntimeCall::SubtensorModule(SubtensorCall::add_stake {
            hotkey,
            netuid,
            amount_staked,
        });
        assert_eq!(
            call.get_dispatch_info(),
            DispatchInfo {
                call_weight: frame_support::weights::Weight::from_parts(2_495_500_000, 0),
                extension_weight: frame_support::weights::Weight::zero(),
                class: DispatchClass::Normal,
                pays_fee: Pays::Yes
            }
        );
    });
}
#[test]
fn test_add_stake_ok_no_emission() {
    new_test_ext(1).execute_with(|| {
        let hotkey_account_id = U256::from(533453);
        let coldkey_account_id = U256::from(55453);
        let amount = DefaultMinStake::<Test>::get().to_u64() * 10;

        //add network
        let netuid = add_dynamic_network(&hotkey_account_id, &coldkey_account_id);

        mock::setup_reserves(
            netuid,
            (amount * 1_000_000).into(),
            (amount * 10_000_000).into(),
        );

        // Give it some $$$ in his coldkey balance
        SubtensorModule::add_balance_to_coldkey_account(&coldkey_account_id, amount);

        // Check we have zero staked before transfer
        assert_eq!(
            SubtensorModule::get_total_stake_for_hotkey(&hotkey_account_id),
            TaoCurrency::ZERO
        );

        // Also total stake should be equal to the network initial lock
        assert_eq!(
            SubtensorModule::get_total_stake(),
            SubtensorModule::get_network_min_lock()
        );

        // Transfer to hotkey account, and check if the result is ok
        let (alpha_staked, fee) = mock::swap_tao_to_alpha(netuid, amount.into());
        assert_ok!(SubtensorModule::add_stake(
            RuntimeOrigin::signed(coldkey_account_id),
            hotkey_account_id,
            netuid,
            amount.into()
        ));

        let (tao_expected, _) = mock::swap_alpha_to_tao(netuid, alpha_staked);
        let approx_fee =
            <Test as pallet::Config>::SwapInterface::approx_fee_amount(netuid.into(), amount);

        assert_abs_diff_eq!(
            SubtensorModule::get_total_stake_for_hotkey(&hotkey_account_id),
            tao_expected + approx_fee.into(), // swap returns value after fee, so we need to compensate it
            epsilon = 10000.into(),
        );

        // Check if stake has increased
        assert_abs_diff_eq!(
            SubtensorModule::get_total_stake_for_hotkey(&hotkey_account_id),
            (amount - fee).into(),
            epsilon = 10000.into()
        );

        // Check if balance has decreased
        assert_eq!(SubtensorModule::get_coldkey_balance(&coldkey_account_id), 1);

        // Check if total stake has increased accordingly.
        assert_eq!(
            SubtensorModule::get_total_stake(),
            SubtensorModule::get_network_min_lock() + amount.into()
        );
    });
}

#[test]
fn test_dividends_with_run_to_block() {
    new_test_ext(1).execute_with(|| {
        let neuron_src_hotkey_id = U256::from(1);
        let neuron_dest_hotkey_id = U256::from(2);
        let coldkey_account_id = U256::from(667);
        let hotkey_account_id = U256::from(668);
        let initial_stake: u64 = 5000;

        //add network
        let netuid = add_dynamic_network(&hotkey_account_id, &coldkey_account_id);
        Tempo::<Test>::insert(netuid, 13);

        // Register neuron, this will set a self weight
        SubtensorModule::set_max_registrations_per_block(netuid, 3);
        SubtensorModule::set_max_allowed_uids(1.into(), 5);

        register_ok_neuron(netuid, neuron_src_hotkey_id, coldkey_account_id, 192213123);
        register_ok_neuron(netuid, neuron_dest_hotkey_id, coldkey_account_id, 12323);

        // Add some stake to the hotkey account, so we can test for emission before the transfer takes place
        SubtensorModule::increase_stake_for_hotkey_and_coldkey_on_subnet(
            &neuron_src_hotkey_id,
            &coldkey_account_id,
            netuid,
            initial_stake.into(),
        );

        // Check if the initial stake has arrived
        assert_abs_diff_eq!(
            SubtensorModule::get_total_stake_for_hotkey(&neuron_src_hotkey_id),
            initial_stake.into(),
            epsilon = 2.into()
        );

        // Check if all three neurons are registered
        assert_eq!(SubtensorModule::get_subnetwork_n(netuid), 3);

        // Run a couple of blocks to check if emission works
        run_to_block(2);

        // Check if the stake is equal to the inital stake + transfer
        assert_abs_diff_eq!(
            SubtensorModule::get_total_stake_for_hotkey(&neuron_src_hotkey_id),
            initial_stake.into(),
            epsilon = 2.into()
        );

        // Check if the stake is equal to the inital stake + transfer
        assert_eq!(
            SubtensorModule::get_total_stake_for_hotkey(&neuron_dest_hotkey_id),
            TaoCurrency::ZERO
        );
    });
}

#[test]
fn test_add_stake_err_signature() {
    new_test_ext(1).execute_with(|| {
        let hotkey_account_id = U256::from(654); // bogus
        let amount = 20000; // Not used
        let netuid = NetUid::from(1);

        assert_err!(
            SubtensorModule::add_stake(
                RawOrigin::None.into(),
                hotkey_account_id,
                netuid,
                amount.into()
            ),
            DispatchError::BadOrigin
        );
    });
}

#[test]
fn test_add_stake_not_registered_key_pair() {
    new_test_ext(1).execute_with(|| {
        let subnet_owner_coldkey = U256::from(1);
        let subnet_owner_hotkey = U256::from(2);
        let coldkey_account_id = U256::from(435445);
        let hotkey_account_id = U256::from(54544);
        let netuid = add_dynamic_network(&subnet_owner_hotkey, &subnet_owner_coldkey);
        let amount = DefaultMinStake::<Test>::get().to_u64() * 10;
        SubtensorModule::add_balance_to_coldkey_account(&coldkey_account_id, amount);
        assert_err!(
            SubtensorModule::add_stake(
                RuntimeOrigin::signed(coldkey_account_id),
                hotkey_account_id,
                netuid,
                amount.into()
            ),
            Error::<Test>::HotKeyAccountNotExists
        );
    });
}

#[test]
fn test_add_stake_ok_neuron_does_not_belong_to_coldkey() {
    new_test_ext(1).execute_with(|| {
        let coldkey_id = U256::from(544);
        let hotkey_id = U256::from(54544);
        let other_cold_key = U256::from(99498);
        let netuid = add_dynamic_network(&hotkey_id, &coldkey_id);
        let stake = DefaultMinStake::<Test>::get() * 10.into();

        // Give it some $$$ in his coldkey balance
        SubtensorModule::add_balance_to_coldkey_account(&other_cold_key, stake.into());

        // Perform the request which is signed by a different cold key
        assert_ok!(SubtensorModule::add_stake(
            RuntimeOrigin::signed(other_cold_key),
            hotkey_id,
            netuid,
            stake,
        ));
    });
}

#[test]
fn test_add_stake_err_not_enough_belance() {
    new_test_ext(1).execute_with(|| {
        let coldkey_id = U256::from(544);
        let hotkey_id = U256::from(54544);
        let stake = DefaultMinStake::<Test>::get() * 10.into();
        let netuid = add_dynamic_network(&hotkey_id, &coldkey_id);

        // Lets try to stake with 0 balance in cold key account
        assert!(SubtensorModule::get_coldkey_balance(&coldkey_id) < stake.to_u64());
        assert_err!(
            SubtensorModule::add_stake(
                RuntimeOrigin::signed(coldkey_id),
                hotkey_id,
                netuid,
                stake,
            ),
            Error::<Test>::NotEnoughBalanceToStake
        );
    });
}

#[test]
#[ignore]
fn test_add_stake_total_balance_no_change() {
    // When we add stake, the total balance of the coldkey account should not change
    //    this is because the stake should be part of the coldkey account balance (reserved/locked)
    new_test_ext(1).execute_with(|| {
        let hotkey_account_id = U256::from(551337);
        let coldkey_account_id = U256::from(51337);
        let netuid = add_dynamic_network(&hotkey_account_id, &coldkey_account_id);

        // Give it some $$$ in his coldkey balance
        let initial_balance = 10000;
        SubtensorModule::add_balance_to_coldkey_account(&coldkey_account_id, initial_balance);

        // Check we have zero staked before transfer
        let initial_stake = SubtensorModule::get_total_stake_for_hotkey(&hotkey_account_id);
        assert_eq!(initial_stake, TaoCurrency::ZERO);

        // Check total balance is equal to initial balance
        let initial_total_balance = Balances::total_balance(&coldkey_account_id);
        assert_eq!(initial_total_balance, initial_balance);

        // Also total stake should be zero
        assert_eq!(SubtensorModule::get_total_stake(), TaoCurrency::ZERO);

        // Stake to hotkey account, and check if the result is ok
        assert_ok!(SubtensorModule::add_stake(
            RuntimeOrigin::signed(coldkey_account_id),
            hotkey_account_id,
            netuid,
            10000.into()
        ));

        // Check if stake has increased
        let new_stake = SubtensorModule::get_total_stake_for_hotkey(&hotkey_account_id);
        assert_eq!(new_stake, 10000.into());

        // Check if free balance has decreased
        let new_free_balance = SubtensorModule::get_coldkey_balance(&coldkey_account_id);
        assert_eq!(new_free_balance, 0);

        // Check if total stake has increased accordingly.
        assert_eq!(SubtensorModule::get_total_stake(), 10000.into());

        // Check if total balance has remained the same. (no fee, includes reserved/locked balance)
        let total_balance = Balances::total_balance(&coldkey_account_id);
        assert_eq!(total_balance, initial_total_balance);
    });
}

#[test]
#[ignore]
fn test_add_stake_total_issuance_no_change() {
    // When we add stake, the total issuance of the balances pallet should not change
    //    this is because the stake should be part of the coldkey account balance (reserved/locked)
    new_test_ext(1).execute_with(|| {
        let hotkey_account_id = U256::from(561337);
        let coldkey_account_id = U256::from(61337);
        let netuid = add_dynamic_network(&hotkey_account_id, &coldkey_account_id);

        // Give it some $$$ in his coldkey balance
        let initial_balance = 10000;
        SubtensorModule::add_balance_to_coldkey_account(&coldkey_account_id, initial_balance);

        // Check we have zero staked before transfer
        let initial_stake = SubtensorModule::get_total_stake_for_hotkey(&hotkey_account_id);
        assert_eq!(initial_stake, TaoCurrency::ZERO);

        // Check total balance is equal to initial balance
        let initial_total_balance = Balances::total_balance(&coldkey_account_id);
        assert_eq!(initial_total_balance, initial_balance);

        // Check total issuance is equal to initial balance
        let initial_total_issuance = Balances::total_issuance();
        assert_eq!(initial_total_issuance, initial_balance);

        // Also total stake should be zero
        assert_eq!(SubtensorModule::get_total_stake(), TaoCurrency::ZERO);

        // Stake to hotkey account, and check if the result is ok
        assert_ok!(SubtensorModule::add_stake(
            RuntimeOrigin::signed(coldkey_account_id),
            hotkey_account_id,
            netuid,
            10000.into()
        ));

        // Check if stake has increased
        let new_stake = SubtensorModule::get_total_stake_for_hotkey(&hotkey_account_id);
        assert_eq!(new_stake, 10000.into());

        // Check if free balance has decreased
        let new_free_balance = SubtensorModule::get_coldkey_balance(&coldkey_account_id);
        assert_eq!(new_free_balance, 0);

        // Check if total stake has increased accordingly.
        assert_eq!(SubtensorModule::get_total_stake(), 10000.into());

        // Check if total issuance has remained the same. (no fee, includes reserved/locked balance)
        let total_issuance = Balances::total_issuance();
        assert_eq!(total_issuance, initial_total_issuance);
    });
}

#[test]
fn test_remove_stake_dispatch_info_ok() {
    new_test_ext(1).execute_with(|| {
        let hotkey = U256::from(0);
        let amount_unstaked = AlphaCurrency::from(5000);
        let netuid = NetUid::from(1);
        let call = RuntimeCall::SubtensorModule(SubtensorCall::remove_stake {
            hotkey,
            netuid,
            amount_unstaked,
        });
        assert_eq!(
            call.get_dispatch_info(),
            DispatchInfo {
                call_weight: frame_support::weights::Weight::from_parts(1_671_800_000, 0)
                    .add_proof_size(0),
                extension_weight: frame_support::weights::Weight::zero(),
                class: DispatchClass::Normal,
                pays_fee: Pays::Yes
            }
        );
    });
}

#[test]
fn test_remove_stake_ok_no_emission() {
    new_test_ext(1).execute_with(|| {
        let subnet_owner_coldkey = U256::from(1);
        let subnet_owner_hotkey = U256::from(2);
        let coldkey_account_id = U256::from(4343);
        let hotkey_account_id = U256::from(4968585);
        let amount = DefaultMinStake::<Test>::get() * 10.into();
        let netuid = add_dynamic_network(&subnet_owner_hotkey, &subnet_owner_coldkey);
        register_ok_neuron(netuid, hotkey_account_id, coldkey_account_id, 192213123);

        // Some basic assertions
        assert_eq!(
            SubtensorModule::get_total_stake(),
            SubtensorModule::get_network_min_lock()
        );
        assert_eq!(
            SubtensorModule::get_total_stake_for_hotkey(&hotkey_account_id),
            TaoCurrency::ZERO
        );
        assert_eq!(SubtensorModule::get_coldkey_balance(&coldkey_account_id), 0);

        // Give the neuron some stake to remove
        SubtensorModule::increase_stake_for_hotkey_and_coldkey_on_subnet(
            &hotkey_account_id,
            &coldkey_account_id,
            netuid,
            amount.to_u64().into(),
        );
        assert_abs_diff_eq!(
            SubtensorModule::get_total_stake_for_hotkey(&hotkey_account_id),
            amount,
            epsilon = amount / 1000.into()
        );

        // Add subnet TAO for the equivalent amount added at price
        let (amount_tao, fee) = mock::swap_alpha_to_tao(netuid, amount.to_u64().into());
        SubnetTAO::<Test>::mutate(netuid, |v| *v += amount_tao + fee.into());
        TotalStake::<Test>::mutate(|v| *v += amount_tao + fee.into());

        // Do the magic
        assert_ok!(SubtensorModule::remove_stake(
            RuntimeOrigin::signed(coldkey_account_id),
            hotkey_account_id,
            netuid,
            amount.to_u64().into()
        ));

        // we do not expect the exact amount due to slippage
        assert!(
            SubtensorModule::get_coldkey_balance(&coldkey_account_id)
                > amount.to_u64() / 10 * 9 - fee
        );
        assert_abs_diff_eq!(
            SubtensorModule::get_total_stake_for_hotkey(&hotkey_account_id),
            TaoCurrency::ZERO,
            epsilon = 20000.into()
        );
        assert_abs_diff_eq!(
            SubtensorModule::get_total_stake(),
            SubtensorModule::get_network_min_lock() + fee.into(),
            epsilon = SubtensorModule::get_total_stake() / 100_000.into()
        );
    });
}

#[test]
fn test_remove_stake_amount_too_low() {
    new_test_ext(1).execute_with(|| {
        let subnet_owner_coldkey = U256::from(1);
        let subnet_owner_hotkey = U256::from(2);
        let coldkey_account_id = U256::from(4343);
        let hotkey_account_id = U256::from(4968585);
        let amount = 10_000;
        let netuid = add_dynamic_network(&subnet_owner_hotkey, &subnet_owner_coldkey);
        register_ok_neuron(netuid, hotkey_account_id, coldkey_account_id, 192213123);

        // Some basic assertions
        assert_eq!(
            SubtensorModule::get_total_stake(),
            SubtensorModule::get_network_min_lock()
        );
        assert_eq!(
            SubtensorModule::get_total_stake_for_hotkey(&hotkey_account_id),
            TaoCurrency::ZERO
        );
        assert_eq!(SubtensorModule::get_coldkey_balance(&coldkey_account_id), 0);

        // Give the neuron some stake to remove
        SubtensorModule::increase_stake_for_hotkey_and_coldkey_on_subnet(
            &hotkey_account_id,
            &coldkey_account_id,
            netuid,
            amount.into(),
        );

        // Do the magic
        assert_noop!(
            SubtensorModule::remove_stake(
                RuntimeOrigin::signed(coldkey_account_id),
                hotkey_account_id,
                netuid,
                AlphaCurrency::ZERO
            ),
            Error::<Test>::AmountTooLow
        );
    });
}

#[test]
fn test_remove_stake_below_min_stake() {
    new_test_ext(1).execute_with(|| {
        let subnet_owner_coldkey = U256::from(1);
        let subnet_owner_hotkey = U256::from(2);
        let coldkey_account_id = U256::from(4343);
        let hotkey_account_id = U256::from(4968585);
        let netuid = add_dynamic_network(&subnet_owner_hotkey, &subnet_owner_coldkey);
        register_ok_neuron(netuid, hotkey_account_id, coldkey_account_id, 192213123);

        let min_stake = DefaultMinStake::<Test>::get();
        let amount = AlphaCurrency::from(min_stake.to_u64() / 2);

        // Some basic assertions
        assert_eq!(
            SubtensorModule::get_total_stake(),
            SubtensorModule::get_network_min_lock()
        );
        assert_eq!(
            SubtensorModule::get_total_stake_for_hotkey(&hotkey_account_id),
            TaoCurrency::ZERO
        );
        assert_eq!(SubtensorModule::get_coldkey_balance(&coldkey_account_id), 0);

        // Give the neuron some stake to remove
        SubtensorModule::increase_stake_for_hotkey_and_coldkey_on_subnet(
            &hotkey_account_id,
            &coldkey_account_id,
            netuid,
            amount,
        );

        // Unstake less than full stake - errors
        assert_noop!(
            SubtensorModule::remove_stake(
                RuntimeOrigin::signed(coldkey_account_id),
                hotkey_account_id,
                netuid,
                amount - 1.into()
            ),
            Error::<Test>::AmountTooLow
        );

        // Unstaking full stake - works
        assert_ok!(SubtensorModule::remove_stake(
            RuntimeOrigin::signed(coldkey_account_id),
            hotkey_account_id,
            netuid,
            amount
        ));
        assert!(
            SubtensorModule::get_stake_for_hotkey_and_coldkey_on_subnet(
                &hotkey_account_id,
                &coldkey_account_id,
                netuid,
            )
            .is_zero()
        );
    });
}

#[test]
fn test_add_stake_partial_below_min_stake_fails() {
    new_test_ext(1).execute_with(|| {
        let subnet_owner_coldkey = U256::from(1);
        let subnet_owner_hotkey = U256::from(2);
        let coldkey_account_id = U256::from(4343);
        let hotkey_account_id = U256::from(4968585);
        let netuid = add_dynamic_network(&subnet_owner_hotkey, &subnet_owner_coldkey);
        register_ok_neuron(netuid, hotkey_account_id, coldkey_account_id, 192213123);

        // Stake TAO amount is above min stake
        let min_stake = DefaultMinStake::<Test>::get();
        let amount = min_stake.to_u64() * 2;
        SubtensorModule::add_balance_to_coldkey_account(
            &coldkey_account_id,
            amount + ExistentialDeposit::get(),
        );

        // Setup reserves so that price is 1.0 and init swap
        mock::setup_reserves(netuid, (amount * 10).into(), (amount * 10).into());

        // Force the swap to initialize
<<<<<<< HEAD
        SubtensorModule::swap_tao_for_alpha(netuid, TaoCurrency::ZERO, 1_000_000_000_000.into())
            .unwrap();
=======
        SubtensorModule::swap_tao_for_alpha(netuid, 0, 1_000_000_000_000, false).unwrap();
>>>>>>> 9709a179

        // Get the current price (should be 1.0)
        let current_price =
            <Test as pallet::Config>::SwapInterface::current_alpha_price(netuid.into());
        assert_eq!(current_price.to_num::<f64>(), 1.0);

        // Set limit price close to 1.0 so that we hit the limit on adding and the amount is lower than min stake
        let limit_price = (1.0001 * 1_000_000_000_f64) as u64;

        // Add stake with partial flag on
        assert_err!(
            SubtensorModule::add_stake_limit(
                RuntimeOrigin::signed(coldkey_account_id),
                hotkey_account_id,
                netuid,
                amount.into(),
                limit_price.into(),
                true
            ),
            Error::<Test>::AmountTooLow
        );

        let new_current_price =
            <Test as pallet::Config>::SwapInterface::current_alpha_price(netuid.into());
        assert_eq!(new_current_price.to_num::<f64>(), 1.0);
    });
}

#[test]
fn test_remove_stake_err_signature() {
    new_test_ext(1).execute_with(|| {
        let hotkey_account_id = U256::from(4968585);
        let amount = AlphaCurrency::from(10000); // Amount to be removed
        let netuid = NetUid::from(1);

        assert_err!(
            SubtensorModule::remove_stake(
                RawOrigin::None.into(),
                hotkey_account_id,
                netuid,
                amount,
            ),
            DispatchError::BadOrigin
        );
    });
}

#[test]
fn test_remove_stake_ok_hotkey_does_not_belong_to_coldkey() {
    new_test_ext(1).execute_with(|| {
        let coldkey_id = U256::from(544);
        let hotkey_id = U256::from(54544);
        let other_cold_key = U256::from(99498);
        let amount = DefaultMinStake::<Test>::get().to_u64() * 10;
        let netuid = add_dynamic_network(&hotkey_id, &coldkey_id);

        // Give the neuron some stake to remove
        SubtensorModule::increase_stake_for_hotkey_and_coldkey_on_subnet(
            &hotkey_id,
            &other_cold_key,
            netuid,
            amount.into(),
        );

        assert_ok!(SubtensorModule::remove_stake(
            RuntimeOrigin::signed(other_cold_key),
            hotkey_id,
            netuid,
            amount.into(),
        ));
    });
}

#[test]
fn test_remove_stake_no_enough_stake() {
    new_test_ext(1).execute_with(|| {
        let coldkey_id = U256::from(544);
        let hotkey_id = U256::from(54544);
        let amount = DefaultMinStake::<Test>::get().to_u64() * 10;
        let netuid = add_dynamic_network(&hotkey_id, &coldkey_id);

        assert_eq!(
            SubtensorModule::get_total_stake_for_hotkey(&hotkey_id),
            TaoCurrency::ZERO
        );

        assert_err!(
            SubtensorModule::remove_stake(
                RuntimeOrigin::signed(coldkey_id),
                hotkey_id,
                netuid,
                amount.into(),
            ),
            Error::<Test>::NotEnoughStakeToWithdraw
        );
    });
}

#[test]
fn test_remove_stake_total_balance_no_change() {
    // When we remove stake, the total balance of the coldkey account should not change
    //    (except for staking fees)
    //    this is because the stake should be part of the coldkey account balance (reserved/locked)
    //    then the removed stake just becomes free balance
    new_test_ext(1).execute_with(|| {
        let subnet_owner_coldkey = U256::from(1);
        let subnet_owner_hotkey = U256::from(2);
        let hotkey_account_id = U256::from(571337);
        let coldkey_account_id = U256::from(71337);
        let amount = DefaultMinStake::<Test>::get().to_u64() * 10;
        let netuid = add_dynamic_network(&subnet_owner_hotkey, &subnet_owner_coldkey);
        register_ok_neuron(netuid, hotkey_account_id, coldkey_account_id, 192213123);

        // Some basic assertions
        assert_eq!(
            SubtensorModule::get_total_stake(),
            SubtensorModule::get_network_min_lock()
        );
        assert_eq!(
            SubtensorModule::get_total_stake_for_hotkey(&hotkey_account_id),
            TaoCurrency::ZERO
        );
        assert_eq!(SubtensorModule::get_coldkey_balance(&coldkey_account_id), 0);
        let initial_total_balance = Balances::total_balance(&coldkey_account_id);
        assert_eq!(initial_total_balance, 0);

        // Give the neuron some stake to remove
        SubtensorModule::increase_stake_for_hotkey_and_coldkey_on_subnet(
            &hotkey_account_id,
            &coldkey_account_id,
            netuid,
            amount.into(),
        );

        // Add subnet TAO for the equivalent amount added at price
        let amount_tao = U96F32::saturating_from_num(amount)
            * <Test as pallet::Config>::SwapInterface::current_alpha_price(netuid.into());
        SubnetTAO::<Test>::mutate(netuid, |v| {
            *v += amount_tao.saturating_to_num::<u64>().into()
        });
        TotalStake::<Test>::mutate(|v| *v += amount_tao.saturating_to_num::<u64>().into());

        // Do the magic
        assert_ok!(SubtensorModule::remove_stake(
            RuntimeOrigin::signed(coldkey_account_id),
            hotkey_account_id,
            netuid,
            amount.into()
        ));

        let fee = <Test as Config>::SwapInterface::approx_fee_amount(netuid.into(), amount);
        assert_abs_diff_eq!(
            SubtensorModule::get_coldkey_balance(&coldkey_account_id),
            amount - fee,
            epsilon = amount / 1000,
        );
        assert_eq!(
            SubtensorModule::get_total_stake_for_hotkey(&hotkey_account_id),
            TaoCurrency::ZERO
        );
        assert_abs_diff_eq!(
            SubtensorModule::get_total_stake(),
            SubtensorModule::get_network_min_lock() + fee.into(),
            epsilon = SubtensorModule::get_total_stake() / 10_000_000.into()
        );

        // Check total balance is equal to the added stake. Even after remove stake (no fee, includes reserved/locked balance)
        let total_balance = Balances::total_balance(&coldkey_account_id);
        assert_abs_diff_eq!(total_balance, amount - fee, epsilon = amount / 1000);
    });
}

#[test]
fn test_add_stake_insufficient_liquidity() {
    new_test_ext(1).execute_with(|| {
        let subnet_owner_coldkey = U256::from(1001);
        let subnet_owner_hotkey = U256::from(1002);
        let hotkey = U256::from(2);
        let coldkey = U256::from(3);
        let amount_staked = DefaultMinStake::<Test>::get().to_u64() * 10;

        let netuid = add_dynamic_network(&subnet_owner_hotkey, &subnet_owner_coldkey);
        SubtensorModule::create_account_if_non_existent(&coldkey, &hotkey);
        SubtensorModule::add_balance_to_coldkey_account(&coldkey, amount_staked);

        // Set the liquidity at lowest possible value so that all staking requests fail
        let reserve = u64::from(mock::SwapMinimumReserve::get()) - 1;
        mock::setup_reserves(netuid, reserve.into(), reserve.into());

        // Check the error
        assert_noop!(
            SubtensorModule::add_stake(
                RuntimeOrigin::signed(coldkey),
                hotkey,
                netuid,
                amount_staked.into()
            ),
            Error::<Test>::InsufficientLiquidity
        );
    });
}

/// cargo test --package pallet-subtensor --lib -- tests::staking::test_add_stake_insufficient_liquidity_one_side_ok --exact --show-output
#[test]
fn test_add_stake_insufficient_liquidity_one_side_ok() {
    new_test_ext(1).execute_with(|| {
        let subnet_owner_coldkey = U256::from(1001);
        let subnet_owner_hotkey = U256::from(1002);
        let hotkey = U256::from(2);
        let coldkey = U256::from(3);
        let amount_staked = DefaultMinStake::<Test>::get() * 10;

        let netuid = add_dynamic_network(&subnet_owner_hotkey, &subnet_owner_coldkey);
        SubtensorModule::create_account_if_non_existent(&coldkey, &hotkey);
        SubtensorModule::add_balance_to_coldkey_account(&coldkey, amount_staked);

        // Set the liquidity at lowest possible value so that all staking requests fail
        let reserve_alpha = u64::from(mock::SwapMinimumReserve::get());
        let reserve_tao = u64::from(mock::SwapMinimumReserve::get()) - 1;
        mock::setup_reserves(netuid, reserve_tao, reserve_alpha.into());

        // Check the error
        assert_ok!(SubtensorModule::add_stake(
            RuntimeOrigin::signed(coldkey),
            hotkey,
            netuid,
            amount_staked
        ));
    });
}

/// cargo test --package pallet-subtensor --lib -- tests::staking::test_add_stake_insufficient_liquidity_one_side_fail --exact --show-output
#[test]
fn test_add_stake_insufficient_liquidity_one_side_fail() {
    new_test_ext(1).execute_with(|| {
        let subnet_owner_coldkey = U256::from(1001);
        let subnet_owner_hotkey = U256::from(1002);
        let hotkey = U256::from(2);
        let coldkey = U256::from(3);
        let amount_staked = DefaultMinStake::<Test>::get() * 10;

        let netuid = add_dynamic_network(&subnet_owner_hotkey, &subnet_owner_coldkey);
        SubtensorModule::create_account_if_non_existent(&coldkey, &hotkey);
        SubtensorModule::add_balance_to_coldkey_account(&coldkey, amount_staked);

        // Set the liquidity at lowest possible value so that all staking requests fail
        let reserve_alpha = u64::from(mock::SwapMinimumReserve::get()) - 1;
        let reserve_tao = u64::from(mock::SwapMinimumReserve::get());
        mock::setup_reserves(netuid, reserve_tao, reserve_alpha.into());

        // Check the error
        assert_noop!(
            SubtensorModule::add_stake(
                RuntimeOrigin::signed(coldkey),
                hotkey,
                netuid,
                amount_staked
            ),
            Error::<Test>::InsufficientLiquidity
        );
    });
}

#[test]
fn test_remove_stake_insufficient_liquidity() {
    new_test_ext(1).execute_with(|| {
        let subnet_owner_coldkey = U256::from(1001);
        let subnet_owner_hotkey = U256::from(1002);
        let hotkey = U256::from(2);
        let coldkey = U256::from(3);
        let amount_staked = DefaultMinStake::<Test>::get().to_u64() * 10;

        let netuid = add_dynamic_network(&subnet_owner_hotkey, &subnet_owner_coldkey);
        SubtensorModule::create_account_if_non_existent(&coldkey, &hotkey);
        SubtensorModule::add_balance_to_coldkey_account(&coldkey, amount_staked);

        // Simulate stake for hotkey
        let reserve = u64::MAX / 1000;
        mock::setup_reserves(netuid, reserve.into(), reserve.into());

        let alpha = SubtensorModule::stake_into_subnet(
            &hotkey,
            &coldkey,
            netuid,
            amount_staked.into(),
            <Test as Config>::SwapInterface::max_price().into(),
            false,
        )
        .unwrap();

        // Set the liquidity at lowest possible value so that all staking requests fail
        let reserve = u64::from(mock::SwapMinimumReserve::get()) - 1;
        mock::setup_reserves(netuid, reserve.into(), reserve.into());

        // Check the error
        assert_noop!(
            SubtensorModule::remove_stake(RuntimeOrigin::signed(coldkey), hotkey, netuid, alpha),
            Error::<Test>::InsufficientLiquidity
        );

        // Mock provided liquidity - remove becomes successful
        SubnetTaoProvided::<Test>::insert(netuid, TaoCurrency::from(amount_staked + 1));
        SubnetAlphaInProvided::<Test>::insert(netuid, AlphaCurrency::from(1));
        assert_ok!(SubtensorModule::remove_stake(
            RuntimeOrigin::signed(coldkey),
            hotkey,
            netuid,
            alpha
        ),);
    });
}

#[test]
fn test_remove_stake_total_issuance_no_change() {
    // When we remove stake, the total issuance of the balances pallet should not change
    //    this is because the stake should be part of the coldkey account balance (reserved/locked)
    //    then the removed stake just becomes free balance
    new_test_ext(1).execute_with(|| {
        let subnet_owner_coldkey = U256::from(1);
        let subnet_owner_hotkey = U256::from(2);
        let hotkey_account_id = U256::from(581337);
        let coldkey_account_id = U256::from(81337);
        let amount = DefaultMinStake::<Test>::get().to_u64() * 10;
        let netuid = add_dynamic_network(&subnet_owner_hotkey, &subnet_owner_coldkey);
        register_ok_neuron(netuid, hotkey_account_id, coldkey_account_id, 192213123);

        // Give it some $$$ in his coldkey balance
        SubtensorModule::add_balance_to_coldkey_account(&coldkey_account_id, amount);

        mock::setup_reserves(netuid, (amount * 100).into(), (amount * 100).into());

        // Some basic assertions
        assert_eq!(
            SubtensorModule::get_total_stake(),
            SubtensorModule::get_network_min_lock()
        );
        assert_eq!(
            SubtensorModule::get_total_stake_for_hotkey(&hotkey_account_id),
            TaoCurrency::ZERO
        );
        assert_eq!(
            SubtensorModule::get_coldkey_balance(&coldkey_account_id),
            amount
        );
        let initial_total_balance = Balances::total_balance(&coldkey_account_id);
        assert_eq!(initial_total_balance, amount);
        let inital_total_issuance = Balances::total_issuance();

        // Stake to hotkey account, and check if the result is ok
        let (_, fee) = mock::swap_tao_to_alpha(netuid, amount.into());
        assert_ok!(SubtensorModule::add_stake(
            RuntimeOrigin::signed(coldkey_account_id),
            hotkey_account_id,
            netuid,
            amount.into()
        ));

        let total_issuance_after_stake = Balances::total_issuance();

        // Remove all stake
        let stake = SubtensorModule::get_stake_for_hotkey_and_coldkey_on_subnet(
            &hotkey_account_id,
            &coldkey_account_id,
            netuid,
        );

        let total_fee = mock::swap_alpha_to_tao(netuid, stake).1 + fee;

        remove_stake_rate_limit_for_tests(&hotkey_account_id, &coldkey_account_id, netuid);

        assert_ok!(SubtensorModule::remove_stake(
            RuntimeOrigin::signed(coldkey_account_id),
            hotkey_account_id,
            netuid,
            stake
        ));

        let total_issuance_after_unstake = Balances::total_issuance();

        assert_abs_diff_eq!(
            SubtensorModule::get_coldkey_balance(&coldkey_account_id),
            amount - total_fee,
            epsilon = 50
        );
        assert_eq!(
            SubtensorModule::get_total_stake_for_hotkey(&hotkey_account_id),
            TaoCurrency::ZERO
        );
        assert_abs_diff_eq!(
            SubtensorModule::get_total_stake(),
            SubtensorModule::get_network_min_lock() + total_fee.into(),
            epsilon = TaoCurrency::from(fee) / 1000.into()
        );

        // Check if total issuance is equal to the added stake, even after remove stake (no fee,
        // includes reserved/locked balance)
        assert_abs_diff_eq!(
            inital_total_issuance,
            total_issuance_after_stake + amount,
            epsilon = 1,
        );

        // After staking + unstaking the 2 * fee amount stays in SubnetTAO and TotalStake,
        // so the total issuance should be lower by that amount
        assert_abs_diff_eq!(
            inital_total_issuance,
            total_issuance_after_unstake + total_fee,
            epsilon = inital_total_issuance / 10000,
        );
    });
}

// cargo test --package pallet-subtensor --lib -- tests::staking::test_remove_prev_epoch_stake --exact --show-output --nocapture
#[test]
fn test_remove_prev_epoch_stake() {
    new_test_ext(1).execute_with(|| {
        // Test case: (amount_to_stake, AlphaDividendsPerSubnet, TotalHotkeyAlphaLastEpoch, expected_fee)
        [
            // No previous epoch stake and low hotkey stake
            (
                DefaultMinStake::<Test>::get().to_u64() * 10,
                0_u64,
                1000_u64,
            ),
            // Same, but larger amount to stake - we get 0.005% for unstake
            (1_000_000_000, 0_u64, 1000_u64),
            (100_000_000_000, 0_u64, 1000_u64),
            // Lower previous epoch stake than current stake
            // Staking/unstaking 100 TAO, divs / total = 0.1 => fee is 1 TAO
            (100_000_000_000, 1_000_000_000_u64, 10_000_000_000_u64),
            // Staking/unstaking 100 TAO, divs / total = 0.001 => fee is 0.01 TAO
            (100_000_000_000, 10_000_000_u64, 10_000_000_000_u64),
            // Higher previous epoch stake than current stake
            (1_000_000_000, 100_000_000_000_u64, 100_000_000_000_000_u64),
        ]
        .into_iter()
        .for_each(|(amount_to_stake, alpha_divs, hotkey_alpha)| {
            let alpha_divs = AlphaCurrency::from(alpha_divs);
            let hotkey_alpha = AlphaCurrency::from(hotkey_alpha);
            let subnet_owner_coldkey = U256::from(1);
            let subnet_owner_hotkey = U256::from(2);
            let hotkey_account_id = U256::from(581337);
            let coldkey_account_id = U256::from(81337);
            let amount = amount_to_stake;
            let netuid = add_dynamic_network(&subnet_owner_hotkey, &subnet_owner_coldkey);
            register_ok_neuron(netuid, hotkey_account_id, coldkey_account_id, 192213123);

            // Give it some $$$ in his coldkey balance
            SubtensorModule::add_balance_to_coldkey_account(&coldkey_account_id, amount);
            AlphaDividendsPerSubnet::<Test>::insert(netuid, hotkey_account_id, alpha_divs);
            TotalHotkeyAlphaLastEpoch::<Test>::insert(hotkey_account_id, netuid, hotkey_alpha);
            let balance_before = SubtensorModule::get_coldkey_balance(&coldkey_account_id);
            mock::setup_reserves(
                netuid,
                (amount_to_stake * 10).into(),
                (amount_to_stake * 10).into(),
            );

            // Stake to hotkey account, and check if the result is ok
            let (_, fee) = mock::swap_tao_to_alpha(netuid, amount.into());
            assert_ok!(SubtensorModule::add_stake(
                RuntimeOrigin::signed(coldkey_account_id),
                hotkey_account_id,
                netuid,
                amount.into()
            ));

            // Remove all stake
            let stake = SubtensorModule::get_stake_for_hotkey_and_coldkey_on_subnet(
                &hotkey_account_id,
                &coldkey_account_id,
                netuid,
            );

            remove_stake_rate_limit_for_tests(&hotkey_account_id, &coldkey_account_id, netuid);
            let fee = mock::swap_alpha_to_tao(netuid, stake).1 + fee;
            assert_ok!(SubtensorModule::remove_stake(
                RuntimeOrigin::signed(coldkey_account_id),
                hotkey_account_id,
                netuid,
                stake
            ));

            // Measure actual fee
            let balance_after = SubtensorModule::get_coldkey_balance(&coldkey_account_id);
            let actual_fee = balance_before - balance_after;

            assert_abs_diff_eq!(actual_fee, fee, epsilon = fee / 100);
        });
    });
}

// cargo test --package pallet-subtensor --lib -- tests::staking::test_staking_sets_div_variables --exact --show-output --nocapture
#[test]
fn test_staking_sets_div_variables() {
    new_test_ext(1).execute_with(|| {
        let subnet_owner_coldkey = U256::from(1);
        let subnet_owner_hotkey = U256::from(2);
        let hotkey_account_id = U256::from(581337);
        let coldkey_account_id = U256::from(81337);
        let amount = 100_000_000_000;
        let netuid = add_dynamic_network(&subnet_owner_hotkey, &subnet_owner_coldkey);
        let tempo = 10;
        Tempo::<Test>::insert(netuid, tempo);
        register_ok_neuron(netuid, hotkey_account_id, coldkey_account_id, 192213123);

        // Give it some $$$ in his coldkey balance
        SubtensorModule::add_balance_to_coldkey_account(&coldkey_account_id, amount);

        // Verify that divident variables are clear in the beginning
        assert_eq!(
            AlphaDividendsPerSubnet::<Test>::get(netuid, hotkey_account_id),
            AlphaCurrency::ZERO
        );
        assert_eq!(
            TotalHotkeyAlphaLastEpoch::<Test>::get(hotkey_account_id, netuid),
            AlphaCurrency::ZERO
        );

        // Stake to hotkey account, and check if the result is ok
        assert_ok!(SubtensorModule::add_stake(
            RuntimeOrigin::signed(coldkey_account_id),
            hotkey_account_id,
            netuid,
            amount.into()
        ));

        // Verify that divident variables are still clear in the beginning
        assert_eq!(
            AlphaDividendsPerSubnet::<Test>::get(netuid, hotkey_account_id),
            AlphaCurrency::ZERO
        );
        assert_eq!(
            TotalHotkeyAlphaLastEpoch::<Test>::get(hotkey_account_id, netuid),
            AlphaCurrency::ZERO
        );

        // Wait for 1 epoch
        step_block(tempo + 1);

        // Verify that divident variables have been set
        let stake = SubtensorModule::get_stake_for_hotkey_and_coldkey_on_subnet(
            &hotkey_account_id,
            &coldkey_account_id,
            netuid,
        );

        assert!(
            AlphaDividendsPerSubnet::<Test>::get(netuid, hotkey_account_id) > AlphaCurrency::ZERO
        );
        assert_abs_diff_eq!(
            TotalHotkeyAlphaLastEpoch::<Test>::get(hotkey_account_id, netuid),
            stake,
            epsilon = stake / 100_000.into()
        );
    });
}

/***********************************************************
    staking::get_coldkey_balance() tests
************************************************************/
#[test]
fn test_get_coldkey_balance_no_balance() {
    new_test_ext(1).execute_with(|| {
        let coldkey_account_id = U256::from(5454); // arbitrary
        let result = SubtensorModule::get_coldkey_balance(&coldkey_account_id);

        // Arbitrary account should have 0 balance
        assert_eq!(result, 0);
    });
}

#[test]
fn test_get_coldkey_balance_with_balance() {
    new_test_ext(1).execute_with(|| {
        let coldkey_account_id = U256::from(5454); // arbitrary
        let amount = 1337;

        // Put the balance on the account
        SubtensorModule::add_balance_to_coldkey_account(&coldkey_account_id, amount);

        let result = SubtensorModule::get_coldkey_balance(&coldkey_account_id);

        // Arbitrary account should have 0 balance
        assert_eq!(result, amount);
    });
}

// /***********************************************************
// 	staking::increase_stake_for_hotkey_and_coldkey_on_subnet() tests
// ************************************************************/
#[test]
fn test_add_stake_to_hotkey_account_ok() {
    new_test_ext(1).execute_with(|| {
        let subnet_owner_coldkey = U256::from(1);
        let subnet_owner_hotkey = U256::from(2);
        let hotkey_id = U256::from(5445);
        let coldkey_id = U256::from(5443433);
        let amount = 10_000;
        let netuid = add_dynamic_network(&subnet_owner_hotkey, &subnet_owner_coldkey);
        register_ok_neuron(netuid, hotkey_id, coldkey_id, 192213123);

        // There is no stake in the system at first, other than the network initial lock so result;
        assert_eq!(
            SubtensorModule::get_total_stake(),
            SubtensorModule::get_network_min_lock()
        );

        SubtensorModule::increase_stake_for_hotkey_and_coldkey_on_subnet(
            &hotkey_id,
            &coldkey_id,
            netuid,
            amount.into(),
        );

        // The stake that is now in the account, should equal the amount
        assert_abs_diff_eq!(
            SubtensorModule::get_total_stake_for_hotkey(&hotkey_id),
            amount.into(),
            epsilon = 2.into()
        );
    });
}

/************************************************************
    staking::remove_stake_from_hotkey_account() tests
************************************************************/
#[test]
fn test_remove_stake_from_hotkey_account() {
    new_test_ext(1).execute_with(|| {
        let subnet_owner_coldkey = U256::from(1);
        let subnet_owner_hotkey = U256::from(2);
        let hotkey_id = U256::from(5445);
        let coldkey_id = U256::from(5443433);
        let amount = 10_000;
        let netuid = add_dynamic_network(&subnet_owner_hotkey, &subnet_owner_coldkey);
        register_ok_neuron(netuid, hotkey_id, coldkey_id, 192213123);

        // Add some stake that can be removed
        SubtensorModule::increase_stake_for_hotkey_and_coldkey_on_subnet(
            &hotkey_id,
            &coldkey_id,
            netuid,
            amount.into(),
        );

        // Prelimiary checks
        assert_abs_diff_eq!(
            SubtensorModule::get_total_stake_for_hotkey(&hotkey_id),
            amount.into(),
            epsilon = 10.into()
        );

        // Remove stake
        SubtensorModule::decrease_stake_for_hotkey_and_coldkey_on_subnet(
            &hotkey_id,
            &coldkey_id,
            netuid,
            amount.into(),
        );

        // The stake on the hotkey account should be 0
        assert_eq!(
            SubtensorModule::get_total_stake_for_hotkey(&hotkey_id),
            TaoCurrency::ZERO
        );
    });
}

#[test]
fn test_remove_stake_from_hotkey_account_registered_in_various_networks() {
    new_test_ext(1).execute_with(|| {
        let hotkey_id = U256::from(5445);
        let coldkey_id = U256::from(5443433);
        let amount: u64 = 10_000;
        let netuid = add_dynamic_network(&hotkey_id, &coldkey_id);
        let netuid_ex = add_dynamic_network(&hotkey_id, &coldkey_id);

        let neuron_uid = match SubtensorModule::get_uid_for_net_and_hotkey(netuid, &hotkey_id) {
            Ok(k) => k,
            Err(e) => panic!("Error: {:?}", e),
        };

        let neuron_uid_ex = match SubtensorModule::get_uid_for_net_and_hotkey(netuid_ex, &hotkey_id)
        {
            Ok(k) => k,
            Err(e) => panic!("Error: {:?}", e),
        };

        // Add some stake that can be removed
        SubtensorModule::increase_stake_for_hotkey_and_coldkey_on_subnet(
            &hotkey_id,
            &coldkey_id,
            netuid,
            amount.into(),
        );

        assert_eq!(
            SubtensorModule::get_stake_for_uid_and_subnetwork(netuid, neuron_uid),
            amount.into()
        );
        assert_eq!(
            SubtensorModule::get_stake_for_uid_and_subnetwork(netuid_ex, neuron_uid_ex),
            AlphaCurrency::ZERO
        );

        // Remove all stake
        SubtensorModule::decrease_stake_for_hotkey_and_coldkey_on_subnet(
            &hotkey_id,
            &coldkey_id,
            netuid,
            amount.into(),
        );

        //
        assert_eq!(
            SubtensorModule::get_stake_for_uid_and_subnetwork(netuid, neuron_uid),
            AlphaCurrency::ZERO
        );
        assert_eq!(
            SubtensorModule::get_stake_for_uid_and_subnetwork(netuid_ex, neuron_uid_ex),
            AlphaCurrency::ZERO
        );
    });
}

// /************************************************************
// 	staking::increase_total_stake() tests
// ************************************************************/
#[test]
fn test_increase_total_stake_ok() {
    new_test_ext(1).execute_with(|| {
        let increment = TaoCurrency::from(10000);
        assert_eq!(SubtensorModule::get_total_stake(), TaoCurrency::ZERO);
        SubtensorModule::increase_total_stake(increment);
        assert_eq!(SubtensorModule::get_total_stake(), increment);
    });
}

// /************************************************************
// 	staking::decrease_total_stake() tests
// ************************************************************/
#[test]
fn test_decrease_total_stake_ok() {
    new_test_ext(1).execute_with(|| {
        let initial_total_stake = TaoCurrency::from(10000);
        let decrement = TaoCurrency::from(5000);

        SubtensorModule::increase_total_stake(initial_total_stake);
        SubtensorModule::decrease_total_stake(decrement);

        // The total stake remaining should be the difference between the initial stake and the decrement
        assert_eq!(
            SubtensorModule::get_total_stake(),
            initial_total_stake - decrement
        );
    });
}

// /************************************************************
// 	staking::add_balance_to_coldkey_account() tests
// ************************************************************/
#[test]
fn test_add_balance_to_coldkey_account_ok() {
    new_test_ext(1).execute_with(|| {
        let coldkey_id = U256::from(4444322);
        let amount = 50000;
        SubtensorModule::add_balance_to_coldkey_account(&coldkey_id, amount);
        assert_eq!(SubtensorModule::get_coldkey_balance(&coldkey_id), amount);
    });
}

// /***********************************************************
// 	staking::remove_balance_from_coldkey_account() tests
// ************************************************************/
#[test]
fn test_remove_balance_from_coldkey_account_ok() {
    new_test_ext(1).execute_with(|| {
        let coldkey_account_id = U256::from(434324); // Random
        let ammount = 10000; // Arbitrary
        // Put some $$ on the bank
        SubtensorModule::add_balance_to_coldkey_account(&coldkey_account_id, ammount);
        assert_eq!(
            SubtensorModule::get_coldkey_balance(&coldkey_account_id),
            ammount
        );
        // Should be able to withdraw without hassle
        let result =
            SubtensorModule::remove_balance_from_coldkey_account(&coldkey_account_id, ammount);
        assert!(result.is_ok());
    });
}

#[test]
fn test_remove_balance_from_coldkey_account_failed() {
    new_test_ext(1).execute_with(|| {
        let coldkey_account_id = U256::from(434324); // Random
        let ammount = 10000; // Arbitrary

        // Try to remove stake from the coldkey account. This should fail,
        // as there is no balance, nor does the account exist
        let result =
            SubtensorModule::remove_balance_from_coldkey_account(&coldkey_account_id, ammount);
        assert_eq!(result, Err(Error::<Test>::ZeroBalanceAfterWithdrawn.into()));
    });
}

//************************************************************
// 	staking::hotkey_belongs_to_coldkey() tests
// ************************************************************/
#[test]
fn test_hotkey_belongs_to_coldkey_ok() {
    new_test_ext(1).execute_with(|| {
        let hotkey_id = U256::from(4434334);
        let coldkey_id = U256::from(34333);
        let netuid = NetUid::from(1);
        let tempo: u16 = 13;
        let start_nonce: u64 = 0;
        add_network(netuid, tempo, 0);
        register_ok_neuron(netuid, hotkey_id, coldkey_id, start_nonce);
        assert_eq!(
            SubtensorModule::get_owning_coldkey_for_hotkey(&hotkey_id),
            coldkey_id
        );
    });
}
// /************************************************************
// 	staking::can_remove_balance_from_coldkey_account() tests
// ************************************************************/
#[test]
fn test_can_remove_balane_from_coldkey_account_ok() {
    new_test_ext(1).execute_with(|| {
        let coldkey_id = U256::from(87987984);
        let initial_amount = 10000;
        let remove_amount = 5000;
        SubtensorModule::add_balance_to_coldkey_account(&coldkey_id, initial_amount);
        assert!(SubtensorModule::can_remove_balance_from_coldkey_account(
            &coldkey_id,
            remove_amount
        ));
    });
}

#[test]
fn test_can_remove_balance_from_coldkey_account_err_insufficient_balance() {
    new_test_ext(1).execute_with(|| {
        let coldkey_id = U256::from(87987984);
        let initial_amount = 10000;
        let remove_amount = 20000;
        SubtensorModule::add_balance_to_coldkey_account(&coldkey_id, initial_amount);
        assert!(!SubtensorModule::can_remove_balance_from_coldkey_account(
            &coldkey_id,
            remove_amount
        ));
    });
}
/************************************************************
    staking::has_enough_stake() tests
************************************************************/
#[test]
fn test_has_enough_stake_yes() {
    new_test_ext(1).execute_with(|| {
        let hotkey_id = U256::from(4334);
        let coldkey_id = U256::from(87989);
        let intial_amount = 10_000;
        let netuid = NetUid::from(add_dynamic_network(&hotkey_id, &coldkey_id));
        SubtensorModule::increase_stake_for_hotkey_and_coldkey_on_subnet(
            &hotkey_id,
            &coldkey_id,
            netuid,
            intial_amount.into(),
        );

        assert_abs_diff_eq!(
            SubtensorModule::get_total_stake_for_hotkey(&hotkey_id),
            intial_amount.into(),
            epsilon = 2.into()
        );
        assert_eq!(
            SubtensorModule::get_stake_for_hotkey_and_coldkey_on_subnet(
                &hotkey_id,
                &coldkey_id,
                netuid
            ),
            intial_amount.into()
        );
        assert_ok!(SubtensorModule::calculate_reduced_stake_on_subnet(
            &hotkey_id,
            &coldkey_id,
            netuid,
            (intial_amount / 2).into()
        ));
    });
}

#[test]
fn test_has_enough_stake_no() {
    new_test_ext(1).execute_with(|| {
        let hotkey_id = U256::from(4334);
        let coldkey_id = U256::from(87989);
        let intial_amount = 10_000;
        let netuid = add_dynamic_network(&hotkey_id, &coldkey_id);
        SubtensorModule::increase_stake_for_hotkey_and_coldkey_on_subnet(
            &hotkey_id,
            &coldkey_id,
            netuid,
            intial_amount.into(),
        );

        assert_abs_diff_eq!(
            SubtensorModule::get_total_stake_for_hotkey(&hotkey_id),
            intial_amount.into(),
            epsilon = 2.into()
        );
        assert_eq!(
            SubtensorModule::get_stake_for_hotkey_and_coldkey_on_subnet(
                &hotkey_id,
                &coldkey_id,
                netuid
            ),
            intial_amount.into()
        );
        assert_err!(
            SubtensorModule::calculate_reduced_stake_on_subnet(
                &hotkey_id,
                &coldkey_id,
                netuid,
                (intial_amount * 2).into()
            ),
            Error::<Test>::NotEnoughStakeToWithdraw
        );
    });
}

#[test]
fn test_has_enough_stake_no_for_zero() {
    new_test_ext(1).execute_with(|| {
        let hotkey_id = U256::from(4334);
        let coldkey_id = U256::from(87989);
        let intial_amount = 0;
        let netuid = add_dynamic_network(&hotkey_id, &coldkey_id);

        assert_eq!(
            SubtensorModule::get_total_stake_for_hotkey(&hotkey_id),
            intial_amount.into()
        );
        assert_eq!(
            SubtensorModule::get_stake_for_hotkey_and_coldkey_on_subnet(
                &hotkey_id,
                &coldkey_id,
                netuid
            ),
            intial_amount.into()
        );
        assert_err!(
            SubtensorModule::calculate_reduced_stake_on_subnet(
                &hotkey_id,
                &coldkey_id,
                netuid,
                1_000.into()
            ),
            Error::<Test>::NotEnoughStakeToWithdraw
        );
    });
}

#[test]
fn test_non_existent_account() {
    new_test_ext(1).execute_with(|| {
        let netuid = NetUid::from(1);
        SubtensorModule::increase_stake_for_hotkey_and_coldkey_on_subnet(
            &U256::from(0),
            &(U256::from(0)),
            netuid,
            10.into(),
        );
        assert_eq!(
            SubtensorModule::get_stake_for_hotkey_and_coldkey_on_subnet(
                &U256::from(0),
                &U256::from(0),
                netuid
            ),
            10.into()
        );
        // No subnets => no iteration => zero total stake
        assert_eq!(
            SubtensorModule::get_total_stake_for_hotkey(&(U256::from(0))),
            TaoCurrency::ZERO
        );
    });
}

/************************************************************
    staking::delegating
************************************************************/

#[test]
fn test_faucet_ok() {
    new_test_ext(1).execute_with(|| {
        let coldkey = U256::from(123560);

        log::info!("Creating work for submission to faucet...");

        let block_number = SubtensorModule::get_current_block_as_u64();
        let difficulty: U256 = U256::from(10_000_000);
        let mut nonce: u64 = 0;
        let mut work: H256 = SubtensorModule::create_seal_hash(block_number, nonce, &coldkey);
        while !SubtensorModule::hash_meets_difficulty(&work, difficulty) {
            nonce += 1;
            work = SubtensorModule::create_seal_hash(block_number, nonce, &coldkey);
        }
        let vec_work: Vec<u8> = SubtensorModule::hash_to_vec(work);

        log::info!("Faucet state: {}", cfg!(feature = "pow-faucet"));

        #[cfg(feature = "pow-faucet")]
        assert_ok!(SubtensorModule::do_faucet(
            RuntimeOrigin::signed(coldkey),
            block_number,
            nonce,
            vec_work
        ));

        #[cfg(not(feature = "pow-faucet"))]
        assert_ok!(SubtensorModule::do_faucet(
            RuntimeOrigin::signed(coldkey),
            block_number,
            nonce,
            vec_work
        ));
    });
}

/// This test ensures that the clear_small_nominations function works as expected.
/// It creates a network with two hotkeys and two coldkeys, and then registers a nominator account for each hotkey.
/// When we call set_nominator_min_required_stake, it should clear all small nominations that are below the minimum required stake.
///
/// cargo test --package pallet-subtensor --lib -- tests::staking::test_clear_small_nominations --exact --show-output
#[test]
fn test_clear_small_nominations() {
    new_test_ext(0).execute_with(|| {
        // Create subnet and accounts.
        let subnet_owner_coldkey = U256::from(10);
        let subnet_owner_hotkey = U256::from(20);
        let hot1 = U256::from(1);
        let hot2 = U256::from(2);
        let cold1 = U256::from(3);
        let cold2 = U256::from(4);
        let netuid = add_dynamic_network(&subnet_owner_hotkey, &subnet_owner_coldkey);
        let amount = DefaultMinStake::<Test>::get().to_u64() * 10;
        let fee = DefaultMinStake::<Test>::get().to_u64();
        let init_balance = amount + fee + ExistentialDeposit::get();

        // Register hot1.
        register_ok_neuron(netuid, hot1, cold1, 0);
        Delegates::<Test>::insert(hot1, SubtensorModule::get_min_delegate_take());
        assert_eq!(SubtensorModule::get_owning_coldkey_for_hotkey(&hot1), cold1);

        // Register hot2.
        register_ok_neuron(netuid, hot2, cold2, 0);
        Delegates::<Test>::insert(hot2, SubtensorModule::get_min_delegate_take());
        assert_eq!(SubtensorModule::get_owning_coldkey_for_hotkey(&hot2), cold2);

        // Add stake cold1 --> hot1 (non delegation.)
        SubtensorModule::add_balance_to_coldkey_account(&cold1, init_balance);
        assert_ok!(SubtensorModule::add_stake(
            RuntimeOrigin::signed(cold1),
            hot1,
            netuid,
            amount.into()
        ));
        let alpha_stake1 =
            SubtensorModule::get_stake_for_hotkey_and_coldkey_on_subnet(&hot1, &cold1, netuid);
        let unstake_amount1 = AlphaCurrency::from(alpha_stake1.to_u64() * 997 / 1000);
        let small1 = alpha_stake1 - unstake_amount1;
        remove_stake_rate_limit_for_tests(&hot1, &cold1, netuid);
        assert_ok!(SubtensorModule::remove_stake(
            RuntimeOrigin::signed(cold1),
            hot1,
            netuid,
            unstake_amount1
        ));
        assert_eq!(
            SubtensorModule::get_stake_for_hotkey_and_coldkey_on_subnet(&hot1, &cold1, netuid),
            small1
        );

        // Add stake cold2 --> hot1 (is delegation.)
        SubtensorModule::add_balance_to_coldkey_account(&cold2, init_balance);
        assert_ok!(SubtensorModule::add_stake(
            RuntimeOrigin::signed(cold2),
            hot1,
            netuid,
            amount.into()
        ));
        let alpha_stake2 =
            SubtensorModule::get_stake_for_hotkey_and_coldkey_on_subnet(&hot1, &cold2, netuid);
        let unstake_amount2 = AlphaCurrency::from(alpha_stake2.to_u64() * 997 / 1000);
        let small2 = alpha_stake2 - unstake_amount2;
        remove_stake_rate_limit_for_tests(&hot1, &cold2, netuid);
        assert_ok!(SubtensorModule::remove_stake(
            RuntimeOrigin::signed(cold2),
            hot1,
            netuid,
            unstake_amount2
        ));
        assert_eq!(
            SubtensorModule::get_stake_for_hotkey_and_coldkey_on_subnet(&hot1, &cold2, netuid),
            small2
        );

        let balance1_before_cleaning = Balances::free_balance(cold1);
        let balance2_before_cleaning = Balances::free_balance(cold2);

        // Run clear all small nominations when min stake is zero (noop)
        SubtensorModule::set_nominator_min_required_stake(0);
        assert_eq!(SubtensorModule::get_nominator_min_required_stake(), 0);
        SubtensorModule::clear_small_nominations();
        assert_eq!(
            SubtensorModule::get_stake_for_hotkey_and_coldkey_on_subnet(&hot1, &cold1, netuid),
            small1
        );
        assert_eq!(
            SubtensorModule::get_stake_for_hotkey_and_coldkey_on_subnet(&hot1, &cold2, netuid),
            small2
        );

        // Set min nomination to above small1 and small2
        let total_hot1_stake_before = TotalHotkeyAlpha::<Test>::get(hot1, netuid);
        let total_stake_before = TotalStake::<Test>::get();
        SubtensorModule::set_nominator_min_required_stake(
            (small1.to_u64().min(small2.to_u64()) * 2).into(),
        );

        // Run clear all small nominations (removes delegations under 10)
        SubtensorModule::clear_small_nominations();
        assert_eq!(
            SubtensorModule::get_stake_for_hotkey_and_coldkey_on_subnet(&hot1, &cold1, netuid),
            small1
        );
        assert_eq!(
            SubtensorModule::get_stake_for_hotkey_and_coldkey_on_subnet(&hot1, &cold2, netuid),
            AlphaCurrency::ZERO
        );

        // Balances have been added back into accounts.
        let balance1_after_cleaning = Balances::free_balance(cold1);
        let balance2_after_cleaning = Balances::free_balance(cold2);
        assert_eq!(balance1_before_cleaning, balance1_after_cleaning);
        assert!(balance2_before_cleaning < balance2_after_cleaning);

        assert_abs_diff_eq!(
            TotalHotkeyAlpha::<Test>::get(hot1, netuid),
            total_hot1_stake_before - small2,
            epsilon = 1.into()
        );
        assert!(TotalStake::<Test>::get() < total_stake_before);
    });
}

// Verify delegate take can be decreased
#[test]
fn test_delegate_take_can_be_decreased() {
    new_test_ext(1).execute_with(|| {
        // Make account
        let hotkey0 = U256::from(1);
        let coldkey0 = U256::from(3);

        // Add balance
        SubtensorModule::add_balance_to_coldkey_account(&coldkey0, 100000);

        // Register the neuron to a new network
        let netuid = NetUid::from(1);
        add_network(netuid, 1, 0);
        register_ok_neuron(netuid, hotkey0, coldkey0, 124124);

        // Coldkey / hotkey 0 become delegates with 9% take
        Delegates::<Test>::insert(hotkey0, SubtensorModule::get_min_delegate_take());
        assert_eq!(
            SubtensorModule::get_hotkey_take(&hotkey0),
            SubtensorModule::get_min_delegate_take()
        );

        // Coldkey / hotkey 0 decreases take to 5%. This should fail as the minimum take is 9%
        assert_err!(
            SubtensorModule::do_decrease_take(
                RuntimeOrigin::signed(coldkey0),
                hotkey0,
                u16::MAX / 20
            ),
            Error::<Test>::DelegateTakeTooLow
        );
    });
}

// Verify delegate take can be decreased
#[test]
fn test_can_set_min_take_ok() {
    new_test_ext(1).execute_with(|| {
        // Make account
        let hotkey0 = U256::from(1);
        let coldkey0 = U256::from(3);

        // Add balance
        SubtensorModule::add_balance_to_coldkey_account(&coldkey0, 100000);

        // Register the neuron to a new network
        let netuid = NetUid::from(1);
        add_network(netuid, 1, 0);
        register_ok_neuron(netuid, hotkey0, coldkey0, 124124);

        // Coldkey / hotkey 0 become delegates
        Delegates::<Test>::insert(hotkey0, u16::MAX / 10);

        // Coldkey / hotkey 0 decreases take to min
        assert_ok!(SubtensorModule::do_decrease_take(
            RuntimeOrigin::signed(coldkey0),
            hotkey0,
            SubtensorModule::get_min_delegate_take()
        ));
        assert_eq!(
            SubtensorModule::get_hotkey_take(&hotkey0),
            SubtensorModule::get_min_delegate_take()
        );
    });
}

// Verify delegate take can not be increased with do_decrease_take
#[test]
fn test_delegate_take_can_not_be_increased_with_decrease_take() {
    new_test_ext(1).execute_with(|| {
        // Make account
        let hotkey0 = U256::from(1);
        let coldkey0 = U256::from(3);

        // Add balance
        SubtensorModule::add_balance_to_coldkey_account(&coldkey0, 100000);

        // Register the neuron to a new network
        let netuid = NetUid::from(1);
        add_network(netuid, 1, 0);
        register_ok_neuron(netuid, hotkey0, coldkey0, 124124);

        // Set min take
        Delegates::<Test>::insert(hotkey0, SubtensorModule::get_min_delegate_take());

        // Coldkey / hotkey 0 tries to increase take to 12.5%
        assert_eq!(
            SubtensorModule::do_decrease_take(
                RuntimeOrigin::signed(coldkey0),
                hotkey0,
                SubtensorModule::get_max_delegate_take()
            ),
            Err(Error::<Test>::DelegateTakeTooLow.into())
        );
        assert_eq!(
            SubtensorModule::get_hotkey_take(&hotkey0),
            SubtensorModule::get_min_delegate_take()
        );
    });
}

// Verify delegate take can be increased
#[test]
fn test_delegate_take_can_be_increased() {
    new_test_ext(1).execute_with(|| {
        // Make account
        let hotkey0 = U256::from(1);
        let coldkey0 = U256::from(3);

        // Add balance
        SubtensorModule::add_balance_to_coldkey_account(&coldkey0, 100000);

        // Register the neuron to a new network
        let netuid = NetUid::from(1);
        add_network(netuid, 1, 0);
        register_ok_neuron(netuid, hotkey0, coldkey0, 124124);

        // Coldkey / hotkey 0 become delegates with 9% take
        Delegates::<Test>::insert(hotkey0, SubtensorModule::get_min_delegate_take());
        assert_eq!(
            SubtensorModule::get_hotkey_take(&hotkey0),
            SubtensorModule::get_min_delegate_take()
        );

        step_block(1 + InitialTxDelegateTakeRateLimit::get() as u16);

        // Coldkey / hotkey 0 decreases take to 12.5%
        assert_ok!(SubtensorModule::do_increase_take(
            RuntimeOrigin::signed(coldkey0),
            hotkey0,
            u16::MAX / 8
        ));
        assert_eq!(SubtensorModule::get_hotkey_take(&hotkey0), u16::MAX / 8);
    });
}

// Verify delegate take can not be decreased with increase_take
#[test]
fn test_delegate_take_can_not_be_decreased_with_increase_take() {
    new_test_ext(1).execute_with(|| {
        // Make account
        let hotkey0 = U256::from(1);
        let coldkey0 = U256::from(3);

        // Add balance
        SubtensorModule::add_balance_to_coldkey_account(&coldkey0, 100000);

        // Register the neuron to a new network
        let netuid = NetUid::from(1);
        add_network(netuid, 1, 0);
        register_ok_neuron(netuid, hotkey0, coldkey0, 124124);

        // Coldkey / hotkey 0 become delegates with 9% take
        Delegates::<Test>::insert(hotkey0, SubtensorModule::get_min_delegate_take());
        assert_eq!(
            SubtensorModule::get_hotkey_take(&hotkey0),
            SubtensorModule::get_min_delegate_take()
        );

        // Coldkey / hotkey 0 tries to decrease take to 5%
        assert_eq!(
            SubtensorModule::do_increase_take(
                RuntimeOrigin::signed(coldkey0),
                hotkey0,
                u16::MAX / 20
            ),
            Err(Error::<Test>::DelegateTakeTooLow.into())
        );
        assert_eq!(
            SubtensorModule::get_hotkey_take(&hotkey0),
            SubtensorModule::get_min_delegate_take()
        );
    });
}

// Verify delegate take can be increased up to InitialDefaultDelegateTake (18%)
#[test]
fn test_delegate_take_can_be_increased_to_limit() {
    new_test_ext(1).execute_with(|| {
        // Make account
        let hotkey0 = U256::from(1);
        let coldkey0 = U256::from(3);

        // Add balance
        SubtensorModule::add_balance_to_coldkey_account(&coldkey0, 100000);

        // Register the neuron to a new network
        let netuid = NetUid::from(1);
        add_network(netuid, 1, 0);
        register_ok_neuron(netuid, hotkey0, coldkey0, 124124);

        // Coldkey / hotkey 0 become delegates with 9% take
        Delegates::<Test>::insert(hotkey0, SubtensorModule::get_min_delegate_take());
        assert_eq!(
            SubtensorModule::get_hotkey_take(&hotkey0),
            SubtensorModule::get_min_delegate_take()
        );

        step_block(1 + InitialTxDelegateTakeRateLimit::get() as u16);

        // Coldkey / hotkey 0 tries to increase take to InitialDefaultDelegateTake+1
        assert_ok!(SubtensorModule::do_increase_take(
            RuntimeOrigin::signed(coldkey0),
            hotkey0,
            InitialDefaultDelegateTake::get()
        ));
        assert_eq!(
            SubtensorModule::get_hotkey_take(&hotkey0),
            InitialDefaultDelegateTake::get()
        );
    });
}

// Verify delegate take can not be increased above InitialDefaultDelegateTake (18%)
#[test]
fn test_delegate_take_can_not_be_increased_beyond_limit() {
    new_test_ext(1).execute_with(|| {
        // Make account
        let hotkey0 = U256::from(1);
        let coldkey0 = U256::from(3);

        // Add balance
        SubtensorModule::add_balance_to_coldkey_account(&coldkey0, 100000);

        // Register the neuron to a new network
        let netuid = NetUid::from(1);
        add_network(netuid, 1, 0);
        register_ok_neuron(netuid, hotkey0, coldkey0, 124124);

        // Coldkey / hotkey 0 become delegates with 9% take
        Delegates::<Test>::insert(hotkey0, SubtensorModule::get_min_delegate_take());
        assert_eq!(
            SubtensorModule::get_hotkey_take(&hotkey0),
            SubtensorModule::get_min_delegate_take()
        );

        // Coldkey / hotkey 0 tries to increase take to InitialDefaultDelegateTake+1
        // (Disable this check if InitialDefaultDelegateTake is u16::MAX)
        if InitialDefaultDelegateTake::get() != u16::MAX {
            assert_eq!(
                SubtensorModule::do_increase_take(
                    RuntimeOrigin::signed(coldkey0),
                    hotkey0,
                    InitialDefaultDelegateTake::get() + 1
                ),
                Err(Error::<Test>::DelegateTakeTooHigh.into())
            );
        }
        assert_eq!(
            SubtensorModule::get_hotkey_take(&hotkey0),
            SubtensorModule::get_min_delegate_take()
        );
    });
}

// Test rate-limiting on increase_take
#[test]
fn test_rate_limits_enforced_on_increase_take() {
    new_test_ext(1).execute_with(|| {
        // Make account
        let hotkey0 = U256::from(1);
        let coldkey0 = U256::from(3);

        // Add balance
        SubtensorModule::add_balance_to_coldkey_account(&coldkey0, 100000);

        // Register the neuron to a new network
        let netuid = NetUid::from(1);
        add_network(netuid, 1, 0);
        register_ok_neuron(netuid, hotkey0, coldkey0, 124124);

        // Coldkey / hotkey 0 become delegates with 9% take
        Delegates::<Test>::insert(hotkey0, SubtensorModule::get_min_delegate_take());
        assert_eq!(
            SubtensorModule::get_hotkey_take(&hotkey0),
            SubtensorModule::get_min_delegate_take()
        );

        // Increase take first time
        assert_ok!(SubtensorModule::do_increase_take(
            RuntimeOrigin::signed(coldkey0),
            hotkey0,
            SubtensorModule::get_min_delegate_take() + 1
        ));

        // Increase again
        assert_eq!(
            SubtensorModule::do_increase_take(
                RuntimeOrigin::signed(coldkey0),
                hotkey0,
                SubtensorModule::get_min_delegate_take() + 2
            ),
            Err(Error::<Test>::DelegateTxRateLimitExceeded.into())
        );
        assert_eq!(
            SubtensorModule::get_hotkey_take(&hotkey0),
            SubtensorModule::get_min_delegate_take() + 1
        );

        step_block(1 + InitialTxDelegateTakeRateLimit::get() as u16);

        // Can increase after waiting
        assert_ok!(SubtensorModule::do_increase_take(
            RuntimeOrigin::signed(coldkey0),
            hotkey0,
            SubtensorModule::get_min_delegate_take() + 2
        ));
        assert_eq!(
            SubtensorModule::get_hotkey_take(&hotkey0),
            SubtensorModule::get_min_delegate_take() + 2
        );
    });
}

// Test rate-limiting on an increase take just after a decrease take
// Prevents a Validator from decreasing take and then increasing it immediately after.
#[test]
fn test_rate_limits_enforced_on_decrease_before_increase_take() {
    new_test_ext(1).execute_with(|| {
        // Make account
        let hotkey0 = U256::from(1);
        let coldkey0 = U256::from(3);

        // Add balance
        SubtensorModule::add_balance_to_coldkey_account(&coldkey0, 100000);

        // Register the neuron to a new network
        let netuid = NetUid::from(1);
        add_network(netuid, 1, 0);
        register_ok_neuron(netuid, hotkey0, coldkey0, 124124);

        // Coldkey / hotkey 0 become delegates with 9% take
        Delegates::<Test>::insert(hotkey0, SubtensorModule::get_min_delegate_take() + 1);
        assert_eq!(
            SubtensorModule::get_hotkey_take(&hotkey0),
            SubtensorModule::get_min_delegate_take() + 1
        );

        // Decrease take
        assert_ok!(SubtensorModule::do_decrease_take(
            RuntimeOrigin::signed(coldkey0),
            hotkey0,
            SubtensorModule::get_min_delegate_take()
        )); // Verify decrease
        assert_eq!(
            SubtensorModule::get_hotkey_take(&hotkey0),
            SubtensorModule::get_min_delegate_take()
        );

        // Increase take immediately after
        assert_eq!(
            SubtensorModule::do_increase_take(
                RuntimeOrigin::signed(coldkey0),
                hotkey0,
                SubtensorModule::get_min_delegate_take() + 1
            ),
            Err(Error::<Test>::DelegateTxRateLimitExceeded.into())
        ); // Verify no change
        assert_eq!(
            SubtensorModule::get_hotkey_take(&hotkey0),
            SubtensorModule::get_min_delegate_take()
        );

        step_block(1 + InitialTxDelegateTakeRateLimit::get() as u16);

        // Can increase after waiting
        assert_ok!(SubtensorModule::do_increase_take(
            RuntimeOrigin::signed(coldkey0),
            hotkey0,
            SubtensorModule::get_min_delegate_take() + 1
        )); // Verify increase
        assert_eq!(
            SubtensorModule::get_hotkey_take(&hotkey0),
            SubtensorModule::get_min_delegate_take() + 1
        );
    });
}

// cargo test --package pallet-subtensor --lib -- tests::staking::test_get_total_delegated_stake_after_unstaking --exact --show-output
#[test]
fn test_get_total_delegated_stake_after_unstaking() {
    new_test_ext(1).execute_with(|| {
        let subnet_owner_coldkey = U256::from(1001);
        let subnet_owner_hotkey = U256::from(1002);
        let delegate_coldkey = U256::from(1);
        let delegate_hotkey = U256::from(2);
        let delegator = U256::from(3);
        let initial_stake = DefaultMinStake::<Test>::get().to_u64() * 10;
        let existential_deposit = ExistentialDeposit::get();
        let netuid = add_dynamic_network(&subnet_owner_hotkey, &subnet_owner_coldkey);

        register_ok_neuron(netuid, delegate_hotkey, delegate_coldkey, 0);

        // Add balance to delegator
        SubtensorModule::add_balance_to_coldkey_account(&delegator, initial_stake);

        // Delegate stake
        let (_, fee) = mock::swap_tao_to_alpha(netuid, initial_stake.into());
        assert_ok!(SubtensorModule::add_stake(
            RuntimeOrigin::signed(delegator),
            delegate_hotkey,
            netuid,
            initial_stake.into()
        ));

        // Check initial delegated stake
        assert_abs_diff_eq!(
            SubtensorModule::get_total_stake_for_coldkey(&delegator),
            (initial_stake - existential_deposit - fee).into(),
            epsilon = TaoCurrency::from(initial_stake / 100),
        );
        assert_abs_diff_eq!(
            SubtensorModule::get_total_stake_for_hotkey(&delegate_hotkey),
            (initial_stake - existential_deposit - fee).into(),
            epsilon = TaoCurrency::from(initial_stake / 100),
        );
        let delegated_alpha = SubtensorModule::get_stake_for_hotkey_and_coldkey_on_subnet(
            &delegate_hotkey,
            &delegator,
            netuid,
        );
        remove_stake_rate_limit_for_tests(&delegator, &delegate_hotkey, netuid);
        // Unstake part of the delegation
        let unstake_amount_alpha = delegated_alpha / 2.into();
        remove_stake_rate_limit_for_tests(&delegate_hotkey, &delegator, netuid);
        assert_ok!(SubtensorModule::remove_stake(
            RuntimeOrigin::signed(delegator),
            delegate_hotkey,
            netuid,
            unstake_amount_alpha.into()
        ));
        let current_price =
            <Test as pallet::Config>::SwapInterface::current_alpha_price(netuid.into());

        // Calculate the expected delegated stake
        let unstake_amount =
            (current_price * U96F32::from_num(unstake_amount_alpha)).to_num::<u64>();
        let expected_delegated_stake = initial_stake - unstake_amount - existential_deposit - fee;

        // Debug prints
        log::debug!("Initial stake: {}", initial_stake);
        log::debug!("Unstake amount: {}", unstake_amount);
        log::debug!("Existential deposit: {}", existential_deposit);
        log::debug!("Expected delegated stake: {}", expected_delegated_stake);
        log::debug!(
            "Actual delegated stake: {}",
            SubtensorModule::get_total_stake_for_coldkey(&delegate_coldkey)
        );

        // Check the total delegated stake after unstaking
        assert_abs_diff_eq!(
            SubtensorModule::get_total_stake_for_coldkey(&delegator),
            expected_delegated_stake.into(),
            epsilon = TaoCurrency::from(expected_delegated_stake / 1000),
        );
        assert_abs_diff_eq!(
            SubtensorModule::get_total_stake_for_hotkey(&delegate_hotkey),
            expected_delegated_stake.into(),
            epsilon = TaoCurrency::from(expected_delegated_stake / 1000),
        );
    });
}

#[test]
fn test_get_total_delegated_stake_no_delegations() {
    new_test_ext(1).execute_with(|| {
        let delegate = U256::from(1);
        let coldkey = U256::from(2);
        let netuid = NetUid::from(1u16);

        add_network(netuid, 1, 0);
        register_ok_neuron(netuid, delegate, coldkey, 0);

        // Check that there's no delegated stake
        assert_eq!(
            SubtensorModule::get_total_stake_for_coldkey(&delegate),
            TaoCurrency::ZERO
        );
    });
}

#[test]
fn test_get_total_delegated_stake_single_delegator() {
    new_test_ext(1).execute_with(|| {
        let subnet_owner_coldkey = U256::from(1001);
        let subnet_owner_hotkey = U256::from(1002);
        let delegate_coldkey = U256::from(1);
        let delegate_hotkey = U256::from(2);
        let delegator = U256::from(3);
        let stake_amount = DefaultMinStake::<Test>::get().to_u64() * 10 - 1;
        let existential_deposit = ExistentialDeposit::get();
        let netuid = add_dynamic_network(&subnet_owner_hotkey, &subnet_owner_coldkey);

        register_ok_neuron(netuid, delegate_hotkey, delegate_coldkey, 0);

        // Add stake from delegator
        SubtensorModule::add_balance_to_coldkey_account(&delegator, stake_amount);

        let (_, fee) = mock::swap_tao_to_alpha(netuid, stake_amount.into());

        assert_ok!(SubtensorModule::add_stake(
            RuntimeOrigin::signed(delegator),
            delegate_hotkey,
            netuid,
            stake_amount.into()
        ));

        // Debug prints
        log::debug!("Delegate coldkey: {:?}", delegate_coldkey);
        log::debug!("Delegate hotkey: {:?}", delegate_hotkey);
        log::debug!("Delegator: {:?}", delegator);
        log::debug!("Stake amount: {}", stake_amount);
        log::debug!("Existential deposit: {}", existential_deposit);
        log::debug!(
            "Total stake for hotkey: {}",
            SubtensorModule::get_total_stake_for_hotkey(&delegate_hotkey)
        );
        log::debug!(
            "Delegated stake for coldkey: {}",
            SubtensorModule::get_total_stake_for_coldkey(&delegate_coldkey)
        );

        // Calculate expected delegated stake
        let expected_delegated_stake = stake_amount - existential_deposit - fee;
        let actual_delegated_stake = SubtensorModule::get_total_stake_for_hotkey(&delegate_hotkey);
        let actual_delegator_stake = SubtensorModule::get_total_stake_for_coldkey(&delegator);

        assert_abs_diff_eq!(
            actual_delegated_stake,
            expected_delegated_stake.into(),
            epsilon = TaoCurrency::from(expected_delegated_stake / 100),
        );
        assert_abs_diff_eq!(
            actual_delegator_stake,
            expected_delegated_stake.into(),
            epsilon = TaoCurrency::from(expected_delegated_stake / 100),
        );
    });
}

#[test]
fn test_get_alpha_share_stake_multiple_delegators() {
    new_test_ext(1).execute_with(|| {
        let subnet_owner_coldkey = U256::from(1001);
        let subnet_owner_hotkey = U256::from(1002);
        let hotkey1 = U256::from(2);
        let hotkey2 = U256::from(20);
        let coldkey1 = U256::from(3);
        let coldkey2 = U256::from(4);
        let existential_deposit = 2;
        let stake1 = DefaultMinStake::<Test>::get() * 10.into();
        let stake2 = DefaultMinStake::<Test>::get() * 10.into() - 1.into();

        let netuid = add_dynamic_network(&subnet_owner_hotkey, &subnet_owner_coldkey);
        register_ok_neuron(netuid, hotkey1, coldkey1, 0);
        register_ok_neuron(netuid, hotkey2, coldkey2, 0);

        // Add stake from delegator1
        SubtensorModule::add_balance_to_coldkey_account(
            &coldkey1,
            stake1.to_u64() + existential_deposit,
        );
        assert_ok!(SubtensorModule::add_stake(
            RuntimeOrigin::signed(coldkey1),
            hotkey1,
            netuid,
            stake1
        ));

        // Add stake from delegator2
        SubtensorModule::add_balance_to_coldkey_account(
            &coldkey2,
            stake2.to_u64() + existential_deposit,
        );
        assert_ok!(SubtensorModule::add_stake(
            RuntimeOrigin::signed(coldkey2),
            hotkey2,
            netuid,
            stake2
        ));

        // Calculate expected total delegated stake
        let alpha1 = SubtensorModule::get_stake_for_hotkey_and_coldkey_on_subnet(
            &hotkey1, &coldkey1, netuid,
        );
        let alpha2 = SubtensorModule::get_stake_for_hotkey_and_coldkey_on_subnet(
            &hotkey2, &coldkey2, netuid,
        );
        let expected_total_stake = alpha1 + alpha2;
        let actual_total_stake = SubtensorModule::get_alpha_share_pool(hotkey1, netuid)
            .get_value(&coldkey1)
            + SubtensorModule::get_alpha_share_pool(hotkey2, netuid).get_value(&coldkey2);

        // Total subnet stake should match the sum of delegators' stakes minus existential deposits.
        assert_abs_diff_eq!(
            AlphaCurrency::from(actual_total_stake),
            expected_total_stake,
            epsilon = expected_total_stake / 1000.into()
        );
    });
}

#[test]
fn test_get_total_delegated_stake_exclude_owner_stake() {
    new_test_ext(1).execute_with(|| {
        let delegate_coldkey = U256::from(1);
        let delegate_hotkey = U256::from(2);
        let delegator = U256::from(3);
        let owner_stake = DefaultMinStake::<Test>::get().to_u64() * 10;
        let delegator_stake = DefaultMinStake::<Test>::get().to_u64() * 10 - 1;

        let netuid = add_dynamic_network(&delegate_hotkey, &delegate_coldkey);

        // Add owner stake
        SubtensorModule::add_balance_to_coldkey_account(&delegate_coldkey, owner_stake);
        assert_ok!(SubtensorModule::add_stake(
            RuntimeOrigin::signed(delegate_coldkey),
            delegate_hotkey,
            netuid,
            owner_stake.into()
        ));

        // Add delegator stake
        SubtensorModule::add_balance_to_coldkey_account(&delegator, delegator_stake);
        let (_, fee) = mock::swap_tao_to_alpha(netuid, delegator_stake.into());
        assert_ok!(SubtensorModule::add_stake(
            RuntimeOrigin::signed(delegator),
            delegate_hotkey,
            netuid,
            delegator_stake.into()
        ));

        // Check the total delegated stake (should exclude owner's stake)
        let expected_delegated_stake = delegator_stake - fee;
        let actual_delegated_stake =
            SubtensorModule::get_total_stake_for_coldkey(&delegate_coldkey);

        assert_abs_diff_eq!(
            actual_delegated_stake,
            expected_delegated_stake.into(),
            epsilon = TaoCurrency::from(expected_delegated_stake / 100)
        );
    });
}

/// Test that emission is distributed correctly between one validator, one
/// vali-miner, and one miner
#[test]
fn test_mining_emission_distribution_validator_valiminer_miner() {
    new_test_ext(1).execute_with(|| {
        let validator_coldkey = U256::from(1);
        let validator_hotkey = U256::from(2);
        let validator_miner_coldkey = U256::from(3);
        let validator_miner_hotkey = U256::from(4);
        let miner_coldkey = U256::from(5);
        let miner_hotkey = U256::from(6);
        let netuid = NetUid::from(1);
        let subnet_tempo = 10;
        let stake = 100_000_000_000;

        // Add network, register hotkeys, and setup network parameters
        add_network(netuid, subnet_tempo, 0);
        register_ok_neuron(netuid, validator_hotkey, validator_coldkey, 0);
        register_ok_neuron(netuid, validator_miner_hotkey, validator_miner_coldkey, 1);
        register_ok_neuron(netuid, miner_hotkey, miner_coldkey, 2);
        SubtensorModule::add_balance_to_coldkey_account(
            &validator_coldkey,
            stake + ExistentialDeposit::get(),
        );
        SubtensorModule::add_balance_to_coldkey_account(
            &validator_miner_coldkey,
            stake + ExistentialDeposit::get(),
        );
        SubtensorModule::add_balance_to_coldkey_account(
            &miner_coldkey,
            stake + ExistentialDeposit::get(),
        );
        SubtensorModule::set_weights_set_rate_limit(netuid, 0);
        step_block(subnet_tempo);
        SubnetOwnerCut::<Test>::set(0);
        // There are two validators and three neurons
        MaxAllowedUids::<Test>::set(netuid, 3);
        SubtensorModule::set_max_allowed_validators(netuid, 2);

        // Setup stakes:
        //   Stake from validator
        //   Stake from valiminer
        assert_ok!(SubtensorModule::add_stake(
            RuntimeOrigin::signed(validator_coldkey),
            validator_hotkey,
            netuid,
            stake.into()
        ));
        assert_ok!(SubtensorModule::add_stake(
            RuntimeOrigin::signed(validator_miner_coldkey),
            validator_miner_hotkey,
            netuid,
            stake.into()
        ));

        // Setup YUMA so that it creates emissions
        Weights::<Test>::insert(netuid, 0, vec![(1, 0xFFFF)]);
        Weights::<Test>::insert(netuid, 1, vec![(2, 0xFFFF)]);
        BlockAtRegistration::<Test>::set(netuid, 0, 1);
        BlockAtRegistration::<Test>::set(netuid, 1, 1);
        BlockAtRegistration::<Test>::set(netuid, 2, 1);
        LastUpdate::<Test>::set(netuid, vec![2, 2, 2]);
        Kappa::<Test>::set(netuid, u16::MAX / 5);
        ActivityCutoff::<Test>::set(netuid, u16::MAX); // makes all stake active
        ValidatorPermit::<Test>::insert(netuid, vec![true, true, false]);

        // Run run_coinbase until emissions are drained
        let validator_stake_before =
            SubtensorModule::get_total_stake_for_coldkey(&validator_coldkey);
        let valiminer_stake_before =
            SubtensorModule::get_total_stake_for_coldkey(&validator_miner_coldkey);
        let miner_stake_before = SubtensorModule::get_total_stake_for_coldkey(&miner_coldkey);

        step_block(subnet_tempo);

        // Verify how emission is split between keys
        //   - Owner cut is zero => 50% goes to miners and 50% goes to validators
        //   - Validator gets 25% because there are two validators
        //   - Valiminer gets 25% as a validator and 25% as miner
        //   - Miner gets 25% as miner
        let validator_emission = SubtensorModule::get_total_stake_for_coldkey(&validator_coldkey)
            - validator_stake_before;
        let valiminer_emission =
            SubtensorModule::get_total_stake_for_coldkey(&validator_miner_coldkey)
                - valiminer_stake_before;
        let miner_emission =
            SubtensorModule::get_total_stake_for_coldkey(&miner_coldkey) - miner_stake_before;
        let total_emission = validator_emission + valiminer_emission + miner_emission;

        assert_abs_diff_eq!(
            validator_emission,
            total_emission / 4.into(),
            epsilon = 10.into()
        );
        assert_abs_diff_eq!(
            valiminer_emission,
            total_emission / 2.into(),
            epsilon = 10.into()
        );
        assert_abs_diff_eq!(
            miner_emission,
            total_emission / 4.into(),
            epsilon = 10.into()
        );
    });
}

// Verify staking too low amount is impossible
#[test]
fn test_staking_too_little_fails() {
    new_test_ext(1).execute_with(|| {
        let hotkey_account_id = U256::from(533453);
        let coldkey_account_id = U256::from(55453);
        let amount = 10_000;

        //add network
        let netuid = add_dynamic_network(&hotkey_account_id, &coldkey_account_id);

        // Give it some $$$ in his coldkey balance
        SubtensorModule::add_balance_to_coldkey_account(&coldkey_account_id, amount);

        // Coldkey / hotkey 0 decreases take to 5%. This should fail as the minimum take is 9%
        assert_err!(
            SubtensorModule::add_stake(
                RuntimeOrigin::signed(coldkey_account_id),
                hotkey_account_id,
                netuid,
                1.into()
            ),
            Error::<Test>::AmountTooLow
        );
    });
}

// cargo test --package pallet-subtensor --lib -- tests::staking::test_add_stake_fee_goes_to_subnet_tao --exact --show-output --nocapture
#[ignore = "fee now goes to liquidity provider"]
#[test]
fn test_add_stake_fee_goes_to_subnet_tao() {
    new_test_ext(1).execute_with(|| {
        let subnet_owner_coldkey = U256::from(1001);
        let subnet_owner_hotkey = U256::from(1002);
        let hotkey = U256::from(2);
        let coldkey = U256::from(3);
        let existential_deposit = ExistentialDeposit::get();
        let tao_to_stake = DefaultMinStake::<Test>::get() * 10.into();

        let netuid = add_dynamic_network(&subnet_owner_hotkey, &subnet_owner_coldkey);
        SubtensorModule::create_account_if_non_existent(&coldkey, &hotkey);
        let subnet_tao_before = SubnetTAO::<Test>::get(netuid);

        // Add stake
        SubtensorModule::add_balance_to_coldkey_account(&coldkey, tao_to_stake.to_u64());
        assert_ok!(SubtensorModule::add_stake(
            RuntimeOrigin::signed(coldkey),
            hotkey,
            netuid,
            tao_to_stake
        ));

        // Calculate expected stake
        let expected_alpha = AlphaCurrency::from(tao_to_stake.to_u64() - existential_deposit);
        let actual_alpha =
            SubtensorModule::get_stake_for_hotkey_and_coldkey_on_subnet(&hotkey, &coldkey, netuid);
        let subnet_tao_after = SubnetTAO::<Test>::get(netuid);

        // Total subnet stake should match the sum of delegators' stakes minus existential deposits.
        assert_abs_diff_eq!(
            actual_alpha,
            expected_alpha,
            epsilon = expected_alpha / 1000.into()
        );

        // Subnet TAO should have increased by the full tao_to_stake amount
        assert_abs_diff_eq!(
            subnet_tao_before + tao_to_stake,
            subnet_tao_after,
            epsilon = 10.into()
        );
    });
}

// cargo test --package pallet-subtensor --lib -- tests::staking::test_remove_stake_fee_goes_to_subnet_tao --exact --show-output --nocapture
#[ignore = "fees no go to liquidity providers"]
#[test]
fn test_remove_stake_fee_goes_to_subnet_tao() {
    new_test_ext(1).execute_with(|| {
        let subnet_owner_coldkey = U256::from(1001);
        let subnet_owner_hotkey = U256::from(1002);
        let hotkey = U256::from(2);
        let coldkey = U256::from(3);
        let tao_to_stake = DefaultMinStake::<Test>::get() * 10.into();

        let netuid = add_dynamic_network(&subnet_owner_hotkey, &subnet_owner_coldkey);
        SubtensorModule::create_account_if_non_existent(&coldkey, &hotkey);
        let subnet_tao_before = SubnetTAO::<Test>::get(netuid);

        // Add stake
        SubtensorModule::add_balance_to_coldkey_account(&coldkey, tao_to_stake.into());
        assert_ok!(SubtensorModule::add_stake(
            RuntimeOrigin::signed(coldkey),
            hotkey,
            netuid,
            tao_to_stake
        ));

        // Remove all stake
        let alpha_to_unstake =
            SubtensorModule::get_stake_for_hotkey_and_coldkey_on_subnet(&hotkey, &coldkey, netuid);
        assert_ok!(SubtensorModule::remove_stake(
            RuntimeOrigin::signed(coldkey),
            hotkey,
            netuid,
            alpha_to_unstake
        ));
        let subnet_tao_after = SubnetTAO::<Test>::get(netuid);

        // Subnet TAO should have increased by 2x fee as a result of staking + unstaking
        assert_abs_diff_eq!(
            subnet_tao_before,
            subnet_tao_after,
            epsilon = (alpha_to_unstake.to_u64() / 1000).into()
        );

        // User balance should decrease by 2x fee as a result of staking + unstaking
        let balance_after = SubtensorModule::get_coldkey_balance(&coldkey);
        assert_abs_diff_eq!(
            balance_after,
            tao_to_stake.to_u64(),
            epsilon = tao_to_stake.to_u64() / 1000
        );
    });
}

// cargo test --package pallet-subtensor --lib -- tests::staking::test_remove_stake_fee_realistic_values --exact --show-output --nocapture
#[ignore = "fees are now calculated on the SwapInterface side"]
#[test]
fn test_remove_stake_fee_realistic_values() {
    new_test_ext(1).execute_with(|| {
        let subnet_owner_coldkey = U256::from(1001);
        let subnet_owner_hotkey = U256::from(1002);
        let hotkey = U256::from(2);
        let coldkey = U256::from(3);
        let alpha_to_unstake = AlphaCurrency::from(111_180_000_000);
        let alpha_divs = AlphaCurrency::from(2_816_190);

        let netuid = add_dynamic_network(&subnet_owner_hotkey, &subnet_owner_coldkey);
        SubtensorModule::create_account_if_non_existent(&coldkey, &hotkey);

        // Mock a realistic scenario:
        //   Subnet 1 has 3896 TAO and 128_011 Alpha in reserves, which
        //   makes its price ~0.03.
        //   A hotkey has 111 Alpha stake and is unstaking all Alpha.
        //   Alpha dividends of this hotkey are ~0.0028
        //   This makes fee be equal ~0.0028 Alpha ~= 84000 rao
        let tao_reserve = 3_896_056_559_708_u64;
        let alpha_in = 128_011_331_299_964_u64;
        mock::setup_reserves(netuid, tao_reserve.into(), alpha_in.into());
        AlphaDividendsPerSubnet::<Test>::insert(netuid, hotkey, alpha_divs);
        TotalHotkeyAlphaLastEpoch::<Test>::insert(hotkey, netuid, alpha_to_unstake);

        // Add stake first time to init TotalHotkeyAlpha
        SubtensorModule::increase_stake_for_hotkey_and_coldkey_on_subnet(
            &hotkey,
            &coldkey,
            netuid,
            alpha_to_unstake,
        );

        // Remove stake to measure fee
        let balance_before = SubtensorModule::get_coldkey_balance(&coldkey);
        let (expected_tao, expected_fee) = mock::swap_alpha_to_tao(netuid, alpha_to_unstake);

        assert_ok!(SubtensorModule::remove_stake(
            RuntimeOrigin::signed(coldkey),
            hotkey,
            netuid,
            alpha_to_unstake
        ));

        // Calculate expected fee
        let balance_after = SubtensorModule::get_coldkey_balance(&coldkey);
        // FIXME since fee is calculated by SwapInterface and the values here are after fees, the
        // actual_fee is 0. but it's left here to discuss in review
        let actual_fee = expected_tao.to_u64() - (balance_after - balance_before);
        log::info!("Actual fee: {:?}", actual_fee);

        assert_abs_diff_eq!(actual_fee, expected_fee, epsilon = expected_fee / 1000);
    });
}

#[test]
fn test_stake_below_min_validate() {
    new_test_ext(0).execute_with(|| {
        let subnet_owner_coldkey = U256::from(1001);
        let subnet_owner_hotkey = U256::from(1002);
        let hotkey = U256::from(2);
        let coldkey = U256::from(3);
        let netuid = add_dynamic_network(&subnet_owner_hotkey, &subnet_owner_coldkey);
        let amount_staked = {
            let defaulte_stake = DefaultMinStake::<Test>::get();
            let fee = <Test as Config>::SwapInterface::approx_fee_amount(
                netuid.into(),
                defaulte_stake.into(),
            );
            let min_valid_stake = defaulte_stake.to_u64() + fee;

            min_valid_stake - 1
        };

        SubtensorModule::create_account_if_non_existent(&coldkey, &hotkey);
        SubtensorModule::add_balance_to_coldkey_account(&coldkey, amount_staked);

        // Add stake call
        let call = RuntimeCall::SubtensorModule(SubtensorCall::add_stake {
            hotkey,
            netuid,
            amount_staked: amount_staked.into(),
        });

        let info: DispatchInfo =
            DispatchInfoOf::<<Test as frame_system::Config>::RuntimeCall>::default();

        let extension = SubtensorTransactionExtension::<Test>::new();
        // Submit to the signed extension validate function
        let result_no_stake = extension.validate(
            RawOrigin::Signed(coldkey).into(),
            &call.clone(),
            &info,
            10,
            (),
            &TxBaseImplication(()),
            TransactionSource::External,
        );

        // Should fail due to insufficient stake
        assert_eq!(
            result_no_stake.unwrap_err(),
            CustomTransactionError::StakeAmountTooLow.into()
        );

        // Increase the stake to be equal to the minimum, but leave the balance low
        let amount_staked = {
            let min_stake = DefaultMinStake::<Test>::get().to_u64();
            let fee = <Test as Config>::SwapInterface::approx_fee_amount(netuid.into(), min_stake);

            min_stake + fee * 2
        };
        let call_2 = RuntimeCall::SubtensorModule(SubtensorCall::add_stake {
            hotkey,
            netuid,
            amount_staked: amount_staked.into(),
        });

        // Submit to the signed extension validate function
        let result_low_balance = extension.validate(
            RawOrigin::Signed(coldkey).into(),
            &call_2.clone(),
            &info,
            10,
            (),
            &TxBaseImplication(()),
            TransactionSource::External,
        );

        // Still doesn't pass, but with a different reason (balance too low)
        assert_eq!(
            result_low_balance.unwrap_err(),
            CustomTransactionError::BalanceTooLow.into()
        );

        // Increase the coldkey balance
        SubtensorModule::add_balance_to_coldkey_account(&coldkey, amount_staked);

        // Submit to the signed extension validate function
        let result_min_stake = extension.validate(
            RawOrigin::Signed(coldkey).into(),
            &call_2.clone(),
            &info,
            10,
            (),
            &TxBaseImplication(()),
            TransactionSource::External,
        );

        // Now the call passes
        assert_ok!(result_min_stake);
    });
}

#[test]
fn test_stake_below_min_can_unstake() {
    new_test_ext(0).execute_with(|| {
        let subnet_owner_coldkey = U256::from(1001);
        let subnet_owner_hotkey = U256::from(1002);
        let hotkey = U256::from(2);
        let coldkey = U256::from(3);
        let netuid = add_dynamic_network(&subnet_owner_hotkey, &subnet_owner_coldkey);
        let amount_staked = {
            let defaulte_stake = DefaultMinStake::<Test>::get().to_u64();
            let fee =
                <Test as Config>::SwapInterface::approx_fee_amount(netuid.into(), defaulte_stake);
            let min_valid_stake = defaulte_stake + fee;

            min_valid_stake - 1
        };

        SubtensorModule::create_account_if_non_existent(&coldkey, &hotkey);
        SubtensorModule::add_balance_to_coldkey_account(&coldkey, amount_staked);

        // Add stake call
        let call = RuntimeCall::SubtensorModule(SubtensorCall::add_stake {
            hotkey,
            netuid,
            amount_staked: amount_staked.into(),
        });

        let info: DispatchInfo =
            DispatchInfoOf::<<Test as frame_system::Config>::RuntimeCall>::default();

        let extension = SubtensorTransactionExtension::<Test>::new();
        // Submit to the signed extension validate function
        let result_no_stake = extension.validate(
            RawOrigin::Signed(coldkey).into(),
            &call.clone(),
            &info,
            10,
            (),
            &TxBaseImplication(()),
            TransactionSource::External,
        );

        // Should fail due to insufficient stake
        assert_eq!(
            result_no_stake.unwrap_err(),
            CustomTransactionError::StakeAmountTooLow.into()
        );

        // Increase the stake to be equal to the minimum, but leave the balance low
        let amount_staked = {
            let min_stake = DefaultMinStake::<Test>::get().to_u64();
            let fee = <Test as Config>::SwapInterface::approx_fee_amount(netuid.into(), min_stake);

            min_stake + fee * 2
        };
        let call_2 = RuntimeCall::SubtensorModule(SubtensorCall::add_stake {
            hotkey,
            netuid,
            amount_staked: amount_staked.into(),
        });

        // Submit to the signed extension validate function
        let result_low_balance = extension.validate(
            RawOrigin::Signed(coldkey).into(),
            &call_2.clone(),
            &info,
            10,
            (),
            &TxBaseImplication(()),
            TransactionSource::External,
        );

        // Still doesn't pass, but with a different reason (balance too low)
        assert_eq!(
            result_low_balance.unwrap_err(),
            CustomTransactionError::BalanceTooLow.into()
        );

        // Increase the coldkey balance
        SubtensorModule::add_balance_to_coldkey_account(&coldkey, amount_staked);

        // Submit to the signed extension validate function
        let result_min_stake = extension.validate(
            RawOrigin::Signed(coldkey).into(),
            &call_2.clone(),
            &info,
            10,
            (),
            &TxBaseImplication(()),
            TransactionSource::External,
        );

        // Now the call passes
        assert_ok!(result_min_stake);
    });
}

// cargo test --package pallet-subtensor --lib -- tests::staking::test_add_stake_limit_validate --exact --show-output
#[test]
fn test_add_stake_limit_validate() {
    // Testing the signed extension validate function
    // correctly filters the `add_stake` transaction.

    new_test_ext(0).execute_with(|| {
        let hotkey = U256::from(533453);
        let coldkey = U256::from(55453);
        let amount = 900_000_000_000;

        // add network
        let netuid = add_dynamic_network(&hotkey, &coldkey);

        // Force-set alpha in and tao reserve to make price equal 1.5
        let tao_reserve = TaoCurrency::from(150_000_000_000);
        let alpha_in = AlphaCurrency::from(100_000_000_000);
        SubnetTAO::<Test>::insert(netuid, tao_reserve);
        SubnetAlphaIn::<Test>::insert(netuid, alpha_in);
        let current_price =
            <Test as pallet::Config>::SwapInterface::current_alpha_price(netuid.into());
        assert_eq!(current_price, U96F32::from_num(1.5));

        // Give it some $$$ in his coldkey balance
        SubtensorModule::add_balance_to_coldkey_account(&coldkey, amount);

        // Setup limit price so that it doesn't peak above 4x of current price
        // The amount that can be executed at this price is 450 TAO only
        let limit_price = 6_000_000_000;

        // Add stake limit call
        let call = RuntimeCall::SubtensorModule(SubtensorCall::add_stake_limit {
            hotkey,
            netuid,
            amount_staked: amount.into(),
            limit_price: limit_price.into(),
            allow_partial: false,
        });

        let info: DispatchInfo =
            DispatchInfoOf::<<Test as frame_system::Config>::RuntimeCall>::default();

        let extension = SubtensorTransactionExtension::<Test>::new();
        // Submit to the signed extension validate function
        let result_no_stake = extension.validate(
            RawOrigin::Signed(coldkey).into(),
            &call.clone(),
            &info,
            10,
            (),
            &TxBaseImplication(()),
            TransactionSource::External,
        );

        // Should fail due to slippage
        assert_eq!(
            result_no_stake.unwrap_err(),
            CustomTransactionError::SlippageTooHigh.into()
        );
    });
}

// cargo test --package pallet-subtensor --lib -- tests::staking::test_remove_stake_limit_validate --exact --show-output
#[test]
fn test_remove_stake_limit_validate() {
    // Testing the signed extension validate function
    // correctly filters the `add_stake` transaction.

    new_test_ext(0).execute_with(|| {
        let hotkey = U256::from(533453);
        let coldkey = U256::from(55453);
        let stake_amount = 300_000_000_000;
        let unstake_amount = AlphaCurrency::from(150_000_000_000);

        // add network
        let netuid = add_dynamic_network(&hotkey, &coldkey);

        // Give the neuron some stake to remove
        SubtensorModule::increase_stake_for_hotkey_and_coldkey_on_subnet(
            &hotkey,
            &coldkey,
            netuid,
            stake_amount.into(),
        );

        // Forse-set alpha in and tao reserve to make price equal 1.5
        let tao_reserve = TaoCurrency::from(150_000_000_000);
        let alpha_in = AlphaCurrency::from(100_000_000_000);
        SubnetTAO::<Test>::insert(netuid, tao_reserve);
        SubnetAlphaIn::<Test>::insert(netuid, alpha_in);
        let current_price =
            <Test as pallet::Config>::SwapInterface::current_alpha_price(netuid.into());
        assert_eq!(current_price, U96F32::from_num(1.5));

        // Setup limit price so that it doesn't drop by more than 10% from current price
        let limit_price = 1_350_000_000;

        // Remove stake limit call
        let call = RuntimeCall::SubtensorModule(SubtensorCall::remove_stake_limit {
            hotkey,
            netuid,
            amount_unstaked: unstake_amount,
            limit_price: limit_price.into(),
            allow_partial: false,
        });

        let info: DispatchInfo =
            DispatchInfoOf::<<Test as frame_system::Config>::RuntimeCall>::default();

        let extension = SubtensorTransactionExtension::<Test>::new();
        // Submit to the signed extension validate function
        let result_no_stake = extension.validate(
            RawOrigin::Signed(coldkey).into(),
            &call.clone(),
            &info,
            10,
            (),
            &TxBaseImplication(()),
            TransactionSource::External,
        );

        // Should fail due to slippage
        assert_eq!(
            result_no_stake.unwrap_err(),
            CustomTransactionError::SlippageTooHigh.into()
        );
    });
}

#[test]
fn test_stake_overflow() {
    new_test_ext(1).execute_with(|| {
        let subnet_owner_coldkey = U256::from(1001);
        let subnet_owner_hotkey = U256::from(1002);
        let coldkey_account_id = U256::from(435445);
        let hotkey_account_id = U256::from(54544);
        let netuid = add_dynamic_network(&subnet_owner_hotkey, &subnet_owner_coldkey);
        let amount = 21_000_000_000_000_000; // Max TAO supply
        register_ok_neuron(netuid, hotkey_account_id, coldkey_account_id, 192213123);

        // Give it some $$$ in his coldkey balance
        SubtensorModule::add_balance_to_coldkey_account(&coldkey_account_id, amount);

        // Setup liquidity with 21M TAO values
        mock::setup_reserves(netuid, amount.into(), amount.into());

        // Stake and check if the result is ok
        let (expected_alpha, _) = mock::swap_tao_to_alpha(netuid, amount.into());
        assert_ok!(SubtensorModule::add_stake(
            RuntimeOrigin::signed(coldkey_account_id),
            hotkey_account_id,
            netuid,
            amount.into()
        ));

        // Check if stake has increased properly
        assert_eq!(
            SubtensorModule::get_stake_for_hotkey_on_subnet(&hotkey_account_id, netuid),
            expected_alpha
        );

        // Check if total stake has increased accordingly.
        assert_abs_diff_eq!(
            SubtensorModule::get_total_stake(),
            SubtensorModule::get_network_min_lock() + amount.into(),
            epsilon = 1.into()
        );
    });
}

#[test]
fn test_stake_low_liquidity_validate() {
    // Testing the signed extension validate function
    // correctly filters the `add_stake` transaction.

    new_test_ext(0).execute_with(|| {
        let subnet_owner_coldkey = U256::from(1001);
        let subnet_owner_hotkey = U256::from(1002);
        let hotkey = U256::from(2);
        let coldkey = U256::from(3);
        let amount_staked = DefaultMinStake::<Test>::get().to_u64() * 10;

        let netuid = add_dynamic_network(&subnet_owner_hotkey, &subnet_owner_coldkey);
        SubtensorModule::create_account_if_non_existent(&coldkey, &hotkey);
        SubtensorModule::add_balance_to_coldkey_account(&coldkey, amount_staked);

        // Set the liquidity at lowest possible value so that all staking requests fail

        let reserve = u64::from(mock::SwapMinimumReserve::get()) - 1;
        mock::setup_reserves(netuid, reserve.into(), reserve.into());

        // Add stake call
        let call = RuntimeCall::SubtensorModule(SubtensorCall::add_stake {
            hotkey,
            netuid,
            amount_staked: amount_staked.into(),
        });

        let info = DispatchInfoOf::<<Test as frame_system::Config>::RuntimeCall>::default();

        let extension = SubtensorTransactionExtension::<Test>::new();
        // Submit to the signed extension validate function
        let result_no_stake = extension.validate(
            RawOrigin::Signed(coldkey).into(),
            &call.clone(),
            &info,
            10,
            (),
            &TxBaseImplication(()),
            TransactionSource::External,
        );

        // Should fail due to insufficient stake
        assert_eq!(
            result_no_stake.unwrap_err(),
            CustomTransactionError::InsufficientLiquidity.into()
        );
    });
}

#[test]
fn test_unstake_low_liquidity_validate() {
    // Testing the signed extension validate function
    // correctly filters the `add_stake` transaction.

    new_test_ext(0).execute_with(|| {
        let subnet_owner_coldkey = U256::from(1001);
        let subnet_owner_hotkey = U256::from(1002);
        let hotkey = U256::from(2);
        let coldkey = U256::from(3);
        let amount_staked = DefaultMinStake::<Test>::get() * 10.into();

        let netuid = add_dynamic_network(&subnet_owner_hotkey, &subnet_owner_coldkey);
        SubtensorModule::create_account_if_non_existent(&coldkey, &hotkey);
        SubtensorModule::add_balance_to_coldkey_account(&coldkey, amount_staked.into());

        // Simulate stake for hotkey
        let reserve = u64::MAX / 1000;
        mock::setup_reserves(netuid, reserve.into(), reserve.into());

        let alpha = SubtensorModule::stake_into_subnet(
            &hotkey,
            &coldkey,
            netuid,
            amount_staked,
            <Test as Config>::SwapInterface::max_price().into(),
            false,
        )
        .unwrap();

        // Set the liquidity at lowest possible value so that all staking requests fail
        let reserve = u64::from(mock::SwapMinimumReserve::get()) - 1;
        mock::setup_reserves(netuid, reserve.into(), reserve.into());

        // Remove stake call
        let call = RuntimeCall::SubtensorModule(SubtensorCall::remove_stake {
            hotkey,
            netuid,
            amount_unstaked: alpha,
        });

        let info = DispatchInfoOf::<<Test as frame_system::Config>::RuntimeCall>::default();

        let extension = SubtensorTransactionExtension::<Test>::new();
        // Submit to the signed extension validate function
        let result_no_stake = extension.validate(
            RawOrigin::Signed(coldkey).into(),
            &call.clone(),
            &info,
            10,
            (),
            &TxBaseImplication(()),
            TransactionSource::External,
        );

        // Should fail due to insufficient stake
        assert_eq!(
            result_no_stake.unwrap_err(),
            CustomTransactionError::InsufficientLiquidity.into()
        );
    });
}

#[test]
fn test_unstake_all_validate() {
    // Testing the signed extension validate function
    // correctly filters the `unstake_all` transaction.

    new_test_ext(0).execute_with(|| {
        let subnet_owner_coldkey = U256::from(1001);
        let subnet_owner_hotkey = U256::from(1002);
        let hotkey = U256::from(2);
        let coldkey = U256::from(3);
        let amount_staked = DefaultMinStake::<Test>::get().to_u64() * 10;

        let netuid = add_dynamic_network(&subnet_owner_hotkey, &subnet_owner_coldkey);
        SubtensorModule::create_account_if_non_existent(&coldkey, &hotkey);
        SubtensorModule::add_balance_to_coldkey_account(&coldkey, amount_staked);

        // Simulate stake for hotkey
        SubnetTAO::<Test>::insert(netuid, TaoCurrency::from(u64::MAX / 1000));
        SubnetAlphaIn::<Test>::insert(netuid, AlphaCurrency::from(u64::MAX / 1000));
        SubtensorModule::stake_into_subnet(
            &hotkey,
            &coldkey,
            netuid,
            amount_staked.into(),
            <Test as pallet::Config>::SwapInterface::max_price().into(),
            false,
        )
        .unwrap();

        // Set the liquidity at lowest possible value so that all staking requests fail
        let reserve = u64::from(mock::SwapMinimumReserve::get()) - 1;
        mock::setup_reserves(netuid, reserve.into(), reserve.into());

        // unstake_all call
        let call = RuntimeCall::SubtensorModule(SubtensorCall::unstake_all { hotkey });

        let info: DispatchInfo =
            DispatchInfoOf::<<Test as frame_system::Config>::RuntimeCall>::default();

        let extension = SubtensorTransactionExtension::<Test>::new();
        // Submit to the signed extension validate function
        let result_no_stake = extension.validate(
            RawOrigin::Signed(coldkey).into(),
            &call.clone(),
            &info,
            10,
            (),
            &TxBaseImplication(()),
            TransactionSource::External,
        );

        // Should fail due to insufficient stake
        assert_eq!(
            result_no_stake.unwrap_err(),
            CustomTransactionError::StakeAmountTooLow.into()
        );
    });
}

#[test]
fn test_max_amount_add_root() {
    new_test_ext(0).execute_with(|| {
        // 0 price on root => max is 0
        assert_eq!(
            SubtensorModule::get_max_amount_add(NetUid::ROOT, TaoCurrency::ZERO),
            Err(Error::<Test>::ZeroMaxStakeAmount)
        );

        // 0.999999... price on root => max is 0
        assert_eq!(
            SubtensorModule::get_max_amount_add(NetUid::ROOT, TaoCurrency::from(999_999_999)),
            Err(Error::<Test>::ZeroMaxStakeAmount)
        );

        // 1.0 price on root => max is u64::MAX
        assert_eq!(
            SubtensorModule::get_max_amount_add(NetUid::ROOT, TaoCurrency::from(1_000_000_000)),
            Ok(u64::MAX)
        );

        // 1.000...001 price on root => max is u64::MAX
        assert_eq!(
            SubtensorModule::get_max_amount_add(NetUid::ROOT, TaoCurrency::from(1_000_000_001)),
            Ok(u64::MAX)
        );

        // 2.0 price on root => max is u64::MAX
        assert_eq!(
            SubtensorModule::get_max_amount_add(NetUid::ROOT, TaoCurrency::from(2_000_000_000)),
            Ok(u64::MAX)
        );
    });
}

#[test]
fn test_max_amount_add_stable() {
    new_test_ext(0).execute_with(|| {
        let netuid = NetUid::from(1);
        add_network(netuid, 1, 0);

        // 0 price => max is 0
        assert_eq!(
            SubtensorModule::get_max_amount_add(netuid, TaoCurrency::ZERO),
            Err(Error::<Test>::ZeroMaxStakeAmount)
        );

        // 0.999999... price => max is 0
        assert_eq!(
            SubtensorModule::get_max_amount_add(netuid, TaoCurrency::from(999_999_999)),
            Err(Error::<Test>::ZeroMaxStakeAmount)
        );

        // 1.0 price => max is u64::MAX
        assert_eq!(
            SubtensorModule::get_max_amount_add(netuid, TaoCurrency::from(1_000_000_000)),
            Ok(u64::MAX)
        );

        // 1.000...001 price => max is u64::MAX
        assert_eq!(
            SubtensorModule::get_max_amount_add(netuid, TaoCurrency::from(1_000_000_001)),
            Ok(u64::MAX)
        );

        // 2.0 price => max is u64::MAX
        assert_eq!(
            SubtensorModule::get_max_amount_add(netuid, TaoCurrency::from(2_000_000_000)),
            Ok(u64::MAX)
        );
    });
}

// cargo test --package pallet-subtensor --lib -- tests::staking::test_max_amount_add_dynamic --exact --show-output
#[test]
fn test_max_amount_add_dynamic() {
    // tao_in, alpha_in, limit_price, expected_max_swappable
    [
        // Zero handling (no panics)
        (
            1_000_000_000,
            1_000_000_000,
            0,
            Err(Error::<Test>::ZeroMaxStakeAmount),
        ),
        // Low bounds
        (100, 100, 1_100_000_000, Ok(4)),
        (1_000, 1_000, 1_100_000_000, Ok(48)),
        (10_000, 10_000, 1_100_000_000, Ok(489)),
        // Basic math
        (1_000_000, 1_000_000, 4_000_000_000, Ok(1_000_000)),
        (1_000_000, 1_000_000, 9_000_000_000, Ok(2_000_000)),
        (1_000_000, 1_000_000, 16_000_000_000, Ok(3_000_000)),
        (
            1_000_000_000_000,
            1_000_000_000_000,
            16_000_000_000,
            Ok(3_000_000_000_000),
        ),
        // Normal range values with edge cases
        (
            150_000_000_000,
            100_000_000_000,
            0,
            Err(Error::<Test>::ZeroMaxStakeAmount),
        ),
        (
            150_000_000_000,
            100_000_000_000,
            100_000_000,
            Err(Error::<Test>::ZeroMaxStakeAmount),
        ),
        (
            150_000_000_000,
            100_000_000_000,
            500_000_000,
            Err(Error::<Test>::ZeroMaxStakeAmount),
        ),
        (
            150_000_000_000,
            100_000_000_000,
            1_499_999_999,
            Err(Error::<Test>::ZeroMaxStakeAmount),
        ),
        (150_000_000_000, 100_000_000_000, 1_500_000_000, Ok(5)),
        (150_000_000_000, 100_000_000_000, 1_500_000_001, Ok(51)),
        (
            150_000_000_000,
            100_000_000_000,
            6_000_000_000,
            Ok(150_000_000_000),
        ),
        // Miscellaneous overflows and underflows
        (u64::MAX / 2, u64::MAX, u64::MAX, Ok(u64::MAX)),
    ]
    .into_iter()
    .for_each(|(tao_in, alpha_in, limit_price, expected_max_swappable)| {
        new_test_ext(0).execute_with(|| {
            let alpha_in = AlphaCurrency::from(alpha_in);
            let subnet_owner_coldkey = U256::from(1001);
            let subnet_owner_hotkey = U256::from(1002);
            let netuid = add_dynamic_network(&subnet_owner_hotkey, &subnet_owner_coldkey);

            // Forse-set alpha in and tao reserve to achieve relative price of subnets
            SubnetTAO::<Test>::insert(netuid, TaoCurrency::from(tao_in));
            SubnetAlphaIn::<Test>::insert(netuid, alpha_in);

            // Force the swap to initialize
<<<<<<< HEAD
            SubtensorModule::swap_tao_for_alpha(
                netuid,
                TaoCurrency::ZERO,
                TaoCurrency::from(1_000_000_000_000),
            )
            .unwrap();
=======
            SubtensorModule::swap_tao_for_alpha(netuid, 0, 1_000_000_000_000, false).unwrap();
>>>>>>> 9709a179

            if !alpha_in.is_zero() {
                let expected_price = U96F32::from_num(tao_in) / U96F32::from_num(alpha_in);
                assert_abs_diff_eq!(
                    <Test as pallet::Config>::SwapInterface::current_alpha_price(netuid.into())
                        .to_num::<f64>(),
                    expected_price.to_num::<f64>(),
                    epsilon = expected_price.to_num::<f64>() / 1_000_f64
                );
            }

            match expected_max_swappable {
                Err(e) => assert_err!(
                    SubtensorModule::get_max_amount_add(netuid, limit_price.into()),
                    e
                ),
                Ok(v) => assert_abs_diff_eq!(
                    SubtensorModule::get_max_amount_add(netuid, limit_price.into()).unwrap(),
                    v,
                    epsilon = v / 100
                ),
            }
        });
    });
}

#[test]
fn test_max_amount_remove_root() {
    new_test_ext(0).execute_with(|| {
        // 0 price on root => max is u64::MAX
        assert_eq!(
            SubtensorModule::get_max_amount_remove(NetUid::ROOT, TaoCurrency::ZERO),
            Ok(AlphaCurrency::MAX)
        );

        // 0.5 price on root => max is u64::MAX
        assert_eq!(
            SubtensorModule::get_max_amount_remove(NetUid::ROOT, TaoCurrency::from(500_000_000)),
            Ok(AlphaCurrency::MAX)
        );

        // 0.999999... price on root => max is u64::MAX
        assert_eq!(
            SubtensorModule::get_max_amount_remove(NetUid::ROOT, TaoCurrency::from(999_999_999)),
            Ok(AlphaCurrency::MAX)
        );

        // 1.0 price on root => max is u64::MAX
        assert_eq!(
            SubtensorModule::get_max_amount_remove(NetUid::ROOT, TaoCurrency::from(1_000_000_000)),
            Ok(AlphaCurrency::MAX)
        );

        // 1.000...001 price on root => max is 0
        assert_eq!(
            SubtensorModule::get_max_amount_remove(NetUid::ROOT, TaoCurrency::from(1_000_000_001)),
            Err(Error::<Test>::ZeroMaxStakeAmount)
        );

        // 2.0 price on root => max is 0
        assert_eq!(
            SubtensorModule::get_max_amount_remove(NetUid::ROOT, TaoCurrency::from(2_000_000_000)),
            Err(Error::<Test>::ZeroMaxStakeAmount)
        );
    });
}

#[test]
fn test_max_amount_remove_stable() {
    new_test_ext(0).execute_with(|| {
        let netuid = NetUid::from(1);
        add_network(netuid, 1, 0);

        // 0 price => max is u64::MAX
        assert_eq!(
            SubtensorModule::get_max_amount_remove(netuid, TaoCurrency::ZERO),
            Ok(AlphaCurrency::MAX)
        );

        // 0.999999... price => max is u64::MAX
        assert_eq!(
            SubtensorModule::get_max_amount_remove(netuid, TaoCurrency::from(999_999_999)),
            Ok(AlphaCurrency::MAX)
        );

        // 1.0 price => max is u64::MAX
        assert_eq!(
            SubtensorModule::get_max_amount_remove(netuid, TaoCurrency::from(1_000_000_000)),
            Ok(AlphaCurrency::MAX)
        );

        // 1.000...001 price => max is 0
        assert_eq!(
            SubtensorModule::get_max_amount_remove(netuid, TaoCurrency::from(1_000_000_001)),
            Err(Error::<Test>::ZeroMaxStakeAmount)
        );

        // 2.0 price => max is 0
        assert_eq!(
            SubtensorModule::get_max_amount_remove(netuid, TaoCurrency::from(2_000_000_000)),
            Err(Error::<Test>::ZeroMaxStakeAmount)
        );
    });
}

// cargo test --package pallet-subtensor --lib -- tests::staking::test_max_amount_remove_dynamic --exact --show-output
#[test]
fn test_max_amount_remove_dynamic() {
    new_test_ext(0).execute_with(|| {
        let subnet_owner_coldkey = U256::from(1001);
        let subnet_owner_hotkey = U256::from(1002);
        let netuid = add_dynamic_network(&subnet_owner_hotkey, &subnet_owner_coldkey);

        // tao_in, alpha_in, limit_price, expected_max_swappable
        [
            // Zero handling (no panics)
            (
                0,
                1_000_000_000,
                100,
                Err(Error::<Test>::ZeroMaxStakeAmount),
            ),
            (
                1_000_000_000,
                0,
                100,
                Err(Error::<Test>::ZeroMaxStakeAmount),
            ),
            (10_000_000_000, 10_000_000_000, 0, Ok(u64::MAX)),
            // Low bounds (numbers are empirical, it is only important that result
            // is sharply decreasing when limit price increases)
            (1_000, 1_000, 0, Ok(4_308_000_000_000)),
            (1_001, 1_001, 0, Ok(4_310_000_000_000)),
            (1_001, 1_001, 1, Ok(31_750_000)),
            (1_001, 1_001, 2, Ok(22_500_000)),
            (1_001, 1_001, 1_001, Ok(1_000_000)),
            (1_001, 1_001, 10_000, Ok(316_000)),
            (1_001, 1_001, 100_000, Ok(100_000)),
            // Basic math
            (1_000_000, 1_000_000, 250_000_000, Ok(1_000_000)),
            (1_000_000, 1_000_000, 62_500_000, Ok(3_000_000)),
            (
                1_000_000_000_000,
                1_000_000_000_000,
                62_500_000,
                Ok(3_000_000_000_000),
            ),
            // Normal range values with edge cases and sanity checks
            (200_000_000_000, 100_000_000_000, 0, Ok(u64::MAX)),
            (
                200_000_000_000,
                100_000_000_000,
                500_000_000,
                Ok(100_000_000_000),
            ),
            (
                200_000_000_000,
                100_000_000_000,
                125_000_000,
                Ok(300_000_000_000),
            ),
            (
                200_000_000_000,
                100_000_000_000,
                2_000_000_000,
                Err(Error::<Test>::ZeroMaxStakeAmount),
            ),
            (
                200_000_000_000,
                100_000_000_000,
                2_000_000_001,
                Err(Error::<Test>::ZeroMaxStakeAmount),
            ),
            (200_000_000_000, 100_000_000_000, 1_999_999_999, Ok(24)),
            (200_000_000_000, 100_000_000_000, 1_999_999_990, Ok(252)),
            // Miscellaneous overflows and underflows
            (
                21_000_000_000_000_000,
                1_000_000,
                21_000_000_000_000_000,
                Ok(30_700_000),
            ),
            (21_000_000_000_000_000, 1_000_000, u64::MAX, Ok(67_164)),
            (
                21_000_000_000_000_000,
                1_000_000_000_000_000_000,
                u64::MAX,
                Err(Error::<Test>::ZeroMaxStakeAmount),
            ),
            (
                21_000_000_000_000_000,
                1_000_000_000_000_000_000,
                20_000_000,
                Ok(24_800_000_000_000_000),
            ),
            (
                21_000_000_000_000_000,
                21_000_000_000_000_000,
                999_999_999,
                Ok(10_500_000),
            ),
            (
                21_000_000_000_000_000,
                21_000_000_000_000_000,
                0,
                Ok(u64::MAX),
            ),
        ]
        .iter()
        .for_each(
            |&(tao_in, alpha_in, limit_price, ref expected_max_swappable)| {
                let alpha_in = AlphaCurrency::from(alpha_in);
                // Forse-set alpha in and tao reserve to achieve relative price of subnets
                SubnetTAO::<Test>::insert(netuid, TaoCurrency::from(tao_in));
                SubnetAlphaIn::<Test>::insert(netuid, alpha_in);

                if !alpha_in.is_zero() {
                    let expected_price = I96F32::from_num(tao_in) / I96F32::from_num(alpha_in);
                    assert_eq!(
                        <Test as pallet::Config>::SwapInterface::current_alpha_price(netuid.into()),
                        expected_price
                    );
                }

                match expected_max_swappable {
                    Err(_) => assert_err!(
                        SubtensorModule::get_max_amount_remove(netuid, limit_price.into()),
                        Error::<Test>::ZeroMaxStakeAmount
                    ),
                    Ok(v) => {
                        let v = AlphaCurrency::from(*v);
                        assert_abs_diff_eq!(
                            SubtensorModule::get_max_amount_remove(netuid, limit_price.into())
                                .unwrap(),
                            v,
                            epsilon = v / 100.into()
                        );
                    }
                }
            },
        );
    });
}

// cargo test --package pallet-subtensor --lib -- tests::staking::test_max_amount_move_root_root --exact --show-output
#[test]
fn test_max_amount_move_root_root() {
    new_test_ext(0).execute_with(|| {
        // 0 price on (root, root) exchange => max is u64::MAX
        assert_eq!(
            SubtensorModule::get_max_amount_move(NetUid::ROOT, NetUid::ROOT, TaoCurrency::ZERO),
            Ok(AlphaCurrency::MAX)
        );

        // 0.5 price on (root, root) => max is u64::MAX
        assert_eq!(
            SubtensorModule::get_max_amount_move(
                NetUid::ROOT,
                NetUid::ROOT,
                TaoCurrency::from(500_000_000)
            ),
            Ok(AlphaCurrency::MAX)
        );

        // 0.999999... price on (root, root) => max is u64::MAX
        assert_eq!(
            SubtensorModule::get_max_amount_move(
                NetUid::ROOT,
                NetUid::ROOT,
                TaoCurrency::from(999_999_999)
            ),
            Ok(AlphaCurrency::MAX)
        );

        // 1.0 price on (root, root) => max is u64::MAX
        assert_eq!(
            SubtensorModule::get_max_amount_move(
                NetUid::ROOT,
                NetUid::ROOT,
                TaoCurrency::from(1_000_000_000)
            ),
            Ok(AlphaCurrency::MAX)
        );

        // 1.000...001 price on (root, root) => max is 0
        assert_eq!(
            SubtensorModule::get_max_amount_move(
                NetUid::ROOT,
                NetUid::ROOT,
                TaoCurrency::from(1_000_000_001)
            ),
            Err(Error::<Test>::ZeroMaxStakeAmount)
        );

        // 2.0 price on (root, root) => max is 0
        assert_eq!(
            SubtensorModule::get_max_amount_move(
                NetUid::ROOT,
                NetUid::ROOT,
                TaoCurrency::from(2_000_000_000)
            ),
            Err(Error::<Test>::ZeroMaxStakeAmount)
        );
    });
}

// cargo test --package pallet-subtensor --lib -- tests::staking::test_max_amount_move_root_stable --exact --show-output
#[test]
fn test_max_amount_move_root_stable() {
    new_test_ext(0).execute_with(|| {
        let netuid = NetUid::from(1);
        add_network(netuid, 1, 0);

        // 0 price on (root, stable) exchange => max is u64::MAX
        assert_eq!(
            SubtensorModule::get_max_amount_move(NetUid::ROOT, netuid, TaoCurrency::ZERO),
            Ok(AlphaCurrency::MAX)
        );

        // 0.5 price on (root, stable) => max is u64::MAX
        assert_eq!(
            SubtensorModule::get_max_amount_move(
                NetUid::ROOT,
                netuid,
                TaoCurrency::from(500_000_000)
            ),
            Ok(AlphaCurrency::MAX)
        );

        // 0.999999... price on (root, stable) => max is u64::MAX
        assert_eq!(
            SubtensorModule::get_max_amount_move(
                NetUid::ROOT,
                netuid,
                TaoCurrency::from(999_999_999)
            ),
            Ok(AlphaCurrency::MAX)
        );

        // 1.0 price on (root, stable) => max is u64::MAX
        assert_eq!(
            SubtensorModule::get_max_amount_move(
                NetUid::ROOT,
                netuid,
                TaoCurrency::from(1_000_000_000)
            ),
            Ok(AlphaCurrency::MAX)
        );

        // 1.000...001 price on (root, stable) => max is 0
        assert_eq!(
            SubtensorModule::get_max_amount_move(
                NetUid::ROOT,
                netuid,
                TaoCurrency::from(1_000_000_001)
            ),
            Err(Error::<Test>::ZeroMaxStakeAmount)
        );

        // 2.0 price on (root, stable) => max is 0
        assert_eq!(
            SubtensorModule::get_max_amount_move(
                NetUid::ROOT,
                netuid,
                TaoCurrency::from(2_000_000_000)
            ),
            Err(Error::<Test>::ZeroMaxStakeAmount)
        );
    });
}

// cargo test --package pallet-subtensor --lib -- tests::staking::test_max_amount_move_stable_dynamic --exact --show-output
#[test]
fn test_max_amount_move_stable_dynamic() {
    new_test_ext(0).execute_with(|| {
        // Add stable subnet
        let stable_netuid = NetUid::from(1);
        add_network(stable_netuid, 1, 0);

        // Add dynamic subnet
        let subnet_owner_coldkey = U256::from(1001);
        let subnet_owner_hotkey = U256::from(1002);
        let dynamic_netuid = add_dynamic_network(&subnet_owner_hotkey, &subnet_owner_coldkey);

        // Force-set alpha in and tao reserve to make price equal 0.5
        let tao_reserve = TaoCurrency::from(50_000_000_000);
        let alpha_in = AlphaCurrency::from(100_000_000_000);
        SubnetTAO::<Test>::insert(dynamic_netuid, tao_reserve);
        SubnetAlphaIn::<Test>::insert(dynamic_netuid, alpha_in);
        let current_price =
            <Test as pallet::Config>::SwapInterface::current_alpha_price(dynamic_netuid.into());
        assert_eq!(current_price, U96F32::from_num(0.5));

        // The tests below just mimic the add_stake_limit tests for reverted price

        // 0 price => max is u64::MAX
        assert_eq!(
            SubtensorModule::get_max_amount_move(stable_netuid, dynamic_netuid, TaoCurrency::ZERO),
            Ok(AlphaCurrency::MAX)
        );

        // 2.0 price => max is 0
        assert_eq!(
            SubtensorModule::get_max_amount_move(
                stable_netuid,
                dynamic_netuid,
                TaoCurrency::from(2_000_000_000)
            ),
            Err(Error::<Test>::ZeroMaxStakeAmount)
        );

        // 3.0 price => max is 0
        assert_eq!(
            SubtensorModule::get_max_amount_move(
                stable_netuid,
                dynamic_netuid,
                TaoCurrency::from(3_000_000_000)
            ),
            Err(Error::<Test>::ZeroMaxStakeAmount)
        );

        // 2x price => max is 1x TAO
        assert_abs_diff_eq!(
            SubtensorModule::get_max_amount_move(
                stable_netuid,
                dynamic_netuid,
                TaoCurrency::from(500_000_000)
            )
            .unwrap(),
            AlphaCurrency::from(
                tao_reserve.to_u64() + (tao_reserve.to_u64() as f64 * 0.003) as u64
            ),
            epsilon = AlphaCurrency::from(tao_reserve.to_u64() / 100),
        );

        // Precision test:
        // 1.99999..9000 price => max > 0
        assert!(
            SubtensorModule::get_max_amount_move(
                stable_netuid,
                dynamic_netuid,
                TaoCurrency::from(1_999_999_000)
            )
            .unwrap()
                > AlphaCurrency::ZERO
        );

        // Max price doesn't panic and returns something meaningful
        assert_eq!(
            SubtensorModule::get_max_amount_move(stable_netuid, dynamic_netuid, TaoCurrency::MAX),
            Err(Error::<Test>::ZeroMaxStakeAmount)
        );
        assert_eq!(
            SubtensorModule::get_max_amount_move(
                stable_netuid,
                dynamic_netuid,
                TaoCurrency::MAX - 1.into()
            ),
            Err(Error::<Test>::ZeroMaxStakeAmount)
        );
        assert_eq!(
            SubtensorModule::get_max_amount_move(
                stable_netuid,
                dynamic_netuid,
                TaoCurrency::MAX / 2.into()
            ),
            Err(Error::<Test>::ZeroMaxStakeAmount)
        );
    });
}

// cargo test --package pallet-subtensor --lib -- tests::staking::test_max_amount_move_dynamic_stable --exact --show-output
#[test]
fn test_max_amount_move_dynamic_stable() {
    new_test_ext(0).execute_with(|| {
        // Add stable subnet
        let stable_netuid = NetUid::from(1);
        add_network(stable_netuid, 1, 0);

        // Add dynamic subnet
        let subnet_owner_coldkey = U256::from(1001);
        let subnet_owner_hotkey = U256::from(1002);
        let dynamic_netuid = add_dynamic_network(&subnet_owner_hotkey, &subnet_owner_coldkey);

        // Forse-set alpha in and tao reserve to make price equal 1.5
        let tao_reserve = TaoCurrency::from(150_000_000_000);
        let alpha_in = AlphaCurrency::from(100_000_000_000);
        SubnetTAO::<Test>::insert(dynamic_netuid, tao_reserve);
        SubnetAlphaIn::<Test>::insert(dynamic_netuid, alpha_in);
        let current_price =
            <Test as pallet::Config>::SwapInterface::current_alpha_price(dynamic_netuid.into());
        assert_eq!(current_price, U96F32::from_num(1.5));

        // The tests below just mimic the remove_stake_limit tests

        // 0 price => max is u64::MAX
        assert_eq!(
            SubtensorModule::get_max_amount_move(dynamic_netuid, stable_netuid, TaoCurrency::ZERO),
            Ok(AlphaCurrency::MAX)
        );

        // Low price values don't blow things up
        assert!(
            SubtensorModule::get_max_amount_move(dynamic_netuid, stable_netuid, 1.into()).unwrap()
                > AlphaCurrency::ZERO
        );
        assert!(
            SubtensorModule::get_max_amount_move(dynamic_netuid, stable_netuid, 2.into()).unwrap()
                > AlphaCurrency::ZERO
        );
        assert!(
            SubtensorModule::get_max_amount_move(dynamic_netuid, stable_netuid, 3.into()).unwrap()
                > AlphaCurrency::ZERO
        );

        // 1.5000...1 price => max is 0
        assert_eq!(
            SubtensorModule::get_max_amount_move(
                dynamic_netuid,
                stable_netuid,
                1_500_000_001.into()
            ),
            Err(Error::<Test>::ZeroMaxStakeAmount)
        );

        // 1.5 price => max is 0 because of non-zero slippage
        assert_abs_diff_eq!(
            SubtensorModule::get_max_amount_move(
                dynamic_netuid,
                stable_netuid,
                1_500_000_000.into()
            )
            .unwrap_or(AlphaCurrency::ZERO),
            AlphaCurrency::ZERO,
            epsilon = 10_000.into()
        );

        // 1/4 price => max is 1x Alpha
        assert_abs_diff_eq!(
            SubtensorModule::get_max_amount_move(dynamic_netuid, stable_netuid, 375_000_000.into())
                .unwrap(),
            alpha_in,
            epsilon = alpha_in / 1000.into(),
        );

        // Precision test:
        // 1.499999.. price => max > 0
        assert!(
            SubtensorModule::get_max_amount_move(
                dynamic_netuid,
                stable_netuid,
                1_499_999_999.into()
            )
            .unwrap()
                > AlphaCurrency::ZERO
        );

        // Max price doesn't panic and returns something meaningful
        assert!(
            SubtensorModule::get_max_amount_move(dynamic_netuid, stable_netuid, TaoCurrency::MAX)
                .unwrap_or(AlphaCurrency::ZERO)
                < 21_000_000_000_000_000.into()
        );
        assert!(
            SubtensorModule::get_max_amount_move(
                dynamic_netuid,
                stable_netuid,
                TaoCurrency::MAX - 1.into()
            )
            .unwrap_or(AlphaCurrency::ZERO)
                < 21_000_000_000_000_000.into()
        );
        assert!(
            SubtensorModule::get_max_amount_move(
                dynamic_netuid,
                stable_netuid,
                TaoCurrency::MAX / 2.into()
            )
            .unwrap_or(AlphaCurrency::ZERO)
                < 21_000_000_000_000_000.into()
        );
    });
}

// cargo test --package pallet-subtensor --lib -- tests::staking::test_max_amount_move_dynamic_dynamic --exact --show-output
#[test]
fn test_max_amount_move_dynamic_dynamic() {
    new_test_ext(0).execute_with(|| {
        // Add two dynamic subnets
        let subnet_owner_coldkey = U256::from(1001);
        let subnet_owner_hotkey = U256::from(1002);
        let origin_netuid = add_dynamic_network(&subnet_owner_hotkey, &subnet_owner_coldkey);
        let destination_netuid = add_dynamic_network(&subnet_owner_hotkey, &subnet_owner_coldkey);

        // Test cases are generated with help with this limit-staking calculator:
        // https://docs.google.com/spreadsheets/d/1pfU-PVycd3I4DbJIc0GjtPohy4CbhdV6CWqgiy__jKE
        // This is for reference only; verify before use.
        //
        // CSV backup for this spreadhsheet:
        //
        // SubnetTAO 1,AlphaIn 1,SubnetTAO 2,AlphaIn 2,,initial price,limit price,max swappable
        // 150,100,100,100,,=(A2/B2)/(C2/D2),0.1,=(D2*A2-B2*C2*G2)/(G2*(A2+C2))
        //
        // tao_in_1, alpha_in_1, tao_in_2, alpha_in_2, limit_price, expected_max_swappable, precision
        [
            // Zero handling (no panics)
            (0, 1_000_000_000, 1_000_000_000, 1_000_000_000, 100, 0, 1),
            (1_000_000_000, 0, 1_000_000_000, 1_000_000_000, 100, 0, 1),
            (1_000_000_000, 1_000_000_000, 0, 1_000_000_000, 100, 0, 1),
            (1_000_000_000, 1_000_000_000, 1_000_000_000, 0, 100, 0, 1),
            // Low bounds
            (1, 1, 1, 1, 0, u64::MAX, 1),
            (1, 1, 1, 1, 1, 500_000_000, 1),
            (1, 1, 1, 1, 2, 250_000_000, 1),
            (1, 1, 1, 1, 3, 166_666_666, 1),
            (1, 1, 1, 1, 4, 125_000_000, 1),
            (1, 1, 1, 1, 1_000, 500_000, 1),
            // Basic math
            (1_000, 1_000, 1_000, 1_000, 500_000_000, 500, 1),
            (1_000, 1_000, 1_000, 1_000, 100_000_000, 4_500, 1),
            // Normal range values edge cases
            (
                150_000_000_000,
                100_000_000_000,
                100_000_000_000,
                100_000_000_000,
                100_000_000,
                560_000_000_000,
                1_000_000,
            ),
            (
                150_000_000_000,
                100_000_000_000,
                100_000_000_000,
                100_000_000_000,
                500_000_000,
                80_000_000_000,
                1_000_000,
            ),
            (
                150_000_000_000,
                100_000_000_000,
                100_000_000_000,
                100_000_000_000,
                750_000_000,
                40_000_000_000,
                1_000_000,
            ),
            (
                150_000_000_000,
                100_000_000_000,
                100_000_000_000,
                100_000_000_000,
                1_000_000_000,
                20_000_000_000,
                1_000,
            ),
            (
                150_000_000_000,
                100_000_000_000,
                100_000_000_000,
                100_000_000_000,
                1_250_000_000,
                8_000_000_000,
                1_000,
            ),
            (
                150_000_000_000,
                100_000_000_000,
                100_000_000_000,
                100_000_000_000,
                1_499_999_999,
                27,
                1,
            ),
            (
                150_000_000_000,
                100_000_000_000,
                100_000_000_000,
                100_000_000_000,
                1_500_000_000,
                0,
                1,
            ),
            (
                150_000_000_000,
                100_000_000_000,
                100_000_000_000,
                100_000_000_000,
                1_500_000_001,
                0,
                1,
            ),
            (
                150_000_000_000,
                100_000_000_000,
                100_000_000_000,
                100_000_000_000,
                1_500_001_000,
                0,
                1,
            ),
            (
                150_000_000_000,
                100_000_000_000,
                100_000_000_000,
                100_000_000_000,
                2_000_000_000,
                0,
                1,
            ),
            (
                150_000_000_000,
                100_000_000_000,
                100_000_000_000,
                100_000_000_000,
                u64::MAX,
                0,
                1,
            ),
            (
                100_000_000_000,
                200_000_000_000,
                300_000_000_000,
                400_000_000_000,
                500_000_000,
                50_000_000_000,
                1_000,
            ),
            // Miscellaneous overflows
            (
                1_000_000_000,
                1_000_000_000,
                1_000_000_000,
                1_000_000_000,
                1,
                499_999_999_500_000_000,
                100_000_000,
            ),
            (
                1_000_000,
                1_000_000,
                21_000_000_000_000_000,
                1_000_000_000_000_000_000_u64,
                1,
                48_000_000_000_000_000,
                1_000_000_000_000_000,
            ),
            (
                150_000_000_000,
                100_000_000_000,
                100_000_000_000,
                100_000_000_000,
                u64::MAX,
                0,
                1,
            ),
            (
                1_000_000,
                1_000_000,
                21_000_000_000_000_000,
                1_000_000_000_000_000_000_u64,
                u64::MAX,
                0,
                1,
            ),
        ]
        .iter()
        .for_each(
            |&(
                tao_in_1,
                alpha_in_1,
                tao_in_2,
                alpha_in_2,
                limit_price,
                expected_max_swappable,
                precision,
            )| {
                let alpha_in_1 = AlphaCurrency::from(alpha_in_1);
                let alpha_in_2 = AlphaCurrency::from(alpha_in_2);
                let expected_max_swappable = AlphaCurrency::from(expected_max_swappable);
                // Forse-set alpha in and tao reserve to achieve relative price of subnets
                SubnetTAO::<Test>::insert(origin_netuid, TaoCurrency::from(tao_in_1));
                SubnetAlphaIn::<Test>::insert(origin_netuid, alpha_in_1);
                SubnetTAO::<Test>::insert(destination_netuid, TaoCurrency::from(tao_in_2));
                SubnetAlphaIn::<Test>::insert(destination_netuid, alpha_in_2);

                if !alpha_in_1.is_zero() && !alpha_in_2.is_zero() {
                    let origin_price =
                        I96F32::from_num(tao_in_1) / I96F32::from_num(u64::from(alpha_in_1));
                    let dest_price =
                        I96F32::from_num(tao_in_2) / I96F32::from_num(u64::from(alpha_in_2));
                    if dest_price != 0 {
                        let expected_price = origin_price / dest_price;
                        assert_eq!(
                            <Test as pallet::Config>::SwapInterface::current_alpha_price(
                                origin_netuid.into()
                            ) / <Test as pallet::Config>::SwapInterface::current_alpha_price(
                                destination_netuid.into()
                            ),
                            expected_price
                        );
                    }
                }

                assert_abs_diff_eq!(
                    SubtensorModule::get_max_amount_move(
                        origin_netuid,
                        destination_netuid,
                        limit_price.into()
                    )
                    .unwrap_or(AlphaCurrency::ZERO),
                    expected_max_swappable,
                    epsilon = precision.into()
                );
            },
        );
    });
}

#[test]
fn test_add_stake_limit_ok() {
    new_test_ext(1).execute_with(|| {
        let hotkey_account_id = U256::from(533453);
        let coldkey_account_id = U256::from(55453);
        let amount = 900_000_000_000; // over the maximum

        // add network
        let netuid = add_dynamic_network(&hotkey_account_id, &coldkey_account_id);

        // Forse-set alpha in and tao reserve to make price equal 1.5
        let tao_reserve = TaoCurrency::from(150_000_000_000);
        let alpha_in = AlphaCurrency::from(100_000_000_000);
        mock::setup_reserves(netuid, tao_reserve, alpha_in);
        let current_price =
            <Test as pallet::Config>::SwapInterface::current_alpha_price(netuid.into());
        assert_eq!(current_price, U96F32::from_num(1.5));

        // Give it some $$$ in his coldkey balance
        SubtensorModule::add_balance_to_coldkey_account(&coldkey_account_id, amount);

        // Setup limit price so that it doesn't peak above 4x of current price
        // The amount that can be executed at this price is 450 TAO only
        // Alpha produced will be equal to 75 = 450*100/(450+150)
        let limit_price = TaoCurrency::from(24_000_000_000);
        let expected_executed_stake = AlphaCurrency::from(75_000_000_000);

        // Add stake with slippage safety and check if the result is ok
        assert_ok!(SubtensorModule::add_stake_limit(
            RuntimeOrigin::signed(coldkey_account_id),
            hotkey_account_id,
            netuid,
            amount.into(),
            limit_price,
            true
        ));

        // Check if stake has increased only by 75 Alpha
        assert_abs_diff_eq!(
            SubtensorModule::get_stake_for_hotkey_and_coldkey_on_subnet(
                &hotkey_account_id,
                &coldkey_account_id,
                netuid
            ),
            expected_executed_stake,
            epsilon = expected_executed_stake / 1000.into(),
        );

        // Check that 450 TAO less fees balance still remains free on coldkey
        let fee = <tests::mock::Test as pallet::Config>::SwapInterface::approx_fee_amount(
            netuid.into(),
            amount / 2,
        ) as f64;
        assert_abs_diff_eq!(
            SubtensorModule::get_coldkey_balance(&coldkey_account_id),
            amount / 2 - fee as u64,
            epsilon = amount / 2 / 1000
        );

        // Check that price has updated to ~24 = (150+450) / (100 - 75)
        let exp_price = U96F32::from_num(24.0);
        let current_price =
            <Test as pallet::Config>::SwapInterface::current_alpha_price(netuid.into());
        assert_abs_diff_eq!(
            exp_price.to_num::<f64>(),
            current_price.to_num::<f64>(),
            epsilon = 0.001,
        );
    });
}

#[test]
fn test_add_stake_limit_fill_or_kill() {
    new_test_ext(1).execute_with(|| {
        let hotkey_account_id = U256::from(533453);
        let coldkey_account_id = U256::from(55453);
        let amount = 900_000_000_000; // over the maximum

        // add network
        let netuid = add_dynamic_network(&hotkey_account_id, &coldkey_account_id);

        // Force-set alpha in and tao reserve to make price equal 1.5
        let tao_reserve = TaoCurrency::from(150_000_000_000);
        let alpha_in = AlphaCurrency::from(100_000_000_000);
        SubnetTAO::<Test>::insert(netuid, tao_reserve);
        SubnetAlphaIn::<Test>::insert(netuid, alpha_in);
        let current_price =
            <Test as pallet::Config>::SwapInterface::current_alpha_price(netuid.into());
        // FIXME it's failing because in the swap pallet, the alpha price is set only after an
        // initial swap
        assert_eq!(current_price, U96F32::from_num(1.5));

        // Give it some $$$ in his coldkey balance
        SubtensorModule::add_balance_to_coldkey_account(&coldkey_account_id, amount);

        // Setup limit price so that it doesn't peak above 4x of current price
        // The amount that can be executed at this price is 450 TAO only
        // Alpha produced will be equal to 25 = 100 - 450*100/(150+450)
        let limit_price = TaoCurrency::from(24_000_000_000);

        // Add stake with slippage safety and check if it fails
        assert_noop!(
            SubtensorModule::add_stake_limit(
                RuntimeOrigin::signed(coldkey_account_id),
                hotkey_account_id,
                netuid,
                amount.into(),
                limit_price,
                false
            ),
            Error::<Test>::SlippageTooHigh
        );

        // Lower the amount and it should succeed now
        let amount_ok = TaoCurrency::from(450_000_000_000); // fits the maximum
        assert_ok!(SubtensorModule::add_stake_limit(
            RuntimeOrigin::signed(coldkey_account_id),
            hotkey_account_id,
            netuid,
            amount_ok,
            limit_price,
            false
        ));
    });
}

#[test]
fn test_add_stake_limit_partial_zero_max_stake_amount_error() {
    new_test_ext(1).execute_with(|| {
        let hotkey_account_id = U256::from(533453);
        let coldkey_account_id = U256::from(55453);

        // Exact values from the error:
        // https://taostats.io/extrinsic/5338471-0009?network=finney
        let amount = 19980000000;
        let limit_price = TaoCurrency::from(26953618);
        let tao_reserve = TaoCurrency::from(5_032_494_439_940);
        let alpha_in = AlphaCurrency::from(186_268_425_402_874);

        let netuid = add_dynamic_network(&hotkey_account_id, &coldkey_account_id);
        SubnetTAO::<Test>::insert(netuid, tao_reserve);
        SubnetAlphaIn::<Test>::insert(netuid, alpha_in);

        SubtensorModule::add_balance_to_coldkey_account(&coldkey_account_id, amount);

        assert_noop!(
            SubtensorModule::add_stake_limit(
                RuntimeOrigin::signed(coldkey_account_id),
                hotkey_account_id,
                netuid,
                amount.into(),
                limit_price,
                true
            ),
            Error::<Test>::ZeroMaxStakeAmount
        );
    });
}

#[test]
fn test_remove_stake_limit_ok() {
    new_test_ext(1).execute_with(|| {
        let hotkey_account_id = U256::from(533453);
        let coldkey_account_id = U256::from(55453);
        let stake_amount = 300_000_000_000;

        // add network
        let netuid = add_dynamic_network(&hotkey_account_id, &coldkey_account_id);
        SubtensorModule::add_balance_to_coldkey_account(
            &coldkey_account_id,
            stake_amount + ExistentialDeposit::get(),
        );

        // Forse-set sufficient reserves
        let tao_reserve = TaoCurrency::from(100_000_000_000);
        let alpha_in = AlphaCurrency::from(100_000_000_000);
        SubnetTAO::<Test>::insert(netuid, tao_reserve);
        SubnetAlphaIn::<Test>::insert(netuid, alpha_in);

        // Stake to hotkey account, and check if the result is ok
        assert_ok!(SubtensorModule::add_stake(
            RuntimeOrigin::signed(coldkey_account_id),
            hotkey_account_id,
            netuid,
            stake_amount.into()
        ));
        let alpha_before = SubtensorModule::get_stake_for_hotkey_and_coldkey_on_subnet(
            &hotkey_account_id,
            &coldkey_account_id,
            netuid,
        );

        // Setup limit price to 99% of current price
        let current_price =
            <Test as pallet::Config>::SwapInterface::current_alpha_price(netuid.into());
        let limit_price = (current_price.to_num::<f64>() * 990_000_000_f64) as u64;

        // Alpha unstaked - calculated using formula from delta_in()
        let expected_alpha_reduction = (0.00138 * (alpha_in.to_u64() as f64)) as u64;
        let fee: u64 = (expected_alpha_reduction as f64 * 0.003) as u64;

        // Remove stake with slippage safety
        remove_stake_rate_limit_for_tests(&hotkey_account_id, &coldkey_account_id, netuid);
        assert_ok!(SubtensorModule::remove_stake_limit(
            RuntimeOrigin::signed(coldkey_account_id),
            hotkey_account_id,
            netuid,
            alpha_before / 2.into(),
            limit_price.into(),
            true
        ));
        let alpha_after = SubtensorModule::get_stake_for_hotkey_and_coldkey_on_subnet(
            &hotkey_account_id,
            &coldkey_account_id,
            netuid,
        );

        // Check if stake has decreased properly
        assert_abs_diff_eq!(
            alpha_before - alpha_after,
            AlphaCurrency::from(expected_alpha_reduction + fee),
            epsilon = AlphaCurrency::from(expected_alpha_reduction / 10),
        );
    });
}

#[test]
fn test_remove_stake_limit_fill_or_kill() {
    new_test_ext(1).execute_with(|| {
        let hotkey_account_id = U256::from(533453);
        let coldkey_account_id = U256::from(55453);
        let stake_amount = AlphaCurrency::from(300_000_000_000);
        let unstake_amount = AlphaCurrency::from(150_000_000_000);

        // add network
        let netuid = add_dynamic_network(&hotkey_account_id, &coldkey_account_id);

        // Give the neuron some stake to remove
        SubtensorModule::increase_stake_for_hotkey_and_coldkey_on_subnet(
            &hotkey_account_id,
            &coldkey_account_id,
            netuid,
            stake_amount,
        );

        // Forse-set alpha in and tao reserve to make price equal 1.5
        let tao_reserve = TaoCurrency::from(150_000_000_000);
        let alpha_in = AlphaCurrency::from(100_000_000_000);
        SubnetTAO::<Test>::insert(netuid, tao_reserve);
        SubnetAlphaIn::<Test>::insert(netuid, alpha_in);
        let current_price =
            <Test as pallet::Config>::SwapInterface::current_alpha_price(netuid.into());
        assert_eq!(current_price, U96F32::from_num(1.5));

        // Setup limit price so that it doesn't drop by more than 10% from current price
        let limit_price = TaoCurrency::from(1_350_000_000);

        // Remove stake with slippage safety - fails
        assert_noop!(
            SubtensorModule::remove_stake_limit(
                RuntimeOrigin::signed(coldkey_account_id),
                hotkey_account_id,
                netuid,
                unstake_amount,
                limit_price,
                false
            ),
            Error::<Test>::SlippageTooHigh
        );

        // Lower the amount: Should succeed
        assert_ok!(SubtensorModule::remove_stake_limit(
            RuntimeOrigin::signed(coldkey_account_id),
            hotkey_account_id,
            netuid,
            unstake_amount / 100.into(),
            limit_price.into(),
            false
        ),);
    });
}

#[test]
// RUST_LOG=info cargo test --package pallet-subtensor --lib -- tests::staking::test_add_stake_specific_stake_into_subnet_fail --exact --show-output
fn test_add_stake_specific_stake_into_subnet_fail() {
    new_test_ext(1).execute_with(|| {
        let sn_owner_coldkey = U256::from(55453);

        let hotkey_account_id = U256::from(533453);
        let coldkey_account_id = U256::from(55454);
        let hotkey_owner_account_id = U256::from(533454);

        let existing_shares: U64F64 =
            U64F64::from_num(161_986_254).saturating_div(U64F64::from_num(u64::MAX));
        let existing_stake = AlphaCurrency::from(36_711_495_953);

        let tao_in = TaoCurrency::from(2_409_892_148_947);
        let alpha_in = AlphaCurrency::from(15_358_708_513_716);

        let tao_staked = TaoCurrency::from(200_000_000);

        //add network
        let netuid = add_dynamic_network(&sn_owner_coldkey, &sn_owner_coldkey);

        // Register hotkey on netuid
        register_ok_neuron(netuid, hotkey_account_id, hotkey_owner_account_id, 0);
        // Check we have zero staked
        assert_eq!(
            SubtensorModule::get_total_stake_for_hotkey(&hotkey_account_id),
            TaoCurrency::ZERO
        );

        // Set a hotkey pool for the hotkey
        let mut hotkey_pool = SubtensorModule::get_alpha_share_pool(hotkey_account_id, netuid);
        hotkey_pool.update_value_for_one(&hotkey_owner_account_id, 1234); // Doesn't matter, will be overridden

        // Adjust the total hotkey stake and shares to match the existing values
        TotalHotkeyShares::<Test>::insert(hotkey_account_id, netuid, existing_shares);
        TotalHotkeyAlpha::<Test>::insert(hotkey_account_id, netuid, existing_stake);

        // Make the hotkey a delegate
        Delegates::<Test>::insert(hotkey_account_id, 0);

        // Setup Subnet pool
        SubnetAlphaIn::<Test>::insert(netuid, alpha_in);
        SubnetTAO::<Test>::insert(netuid, tao_in);

        // Give TAO balance to coldkey
        SubtensorModule::add_balance_to_coldkey_account(
            &coldkey_account_id,
            tao_staked.to_u64() + 1_000_000_000,
        );

        // Add stake as new hotkey
        let expected_alpha = AlphaCurrency::from(
            <Test as Config>::SwapInterface::swap(
                netuid.into(),
                OrderType::Buy,
                tao_staked.into(),
                <Test as Config>::SwapInterface::max_price(),
                false,
                true,
            )
            .map(|v| v.amount_paid_out)
            .unwrap_or_default(),
        );
        assert_ok!(SubtensorModule::add_stake(
            RuntimeOrigin::signed(coldkey_account_id),
            hotkey_account_id,
            netuid,
            tao_staked,
        ));

        // Check we have non-zero staked
        assert!(expected_alpha > AlphaCurrency::ZERO);
        assert_abs_diff_eq!(
            SubtensorModule::get_stake_for_hotkey_and_coldkey_on_subnet(
                &hotkey_account_id,
                &coldkey_account_id,
                netuid
            ),
            expected_alpha,
            epsilon = expected_alpha / 1000.into()
        );
    });
}

// cargo test --package pallet-subtensor --lib -- tests::staking::test_remove_99_999_per_cent_stake_removes_all --exact --show-output
#[test]
fn test_remove_99_9991_per_cent_stake_removes_all() {
    new_test_ext(1).execute_with(|| {
        let subnet_owner_coldkey = U256::from(1);
        let subnet_owner_hotkey = U256::from(2);
        let hotkey_account_id = U256::from(581337);
        let coldkey_account_id = U256::from(81337);
        let amount = 10_000_000_000;
        let netuid = add_dynamic_network(&subnet_owner_hotkey, &subnet_owner_coldkey);
        register_ok_neuron(netuid, hotkey_account_id, coldkey_account_id, 192213123);

        // Give it some $$$ in his coldkey balance
        SubtensorModule::add_balance_to_coldkey_account(&coldkey_account_id, amount);

        // Stake to hotkey account, and check if the result is ok
        assert_ok!(SubtensorModule::add_stake(
            RuntimeOrigin::signed(coldkey_account_id),
            hotkey_account_id,
            netuid,
            amount.into()
        ));

        // Remove 99.9991% stake
        let alpha = SubtensorModule::get_stake_for_hotkey_and_coldkey_on_subnet(
            &hotkey_account_id,
            &coldkey_account_id,
            netuid,
        );
        remove_stake_rate_limit_for_tests(&hotkey_account_id, &coldkey_account_id, netuid);
        let remove_amount = AlphaCurrency::from(
            (U64F64::from_num(alpha) * U64F64::from_num(0.999991)).to_num::<u64>(),
        );
        // we expected the entire stake to be returned
        let (expected_balance, _) = mock::swap_alpha_to_tao(netuid, alpha);
        assert_ok!(SubtensorModule::remove_stake(
            RuntimeOrigin::signed(coldkey_account_id),
            hotkey_account_id,
            netuid,
            remove_amount,
        ));

        // Check that all alpha was unstaked and all TAO balance was returned (less fees)
        assert_abs_diff_eq!(
            SubtensorModule::get_coldkey_balance(&coldkey_account_id),
            expected_balance.to_u64(),
            epsilon = 10,
        );
        assert_eq!(
            SubtensorModule::get_total_stake_for_hotkey(&hotkey_account_id),
            TaoCurrency::ZERO
        );
        let new_alpha = SubtensorModule::get_stake_for_hotkey_and_coldkey_on_subnet(
            &hotkey_account_id,
            &coldkey_account_id,
            netuid,
        );
        assert!(new_alpha.is_zero());
    });
}

// cargo test --package pallet-subtensor --lib -- tests::staking::test_remove_99_9989_per_cent_stake_leaves_a_little --exact --show-output
#[test]
fn test_remove_99_9989_per_cent_stake_leaves_a_little() {
    new_test_ext(1).execute_with(|| {
        let subnet_owner_coldkey = U256::from(1);
        let subnet_owner_hotkey = U256::from(2);
        let hotkey_account_id = U256::from(581337);
        let coldkey_account_id = U256::from(81337);
        let amount = 10_000_000_000;
        let netuid = add_dynamic_network(&subnet_owner_hotkey, &subnet_owner_coldkey);
        register_ok_neuron(netuid, hotkey_account_id, coldkey_account_id, 192213123);

        // Give it some $$$ in his coldkey balance
        SubtensorModule::add_balance_to_coldkey_account(&coldkey_account_id, amount);

        // Stake to hotkey account, and check if the result is ok
        let (_, fee) = mock::swap_tao_to_alpha(netuid, amount.into());
        assert_ok!(SubtensorModule::add_stake(
            RuntimeOrigin::signed(coldkey_account_id),
            hotkey_account_id,
            netuid,
            amount.into()
        ));

        // Remove 99.9989% stake
        remove_stake_rate_limit_for_tests(&hotkey_account_id, &coldkey_account_id, netuid);
        let alpha = SubtensorModule::get_stake_for_hotkey_and_coldkey_on_subnet(
            &hotkey_account_id,
            &coldkey_account_id,
            netuid,
        );
        let fee =
            mock::swap_alpha_to_tao(netuid, ((alpha.to_u64() as f64 * 0.99) as u64).into()).1 + fee;
        assert_ok!(SubtensorModule::remove_stake(
            RuntimeOrigin::signed(coldkey_account_id),
            hotkey_account_id,
            netuid,
            (U64F64::from_num(alpha.to_u64()) * U64F64::from_num(0.99))
                .to_num::<u64>()
                .into()
        ));

        // Check that all alpha was unstaked and 99% TAO balance was returned (less fees)
        // let fee = <Test as Config>::SwapInterface::approx_fee_amount(netuid.into(), (amount as f64 * 0.99) as u64);
        assert_abs_diff_eq!(
            SubtensorModule::get_coldkey_balance(&coldkey_account_id),
            (amount as f64 * 0.99) as u64 - fee,
            epsilon = amount / 1000,
        );
        assert_abs_diff_eq!(
            SubtensorModule::get_total_stake_for_hotkey(&hotkey_account_id).to_u64(),
            (amount as f64 * 0.01) as u64,
            epsilon = amount / 1000,
        );
        let new_alpha = SubtensorModule::get_stake_for_hotkey_and_coldkey_on_subnet(
            &hotkey_account_id,
            &coldkey_account_id,
            netuid,
        );
        assert_abs_diff_eq!(
            new_alpha,
            AlphaCurrency::from((alpha.to_u64() as f64 * 0.01) as u64),
            epsilon = 10.into()
        );
    });
}

#[test]
fn test_move_stake_limit_partial() {
    new_test_ext(1).execute_with(|| {
        let subnet_owner_coldkey = U256::from(1001);
        let subnet_owner_hotkey = U256::from(1002);
        let coldkey = U256::from(1);
        let hotkey = U256::from(2);
        let stake_amount = AlphaCurrency::from(150_000_000_000);
        let move_amount = AlphaCurrency::from(150_000_000_000);

        // add network
        let origin_netuid = add_dynamic_network(&subnet_owner_hotkey, &subnet_owner_coldkey);
        let destination_netuid = add_dynamic_network(&subnet_owner_hotkey, &subnet_owner_coldkey);
        register_ok_neuron(origin_netuid, hotkey, coldkey, 192213123);
        register_ok_neuron(destination_netuid, hotkey, coldkey, 192213123);

        // Give the neuron some stake to remove
        SubtensorModule::increase_stake_for_hotkey_and_coldkey_on_subnet(
            &hotkey,
            &coldkey,
            origin_netuid,
            stake_amount,
        );

        // Forse-set alpha in and tao reserve to make price equal 1.5 on both origin and destination,
        // but there's much more liquidity on destination, so its price wouldn't go up when restaked
        let tao_reserve = TaoCurrency::from(150_000_000_000);
        let alpha_in = AlphaCurrency::from(100_000_000_000);
        SubnetTAO::<Test>::insert(origin_netuid, tao_reserve);
        SubnetAlphaIn::<Test>::insert(origin_netuid, alpha_in);
        SubnetTAO::<Test>::insert(destination_netuid, tao_reserve * 100_000.into());
        SubnetAlphaIn::<Test>::insert(destination_netuid, alpha_in * 100_000.into());
        let current_price =
            <Test as pallet::Config>::SwapInterface::current_alpha_price(origin_netuid.into());
        assert_eq!(current_price, U96F32::from_num(1.5));

        // The relative price between origin and destination subnets is 1.
        // Setup limit relative price so that it doesn't drop by more than 1% from current price
        let limit_price = TaoCurrency::from(990_000_000);

        // Move stake with slippage safety - executes partially
        assert_ok!(SubtensorModule::swap_stake_limit(
            RuntimeOrigin::signed(coldkey),
            hotkey,
            origin_netuid,
            destination_netuid,
            move_amount,
            limit_price,
            true,
        ));

        let new_alpha = SubtensorModule::get_stake_for_hotkey_and_coldkey_on_subnet(
            &hotkey,
            &coldkey,
            origin_netuid,
        );

        assert_abs_diff_eq!(
            new_alpha,
            AlphaCurrency::from(149_000_000_000),
            epsilon = 100_000_000.into()
        );
    });
}

/// cargo test --package pallet-subtensor --lib -- tests::staking::test_unstake_all_hits_liquidity_min --exact --show-output
#[test]
fn test_unstake_all_hits_liquidity_min() {
    new_test_ext(1).execute_with(|| {
        let subnet_owner_coldkey = U256::from(1001);
        let subnet_owner_hotkey = U256::from(1002);
        let coldkey = U256::from(1);
        let hotkey = U256::from(2);

        let stake_amount = AlphaCurrency::from(190_000_000_000); // 190 Alpha

        let netuid = add_dynamic_network(&subnet_owner_hotkey, &subnet_owner_coldkey);
        register_ok_neuron(netuid, hotkey, coldkey, 192213123);
        // Give the neuron some stake to remove
        SubtensorModule::increase_stake_for_hotkey_and_coldkey_on_subnet(
            &hotkey,
            &coldkey,
            netuid,
            stake_amount,
        );

        // Setup the Alpha pool so that removing all the Alpha will bring liqudity below the minimum
        let remaining_tao = TaoCurrency::from(u64::from(mock::SwapMinimumReserve::get()) - 1);
        let alpha_reserves = AlphaCurrency::from(stake_amount.to_u64() + 10_000_000);
        mock::setup_reserves(netuid, remaining_tao, alpha_reserves);

        // Try to unstake, but we reduce liquidity too far

        assert_ok!(SubtensorModule::unstake_all(
            RuntimeOrigin::signed(coldkey),
            hotkey,
        ));

        // Expect nothing to be unstaked
        let new_alpha =
            SubtensorModule::get_stake_for_hotkey_and_coldkey_on_subnet(&hotkey, &coldkey, netuid);
        assert_abs_diff_eq!(new_alpha, stake_amount, epsilon = AlphaCurrency::ZERO);
    });
}

#[test]
fn test_unstake_all_alpha_hits_liquidity_min() {
    new_test_ext(1).execute_with(|| {
        let subnet_owner_coldkey = U256::from(1001);
        let subnet_owner_hotkey = U256::from(1002);
        let coldkey = U256::from(1);
        let hotkey = U256::from(2);

        let stake_amount = 100_000_000_000; // 100 TAO

        let netuid = add_dynamic_network(&subnet_owner_hotkey, &subnet_owner_coldkey);
        register_ok_neuron(netuid, hotkey, coldkey, 192213123);
        SubtensorModule::add_balance_to_coldkey_account(
            &coldkey,
            stake_amount + ExistentialDeposit::get(),
        );
        // Give the neuron some stake to remove
        assert_ok!(SubtensorModule::add_stake(
            RuntimeOrigin::signed(coldkey),
            hotkey,
            netuid,
            stake_amount.into()
        ));

        // Setup the pool so that removing all the TAO will bring liqudity below the minimum
        let remaining_tao = I96F32::from_num(u64::from(mock::SwapMinimumReserve::get()) - 1)
            .saturating_sub(I96F32::from(1));
        let alpha =
            SubtensorModule::get_stake_for_hotkey_and_coldkey_on_subnet(&hotkey, &coldkey, netuid);
        let alpha_reserves = I110F18::from(u64::from(alpha) + 10_000_000);

        let k = I110F18::from_fixed(remaining_tao)
            .saturating_mul(alpha_reserves.saturating_add(I110F18::from(u64::from(alpha))));
        let tao_reserves = k.safe_div(alpha_reserves);

        mock::setup_reserves(
            netuid,
            (tao_reserves.to_num::<u64>() / 100_u64).into(),
            alpha_reserves.to_num::<u64>().into(),
        );

        // Try to unstake, but we reduce liquidity too far

        assert_err!(
            SubtensorModule::unstake_all_alpha(RuntimeOrigin::signed(coldkey), hotkey),
            Error::<Test>::AmountTooLow
        );

        // Expect nothing to be unstaked
        let new_alpha =
            SubtensorModule::get_stake_for_hotkey_and_coldkey_on_subnet(&hotkey, &coldkey, netuid);
        assert_eq!(new_alpha, alpha);
    });
}

#[test]
fn test_unstake_all_alpha_works() {
    new_test_ext(1).execute_with(|| {
        let subnet_owner_coldkey = U256::from(1001);
        let subnet_owner_hotkey = U256::from(1002);
        let coldkey = U256::from(1);
        let hotkey = U256::from(2);

        let stake_amount = 190_000_000_000; // 190 TAO

        let netuid = add_dynamic_network(&subnet_owner_hotkey, &subnet_owner_coldkey);
        register_ok_neuron(netuid, hotkey, coldkey, 192213123);
        SubtensorModule::add_balance_to_coldkey_account(
            &coldkey,
            stake_amount + ExistentialDeposit::get(),
        );

        // Give the neuron some stake to remove
        assert_ok!(SubtensorModule::add_stake(
            RuntimeOrigin::signed(coldkey),
            hotkey,
            netuid,
            stake_amount.into()
        ));

        remove_stake_rate_limit_for_tests(&hotkey, &coldkey, netuid);

        // Setup the pool so that removing all the TAO will keep liq above min
        mock::setup_reserves(
            netuid,
            (stake_amount * 10).into(),
            (stake_amount * 100).into(),
        );

        // Unstake all alpha to root
        assert_ok!(SubtensorModule::unstake_all_alpha(
            RuntimeOrigin::signed(coldkey),
            hotkey,
        ));

        let new_alpha =
            SubtensorModule::get_stake_for_hotkey_and_coldkey_on_subnet(&hotkey, &coldkey, netuid);
        assert_abs_diff_eq!(new_alpha, AlphaCurrency::ZERO, epsilon = 1_000.into());
        let new_root = SubtensorModule::get_stake_for_hotkey_and_coldkey_on_subnet(
            &hotkey,
            &coldkey,
            NetUid::ROOT,
        );
        assert!(new_root > 100_000.into());
    });
}

#[test]
fn test_unstake_all_works() {
    new_test_ext(1).execute_with(|| {
        let subnet_owner_coldkey = U256::from(1001);
        let subnet_owner_hotkey = U256::from(1002);
        let coldkey = U256::from(1);
        let hotkey = U256::from(2);

        let stake_amount = 190_000_000_000; // 190 TAO

        let netuid = add_dynamic_network(&subnet_owner_hotkey, &subnet_owner_coldkey);
        register_ok_neuron(netuid, hotkey, coldkey, 192213123);
        SubtensorModule::add_balance_to_coldkey_account(
            &coldkey,
            stake_amount + ExistentialDeposit::get(),
        );

        // Give the neuron some stake to remove
        assert_ok!(SubtensorModule::add_stake(
            RuntimeOrigin::signed(coldkey),
            hotkey,
            netuid,
            stake_amount.into()
        ));

        // Setup the pool so that removing all the TAO will keep liq above min
        mock::setup_reserves(
            netuid,
            (stake_amount * 10).into(),
            (stake_amount * 100).into(),
        );
        remove_stake_rate_limit_for_tests(&hotkey, &coldkey, netuid);

        // Unstake all alpha to free balance
        assert_ok!(SubtensorModule::unstake_all(
            RuntimeOrigin::signed(coldkey),
            hotkey,
        ));

        let new_alpha =
            SubtensorModule::get_stake_for_hotkey_and_coldkey_on_subnet(&hotkey, &coldkey, netuid);
        assert_abs_diff_eq!(new_alpha, AlphaCurrency::ZERO, epsilon = 1_000.into());
        let new_balance = SubtensorModule::get_coldkey_balance(&coldkey);
        assert!(new_balance > 100_000);
    });
}

#[test]
fn test_stake_into_subnet_ok() {
    new_test_ext(1).execute_with(|| {
        let owner_hotkey = U256::from(1);
        let owner_coldkey = U256::from(2);
        let hotkey = U256::from(3);
        let coldkey = U256::from(4);
        let amount = 100_000_000;

        // add network
        let netuid = add_dynamic_network(&owner_hotkey, &owner_coldkey);

        // Forse-set alpha in and tao reserve to make price equal 0.01
        let tao_reserve = TaoCurrency::from(100_000_000_000);
        let alpha_in = AlphaCurrency::from(1_000_000_000_000);
        mock::setup_reserves(netuid, tao_reserve, alpha_in);
        let current_price =
            <Test as pallet::Config>::SwapInterface::current_alpha_price(netuid.into())
                .to_num::<f64>();

        // Initialize swap v3
        assert_ok!(<tests::mock::Test as pallet::Config>::SwapInterface::swap(
            netuid.into(),
            OrderType::Buy,
            0,
            u64::MAX,
            false,
            true
        ));

        // Add stake with slippage safety and check if the result is ok
        assert_ok!(SubtensorModule::stake_into_subnet(
            &hotkey,
            &coldkey,
            netuid,
            amount.into(),
            TaoCurrency::MAX,
            false,
        ));
        let fee_rate = pallet_subtensor_swap::FeeRate::<Test>::get(NetUid::from(netuid)) as f64
            / u16::MAX as f64;
        let expected_stake = (amount as f64) * (1. - fee_rate) / current_price;

        // Check if stake has increased
        assert_abs_diff_eq!(
            SubtensorModule::get_stake_for_hotkey_and_coldkey_on_subnet(&hotkey, &coldkey, netuid)
                .to_u64() as f64,
            expected_stake,
            epsilon = expected_stake / 1000.,
        );
    });
}

#[test]
fn test_stake_into_subnet_low_amount() {
    new_test_ext(1).execute_with(|| {
        let owner_hotkey = U256::from(1);
        let owner_coldkey = U256::from(2);
        let hotkey = U256::from(3);
        let coldkey = U256::from(4);
        let amount = 10;

        // add network
        let netuid = add_dynamic_network(&owner_hotkey, &owner_coldkey);

        // Forse-set alpha in and tao reserve to make price equal 0.01
        let tao_reserve = TaoCurrency::from(100_000_000_000);
        let alpha_in = AlphaCurrency::from(1_000_000_000_000);
        mock::setup_reserves(netuid, tao_reserve, alpha_in);
        let current_price =
            <Test as pallet::Config>::SwapInterface::current_alpha_price(netuid.into())
                .to_num::<f64>();

        // Initialize swap v3
        assert_ok!(<tests::mock::Test as pallet::Config>::SwapInterface::swap(
            netuid.into(),
            OrderType::Buy,
            0,
            u64::MAX,
            false,
            true
        ));

        // Add stake with slippage safety and check if the result is ok
        assert_ok!(SubtensorModule::stake_into_subnet(
            &hotkey,
            &coldkey,
            netuid,
            amount.into(),
            TaoCurrency::MAX,
            false,
        ));
        let expected_stake = AlphaCurrency::from(((amount as f64) * 0.997 / current_price) as u64);

        // Check if stake has increased
        assert_abs_diff_eq!(
            SubtensorModule::get_stake_for_hotkey_and_coldkey_on_subnet(&hotkey, &coldkey, netuid),
            expected_stake,
            epsilon = expected_stake / 100.into()
        );
    });
}

#[test]
fn test_unstake_from_subnet_low_amount() {
    new_test_ext(1).execute_with(|| {
        let owner_hotkey = U256::from(1);
        let owner_coldkey = U256::from(2);
        let hotkey = U256::from(3);
        let coldkey = U256::from(4);
        let amount = 10;

        // add network
        let netuid = add_dynamic_network(&owner_hotkey, &owner_coldkey);

        // Forse-set alpha in and tao reserve to make price equal 0.01
        let tao_reserve = TaoCurrency::from(100_000_000_000);
        let alpha_in = AlphaCurrency::from(1_000_000_000_000);
        mock::setup_reserves(netuid, tao_reserve, alpha_in);

        // Initialize swap v3
        assert_ok!(<tests::mock::Test as pallet::Config>::SwapInterface::swap(
            netuid.into(),
            OrderType::Buy,
            0,
            u64::MAX,
            false,
            true
        ));

        // Add stake and check if the result is ok
        assert_ok!(SubtensorModule::stake_into_subnet(
            &hotkey,
            &coldkey,
            netuid,
            amount.into(),
            TaoCurrency::MAX,
            false,
        ));

        // Remove stake
        let alpha =
            SubtensorModule::get_stake_for_hotkey_and_coldkey_on_subnet(&hotkey, &coldkey, netuid);
        assert_ok!(SubtensorModule::unstake_from_subnet(
            &hotkey,
            &coldkey,
            netuid,
            alpha,
            TaoCurrency::ZERO,
            false,
        ));

        // Check if stake is zero
        assert_eq!(
            SubtensorModule::get_stake_for_hotkey_and_coldkey_on_subnet(&hotkey, &coldkey, netuid),
            AlphaCurrency::ZERO,
        );
    });
}

#[test]
fn test_stake_into_subnet_prohibitive_limit() {
    new_test_ext(1).execute_with(|| {
        let owner_hotkey = U256::from(1);
        let owner_coldkey = U256::from(2);
        let coldkey = U256::from(4);
        let amount = 100_000_000;

        // add network
        let netuid = add_dynamic_network(&owner_hotkey, &owner_coldkey);
        SubtensorModule::add_balance_to_coldkey_account(&coldkey, amount);

        // Forse-set alpha in and tao reserve to make price equal 0.01
        let tao_reserve = TaoCurrency::from(100_000_000_000);
        let alpha_in = AlphaCurrency::from(1_000_000_000_000);
        mock::setup_reserves(netuid, tao_reserve, alpha_in);

        // Initialize swap v3
        assert_ok!(<tests::mock::Test as pallet::Config>::SwapInterface::swap(
            netuid.into(),
            OrderType::Buy,
            0,
            u64::MAX,
            false,
            true
        ));

        // Add stake and check if the result is ok
        // Use prohibitive limit price
        assert_err!(
            SubtensorModule::add_stake_limit(
                RuntimeOrigin::signed(coldkey),
                owner_hotkey,
                netuid,
                amount.into(),
                TaoCurrency::ZERO,
                true,
            ),
            Error::<Test>::ZeroMaxStakeAmount
        );

        // Check if stake has NOT increased
        assert_eq!(
            SubtensorModule::get_stake_for_hotkey_and_coldkey_on_subnet(
                &owner_hotkey,
                &coldkey,
                netuid
            ),
            AlphaCurrency::ZERO
        );

        // Check if balance has NOT decreased
        assert_eq!(SubtensorModule::get_coldkey_balance(&coldkey), amount);
    });
}

#[test]
fn test_unstake_from_subnet_prohibitive_limit() {
    new_test_ext(1).execute_with(|| {
        let owner_hotkey = U256::from(1);
        let owner_coldkey = U256::from(2);
        let coldkey = U256::from(4);
        let amount = 100_000_000;

        // add network
        let netuid = add_dynamic_network(&owner_hotkey, &owner_coldkey);
        SubtensorModule::add_balance_to_coldkey_account(&coldkey, amount);

        // Forse-set alpha in and tao reserve to make price equal 0.01
        let tao_reserve = TaoCurrency::from(100_000_000_000);
        let alpha_in = AlphaCurrency::from(1_000_000_000_000);
        mock::setup_reserves(netuid, tao_reserve, alpha_in);

        // Initialize swap v3
        assert_ok!(<tests::mock::Test as pallet::Config>::SwapInterface::swap(
            netuid.into(),
            OrderType::Buy,
            0,
            u64::MAX,
            false,
            true
        ));

        // Add stake and check if the result is ok
        assert_ok!(SubtensorModule::stake_into_subnet(
            &owner_hotkey,
            &coldkey,
            netuid,
            amount.into(),
            TaoCurrency::MAX,
            false,
        ));

        // Remove stake
        // Use prohibitive limit price
        let balance_before = SubtensorModule::get_coldkey_balance(&coldkey);
        let alpha = SubtensorModule::get_stake_for_hotkey_and_coldkey_on_subnet(
            &owner_hotkey,
            &coldkey,
            netuid,
        );
        assert_err!(
            SubtensorModule::remove_stake_limit(
                RuntimeOrigin::signed(coldkey),
                owner_hotkey,
                netuid,
                alpha,
                TaoCurrency::MAX,
                true,
            ),
            Error::<Test>::ZeroMaxStakeAmount
        );

        // Check if stake has NOT decreased
        assert_eq!(
            SubtensorModule::get_stake_for_hotkey_and_coldkey_on_subnet(
                &owner_hotkey,
                &coldkey,
                netuid
            ),
            alpha
        );

        // Check if balance has NOT increased
        assert_eq!(
            SubtensorModule::get_coldkey_balance(&coldkey),
            balance_before,
        );
    });
}

#[test]
fn test_unstake_full_amount() {
    new_test_ext(1).execute_with(|| {
        let owner_hotkey = U256::from(1);
        let owner_coldkey = U256::from(2);
        let coldkey = U256::from(4);
        let amount = 100_000_000;

        // add network
        let netuid = add_dynamic_network(&owner_hotkey, &owner_coldkey);
        SubtensorModule::add_balance_to_coldkey_account(&coldkey, amount);

        // Forse-set alpha in and tao reserve to make price equal 0.01
        let tao_reserve = TaoCurrency::from(100_000_000_000);
        let alpha_in = AlphaCurrency::from(1_000_000_000_000);
        mock::setup_reserves(netuid, tao_reserve, alpha_in);

        // Initialize swap v3
        assert_ok!(<tests::mock::Test as pallet::Config>::SwapInterface::swap(
            netuid.into(),
            OrderType::Buy,
            0,
            u64::MAX,
            false,
            true
        ));

        // Add stake and check if the result is ok
        assert_ok!(SubtensorModule::stake_into_subnet(
            &owner_hotkey,
            &coldkey,
            netuid,
            amount.into(),
            TaoCurrency::MAX,
            false,
        ));

        // Remove stake
        // Use prohibitive limit price
        let balance_before = SubtensorModule::get_coldkey_balance(&coldkey);
        let alpha = SubtensorModule::get_stake_for_hotkey_and_coldkey_on_subnet(
            &owner_hotkey,
            &coldkey,
            netuid,
        );
        assert_ok!(SubtensorModule::remove_stake(
            RuntimeOrigin::signed(coldkey),
            owner_hotkey,
            netuid,
            alpha,
        ));

        // Check if stake is zero
        assert_eq!(
            SubtensorModule::get_stake_for_hotkey_and_coldkey_on_subnet(
                &owner_hotkey,
                &coldkey,
                netuid
            ),
            AlphaCurrency::ZERO
        );

        // Check if balance has increased accordingly
        let balance_after = SubtensorModule::get_coldkey_balance(&coldkey);
        let actual_balance_increase = (balance_after - balance_before) as f64;
        let fee_rate = pallet_subtensor_swap::FeeRate::<Test>::get(NetUid::from(netuid)) as f64
            / u16::MAX as f64;
        let expected_balance_increase = amount as f64 * (1. - fee_rate) / (1. + fee_rate);
        assert_abs_diff_eq!(
            actual_balance_increase,
            expected_balance_increase,
            epsilon = expected_balance_increase / 10_000.
        );
    });
}

fn price_to_tick(price: f64) -> TickIndex {
    let price_sqrt: U64F64 = U64F64::from_num(price.sqrt());
    // Handle potential errors in the conversion
    match TickIndex::try_from_sqrt_price(price_sqrt) {
        Ok(mut tick) => {
            // Ensure the tick is within bounds
            if tick > TickIndex::MAX {
                tick = TickIndex::MAX;
            } else if tick < TickIndex::MIN {
                tick = TickIndex::MIN;
            }
            tick
        }
        // Default to a reasonable value when conversion fails
        Err(_) => {
            if price > 1.0 {
                TickIndex::MAX
            } else {
                TickIndex::MIN
            }
        }
    }
}

/// Test correctness of swap fees:
///   1. TAO is not minted or burned
///   2. Fees match FeeRate
///
#[test]
fn test_swap_fees_tao_correctness() {
    new_test_ext(1).execute_with(|| {
        let owner_hotkey = U256::from(1);
        let owner_coldkey = U256::from(2);
        let coldkey = U256::from(4);
        let amount = 1_000_000_000;
        let owner_balance_before = amount * 10;
        let user_balance_before = amount * 100;

        // add network
        let netuid = add_dynamic_network(&owner_hotkey, &owner_coldkey);
        SubtensorModule::add_balance_to_coldkey_account(&owner_coldkey, owner_balance_before);
        SubtensorModule::add_balance_to_coldkey_account(&coldkey, user_balance_before);
        let fee_rate = pallet_subtensor_swap::FeeRate::<Test>::get(NetUid::from(netuid)) as f64
            / u16::MAX as f64;
        pallet_subtensor_swap::EnabledUserLiquidity::<Test>::insert(NetUid::from(netuid), true);

        // Forse-set alpha in and tao reserve to make price equal 0.25
        let tao_reserve = TaoCurrency::from(100_000_000_000);
        let alpha_in = AlphaCurrency::from(400_000_000_000);
        mock::setup_reserves(netuid, tao_reserve, alpha_in);

        // Check starting "total TAO"
        let total_tao_before =
            user_balance_before + owner_balance_before + SubnetTAO::<Test>::get(netuid).to_u64();

        // Get alpha for owner
        assert_ok!(SubtensorModule::add_stake(
            RuntimeOrigin::signed(owner_coldkey),
            owner_hotkey,
            netuid,
            amount.into(),
        ));
        let mut fees = (fee_rate * amount as f64) as u64;

        // Add owner coldkey Alpha as concentrated liquidity
        // between current price current price + 0.01
        let current_price =
            <Test as pallet::Config>::SwapInterface::current_alpha_price(netuid.into())
                .to_num::<f64>()
                + 0.0001;
        let limit_price = current_price + 0.01;
        let tick_low = price_to_tick(current_price);
        let tick_high = price_to_tick(limit_price);
        let liquidity = amount;

        assert_ok!(<Test as pallet::Config>::SwapInterface::do_add_liquidity(
            netuid.into(),
            &owner_coldkey,
            &owner_hotkey,
            tick_low,
            tick_high,
            liquidity,
        ));

        // Limit-buy and then sell all alpha for user to hit owner liquidity
        assert_ok!(SubtensorModule::add_stake_limit(
            RuntimeOrigin::signed(coldkey),
            owner_hotkey,
            netuid,
            amount.into(),
            ((limit_price * u64::MAX as f64) as u64).into(),
            true
        ));
        fees += (fee_rate * amount as f64) as u64;

        let user_alpha = SubtensorModule::get_stake_for_hotkey_and_coldkey_on_subnet(
            &owner_hotkey,
            &coldkey,
            netuid,
        );
        remove_stake_rate_limit_for_tests(&owner_hotkey, &coldkey, netuid);
        assert_ok!(SubtensorModule::remove_stake(
            RuntimeOrigin::signed(coldkey),
            owner_hotkey,
            netuid,
            user_alpha,
        ));
        // Do not add fees because selling fees are in alpha

        // Check ending "total TAO"
        let owner_balance_after = SubtensorModule::get_coldkey_balance(&owner_coldkey);
        let user_balance_after = SubtensorModule::get_coldkey_balance(&coldkey);
        let total_tao_after = user_balance_after
            + owner_balance_after
            + SubnetTAO::<Test>::get(netuid).to_u64()
            + fees;

        // Total TAO does not change, leave some epsilon for rounding
        assert_abs_diff_eq!(total_tao_before, total_tao_after, epsilon = 2);
    });
}

#[test]
fn test_increase_stake_for_hotkey_and_coldkey_on_subnet_adds_to_staking_hotkeys_map() {
    new_test_ext(1).execute_with(|| {
        let coldkey = U256::from(1);
        let coldkey1 = U256::from(2);
        let hotkey = U256::from(3);

        let netuid = NetUid::from(1);
        let stake_amount = 100_000_000_000;

        // Check no entry in the staking hotkeys map
        assert!(!StakingHotkeys::<Test>::contains_key(coldkey));
        // insert manually
        StakingHotkeys::<Test>::insert(coldkey, Vec::<U256>::new());
        // check entry has no hotkey
        assert!(!StakingHotkeys::<Test>::get(coldkey).contains(&hotkey));

        SubtensorModule::increase_stake_for_hotkey_and_coldkey_on_subnet(
            &hotkey,
            &coldkey,
            netuid,
            stake_amount.into(),
        );

        // Check entry exists in the staking hotkeys map
        assert!(StakingHotkeys::<Test>::contains_key(coldkey));
        // check entry has hotkey
        assert!(StakingHotkeys::<Test>::get(coldkey).contains(&hotkey));

        // Check no entry in the staking hotkeys map for coldkey1
        assert!(!StakingHotkeys::<Test>::contains_key(coldkey1));

        // Run increase stake for hotkey and coldkey1 on subnet
        SubtensorModule::increase_stake_for_hotkey_and_coldkey_on_subnet(
            &hotkey,
            &coldkey1,
            netuid,
            stake_amount.into(),
        );

        // Check entry exists in the staking hotkeys map for coldkey1
        assert!(StakingHotkeys::<Test>::contains_key(coldkey1));
        // check entry has hotkey
        assert!(StakingHotkeys::<Test>::get(coldkey1).contains(&hotkey));
    });
}

#[test]
fn test_remove_stake_full_limit_ok() {
    new_test_ext(1).execute_with(|| {
        let hotkey_account_id = U256::from(1);
        let coldkey_account_id = U256::from(2);
        let stake_amount = AlphaCurrency::from(10_000_000_000);

        // add network
        let netuid = add_dynamic_network(&hotkey_account_id, &coldkey_account_id);

        // Give the neuron some stake to remove
        SubtensorModule::increase_stake_for_hotkey_and_coldkey_on_subnet(
            &hotkey_account_id,
            &coldkey_account_id,
            netuid,
            stake_amount,
        );

        let tao_reserve = TaoCurrency::from(100_000_000_000_u64);
        let alpha_in = AlphaCurrency::from(100_000_000_000);
        SubnetTAO::<Test>::insert(netuid, tao_reserve);
        SubnetAlphaIn::<Test>::insert(netuid, alpha_in);

        let limit_price = TaoCurrency::from(90_000_000);

        // Remove stake with slippage safety
        assert_ok!(SubtensorModule::remove_stake_full_limit(
            RuntimeOrigin::signed(coldkey_account_id),
            hotkey_account_id,
            netuid,
            Some(limit_price),
        ));

        // Check if stake has decreased to zero
        assert_eq!(
            SubtensorModule::get_stake_for_hotkey_and_coldkey_on_subnet(
                &hotkey_account_id,
                &coldkey_account_id,
                netuid
            ),
            AlphaCurrency::ZERO
        );

        let new_balance = SubtensorModule::get_coldkey_balance(&coldkey_account_id);
        assert_abs_diff_eq!(new_balance, 9_086_000_000, epsilon = 1_000_000);
    });
}

#[test]
fn test_remove_stake_full_limit_fails_slippage_too_high() {
    new_test_ext(1).execute_with(|| {
        let hotkey_account_id = U256::from(1);
        let coldkey_account_id = U256::from(2);
        let stake_amount = AlphaCurrency::from(10_000_000_000);

        // add network
        let netuid = add_dynamic_network(&hotkey_account_id, &coldkey_account_id);

        // Give the neuron some stake to remove
        SubtensorModule::increase_stake_for_hotkey_and_coldkey_on_subnet(
            &hotkey_account_id,
            &coldkey_account_id,
            netuid,
            stake_amount,
        );

        let tao_reserve = TaoCurrency::from(100_000_000_000);
        let alpha_in = AlphaCurrency::from(100_000_000_000);
        SubnetTAO::<Test>::insert(netuid, tao_reserve);
        SubnetAlphaIn::<Test>::insert(netuid, alpha_in);

        let invalid_limit_price = TaoCurrency::from(910_000_000);

        // Remove stake with slippage safety
        assert_err!(
            SubtensorModule::remove_stake_full_limit(
                RuntimeOrigin::signed(coldkey_account_id),
                hotkey_account_id,
                netuid,
                Some(invalid_limit_price),
            ),
            Error::<Test>::SlippageTooHigh
        );
    });
}

#[test]
fn test_remove_stake_full_limit_ok_with_no_limit_price() {
    new_test_ext(1).execute_with(|| {
        let hotkey_account_id = U256::from(1);
        let coldkey_account_id = U256::from(2);
        let stake_amount = AlphaCurrency::from(10_000_000_000);

        // add network
        let netuid = add_dynamic_network(&hotkey_account_id, &coldkey_account_id);

        // Give the neuron some stake to remove
        SubtensorModule::increase_stake_for_hotkey_and_coldkey_on_subnet(
            &hotkey_account_id,
            &coldkey_account_id,
            netuid,
            stake_amount,
        );

        let tao_reserve = TaoCurrency::from(100_000_000_000);
        let alpha_in = AlphaCurrency::from(100_000_000_000);
        SubnetTAO::<Test>::insert(netuid, tao_reserve);
        SubnetAlphaIn::<Test>::insert(netuid, alpha_in);

        // Remove stake with slippage safety
        assert_ok!(SubtensorModule::remove_stake_full_limit(
            RuntimeOrigin::signed(coldkey_account_id),
            hotkey_account_id,
            netuid,
            None,
        ));

        // Check if stake has decreased to zero
        assert_eq!(
            SubtensorModule::get_stake_for_hotkey_and_coldkey_on_subnet(
                &hotkey_account_id,
                &coldkey_account_id,
                netuid
            ),
            AlphaCurrency::ZERO
        );

        let new_balance = SubtensorModule::get_coldkey_balance(&coldkey_account_id);
        assert_abs_diff_eq!(new_balance, 9_086_000_000, epsilon = 1_000_000);
    });
}
/// This test verifies that minimum stake amount is sufficient to move price and apply
/// non-zero staking fees
#[test]
fn test_default_min_stake_sufficiency() {
    new_test_ext(1).execute_with(|| {
        let owner_hotkey = U256::from(1);
        let owner_coldkey = U256::from(2);
        let coldkey = U256::from(4);
        let min_tao_stake = DefaultMinStake::<Test>::get().to_u64() * 2;
        let amount = min_tao_stake;
        let owner_balance_before = amount * 10;
        let user_balance_before = amount * 100;

        // add network
        let netuid = add_dynamic_network(&owner_hotkey, &owner_coldkey);
        SubtensorModule::add_balance_to_coldkey_account(&owner_coldkey, owner_balance_before);
        SubtensorModule::add_balance_to_coldkey_account(&coldkey, user_balance_before);
        let fee_rate = pallet_subtensor_swap::FeeRate::<Test>::get(NetUid::from(netuid)) as f64
            / u16::MAX as f64;

        // Set some extreme, but realistic TAO and Alpha reserves to minimize slippage
        // 1% of TAO max supply
        // 0.01 Alpha price
        let tao_reserve = TaoCurrency::from(210_000_000_000_000);
        let alpha_in = AlphaCurrency::from(21_000_000_000_000_000);
        mock::setup_reserves(netuid, tao_reserve, alpha_in);
        let current_price_before =
            <Test as pallet::Config>::SwapInterface::current_alpha_price(netuid.into());

        // Stake and unstake
        assert_ok!(SubtensorModule::add_stake(
            RuntimeOrigin::signed(coldkey),
            owner_hotkey,
            netuid,
            amount.into(),
        ));
        let fee_stake = (fee_rate * amount as f64) as u64;
        let current_price_after_stake =
            <Test as pallet::Config>::SwapInterface::current_alpha_price(netuid.into());
        remove_stake_rate_limit_for_tests(&owner_hotkey, &coldkey, netuid);
        let user_alpha = SubtensorModule::get_stake_for_hotkey_and_coldkey_on_subnet(
            &owner_hotkey,
            &coldkey,
            netuid,
        );
        assert_ok!(SubtensorModule::remove_stake(
            RuntimeOrigin::signed(coldkey),
            owner_hotkey,
            netuid,
            user_alpha,
        ));
        let fee_unstake = (fee_rate * user_alpha.to_u64() as f64) as u64;
        let current_price_after_unstake =
            <Test as pallet::Config>::SwapInterface::current_alpha_price(netuid.into());

        assert!(fee_stake > 0);
        assert!(fee_unstake > 0);
        assert!(current_price_after_stake > current_price_before);
        assert!(current_price_after_stake > current_price_after_unstake);
    });
}

/// Test that modify_position always credits fees
///
/// cargo test --package pallet-subtensor --lib -- tests::staking::test_update_position_fees --exact --show-output
#[test]
fn test_update_position_fees() {
    // Test cases: add or remove liquidity during modification
    [false, true].into_iter().for_each(|add| {
        new_test_ext(1).execute_with(|| {
            let owner_hotkey = U256::from(1);
            let owner_coldkey = U256::from(2);
            let coldkey = U256::from(4);
            let amount = 1_000_000_000;

            // add network
            let netuid = add_dynamic_network(&owner_hotkey, &owner_coldkey);
            SubtensorModule::add_balance_to_coldkey_account(&owner_coldkey, amount * 10);
            SubtensorModule::add_balance_to_coldkey_account(&coldkey, amount * 100);
            pallet_subtensor_swap::EnabledUserLiquidity::<Test>::insert(NetUid::from(netuid), true);

            // Forse-set alpha in and tao reserve to make price equal 0.25
            let tao_reserve = TaoCurrency::from(100_000_000_000);
            let alpha_in = AlphaCurrency::from(400_000_000_000);
            mock::setup_reserves(netuid, tao_reserve, alpha_in);

            // Get alpha for owner
            assert_ok!(SubtensorModule::add_stake(
                RuntimeOrigin::signed(owner_coldkey),
                owner_hotkey,
                netuid,
                amount.into(),
            ));

            // Add owner coldkey Alpha as concentrated liquidity
            // between current price current price + 0.01
            let current_price =
                <Test as pallet::Config>::SwapInterface::current_alpha_price(netuid.into())
                    .to_num::<f64>()
                    + 0.0001;
            let limit_price = current_price + 0.001;
            let tick_low = price_to_tick(current_price);
            let tick_high = price_to_tick(limit_price);
            let liquidity = amount;

            let (position_id, _, _) = <Test as pallet::Config>::SwapInterface::do_add_liquidity(
                NetUid::from(netuid),
                &owner_coldkey,
                &owner_hotkey,
                tick_low,
                tick_high,
                liquidity,
            )
            .unwrap();

            // Buy and then sell all alpha for user to hit owner liquidity
            assert_ok!(SubtensorModule::add_stake(
                RuntimeOrigin::signed(coldkey),
                owner_hotkey,
                netuid,
                amount.into(),
            ));

            remove_stake_rate_limit_for_tests(&owner_hotkey, &coldkey, netuid);

            let user_alpha = SubtensorModule::get_stake_for_hotkey_and_coldkey_on_subnet(
                &owner_hotkey,
                &coldkey,
                netuid,
            );
            assert_ok!(SubtensorModule::remove_stake(
                RuntimeOrigin::signed(coldkey),
                owner_hotkey,
                netuid,
                user_alpha,
            ));

            // Modify position - fees should be collected and paid to the owner
            let owner_tao_before = SubtensorModule::get_coldkey_balance(&owner_coldkey);
            let owner_alpha_before = SubtensorModule::get_stake_for_hotkey_and_coldkey_on_subnet(
                &owner_hotkey,
                &owner_coldkey,
                netuid,
            );

            // Make small modification
            let delta =
                <tests::mock::Test as pallet_subtensor_swap::Config>::MinimumLiquidity::get()
                    as i64
                    * (if add { 1 } else { -1 });
            assert_ok!(Swap::modify_position(
                RuntimeOrigin::signed(owner_coldkey),
                owner_hotkey,
                netuid.into(),
                position_id.into(),
                delta,
            ));

            // Check ending owner TAO and alpha
            let owner_tao_after_add = SubtensorModule::get_coldkey_balance(&owner_coldkey);
            let owner_alpha_after_add = SubtensorModule::get_stake_for_hotkey_and_coldkey_on_subnet(
                &owner_hotkey,
                &owner_coldkey,
                netuid,
            );

            assert!(owner_tao_after_add > owner_tao_before);
            assert!(owner_alpha_after_add > owner_alpha_before); // always greater because of claimed fees

            // Make small modification again - should not claim more fees
            assert_ok!(Swap::modify_position(
                RuntimeOrigin::signed(owner_coldkey),
                owner_hotkey,
                netuid.into(),
                position_id.into(),
                delta,
            ));

            // Check ending owner TAO and alpha
            let owner_tao_after_repeat = SubtensorModule::get_coldkey_balance(&owner_coldkey);
            let owner_alpha_after_repeat =
                SubtensorModule::get_stake_for_hotkey_and_coldkey_on_subnet(
                    &owner_hotkey,
                    &owner_coldkey,
                    netuid,
                );

            assert!(owner_tao_after_add == owner_tao_after_repeat);
            if add {
                assert!(owner_alpha_after_add > owner_alpha_after_repeat);
            } else {
                assert!(owner_alpha_after_add < owner_alpha_after_repeat);
            }
        });
    });
}

fn setup_positions(netuid: NetUid) {
    for (coldkey, hotkey, low_price, high_price, liquidity) in [
        (2, 12, 0.1, 0.20, 1_000_000_000_000_u64),
        (3, 13, 0.15, 0.25, 200_000_000_000_u64),
        (4, 14, 0.25, 0.5, 3_000_000_000_000_u64),
        (5, 15, 0.3, 0.6, 300_000_000_000_u64),
        (6, 16, 0.4, 0.7, 8_000_000_000_000_u64),
        (7, 17, 0.5, 0.8, 600_000_000_000_u64),
        (8, 18, 0.6, 0.9, 700_000_000_000_u64),
        (9, 19, 0.7, 1.0, 100_000_000_000_u64),
        (10, 20, 0.8, 1.1, 300_000_000_000_u64),
    ] {
        SubtensorModule::create_account_if_non_existent(&U256::from(coldkey), &U256::from(hotkey));
        SubtensorModule::add_balance_to_coldkey_account(
            &U256::from(coldkey),
            1_000_000_000_000_000,
        );
        SubtensorModule::increase_stake_for_hotkey_and_coldkey_on_subnet(
            &U256::from(hotkey),
            &U256::from(coldkey),
            netuid.into(),
            1_000_000_000_000_000.into(),
        );

        let tick_low = price_to_tick(low_price);
        let tick_high = price_to_tick(high_price);
        let add_lq_call = SwapCall::<Test>::add_liquidity {
            hotkey: U256::from(hotkey),
            netuid: netuid.into(),
            tick_low,
            tick_high,
            liquidity,
        };
        assert_ok!(
            RuntimeCall::Swap(add_lq_call).dispatch(RuntimeOrigin::signed(U256::from(coldkey)))
        );
    }
}

#[test]
fn test_large_swap() {
    new_test_ext(1).execute_with(|| {
        let owner_hotkey = U256::from(1);
        let owner_coldkey = U256::from(2);
        let coldkey = U256::from(100);

        // add network
        let netuid = add_dynamic_network(&owner_hotkey, &owner_coldkey);
        SubtensorModule::add_balance_to_coldkey_account(&coldkey, 1_000_000_000_000_000);
        pallet_subtensor_swap::EnabledUserLiquidity::<Test>::insert(NetUid::from(netuid), true);

        // Force the swap to initialize
<<<<<<< HEAD
        SubtensorModule::swap_tao_for_alpha(
            netuid,
            TaoCurrency::ZERO,
            TaoCurrency::from(1_000_000_000_000),
        )
        .unwrap();
=======
        SubtensorModule::swap_tao_for_alpha(netuid, 0, 1_000_000_000_000, false).unwrap();
>>>>>>> 9709a179

        setup_positions(netuid.into());

        let swap_amount = TaoCurrency::from(100_000_000_000_000);
        assert_ok!(SubtensorModule::add_stake(
            RuntimeOrigin::signed(coldkey),
            owner_hotkey,
            netuid,
            swap_amount,
        ));
    });
}

#[test]
fn test_stake_rate_limits() {
    new_test_ext(0).execute_with(|| {
        // Create subnet and accounts.
        let subnet_owner_coldkey = U256::from(10);
        let subnet_owner_hotkey = U256::from(20);
        let hot1 = U256::from(1);
        let cold1 = U256::from(3);
        let netuid = add_dynamic_network(&subnet_owner_hotkey, &subnet_owner_coldkey);
        let amount = DefaultMinStake::<Test>::get().to_u64() * 10;
        let fee = DefaultMinStake::<Test>::get().to_u64();
        let init_balance = amount + fee + ExistentialDeposit::get();

        register_ok_neuron(netuid, hot1, cold1, 0);
        Delegates::<Test>::insert(hot1, SubtensorModule::get_min_delegate_take());
        assert_eq!(SubtensorModule::get_owning_coldkey_for_hotkey(&hot1), cold1);

        SubtensorModule::add_balance_to_coldkey_account(&cold1, init_balance);
        assert_ok!(SubtensorModule::add_stake(
            RuntimeOrigin::signed(cold1),
            hot1,
            netuid,
            (amount + fee).into()
        ));

        assert_err!(
            SubtensorModule::remove_stake(
                RuntimeOrigin::signed(cold1),
                hot1,
                netuid,
                amount.into()
            ),
            Error::<Test>::StakingOperationRateLimitExceeded
        );

        // Test limit clear each block
        assert!(StakingOperationRateLimiter::<Test>::contains_key((
            hot1, cold1, netuid
        )));

        next_block();

        assert!(!StakingOperationRateLimiter::<Test>::contains_key((
            hot1, cold1, netuid
        )));
    });
}<|MERGE_RESOLUTION|>--- conflicted
+++ resolved
@@ -576,12 +576,13 @@
         mock::setup_reserves(netuid, (amount * 10).into(), (amount * 10).into());
 
         // Force the swap to initialize
-<<<<<<< HEAD
-        SubtensorModule::swap_tao_for_alpha(netuid, TaoCurrency::ZERO, 1_000_000_000_000.into())
-            .unwrap();
-=======
-        SubtensorModule::swap_tao_for_alpha(netuid, 0, 1_000_000_000_000, false).unwrap();
->>>>>>> 9709a179
+        SubtensorModule::swap_tao_for_alpha(
+            netuid,
+            TaoCurrency::ZERO,
+            1_000_000_000_000.into(),
+            false,
+        )
+        .unwrap();
 
         // Get the current price (should be 1.0)
         let current_price =
@@ -792,7 +793,7 @@
         let subnet_owner_hotkey = U256::from(1002);
         let hotkey = U256::from(2);
         let coldkey = U256::from(3);
-        let amount_staked = DefaultMinStake::<Test>::get() * 10;
+        let amount_staked = DefaultMinStake::<Test>::get().to_u64() * 10;
 
         let netuid = add_dynamic_network(&subnet_owner_hotkey, &subnet_owner_coldkey);
         SubtensorModule::create_account_if_non_existent(&coldkey, &hotkey);
@@ -801,14 +802,14 @@
         // Set the liquidity at lowest possible value so that all staking requests fail
         let reserve_alpha = u64::from(mock::SwapMinimumReserve::get());
         let reserve_tao = u64::from(mock::SwapMinimumReserve::get()) - 1;
-        mock::setup_reserves(netuid, reserve_tao, reserve_alpha.into());
+        mock::setup_reserves(netuid, reserve_tao.into(), reserve_alpha.into());
 
         // Check the error
         assert_ok!(SubtensorModule::add_stake(
             RuntimeOrigin::signed(coldkey),
             hotkey,
             netuid,
-            amount_staked
+            amount_staked.into()
         ));
     });
 }
@@ -821,7 +822,7 @@
         let subnet_owner_hotkey = U256::from(1002);
         let hotkey = U256::from(2);
         let coldkey = U256::from(3);
-        let amount_staked = DefaultMinStake::<Test>::get() * 10;
+        let amount_staked = DefaultMinStake::<Test>::get().to_u64() * 10;
 
         let netuid = add_dynamic_network(&subnet_owner_hotkey, &subnet_owner_coldkey);
         SubtensorModule::create_account_if_non_existent(&coldkey, &hotkey);
@@ -830,7 +831,7 @@
         // Set the liquidity at lowest possible value so that all staking requests fail
         let reserve_alpha = u64::from(mock::SwapMinimumReserve::get()) - 1;
         let reserve_tao = u64::from(mock::SwapMinimumReserve::get());
-        mock::setup_reserves(netuid, reserve_tao, reserve_alpha.into());
+        mock::setup_reserves(netuid, reserve_tao.into(), reserve_alpha.into());
 
         // Check the error
         assert_noop!(
@@ -838,7 +839,7 @@
                 RuntimeOrigin::signed(coldkey),
                 hotkey,
                 netuid,
-                amount_staked
+                amount_staked.into()
             ),
             Error::<Test>::InsufficientLiquidity
         );
@@ -3364,16 +3365,13 @@
             SubnetAlphaIn::<Test>::insert(netuid, alpha_in);
 
             // Force the swap to initialize
-<<<<<<< HEAD
             SubtensorModule::swap_tao_for_alpha(
                 netuid,
                 TaoCurrency::ZERO,
-                TaoCurrency::from(1_000_000_000_000),
+                1_000_000_000_000.into(),
+                false,
             )
             .unwrap();
-=======
-            SubtensorModule::swap_tao_for_alpha(netuid, 0, 1_000_000_000_000, false).unwrap();
->>>>>>> 9709a179
 
             if !alpha_in.is_zero() {
                 let expected_price = U96F32::from_num(tao_in) / U96F32::from_num(alpha_in);
@@ -5864,16 +5862,13 @@
         pallet_subtensor_swap::EnabledUserLiquidity::<Test>::insert(NetUid::from(netuid), true);
 
         // Force the swap to initialize
-<<<<<<< HEAD
         SubtensorModule::swap_tao_for_alpha(
             netuid,
             TaoCurrency::ZERO,
-            TaoCurrency::from(1_000_000_000_000),
+            1_000_000_000_000.into(),
+            false,
         )
         .unwrap();
-=======
-        SubtensorModule::swap_tao_for_alpha(netuid, 0, 1_000_000_000_000, false).unwrap();
->>>>>>> 9709a179
 
         setup_positions(netuid.into());
 
