#![allow(clippy::expect_used)]

use crate::tests::mock::{
    RuntimeOrigin, SubtensorModule, Test, add_dynamic_network, new_test_ext, run_to_block,
};
use crate::{
    DefaultMinRootClaimAmount, Error, MAX_NUM_ROOT_CLAIMS, MAX_ROOT_CLAIM_THRESHOLD, NetworksAdded,
    NumRootClaim, NumStakingColdkeys, PendingRootAlphaDivs, RootClaimable, RootClaimableThreshold,
    StakingColdkeys, StakingColdkeysByIndex, SubnetAlphaIn, SubnetMechanism, SubnetMovingPrice,
    SubnetTAO, SubnetTaoFlow, SubtokenEnabled, Tempo, pallet,
};
use crate::{RootAlphaDividendsPerSubnet, SubnetRootClaimKeep, SubnetRootClaimSwap};
use crate::{RootClaimType, RootClaimTypeEnum, RootClaimed};
use approx::assert_abs_diff_eq;
use frame_support::dispatch::RawOrigin;
use frame_support::pallet_prelude::Weight;
use frame_support::traits::Get;
use frame_support::{assert_err, assert_noop, assert_ok};
use sp_core::{H256, U256};
use sp_runtime::DispatchError;
use std::collections::BTreeSet;
use substrate_fixed::types::{I96F32, U64F64, U96F32};
use subtensor_runtime_common::{AlphaCurrency, Currency, NetUid, TaoCurrency};
use subtensor_swap_interface::SwapHandler;

#[test]
fn test_claim_root_set_claim_type() {
    new_test_ext(1).execute_with(|| {
        let coldkey = U256::from(1);

        assert_ok!(SubtensorModule::set_root_claim_type(
            RuntimeOrigin::signed(coldkey),
            RootClaimTypeEnum::Keep
        ),);

        assert_eq!(RootClaimType::<Test>::get(coldkey), RootClaimTypeEnum::Keep);
    });
}

#[test]
fn test_claim_root_with_drain_emissions() {
    new_test_ext(1).execute_with(|| {
        let owner_coldkey = U256::from(1001);
        let hotkey = U256::from(1002);
        let coldkey = U256::from(1003);
        let netuid = add_dynamic_network(&hotkey, &owner_coldkey);

        SubtensorModule::set_tao_weight(u64::MAX); // Set TAO weight to 1.0

        let root_stake = 2_000_000u64;
        SubtensorModule::increase_stake_for_hotkey_and_coldkey_on_subnet(
            &hotkey,
            &coldkey,
            NetUid::ROOT,
            root_stake.into(),
        );

        let initial_total_hotkey_alpha = 10_000_000u64;
        SubtensorModule::increase_stake_for_hotkey_and_coldkey_on_subnet(
            &hotkey,
            &owner_coldkey,
            netuid,
            initial_total_hotkey_alpha.into(),
        );

        let old_validator_stake = SubtensorModule::get_stake_for_hotkey_and_coldkey_on_subnet(
            &hotkey,
            &owner_coldkey,
            netuid,
        );
        assert_eq!(old_validator_stake, initial_total_hotkey_alpha.into());

        // Distribute pending root alpha

        let pending_root_alpha = 1_000_000u64;
        SubtensorModule::distribute_emission(
            netuid,
            AlphaCurrency::ZERO,
            AlphaCurrency::ZERO,
            pending_root_alpha.into(),
            AlphaCurrency::ZERO,
        );

        // Check new validator stake
        let validator_take_percent = 0.18f64;

        let new_validator_stake = SubtensorModule::get_stake_for_hotkey_and_coldkey_on_subnet(
            &hotkey,
            &owner_coldkey,
            netuid,
        );
        let calculated_validator_stake = (pending_root_alpha as f64) * validator_take_percent
            + (initial_total_hotkey_alpha as f64);

        assert_abs_diff_eq!(
            u64::from(new_validator_stake),
            calculated_validator_stake as u64,
            epsilon = 100u64,
        );

        // Check claimable

        let claimable = *RootClaimable::<Test>::get(hotkey)
            .get(&netuid)
            .expect("claimable must exist at this point");
        let calculated_rate =
            (pending_root_alpha as f64) * (1f64 - validator_take_percent) / (root_stake as f64);

        assert_abs_diff_eq!(
            claimable.saturating_to_num::<f64>(),
            calculated_rate,
            epsilon = 0.001f64,
        );

        // Claim root alpha

        assert_ok!(SubtensorModule::set_root_claim_type(
            RuntimeOrigin::signed(coldkey),
            RootClaimTypeEnum::Keep
        ),);
        assert_eq!(RootClaimType::<Test>::get(coldkey), RootClaimTypeEnum::Keep);

        assert_ok!(SubtensorModule::claim_root(
            RuntimeOrigin::signed(coldkey),
            BTreeSet::from([netuid])
        ));

        let new_stake: u64 =
            SubtensorModule::get_stake_for_hotkey_and_coldkey_on_subnet(&hotkey, &coldkey, netuid)
                .into();

        assert_abs_diff_eq!(
            new_stake,
            (I96F32::from(root_stake) * claimable).saturating_to_num::<u64>(),
            epsilon = 10u64,
        );

        // Check root claimed value saved

        let claimed = RootClaimed::<Test>::get((netuid, &hotkey, &coldkey));
        assert_eq!(u128::from(new_stake), claimed);

        // Distribute pending root alpha (round 2)

        SubtensorModule::distribute_emission(
            netuid,
            AlphaCurrency::ZERO,
            AlphaCurrency::ZERO,
            pending_root_alpha.into(),
            AlphaCurrency::ZERO,
        );

        // Check claimable (round 2)

        let claimable2 = *RootClaimable::<Test>::get(hotkey)
            .get(&netuid)
            .expect("claimable must exist at this point");
        let calculated_rate =
            (pending_root_alpha as f64) * (1f64 - validator_take_percent) / (root_stake as f64);

        assert_abs_diff_eq!(
            claimable2.saturating_to_num::<f64>(),
            calculated_rate + claimable.saturating_to_num::<f64>(),
            epsilon = 0.001f64,
        );

        assert_ok!(SubtensorModule::claim_root(
            RuntimeOrigin::signed(coldkey),
            BTreeSet::from([netuid])
        ));

        let new_stake2: u64 =
            SubtensorModule::get_stake_for_hotkey_and_coldkey_on_subnet(&hotkey, &coldkey, netuid)
                .into();
        let calculated_new_stake2 =
            (I96F32::from(root_stake) * claimable2).saturating_to_num::<u64>();

        assert_abs_diff_eq!(
            u64::from(new_stake2),
            calculated_new_stake2,
            epsilon = 10u64,
        );

        // Check root claimed value saved (round 2)

        let claimed = RootClaimed::<Test>::get((netuid, &hotkey, &coldkey));
        assert_eq!(u128::from(u64::from(new_stake2)), claimed);
    });
}

#[test]
fn test_claim_root_adding_stake_proportionally_for_two_stakers() {
    new_test_ext(1).execute_with(|| {
        let owner_coldkey = U256::from(1001);
        let other_coldkey = U256::from(10010);
        let hotkey = U256::from(1002);
        let alice_coldkey = U256::from(1003);
        let bob_coldkey = U256::from(1004);
        let netuid = add_dynamic_network(&hotkey, &owner_coldkey);

        SubtensorModule::set_tao_weight(u64::MAX); // Set TAO weight to 1.0

        let root_stake = 1_000_000u64;
        SubtensorModule::increase_stake_for_hotkey_and_coldkey_on_subnet(
            &hotkey,
            &alice_coldkey,
            NetUid::ROOT,
            root_stake.into(),
        );
        SubtensorModule::increase_stake_for_hotkey_and_coldkey_on_subnet(
            &hotkey,
            &bob_coldkey,
            NetUid::ROOT,
            root_stake.into(),
        );

        let root_stake_rate = 0.1f64;
        SubtensorModule::increase_stake_for_hotkey_and_coldkey_on_subnet(
            &hotkey,
            &other_coldkey,
            NetUid::ROOT,
            (8 * root_stake).into(),
        );

        let initial_total_hotkey_alpha = 10_000_000u64;
        SubtensorModule::increase_stake_for_hotkey_and_coldkey_on_subnet(
            &hotkey,
            &owner_coldkey,
            netuid,
            initial_total_hotkey_alpha.into(),
        );

        // Claim root alpha

        assert_ok!(SubtensorModule::set_root_claim_type(
            RuntimeOrigin::signed(alice_coldkey),
            RootClaimTypeEnum::Keep
        ),);
        assert_ok!(SubtensorModule::set_root_claim_type(
            RuntimeOrigin::signed(bob_coldkey),
            RootClaimTypeEnum::Keep
        ),);

        // Distribute pending root alpha

        let pending_root_alpha = 10_000_000u64;
        SubtensorModule::distribute_emission(
            netuid,
            AlphaCurrency::ZERO,
            AlphaCurrency::ZERO,
            pending_root_alpha.into(),
            AlphaCurrency::ZERO,
        );

        assert_ok!(SubtensorModule::claim_root(
            RuntimeOrigin::signed(alice_coldkey),
            BTreeSet::from([netuid])
        ));
        assert_ok!(SubtensorModule::claim_root(
            RuntimeOrigin::signed(bob_coldkey),
            BTreeSet::from([netuid])
        ));

        // Check stakes
        let validator_take_percent = 0.18f64;

        let alice_stake: u64 = SubtensorModule::get_stake_for_hotkey_and_coldkey_on_subnet(
            &hotkey,
            &alice_coldkey,
            netuid,
        )
        .into();

        let bob_stake: u64 = SubtensorModule::get_stake_for_hotkey_and_coldkey_on_subnet(
            &hotkey,
            &bob_coldkey,
            netuid,
        )
        .into();

        let estimated_stake =
            (pending_root_alpha as f64) * (1f64 - validator_take_percent) * root_stake_rate;

        assert_eq!(alice_stake, bob_stake);

        assert_abs_diff_eq!(alice_stake, estimated_stake as u64, epsilon = 100u64,);
    });
}

#[test]
fn test_claim_root_adding_stake_disproportionally_for_two_stakers() {
    new_test_ext(1).execute_with(|| {
        let owner_coldkey = U256::from(1001);
        let other_coldkey = U256::from(10010);
        let hotkey = U256::from(1002);
        let alice_coldkey = U256::from(1003);
        let bob_coldkey = U256::from(1004);
        let netuid = add_dynamic_network(&hotkey, &owner_coldkey);

        SubtensorModule::set_tao_weight(u64::MAX); // Set TAO weight to 1.0

        let alice_root_stake = 1_000_000u64;
        let bob_root_stake = 2_000_000u64;
        let other_root_stake = 7_000_000u64;

        let alice_root_stake_rate = 0.1f64;
        SubtensorModule::increase_stake_for_hotkey_and_coldkey_on_subnet(
            &hotkey,
            &alice_coldkey,
            NetUid::ROOT,
            alice_root_stake.into(),
        );
        SubtensorModule::increase_stake_for_hotkey_and_coldkey_on_subnet(
            &hotkey,
            &bob_coldkey,
            NetUid::ROOT,
            bob_root_stake.into(),
        );

        SubtensorModule::increase_stake_for_hotkey_and_coldkey_on_subnet(
            &hotkey,
            &other_coldkey,
            NetUid::ROOT,
            (other_root_stake).into(),
        );

        let initial_total_hotkey_alpha = 10_000_000u64;
        SubtensorModule::increase_stake_for_hotkey_and_coldkey_on_subnet(
            &hotkey,
            &owner_coldkey,
            netuid,
            initial_total_hotkey_alpha.into(),
        );

        // Claim root alpha

        assert_ok!(SubtensorModule::set_root_claim_type(
            RuntimeOrigin::signed(alice_coldkey),
            RootClaimTypeEnum::Keep
        ),);
        assert_ok!(SubtensorModule::set_root_claim_type(
            RuntimeOrigin::signed(bob_coldkey),
            RootClaimTypeEnum::Keep
        ),);

        // Distribute pending root alpha

        let pending_root_alpha = 10_000_000u64;
        SubtensorModule::distribute_emission(
            netuid,
            AlphaCurrency::ZERO,
            AlphaCurrency::ZERO,
            pending_root_alpha.into(),
            AlphaCurrency::ZERO,
        );

        assert_ok!(SubtensorModule::claim_root(
            RuntimeOrigin::signed(alice_coldkey),
            BTreeSet::from([netuid])
        ));
        assert_ok!(SubtensorModule::claim_root(
            RuntimeOrigin::signed(bob_coldkey),
            BTreeSet::from([netuid])
        ));

        // Check stakes
        let validator_take_percent = 0.18f64;

        let alice_stake: u64 = SubtensorModule::get_stake_for_hotkey_and_coldkey_on_subnet(
            &hotkey,
            &alice_coldkey,
            netuid,
        )
        .into();

        let bob_stake: u64 = SubtensorModule::get_stake_for_hotkey_and_coldkey_on_subnet(
            &hotkey,
            &bob_coldkey,
            netuid,
        )
        .into();

        let alice_estimated_stake =
            (pending_root_alpha as f64) * (1f64 - validator_take_percent) * alice_root_stake_rate;

        assert_eq!(2 * alice_stake, bob_stake);

        assert_abs_diff_eq!(alice_stake, alice_estimated_stake as u64, epsilon = 100u64,);
    });
}

#[test]
fn test_claim_root_with_changed_stake() {
    new_test_ext(1).execute_with(|| {
        let owner_coldkey = U256::from(1001);
        let hotkey = U256::from(1002);
        let alice_coldkey = U256::from(1003);
        let bob_coldkey = U256::from(1004);
        let netuid = add_dynamic_network(&hotkey, &owner_coldkey);

        SubtensorModule::set_tao_weight(u64::MAX); // Set TAO weight to 1.0
        SubtokenEnabled::<Test>::insert(NetUid::ROOT, true);
        NetworksAdded::<Test>::insert(NetUid::ROOT, true);

        let root_stake = 8_000_000u64;
        SubtensorModule::increase_stake_for_hotkey_and_coldkey_on_subnet(
            &hotkey,
            &alice_coldkey,
            NetUid::ROOT,
            root_stake.into(),
        );
        SubtensorModule::increase_stake_for_hotkey_and_coldkey_on_subnet(
            &hotkey,
            &bob_coldkey,
            NetUid::ROOT,
            root_stake.into(),
        );

        let initial_total_hotkey_alpha = 10_000_000u64;
        SubtensorModule::increase_stake_for_hotkey_and_coldkey_on_subnet(
            &hotkey,
            &owner_coldkey,
            netuid,
            initial_total_hotkey_alpha.into(),
        );

        // Claim root alpha

        assert_ok!(SubtensorModule::set_root_claim_type(
            RuntimeOrigin::signed(alice_coldkey),
            RootClaimTypeEnum::Keep
        ),);
        assert_ok!(SubtensorModule::set_root_claim_type(
            RuntimeOrigin::signed(bob_coldkey),
            RootClaimTypeEnum::Keep
        ),);

        // Distribute pending root alpha

        let pending_root_alpha = 10_000_000u64;
        SubtensorModule::distribute_emission(
            netuid,
            AlphaCurrency::ZERO,
            AlphaCurrency::ZERO,
            pending_root_alpha.into(),
            AlphaCurrency::ZERO,
        );

        assert_ok!(SubtensorModule::claim_root(
            RuntimeOrigin::signed(alice_coldkey),
            BTreeSet::from([netuid])
        ));
        assert_ok!(SubtensorModule::claim_root(
            RuntimeOrigin::signed(bob_coldkey),
            BTreeSet::from([netuid])
        ));

        // Check stakes
        let validator_take_percent = 0.18f64;

        let alice_stake: u64 = SubtensorModule::get_stake_for_hotkey_and_coldkey_on_subnet(
            &hotkey,
            &alice_coldkey,
            netuid,
        )
        .into();

        let bob_stake: u64 = SubtensorModule::get_stake_for_hotkey_and_coldkey_on_subnet(
            &hotkey,
            &bob_coldkey,
            netuid,
        )
        .into();

        let estimated_stake = (pending_root_alpha as f64) * (1f64 - validator_take_percent) / 2f64;

        assert_eq!(alice_stake, bob_stake);

        assert_abs_diff_eq!(alice_stake, estimated_stake as u64, epsilon = 100u64,);

        // Remove stake
        let stake_decrement = root_stake / 2u64;

        assert_ok!(SubtensorModule::remove_stake(
            RuntimeOrigin::signed(bob_coldkey,),
            hotkey,
            NetUid::ROOT,
            stake_decrement.into(),
        ));

        // Distribute pending root alpha

        let pending_root_alpha = 10_000_000u64;
        SubtensorModule::distribute_emission(
            netuid,
            AlphaCurrency::ZERO,
            AlphaCurrency::ZERO,
            pending_root_alpha.into(),
            AlphaCurrency::ZERO,
        );

        assert_ok!(SubtensorModule::claim_root(
            RuntimeOrigin::signed(alice_coldkey),
            BTreeSet::from([netuid])
        ));
        assert_ok!(SubtensorModule::claim_root(
            RuntimeOrigin::signed(bob_coldkey),
            BTreeSet::from([netuid])
        ));

        // Check new stakes

        let alice_stake2: u64 = SubtensorModule::get_stake_for_hotkey_and_coldkey_on_subnet(
            &hotkey,
            &alice_coldkey,
            netuid,
        )
        .into();

        let bob_stake2: u64 = SubtensorModule::get_stake_for_hotkey_and_coldkey_on_subnet(
            &hotkey,
            &bob_coldkey,
            netuid,
        )
        .into();

        let estimated_stake = (pending_root_alpha as f64) * (1f64 - validator_take_percent) / 3f64;

        let alice_stake_diff = alice_stake2 - alice_stake;
        let bob_stake_diff = bob_stake2 - bob_stake;

        assert_abs_diff_eq!(alice_stake_diff, 2 * bob_stake_diff, epsilon = 100u64,);
        assert_abs_diff_eq!(bob_stake_diff, estimated_stake as u64, epsilon = 100u64,);

        // Add stake
        let stake_increment = root_stake / 2u64;

        assert_ok!(SubtensorModule::add_stake(
            RuntimeOrigin::signed(bob_coldkey,),
            hotkey,
            NetUid::ROOT,
            stake_increment.into(),
        ));

        // Distribute pending root alpha

        let pending_root_alpha = 10_000_000u64;
        SubtensorModule::distribute_emission(
            netuid,
            AlphaCurrency::ZERO,
            AlphaCurrency::ZERO,
            pending_root_alpha.into(),
            AlphaCurrency::ZERO,
        );

        assert_ok!(SubtensorModule::claim_root(
            RuntimeOrigin::signed(alice_coldkey),
            BTreeSet::from([netuid])
        ));
        assert_ok!(SubtensorModule::claim_root(
            RuntimeOrigin::signed(bob_coldkey),
            BTreeSet::from([netuid])
        ));

        // Check new stakes

        let alice_stake3: u64 = SubtensorModule::get_stake_for_hotkey_and_coldkey_on_subnet(
            &hotkey,
            &alice_coldkey,
            netuid,
        )
        .into();

        let bob_stake3: u64 = SubtensorModule::get_stake_for_hotkey_and_coldkey_on_subnet(
            &hotkey,
            &bob_coldkey,
            netuid,
        )
        .into();

        let estimated_stake = (pending_root_alpha as f64) * (1f64 - validator_take_percent) / 2f64;

        let alice_stake_diff2 = alice_stake3 - alice_stake2;
        let bob_stake_diff2 = bob_stake3 - bob_stake2;

        assert_abs_diff_eq!(alice_stake_diff2, bob_stake_diff2, epsilon = 100u64,);
        assert_abs_diff_eq!(bob_stake_diff2, estimated_stake as u64, epsilon = 100u64,);
    });
}

#[test]
fn test_claim_root_with_drain_emissions_and_swap_claim_type() {
    new_test_ext(1).execute_with(|| {
        let owner_coldkey = U256::from(1001);
        let other_coldkey = U256::from(10010);
        let hotkey = U256::from(1002);
        let coldkey = U256::from(1003);
        let netuid = add_dynamic_network(&hotkey, &owner_coldkey);

        SubtensorModule::set_tao_weight(u64::MAX); // Set TAO weight to 1.0
        SubnetMechanism::<Test>::insert(netuid, 1);

        let tao_reserve = TaoCurrency::from(50_000_000_000);
        let alpha_in = AlphaCurrency::from(100_000_000_000);
        SubnetTAO::<Test>::insert(netuid, tao_reserve);
        SubnetAlphaIn::<Test>::insert(netuid, alpha_in);
        let current_price =
            <Test as pallet::Config>::SwapInterface::current_alpha_price(netuid.into())
                .saturating_to_num::<f64>();
        assert_eq!(current_price, 0.5f64);

        let root_stake = 2_000_000u64;
        SubtensorModule::increase_stake_for_hotkey_and_coldkey_on_subnet(
            &hotkey,
            &coldkey,
            NetUid::ROOT,
            root_stake.into(),
        );
        let root_stake_rate = 0.1f64;
        SubtensorModule::increase_stake_for_hotkey_and_coldkey_on_subnet(
            &hotkey,
            &other_coldkey,
            NetUid::ROOT,
            (9 * root_stake).into(),
        );

        let initial_total_hotkey_alpha = 10_000_000u64;
        SubtensorModule::increase_stake_for_hotkey_and_coldkey_on_subnet(
            &hotkey,
            &owner_coldkey,
            netuid,
            initial_total_hotkey_alpha.into(),
        );

        // Distribute pending root alpha

        let pending_root_alpha = 10_000_000u64;
        SubtensorModule::distribute_emission(
            netuid,
            AlphaCurrency::ZERO,
            AlphaCurrency::ZERO,
            pending_root_alpha.into(),
            AlphaCurrency::ZERO,
        );

        // Claim root alpha

        let validator_take_percent = 0.18f64;

        assert_ok!(SubtensorModule::set_root_claim_type(
            RuntimeOrigin::signed(coldkey),
            RootClaimTypeEnum::Swap
        ),);
        assert_eq!(RootClaimType::<Test>::get(coldkey), RootClaimTypeEnum::Swap);

        assert_ok!(SubtensorModule::claim_root(
            RuntimeOrigin::signed(coldkey),
            BTreeSet::from([netuid])
        ));

        // Check new stake

        let new_stake: u64 = SubtensorModule::get_stake_for_hotkey_and_coldkey_on_subnet(
            &hotkey,
            &coldkey,
            NetUid::ROOT,
        )
        .into();

        let estimated_stake_increment = (pending_root_alpha as f64)
            * (1f64 - validator_take_percent)
            * current_price
            * root_stake_rate;

        assert_abs_diff_eq!(
            new_stake,
            root_stake + estimated_stake_increment as u64,
            epsilon = 10000u64,
        );

        // Distribute and claim pending root alpha (round 2)

        SubtensorModule::distribute_emission(
            netuid,
            AlphaCurrency::ZERO,
            AlphaCurrency::ZERO,
            pending_root_alpha.into(),
            AlphaCurrency::ZERO,
        );

        assert_ok!(SubtensorModule::claim_root(
            RuntimeOrigin::signed(coldkey),
            BTreeSet::from([netuid])
        ));

        // Check new stake (2)

        let new_stake2: u64 = SubtensorModule::get_stake_for_hotkey_and_coldkey_on_subnet(
            &hotkey,
            &coldkey,
            NetUid::ROOT,
        )
        .into();

        // new root stake / new total stake
        let root_stake_rate2 = (root_stake as f64 + estimated_stake_increment)
            / (root_stake as f64 / root_stake_rate + estimated_stake_increment);
        let estimated_stake_increment2 = (pending_root_alpha as f64)
            * (1f64 - validator_take_percent)
            * current_price
            * root_stake_rate2;

        assert_abs_diff_eq!(
            new_stake2,
            new_stake + estimated_stake_increment2 as u64,
            epsilon = 10000u64,
        );
        // Distribute and claim pending root alpha (round 3)

        SubtensorModule::distribute_emission(
            netuid,
            AlphaCurrency::ZERO,
            AlphaCurrency::ZERO,
            pending_root_alpha.into(),
            AlphaCurrency::ZERO,
        );

        assert_ok!(SubtensorModule::claim_root(
            RuntimeOrigin::signed(coldkey),
            BTreeSet::from([netuid])
        ));

        // Check new stake (3)

        let new_stake3: u64 = SubtensorModule::get_stake_for_hotkey_and_coldkey_on_subnet(
            &hotkey,
            &coldkey,
            NetUid::ROOT,
        )
        .into();

        // new root stake / new total stake
        let root_stake_rate3 =
            (root_stake as f64 + estimated_stake_increment + estimated_stake_increment2)
                / (root_stake as f64 / root_stake_rate
                    + estimated_stake_increment
                    + estimated_stake_increment2);
        let estimated_stake_increment3 = (pending_root_alpha as f64)
            * (1f64 - validator_take_percent)
            * current_price
            * root_stake_rate3;

        assert_abs_diff_eq!(
            new_stake3,
            new_stake2 + estimated_stake_increment3 as u64,
            epsilon = 10000u64,
        );
    });
}

#[test]
fn test_claim_root_with_run_coinbase() {
    new_test_ext(1).execute_with(|| {
        let owner_coldkey = U256::from(1001);
        let hotkey = U256::from(1002);
        let coldkey = U256::from(1003);
        let netuid = add_dynamic_network(&hotkey, &owner_coldkey);

        Tempo::<Test>::insert(netuid, 1);
        SubtensorModule::set_tao_weight(u64::MAX); // Set TAO weight to 1.0

        let root_stake = 200_000_000u64;
        SubnetTAO::<Test>::insert(NetUid::ROOT, TaoCurrency::from(root_stake));

        SubtensorModule::increase_stake_for_hotkey_and_coldkey_on_subnet(
            &hotkey,
            &coldkey,
            NetUid::ROOT,
            root_stake.into(),
        );

        let initial_total_hotkey_alpha = 10_000_000u64;
        SubtensorModule::increase_stake_for_hotkey_and_coldkey_on_subnet(
            &hotkey,
            &owner_coldkey,
            netuid,
            initial_total_hotkey_alpha.into(),
        );

        // Set moving price > 1.0 and price > 1.0
        // So we turn ON root sell
        SubnetMovingPrice::<Test>::insert(netuid, I96F32::from_num(2));
        pallet_subtensor_swap::AlphaSqrtPrice::<Test>::insert(
            netuid,
            U64F64::saturating_from_num(10.0),
        );

        // Make sure we are root selling, so we have root alpha divs.
        let root_sell_flag = SubtensorModule::get_network_root_sell_flag(&[netuid]);
        assert!(root_sell_flag, "Root sell flag should be true");

        // Distribute pending root alpha

        let initial_stake: u64 =
            SubtensorModule::get_stake_for_hotkey_and_coldkey_on_subnet(&hotkey, &coldkey, netuid)
                .into();
        assert_eq!(initial_stake, 0u64);

        let block_emissions = 1_000_000u64;
        SubtensorModule::run_coinbase(U96F32::from(block_emissions));

        // Claim root alpha

        let initial_stake: u64 =
            SubtensorModule::get_stake_for_hotkey_and_coldkey_on_subnet(&hotkey, &coldkey, netuid)
                .into();
        assert_eq!(initial_stake, 0u64);

        assert_ok!(SubtensorModule::set_root_claim_type(
            RuntimeOrigin::signed(coldkey),
            RootClaimTypeEnum::Keep
        ),);
        assert_eq!(RootClaimType::<Test>::get(coldkey), RootClaimTypeEnum::Keep);

        assert_ok!(SubtensorModule::claim_root(
            RuntimeOrigin::signed(coldkey),
            BTreeSet::from([netuid])
        ));

        let new_stake: u64 =
            SubtensorModule::get_stake_for_hotkey_and_coldkey_on_subnet(&hotkey, &coldkey, netuid)
                .into();

        assert!(new_stake > 0);
    });
}

#[test]
fn test_claim_root_block_hash_indices() {
    new_test_ext(1).execute_with(|| {
        let k = 15u64;
        let n = 15000u64;

        // 0
        let indices =
            SubtensorModule::block_hash_to_indices(H256(sp_core::keccak_256(b"zero")), 0, n);
        assert!(indices.is_empty());

        // 1
        let hash = sp_core::keccak_256(b"some");
        let mut indices = SubtensorModule::block_hash_to_indices(H256(hash), k, n);
        indices.sort();

        assert!(indices.len() <= k as usize);
        assert!(!indices.iter().any(|i| *i >= n));
        // precomputed values
        let expected_result = vec![
            265, 630, 1286, 1558, 4496, 4861, 5517, 5789, 6803, 8096, 9092, 11034, 11399, 12055,
            12327,
        ];
        assert_eq!(indices, expected_result);

        // 2
        let hash = sp_core::keccak_256(b"some2");
        let mut indices = SubtensorModule::block_hash_to_indices(H256(hash), k, n);
        indices.sort();

        assert!(indices.len() <= k as usize);
        assert!(!indices.iter().any(|i| *i >= n));
        // precomputed values
        let expected_result = vec![
            61, 246, 1440, 2855, 3521, 5236, 6130, 6615, 8511, 9405, 9890, 11786, 11971, 13165,
            14580,
        ];
        assert_eq!(indices, expected_result);
    });
}

#[test]
fn test_claim_root_with_block_emissions() {
    new_test_ext(0).execute_with(|| {
        let owner_coldkey = U256::from(1001);
        let hotkey = U256::from(1002);
        let coldkey = U256::from(1003);
        let netuid = add_dynamic_network(&hotkey, &owner_coldkey);

        Tempo::<Test>::insert(netuid, 1);
        SubtensorModule::set_tao_weight(u64::MAX); // Set TAO weight to 1.0

        let root_stake = 200_000_000u64;
        SubnetTAO::<Test>::insert(NetUid::ROOT, TaoCurrency::from(root_stake));

        SubtensorModule::increase_stake_for_hotkey_and_coldkey_on_subnet(
            &hotkey,
            &coldkey,
            NetUid::ROOT,
            root_stake.into(),
        );
        SubtensorModule::maybe_add_coldkey_index(&coldkey);

        // Set moving price > 1.0 and price > 1.0
        // So we turn ON root sell
        SubnetMovingPrice::<Test>::insert(netuid, I96F32::from_num(2));
        pallet_subtensor_swap::AlphaSqrtPrice::<Test>::insert(
            netuid,
            U64F64::saturating_from_num(10.0),
        );

        // Make sure we are root selling, so we have root alpha divs.
        let root_sell_flag = SubtensorModule::get_network_root_sell_flag(&[netuid]);
        assert!(root_sell_flag, "Root sell flag should be true");

        let initial_total_hotkey_alpha = 10_000_000u64;
        SubtensorModule::increase_stake_for_hotkey_and_coldkey_on_subnet(
            &hotkey,
            &owner_coldkey,
            netuid,
            initial_total_hotkey_alpha.into(),
        );

        assert_ok!(SubtensorModule::set_root_claim_type(
            RuntimeOrigin::signed(coldkey),
            RootClaimTypeEnum::Keep
        ),);
        assert_eq!(RootClaimType::<Test>::get(coldkey), RootClaimTypeEnum::Keep);

        // Distribute pending root alpha

        let initial_stake: u64 =
            SubtensorModule::get_stake_for_hotkey_and_coldkey_on_subnet(&hotkey, &coldkey, netuid)
                .into();
        assert_eq!(initial_stake, 0u64);

        run_to_block(2);

        // Check stake after block emissions

        let new_stake: u64 =
            SubtensorModule::get_stake_for_hotkey_and_coldkey_on_subnet(&hotkey, &coldkey, netuid)
                .into();

        assert!(new_stake > 0);
    });
}
#[test]
fn test_populate_staking_maps() {
    new_test_ext(1).execute_with(|| {
        let owner_coldkey = U256::from(1000);
        let coldkey1 = U256::from(1001);
        let coldkey2 = U256::from(1002);
        let coldkey3 = U256::from(1003);
        let hotkey = U256::from(1004);
        let _netuid = add_dynamic_network(&hotkey, &owner_coldkey);
        let netuid2 = NetUid::from(2);

        let root_stake = 200_000_000u64;
        SubtensorModule::increase_stake_for_hotkey_and_coldkey_on_subnet(
            &hotkey,
            &coldkey1,
            NetUid::ROOT,
            root_stake.into(),
        );
        SubtensorModule::increase_stake_for_hotkey_and_coldkey_on_subnet(
            &hotkey,
            &coldkey2,
            NetUid::ROOT,
            root_stake.into(),
        );
        SubtensorModule::increase_stake_for_hotkey_and_coldkey_on_subnet(
            &hotkey,
            &coldkey3,
            netuid2,
            root_stake.into(),
        );

        assert_eq!(NumStakingColdkeys::<Test>::get(), 0);

        // Populate maps through block step

        run_to_block(2);

        assert_eq!(NumStakingColdkeys::<Test>::get(), 2);

        assert!(StakingColdkeysByIndex::<Test>::contains_key(0));
        assert!(StakingColdkeysByIndex::<Test>::contains_key(1));

        assert!(StakingColdkeys::<Test>::contains_key(coldkey1));
        assert!(StakingColdkeys::<Test>::contains_key(coldkey2));
        assert!(!StakingColdkeys::<Test>::contains_key(coldkey3));
    });
}

#[test]
fn test_claim_root_coinbase_distribution() {
    new_test_ext(1).execute_with(|| {
        let owner_coldkey = U256::from(1001);
        let hotkey = U256::from(1002);
        let coldkey = U256::from(1003);
        let netuid = add_dynamic_network(&hotkey, &owner_coldkey);

        Tempo::<Test>::insert(netuid, 1);
        SubtensorModule::set_tao_weight(u64::MAX); // Set TAO weight to 1.0

        let root_stake = 200_000_000u64;
        let initial_tao = 200_000_000u64;
        SubnetTAO::<Test>::insert(NetUid::ROOT, TaoCurrency::from(initial_tao));

        SubtensorModule::increase_stake_for_hotkey_and_coldkey_on_subnet(
            &hotkey,
            &coldkey,
            NetUid::ROOT,
            root_stake.into(),
        );

        let initial_total_hotkey_alpha = 10_000_000u64;
        SubtensorModule::increase_stake_for_hotkey_and_coldkey_on_subnet(
            &hotkey,
            &owner_coldkey,
            netuid,
            initial_total_hotkey_alpha.into(),
        );

        let initial_alpha_issuance = SubtensorModule::get_alpha_issuance(netuid);
        let alpha_emissions: AlphaCurrency = 1_000_000_000u64.into();

        // Set moving price > 1.0 and price > 1.0
        // So we turn ON root sell
        SubnetMovingPrice::<Test>::insert(netuid, I96F32::from_num(2));
        pallet_subtensor_swap::AlphaSqrtPrice::<Test>::insert(
            netuid,
            U64F64::saturating_from_num(10.0),
        );

        // Make sure we are root selling, so we have root alpha divs.
        let root_sell_flag = SubtensorModule::get_network_root_sell_flag(&[netuid]);
        assert!(root_sell_flag, "Root sell flag should be true");

        // Set TAOFlow > 0
        SubnetTaoFlow::<Test>::insert(netuid, 2222_i64);

        // Check total issuance (saved to pending alpha divs)
        run_to_block(2);

        let alpha_issuance = SubtensorModule::get_alpha_issuance(netuid);
        // We went two blocks so we should have 2x the alpha emissions
        assert_eq!(
            initial_alpha_issuance + alpha_emissions.saturating_mul(2.into()),
            alpha_issuance
        );

        let root_prop = initial_tao as f64 / (u64::from(alpha_issuance) + initial_tao) as f64;
        let root_validators_share = 0.5f64;

        let expected_pending_root_alpha_divs =
            u64::from(alpha_emissions) as f64 * root_prop * root_validators_share;
        assert_abs_diff_eq!(
            u64::from(PendingRootAlphaDivs::<Test>::get(netuid)) as f64,
            expected_pending_root_alpha_divs,
            epsilon = 100f64
        );

        // Epoch pending alphas divs is distributed

        run_to_block(3);

        assert_eq!(u64::from(PendingRootAlphaDivs::<Test>::get(netuid)), 0u64);

        let claimable = *RootClaimable::<Test>::get(hotkey)
            .get(&netuid)
            .expect("claimable must exist at this point");

        let validator_take_percent = 0.18f64;
        let calculated_rate = (expected_pending_root_alpha_divs * 2f64)
            * (1f64 - validator_take_percent)
            / (root_stake as f64);

        assert_abs_diff_eq!(
            claimable.saturating_to_num::<f64>(),
            calculated_rate,
            epsilon = 0.001f64,
        );
    });
}

#[test]
fn test_sudo_set_num_root_claims() {
    new_test_ext(1).execute_with(|| {
        let coldkey = U256::from(1003);

        assert_noop!(
            SubtensorModule::sudo_set_num_root_claims(RuntimeOrigin::signed(coldkey), 50u64),
            DispatchError::BadOrigin
        );

        assert_noop!(
            SubtensorModule::sudo_set_num_root_claims(
                RuntimeOrigin::root(),
                MAX_NUM_ROOT_CLAIMS + 1,
            ),
            Error::<Test>::InvalidNumRootClaim
        );

        let new_value = 27u64;
        assert_ok!(SubtensorModule::sudo_set_num_root_claims(
            RuntimeOrigin::root(),
            new_value,
        ),);

        assert_eq!(NumRootClaim::<Test>::get(), new_value);
    });
}

#[test]
fn test_claim_root_with_swap_coldkey() {
    new_test_ext(1).execute_with(|| {
        let owner_coldkey = U256::from(1001);
        let hotkey = U256::from(1002);
        let coldkey = U256::from(1003);
        let netuid = add_dynamic_network(&hotkey, &owner_coldkey);

        SubtensorModule::set_tao_weight(u64::MAX); // Set TAO weight to 1.0

        let root_stake = 2_000_000u64;
        SubtensorModule::increase_stake_for_hotkey_and_coldkey_on_subnet(
            &hotkey,
            &coldkey,
            NetUid::ROOT,
            root_stake.into(),
        );

        let initial_total_hotkey_alpha = 10_000_000u64;
        SubtensorModule::increase_stake_for_hotkey_and_coldkey_on_subnet(
            &hotkey,
            &owner_coldkey,
            netuid,
            initial_total_hotkey_alpha.into(),
        );

        let old_validator_stake = SubtensorModule::get_stake_for_hotkey_and_coldkey_on_subnet(
            &hotkey,
            &owner_coldkey,
            netuid,
        );
        assert_eq!(old_validator_stake, initial_total_hotkey_alpha.into());

        // Distribute pending root alpha

        let pending_root_alpha = 1_000_000u64;
        SubtensorModule::distribute_emission(
            netuid,
            AlphaCurrency::ZERO,
            AlphaCurrency::ZERO,
            pending_root_alpha.into(),
            AlphaCurrency::ZERO,
        );

        // Claim root alpha

        assert_ok!(SubtensorModule::set_root_claim_type(
            RuntimeOrigin::signed(coldkey),
            RootClaimTypeEnum::Keep
        ),);
        assert_eq!(RootClaimType::<Test>::get(coldkey), RootClaimTypeEnum::Keep);

        assert_ok!(SubtensorModule::claim_root(
            RuntimeOrigin::signed(coldkey),
            BTreeSet::from([netuid])
        ));

        let new_stake: u64 =
            SubtensorModule::get_stake_for_hotkey_and_coldkey_on_subnet(&hotkey, &coldkey, netuid)
                .into();

        // Check root claimed value saved
        let new_coldkey = U256::from(10030);

        assert_eq!(
            u128::from(new_stake),
            RootClaimed::<Test>::get((netuid, &hotkey, &coldkey))
        );
        assert_eq!(
            0u128,
            RootClaimed::<Test>::get((netuid, &hotkey, &new_coldkey))
        );

        // Swap coldkey
        let mut weight = Weight::zero();

        assert_ok!(SubtensorModule::perform_swap_coldkey(
            &coldkey,
            &new_coldkey,
            &mut weight
        ));

        // Check swapped keys claimed values

        assert_eq!(0u128, RootClaimed::<Test>::get((netuid, &hotkey, &coldkey)));
        assert_eq!(
            u128::from(new_stake),
            RootClaimed::<Test>::get((netuid, &hotkey, &new_coldkey,))
        );
    });
}
#[test]
fn test_claim_root_with_swap_hotkey() {
    new_test_ext(1).execute_with(|| {
        let owner_coldkey = U256::from(1001);
        let hotkey = U256::from(1002);
        let coldkey = U256::from(1003);
        let netuid = add_dynamic_network(&hotkey, &owner_coldkey);

        SubtensorModule::set_tao_weight(u64::MAX); // Set TAO weight to 1.0

        let root_stake = 2_000_000u64;
        SubtensorModule::increase_stake_for_hotkey_and_coldkey_on_subnet(
            &hotkey,
            &coldkey,
            NetUid::ROOT,
            root_stake.into(),
        );

        let initial_total_hotkey_alpha = 10_000_000u64;
        SubtensorModule::increase_stake_for_hotkey_and_coldkey_on_subnet(
            &hotkey,
            &owner_coldkey,
            netuid,
            initial_total_hotkey_alpha.into(),
        );

        let old_validator_stake = SubtensorModule::get_stake_for_hotkey_and_coldkey_on_subnet(
            &hotkey,
            &owner_coldkey,
            netuid,
        );
        assert_eq!(old_validator_stake, initial_total_hotkey_alpha.into());

        // Distribute pending root alpha

        let pending_root_alpha = 1_000_000u64;
        SubtensorModule::distribute_emission(
            netuid,
            AlphaCurrency::ZERO,
            AlphaCurrency::ZERO,
            pending_root_alpha.into(),
            AlphaCurrency::ZERO,
        );

        // Claim root alpha

        assert_ok!(SubtensorModule::set_root_claim_type(
            RuntimeOrigin::signed(coldkey),
            RootClaimTypeEnum::Keep
        ),);
        assert_eq!(RootClaimType::<Test>::get(coldkey), RootClaimTypeEnum::Keep);

        assert_ok!(SubtensorModule::claim_root(
            RuntimeOrigin::signed(coldkey),
            BTreeSet::from([netuid])
        ));

        let new_stake: u64 =
            SubtensorModule::get_stake_for_hotkey_and_coldkey_on_subnet(&hotkey, &coldkey, netuid)
                .into();

        // Check root claimed value saved
        let new_hotkey = U256::from(10030);

        assert_eq!(
            u128::from(new_stake),
            RootClaimed::<Test>::get((netuid, &hotkey, &coldkey,))
        );
        assert_eq!(
            0u128,
            RootClaimed::<Test>::get((netuid, &new_hotkey, &coldkey,))
        );

        let _old_claimable = *RootClaimable::<Test>::get(hotkey)
            .get(&netuid)
            .expect("claimable must exist at this point");

        assert!(!RootClaimable::<Test>::get(new_hotkey).contains_key(&netuid));

        // Swap hotkey
        let mut weight = Weight::zero();
        assert_ok!(SubtensorModule::perform_hotkey_swap_on_one_subnet(
            &hotkey,
            &new_hotkey,
            &mut weight,
            netuid
        ));

        // Check swapped keys claimed values

        assert_eq!(
            0u128,
            RootClaimed::<Test>::get((netuid, &hotkey, &coldkey,))
        );
        assert_eq!(
            u128::from(new_stake),
            RootClaimed::<Test>::get((netuid, &new_hotkey, &coldkey,))
        );

        assert!(!RootClaimable::<Test>::get(hotkey).contains_key(&netuid));

        let _new_claimable = *RootClaimable::<Test>::get(new_hotkey)
            .get(&netuid)
            .expect("claimable must exist at this point");
    });
}

#[test]
fn test_claim_root_on_network_deregistration() {
    new_test_ext(1).execute_with(|| {
        let owner_coldkey = U256::from(1001);
        let other_coldkey = U256::from(10010);
        let hotkey = U256::from(1002);
        let coldkey = U256::from(1003);
        let netuid = add_dynamic_network(&hotkey, &owner_coldkey);

        SubtensorModule::set_tao_weight(u64::MAX); // Set TAO weight to 1.0
        SubnetMechanism::<Test>::insert(netuid, 1);

        let tao_reserve = TaoCurrency::from(50_000_000_000);
        let alpha_in = AlphaCurrency::from(100_000_000_000);
        SubnetTAO::<Test>::insert(netuid, tao_reserve);
        SubnetAlphaIn::<Test>::insert(netuid, alpha_in);
        let current_price =
            <Test as pallet::Config>::SwapInterface::current_alpha_price(netuid.into())
                .saturating_to_num::<f64>();
        assert_eq!(current_price, 0.5f64);

        let root_stake = 2_000_000u64;
        SubtensorModule::increase_stake_for_hotkey_and_coldkey_on_subnet(
            &hotkey,
            &coldkey,
            NetUid::ROOT,
            root_stake.into(),
        );
        SubtensorModule::increase_stake_for_hotkey_and_coldkey_on_subnet(
            &hotkey,
            &other_coldkey,
            NetUid::ROOT,
            (9 * root_stake).into(),
        );

        let initial_total_hotkey_alpha = 10_000_000u64;
        SubtensorModule::increase_stake_for_hotkey_and_coldkey_on_subnet(
            &hotkey,
            &owner_coldkey,
            netuid,
            initial_total_hotkey_alpha.into(),
        );

        // Distribute pending root alpha

        let pending_root_alpha = 10_000_000u64;
        SubtensorModule::distribute_emission(
            netuid,
            AlphaCurrency::ZERO,
            AlphaCurrency::ZERO,
            pending_root_alpha.into(),
            AlphaCurrency::ZERO,
        );

        assert_ok!(SubtensorModule::claim_root(
            RuntimeOrigin::signed(coldkey),
            BTreeSet::from([netuid])
        ));

        assert!(RootClaimable::<Test>::get(hotkey).contains_key(&netuid));

        assert!(RootClaimed::<Test>::contains_key((
            netuid, &hotkey, &coldkey,
        )));

        // Claim root via network deregistration

        assert_ok!(SubtensorModule::do_dissolve_network(netuid));

        assert!(!RootClaimed::<Test>::contains_key((
            netuid, &hotkey, &coldkey,
        )));
        assert!(!RootClaimable::<Test>::get(hotkey).contains_key(&netuid));
    });
}

#[test]
fn test_claim_root_threshold() {
    new_test_ext(1).execute_with(|| {
        let owner_coldkey = U256::from(1001);
        let hotkey = U256::from(1002);
        let netuid = add_dynamic_network(&hotkey, &owner_coldkey);

        assert_eq!(
            RootClaimableThreshold::<Test>::get(netuid),
            DefaultMinRootClaimAmount::<Test>::get()
        );

        let threshold = 1000u64;
        assert_ok!(SubtensorModule::sudo_set_root_claim_threshold(
            RawOrigin::Root.into(),
            netuid,
            threshold
        ));
        assert_eq!(
            RootClaimableThreshold::<Test>::get(netuid),
            I96F32::from(threshold)
        );

        let threshold = 2000u64;
        assert_ok!(SubtensorModule::sudo_set_root_claim_threshold(
            RawOrigin::Signed(owner_coldkey).into(),
            netuid,
            threshold
        ));
        assert_eq!(
            RootClaimableThreshold::<Test>::get(netuid),
            I96F32::from(threshold)
        );

        // Errors
        assert_err!(
            SubtensorModule::sudo_set_root_claim_threshold(
                RawOrigin::Signed(hotkey).into(),
                netuid,
                threshold
            ),
            DispatchError::BadOrigin,
        );

        assert_err!(
            SubtensorModule::sudo_set_root_claim_threshold(
                RawOrigin::Signed(owner_coldkey).into(),
                netuid,
                MAX_ROOT_CLAIM_THRESHOLD + 1
            ),
            Error::<Test>::InvalidRootClaimThreshold,
        );
    });
}

#[test]
fn test_claim_root_subnet_limits() {
    new_test_ext(1).execute_with(|| {
        let coldkey = U256::from(1003);

        assert_err!(
            SubtensorModule::claim_root(RuntimeOrigin::signed(coldkey), BTreeSet::new()),
            Error::<Test>::InvalidSubnetNumber
        );

        assert_err!(
            SubtensorModule::claim_root(
                RuntimeOrigin::signed(coldkey),
                BTreeSet::from_iter((0u16..=10u16).into_iter().map(NetUid::from))
            ),
            Error::<Test>::InvalidSubnetNumber
        );
    });
}

#[test]
fn test_claim_root_with_unrelated_subnets() {
    new_test_ext(1).execute_with(|| {
        let owner_coldkey = U256::from(1001);
        let hotkey = U256::from(1002);
        let coldkey = U256::from(1003);
        let netuid = add_dynamic_network(&hotkey, &owner_coldkey);

        SubtensorModule::set_tao_weight(u64::MAX); // Set TAO weight to 1.0

        let root_stake = 2_000_000u64;
        SubtensorModule::increase_stake_for_hotkey_and_coldkey_on_subnet(
            &hotkey,
            &coldkey,
            NetUid::ROOT,
            root_stake.into(),
        );

        let initial_total_hotkey_alpha = 10_000_000u64;
        SubtensorModule::increase_stake_for_hotkey_and_coldkey_on_subnet(
            &hotkey,
            &owner_coldkey,
            netuid,
            initial_total_hotkey_alpha.into(),
        );

        let old_validator_stake = SubtensorModule::get_stake_for_hotkey_and_coldkey_on_subnet(
            &hotkey,
            &owner_coldkey,
            netuid,
        );
        assert_eq!(old_validator_stake, initial_total_hotkey_alpha.into());

        // Distribute pending root alpha

        let pending_root_alpha = 1_000_000u64;
        SubtensorModule::distribute_emission(
            netuid,
            AlphaCurrency::ZERO,
            AlphaCurrency::ZERO,
            pending_root_alpha.into(),
            AlphaCurrency::ZERO,
        );

        // Claim root alpha

        assert_ok!(SubtensorModule::set_root_claim_type(
            RuntimeOrigin::signed(coldkey),
            RootClaimTypeEnum::Keep
        ),);

        // Claim root alpha on unrelated subnets

        let unrelated_subnet_uid = NetUid::from(100u16);

        assert_ok!(SubtensorModule::claim_root(
            RuntimeOrigin::signed(coldkey),
            BTreeSet::from([unrelated_subnet_uid])
        ));

        let new_stake: u64 = SubtensorModule::get_stake_for_hotkey_and_coldkey_on_subnet(
            &hotkey,
            &coldkey,
            unrelated_subnet_uid,
        )
        .into();

        assert_eq!(new_stake, 0u64,);

        // Check root claim for correct subnet

        // before
        let new_stake: u64 =
            SubtensorModule::get_stake_for_hotkey_and_coldkey_on_subnet(&hotkey, &coldkey, netuid)
                .into();

        assert_eq!(new_stake, 0u64,);

        assert_ok!(SubtensorModule::claim_root(
            RuntimeOrigin::signed(coldkey),
            BTreeSet::from([netuid])
        ));

        // after
        let new_stake: u64 =
            SubtensorModule::get_stake_for_hotkey_and_coldkey_on_subnet(&hotkey, &coldkey, netuid)
                .into();

        assert!(new_stake > 0u64);

        // Check root claimed value saved

        let claimed = RootClaimed::<Test>::get((netuid, &hotkey, &coldkey));
        assert_eq!(u128::from(new_stake), claimed);
    });
}

#[test]
fn test_claim_root_fill_root_alpha_dividends_per_subnet() {
    new_test_ext(1).execute_with(|| {
        let owner_coldkey = U256::from(1001);
        let other_coldkey = U256::from(10010);
        let hotkey = U256::from(1002);
        let coldkey = U256::from(1003);
        let netuid = add_dynamic_network(&hotkey, &owner_coldkey);

        SubtensorModule::set_tao_weight(u64::MAX); // Set TAO weight to 1.0
        SubnetMechanism::<Test>::insert(netuid, 1);

        let tao_reserve = TaoCurrency::from(50_000_000_000);
        let alpha_in = AlphaCurrency::from(100_000_000_000);
        SubnetTAO::<Test>::insert(netuid, tao_reserve);
        SubnetAlphaIn::<Test>::insert(netuid, alpha_in);

        let root_stake = 2_000_000u64;
        SubtensorModule::increase_stake_for_hotkey_and_coldkey_on_subnet(
            &hotkey,
            &coldkey,
            NetUid::ROOT,
            root_stake.into(),
        );
        SubtensorModule::increase_stake_for_hotkey_and_coldkey_on_subnet(
            &hotkey,
            &other_coldkey,
            NetUid::ROOT,
            (9 * root_stake).into(),
        );

        let initial_total_hotkey_alpha = 10_000_000u64;
        SubtensorModule::increase_stake_for_hotkey_and_coldkey_on_subnet(
            &hotkey,
            &owner_coldkey,
            netuid,
            initial_total_hotkey_alpha.into(),
        );

        // Check RootAlphaDividendsPerSubnet is empty on start
        assert!(!RootAlphaDividendsPerSubnet::<Test>::contains_key(
            netuid, hotkey
        ));

        let pending_root_alpha = 10_000_000u64;
        SubtensorModule::distribute_emission(
            netuid,
            AlphaCurrency::ZERO,
            AlphaCurrency::ZERO,
            pending_root_alpha.into(),
            AlphaCurrency::ZERO,
        );

        // Check RootAlphaDividendsPerSubnet value
        let root_claim_dividends1 = RootAlphaDividendsPerSubnet::<Test>::get(netuid, hotkey);

        let validator_take_percent = 0.18f64;
        let estimated_root_claim_dividends =
            (pending_root_alpha as f64) * (1f64 - validator_take_percent);

        assert_abs_diff_eq!(
            estimated_root_claim_dividends as u64,
            u64::from(root_claim_dividends1),
            epsilon = 100u64,
        );

        SubtensorModule::distribute_emission(
            netuid,
            AlphaCurrency::ZERO,
            AlphaCurrency::ZERO,
            pending_root_alpha.into(),
            AlphaCurrency::ZERO,
        );

        let root_claim_dividends2 = RootAlphaDividendsPerSubnet::<Test>::get(netuid, hotkey);

        // Check RootAlphaDividendsPerSubnet is cleaned each epoch
        assert_eq!(root_claim_dividends1, root_claim_dividends2);
    });
}

#[test]
fn test_claim_root_with_keep_subnets() {
    new_test_ext(1).execute_with(|| {
        let owner_coldkey = U256::from(1001);
        let hotkey = U256::from(1002);
        let coldkey = U256::from(1003);
        let netuid = add_dynamic_network(&hotkey, &owner_coldkey);

        SubtensorModule::set_tao_weight(u64::MAX); // Set TAO weight to 1.0

        let root_stake = 2_000_000u64;
        SubtensorModule::increase_stake_for_hotkey_and_coldkey_on_subnet(
            &hotkey,
            &coldkey,
            NetUid::ROOT,
            root_stake.into(),
        );

        let initial_total_hotkey_alpha = 10_000_000u64;
        SubtensorModule::increase_stake_for_hotkey_and_coldkey_on_subnet(
            &hotkey,
            &owner_coldkey,
            netuid,
            initial_total_hotkey_alpha.into(),
        );

        let old_validator_stake = SubtensorModule::get_stake_for_hotkey_and_coldkey_on_subnet(
            &hotkey,
            &owner_coldkey,
            netuid,
        );
        assert_eq!(old_validator_stake, initial_total_hotkey_alpha.into());

        // Distribute pending root alpha

        let pending_root_alpha = 1_000_000u64;
        SubtensorModule::distribute_emission(
            netuid,
            AlphaCurrency::ZERO,
            AlphaCurrency::ZERO,
            pending_root_alpha.into(),
            AlphaCurrency::ZERO,
        );

        let claimable = *RootClaimable::<Test>::get(hotkey)
            .get(&netuid)
            .expect("claimable must exist at this point");

        // Claim root alpha
        assert_err!(
            SubtensorModule::set_root_claim_type(
                RuntimeOrigin::signed(coldkey),
                RootClaimTypeEnum::KeepSubnets {
                    subnets: BTreeSet::new()
                },
            ),
            Error::<Test>::InvalidSubnetNumber
        );

        let keep_subnets = RootClaimTypeEnum::KeepSubnets {
            subnets: BTreeSet::from([netuid]),
        };
        assert_ok!(SubtensorModule::set_root_claim_type(
            RuntimeOrigin::signed(coldkey),
            keep_subnets.clone(),
        ),);
        assert_eq!(RootClaimType::<Test>::get(coldkey), keep_subnets);

        assert_ok!(SubtensorModule::claim_root(
            RuntimeOrigin::signed(coldkey),
            BTreeSet::from([netuid])
        ));

        let new_stake: u64 =
            SubtensorModule::get_stake_for_hotkey_and_coldkey_on_subnet(&hotkey, &coldkey, netuid)
                .into();

        assert_abs_diff_eq!(
            new_stake,
            (I96F32::from(root_stake) * claimable).saturating_to_num::<u64>(),
            epsilon = 10u64,
        );
    });
}

#[test]
fn test_claim_root_keep_subnets_swap_claim_type() {
    new_test_ext(1).execute_with(|| {
        let owner_coldkey = U256::from(1001);
        let other_coldkey = U256::from(10010);
        let hotkey = U256::from(1002);
        let coldkey = U256::from(1003);
        let netuid = add_dynamic_network(&hotkey, &owner_coldkey);

        SubtensorModule::set_tao_weight(u64::MAX); // Set TAO weight to 1.0
        SubnetMechanism::<Test>::insert(netuid, 1);

        let tao_reserve = TaoCurrency::from(50_000_000_000);
        let alpha_in = AlphaCurrency::from(100_000_000_000);
        SubnetTAO::<Test>::insert(netuid, tao_reserve);
        SubnetAlphaIn::<Test>::insert(netuid, alpha_in);
        let current_price =
            <Test as pallet::Config>::SwapInterface::current_alpha_price(netuid.into())
                .saturating_to_num::<f64>();
        assert_eq!(current_price, 0.5f64);

        let root_stake = 2_000_000u64;
        SubtensorModule::increase_stake_for_hotkey_and_coldkey_on_subnet(
            &hotkey,
            &coldkey,
            NetUid::ROOT,
            root_stake.into(),
        );
        let root_stake_rate = 0.1f64;
        SubtensorModule::increase_stake_for_hotkey_and_coldkey_on_subnet(
            &hotkey,
            &other_coldkey,
            NetUid::ROOT,
            (9 * root_stake).into(),
        );

        let initial_total_hotkey_alpha = 10_000_000u64;
        SubtensorModule::increase_stake_for_hotkey_and_coldkey_on_subnet(
            &hotkey,
            &owner_coldkey,
            netuid,
            initial_total_hotkey_alpha.into(),
        );

        // Distribute pending root alpha

        let pending_root_alpha = 10_000_000u64;
        SubtensorModule::distribute_emission(
            netuid,
            AlphaCurrency::ZERO,
            AlphaCurrency::ZERO,
            pending_root_alpha.into(),
            AlphaCurrency::ZERO,
        );

        // Claim root alpha

        let validator_take_percent = 0.18f64;
        // Set to keep 'another' subnet
        let keep_subnets = RootClaimTypeEnum::KeepSubnets {
            subnets: BTreeSet::from([NetUid::from(100u16)]),
        };
        assert_ok!(SubtensorModule::set_root_claim_type(
            RuntimeOrigin::signed(coldkey),
            keep_subnets.clone()
        ),);
        assert_eq!(RootClaimType::<Test>::get(coldkey), keep_subnets);

        assert_ok!(SubtensorModule::claim_root(
            RuntimeOrigin::signed(coldkey),
            BTreeSet::from([netuid])
        ));

        // Check new stake

        let new_stake: u64 = SubtensorModule::get_stake_for_hotkey_and_coldkey_on_subnet(
            &hotkey,
            &coldkey,
            NetUid::ROOT,
        )
        .into();

        let estimated_stake_increment = (pending_root_alpha as f64)
            * (1f64 - validator_take_percent)
            * current_price
            * root_stake_rate;

        assert_abs_diff_eq!(
            new_stake,
            root_stake + estimated_stake_increment as u64,
            epsilon = 10000u64,
        );
    });
}

#[test]
<<<<<<< HEAD
fn test_claim_root_subnet_root_claim_map_keep() {
    new_test_ext(1).execute_with(|| {
        let owner_coldkey = U256::from(1001);
        let hotkey = U256::from(1002);
        let coldkey = U256::from(1003);
        let netuid = add_dynamic_network(&hotkey, &owner_coldkey);

        SubtensorModule::set_tao_weight(u64::MAX); // Set TAO weight to 1.0

        let root_stake = 2_000_000u64;
        SubtensorModule::increase_stake_for_hotkey_and_coldkey_on_subnet(
            &hotkey,
            &coldkey,
            NetUid::ROOT,
            root_stake.into(),
        );

        let initial_total_hotkey_alpha = 10_000_000u64;
        SubtensorModule::increase_stake_for_hotkey_and_coldkey_on_subnet(
            &hotkey,
            &owner_coldkey,
            netuid,
            initial_total_hotkey_alpha.into(),
        );

        // Distribute pending root alpha

        let pending_root_alpha = 1_000_000u64;
        SubtensorModule::distribute_emission(
            netuid,
            AlphaCurrency::ZERO,
            AlphaCurrency::ZERO,
            pending_root_alpha.into(),
            AlphaCurrency::ZERO,
        );

        // Claim root alpha

        assert_ok!(SubtensorModule::set_root_claim_type(
            RuntimeOrigin::signed(coldkey),
            RootClaimTypeEnum::Keep
        ),);
        assert_eq!(RootClaimType::<Test>::get(coldkey), RootClaimTypeEnum::Keep);
        assert!(!SubnetRootClaimKeep::<Test>::contains_key(netuid));

        assert_ok!(SubtensorModule::claim_root(
            RuntimeOrigin::signed(coldkey),
            BTreeSet::from([netuid])
        ));

        // Check SubnetRootClaimKeep

        let new_stake =
            SubtensorModule::get_stake_for_hotkey_and_coldkey_on_subnet(&hotkey, &coldkey, netuid);

        assert_eq!(new_stake, SubnetRootClaimKeep::<Test>::get(netuid),);

        // Check SubnetRootClaimKeep after network deregistration

        assert_ok!(SubtensorModule::do_dissolve_network(netuid));
        assert!(!SubnetRootClaimKeep::<Test>::contains_key(netuid));
    });
}

#[test]
fn test_claim_root_subnet_root_claim_map_swap() {
    new_test_ext(1).execute_with(|| {
        let owner_coldkey = U256::from(1001);
        let other_coldkey = U256::from(10010);
        let hotkey = U256::from(1002);
        let coldkey = U256::from(1003);
        let netuid = add_dynamic_network(&hotkey, &owner_coldkey);

        SubtensorModule::set_tao_weight(u64::MAX); // Set TAO weight to 1.0
        SubnetMechanism::<Test>::insert(netuid, 1);

        let tao_reserve = TaoCurrency::from(50_000_000_000);
        let alpha_in = AlphaCurrency::from(100_000_000_000);
        SubnetTAO::<Test>::insert(netuid, tao_reserve);
        SubnetAlphaIn::<Test>::insert(netuid, alpha_in);
        let current_price =
            <Test as pallet::Config>::SwapInterface::current_alpha_price(netuid.into())
                .saturating_to_num::<f64>();
        assert_eq!(current_price, 0.5f64);

        let root_stake = 2_000_000u64;
        SubtensorModule::increase_stake_for_hotkey_and_coldkey_on_subnet(
            &hotkey,
            &coldkey,
            NetUid::ROOT,
            root_stake.into(),
        );
        let root_stake_rate = 0.1f64;
        SubtensorModule::increase_stake_for_hotkey_and_coldkey_on_subnet(
            &hotkey,
            &other_coldkey,
            NetUid::ROOT,
            (9 * root_stake).into(),
        );

        let initial_total_hotkey_alpha = 10_000_000u64;
        SubtensorModule::increase_stake_for_hotkey_and_coldkey_on_subnet(
            &hotkey,
            &owner_coldkey,
            netuid,
            initial_total_hotkey_alpha.into(),
        );

        // Distribute pending root alpha

        let pending_root_alpha = 10_000_000u64;
        SubtensorModule::distribute_emission(
            netuid,
            AlphaCurrency::ZERO,
            AlphaCurrency::ZERO,
            pending_root_alpha.into(),
            AlphaCurrency::ZERO,
        );

        // Claim root alpha

        let validator_take_percent = 0.18f64;

        assert_ok!(SubtensorModule::set_root_claim_type(
            RuntimeOrigin::signed(coldkey),
            RootClaimTypeEnum::Swap
        ),);
        assert_eq!(RootClaimType::<Test>::get(coldkey), RootClaimTypeEnum::Swap);
        assert!(!SubnetRootClaimSwap::<Test>::contains_key(netuid));

        assert_ok!(SubtensorModule::claim_root(
            RuntimeOrigin::signed(coldkey),
            BTreeSet::from([netuid])
        ));

        // Check new stake

        let new_stake: u64 = SubtensorModule::get_stake_for_hotkey_and_coldkey_on_subnet(
            &hotkey,
            &coldkey,
            NetUid::ROOT,
        )
        .into();

        let estimated_stake_increment = (pending_root_alpha as f64)
            * (1f64 - validator_take_percent)
            * current_price
            * root_stake_rate;

        assert_abs_diff_eq!(
            new_stake,
            root_stake + estimated_stake_increment as u64,
            epsilon = 10000u64,
        );

        // Check SubnetRootClaimSwap

        let saved_swapped_alpha: u64 = SubnetRootClaimSwap::<Test>::get(netuid).into();

        assert_abs_diff_eq!(
            estimated_stake_increment as f64 / current_price,
            saved_swapped_alpha as f64,
            epsilon = 10f64,
        );

        // Check SubnetRootClaimSwap after network deregistration

        assert_ok!(SubtensorModule::do_dissolve_network(netuid));
        assert!(!SubnetRootClaimSwap::<Test>::contains_key(netuid));
=======
fn test_claim_root_default_mode_keep() {
    new_test_ext(1).execute_with(|| {
        let coldkey = U256::from(1003);

        assert_eq!(RootClaimType::<Test>::get(coldkey), RootClaimTypeEnum::Keep);
>>>>>>> ee967f60
    });
}<|MERGE_RESOLUTION|>--- conflicted
+++ resolved
@@ -1818,7 +1818,6 @@
 }
 
 #[test]
-<<<<<<< HEAD
 fn test_claim_root_subnet_root_claim_map_keep() {
     new_test_ext(1).execute_with(|| {
         let owner_coldkey = U256::from(1001);
@@ -1988,12 +1987,14 @@
 
         assert_ok!(SubtensorModule::do_dissolve_network(netuid));
         assert!(!SubnetRootClaimSwap::<Test>::contains_key(netuid));
-=======
+    });
+}
+
+#[test]
 fn test_claim_root_default_mode_keep() {
     new_test_ext(1).execute_with(|| {
         let coldkey = U256::from(1003);
 
         assert_eq!(RootClaimType::<Test>::get(coldkey), RootClaimTypeEnum::Keep);
->>>>>>> ee967f60
     });
 }