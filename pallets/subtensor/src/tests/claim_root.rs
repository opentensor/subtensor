--- conflicted
+++ resolved
@@ -1554,7 +1554,6 @@
 }
 
 #[test]
-<<<<<<< HEAD
 fn test_claim_root_with_delegated_claim_type() {
     new_test_ext(1).execute_with(|| {
         // Setup: Create network with validator (hotkey/owner_coldkey) and two stakers
@@ -1570,7 +1569,240 @@
         SubnetMechanism::<Test>::insert(netuid, 1); // Enable subnet mechanism for swaps
 
         // Setup swap pool with reserves to enable Swap claim type
-=======
+        let tao_reserve = TaoCurrency::from(50_000_000_000);
+        let alpha_in = AlphaCurrency::from(100_000_000_000);
+        SubnetTAO::<Test>::insert(netuid, tao_reserve);
+        SubnetAlphaIn::<Test>::insert(netuid, alpha_in);
+
+        // Verify the alpha-to-TAO exchange rate is 0.5
+        let current_price =
+            <Test as pallet::Config>::SwapInterface::current_alpha_price(netuid.into())
+                .saturating_to_num::<f64>();
+        assert_eq!(current_price, 0.5f64);
+
+        // Setup root network stakes: Alice and Bob each have 10% of total stake
+        let root_stake = 2_000_000u64;
+        let root_stake_rate = 0.1f64; // Each staker owns 10% of root stake
+        SubtensorModule::increase_stake_for_hotkey_and_coldkey_on_subnet(
+            &hotkey,
+            &alice_coldkey,
+            NetUid::ROOT,
+            root_stake.into(),
+        );
+        SubtensorModule::increase_stake_for_hotkey_and_coldkey_on_subnet(
+            &hotkey,
+            &bob_coldkey,
+            NetUid::ROOT,
+            root_stake.into(),
+        );
+        // Other coldkey has remaining 80% of stake
+        SubtensorModule::increase_stake_for_hotkey_and_coldkey_on_subnet(
+            &hotkey,
+            &other_coldkey,
+            NetUid::ROOT,
+            (8 * root_stake).into(),
+        );
+
+        // Setup subnet alpha stake for validator
+        let initial_total_hotkey_alpha = 10_000_000u64;
+        SubtensorModule::increase_stake_for_hotkey_and_coldkey_on_subnet(
+            &hotkey,
+            &owner_coldkey,
+            netuid,
+            initial_total_hotkey_alpha.into(),
+        );
+
+        // SCENARIO 1: Validator sets Keep claim type, Alice uses default (Delegated)
+        // Alice should inherit the validator's Keep claim type and receive alpha stake
+        assert_ok!(SubtensorModule::set_validator_claim_type(
+            RuntimeOrigin::signed(owner_coldkey),
+            hotkey,
+            netuid,
+            RootClaimTypeEnum::Keep
+        ),);
+        assert_eq!(
+            ValidatorClaimType::<Test>::get(hotkey, netuid),
+            RootClaimTypeEnum::Keep
+        );
+
+        // Bob explicitly sets Keep claim type (same as validator, but not delegated)
+        assert_ok!(SubtensorModule::set_root_claim_type(
+            RuntimeOrigin::signed(bob_coldkey),
+            RootClaimTypeEnum::Keep
+        ),);
+
+        // Alice has default Delegated claim type (not explicitly set)
+        assert_eq!(
+            RootClaimType::<Test>::get(alice_coldkey),
+            RootClaimTypeEnum::Delegated
+        );
+
+        // Distribute pending root alpha emissions to create claimable rewards
+        let pending_root_alpha = 10_000_000u64;
+        SubtensorModule::distribute_emission(
+            netuid,
+            AlphaCurrency::ZERO,
+            AlphaCurrency::ZERO,
+            pending_root_alpha.into(),
+            AlphaCurrency::ZERO,
+        );
+
+        // Alice claims with delegated claim type (should use validator's Keep)
+        assert_ok!(SubtensorModule::claim_root(
+            RuntimeOrigin::signed(alice_coldkey),
+            BTreeSet::from([netuid])
+        ));
+
+        // Bob claims with explicit Keep claim type
+        assert_ok!(SubtensorModule::claim_root(
+            RuntimeOrigin::signed(bob_coldkey),
+            BTreeSet::from([netuid])
+        ));
+
+        // Verify both stakers received alpha stake (Keep claim type behavior)
+        // With Keep, rewards are staked as alpha on the subnet
+        let validator_take_percent = 0.18f64;
+        let expected_stake_per_user =
+            (pending_root_alpha as f64) * (1f64 - validator_take_percent) * root_stake_rate;
+
+        let alice_alpha_stake: u64 = SubtensorModule::get_stake_for_hotkey_and_coldkey_on_subnet(
+            &hotkey,
+            &alice_coldkey,
+            netuid,
+        )
+        .into();
+
+        let bob_alpha_stake: u64 = SubtensorModule::get_stake_for_hotkey_and_coldkey_on_subnet(
+            &hotkey,
+            &bob_coldkey,
+            netuid,
+        )
+        .into();
+
+        // Both should have equal alpha stakes since they both used Keep claim type
+        assert_eq!(alice_alpha_stake, bob_alpha_stake);
+        assert_abs_diff_eq!(
+            alice_alpha_stake,
+            expected_stake_per_user as u64,
+            epsilon = 100u64
+        );
+
+        // Verify neither received TAO stake (would happen with Swap claim type)
+        let alice_tao_stake: u64 = SubtensorModule::get_stake_for_hotkey_and_coldkey_on_subnet(
+            &hotkey,
+            &alice_coldkey,
+            NetUid::ROOT,
+        )
+        .into();
+        let bob_tao_stake: u64 = SubtensorModule::get_stake_for_hotkey_and_coldkey_on_subnet(
+            &hotkey,
+            &bob_coldkey,
+            NetUid::ROOT,
+        )
+        .into();
+        // TAO stake should remain unchanged at initial amount
+        assert_eq!(alice_tao_stake, root_stake);
+        assert_eq!(bob_tao_stake, root_stake);
+
+        // SCENARIO 2: Validator changes to Swap claim type
+        // Alice (with Delegated) should now use Swap, Bob (explicit Keep) stays with Keep
+        assert_ok!(SubtensorModule::set_validator_claim_type(
+            RuntimeOrigin::signed(owner_coldkey),
+            hotkey,
+            netuid,
+            RootClaimTypeEnum::Swap
+        ),);
+
+        // Distribute more pending root alpha for second round of claims
+        SubtensorModule::distribute_emission(
+            netuid,
+            AlphaCurrency::ZERO,
+            AlphaCurrency::ZERO,
+            pending_root_alpha.into(),
+            AlphaCurrency::ZERO,
+        );
+
+        // Both stakers claim again
+        assert_ok!(SubtensorModule::claim_root(
+            RuntimeOrigin::signed(alice_coldkey),
+            BTreeSet::from([netuid])
+        ));
+        assert_ok!(SubtensorModule::claim_root(
+            RuntimeOrigin::signed(bob_coldkey),
+            BTreeSet::from([netuid])
+        ));
+
+        // Alice's alpha stake should remain the same (Swap doesn't add alpha stake)
+        let alice_alpha_stake_round2: u64 =
+            SubtensorModule::get_stake_for_hotkey_and_coldkey_on_subnet(
+                &hotkey,
+                &alice_coldkey,
+                netuid,
+            )
+            .into();
+
+        // Bob's alpha stake should increase (Keep adds alpha stake)
+        let bob_alpha_stake_round2: u64 =
+            SubtensorModule::get_stake_for_hotkey_and_coldkey_on_subnet(
+                &hotkey,
+                &bob_coldkey,
+                netuid,
+            )
+            .into();
+
+        // Alice used Swap (delegated from validator), so no new alpha stake
+        assert_abs_diff_eq!(
+            alice_alpha_stake_round2,
+            alice_alpha_stake,
+            epsilon = 100u64
+        );
+
+        // Bob used Keep (explicit), so alpha stake increased
+        assert_abs_diff_eq!(
+            bob_alpha_stake_round2,
+            alice_alpha_stake + expected_stake_per_user as u64,
+            epsilon = 100u64
+        );
+
+        // Alice used Swap, so TAO stake should increase
+        let alice_tao_stake_round2: u64 =
+            SubtensorModule::get_stake_for_hotkey_and_coldkey_on_subnet(
+                &hotkey,
+                &alice_coldkey,
+                NetUid::ROOT,
+            )
+            .into();
+
+        // Bob used Keep, so TAO stake should remain the same
+        let bob_tao_stake_round2: u64 =
+            SubtensorModule::get_stake_for_hotkey_and_coldkey_on_subnet(
+                &hotkey,
+                &bob_coldkey,
+                NetUid::ROOT,
+            )
+            .into();
+
+        // Alice's TAO stake increased (swapped alpha to TAO and staked on root)
+        let expected_tao_increase = expected_stake_per_user * current_price;
+        assert_abs_diff_eq!(
+            alice_tao_stake_round2,
+            root_stake + expected_tao_increase as u64,
+            epsilon = 10000u64
+        );
+
+        // Bob's TAO stake unchanged (used Keep, not Swap)
+        assert_eq!(bob_tao_stake_round2, root_stake);
+
+        // SUMMARY: This test demonstrates that:
+        // 1. Stakers with Delegated claim type inherit the validator's claim type
+        // 2. Stakers with explicit claim types use their own setting regardless of validator
+        // 3. Keep claim type stakes rewards as alpha on the subnet
+        // 4. Swap claim type converts alpha to TAO and stakes on root network
+        // 5. Changing validator's claim type affects delegated stakers immediately
+    });
+}
+
+#[test]
 fn test_claim_root_fill_root_alpha_dividends_per_subnet() {
     new_test_ext(1).execute_with(|| {
         let owner_coldkey = U256::from(1001);
@@ -1582,57 +1814,25 @@
         SubtensorModule::set_tao_weight(u64::MAX); // Set TAO weight to 1.0
         SubnetMechanism::<Test>::insert(netuid, 1);
 
->>>>>>> b4c95f2d
         let tao_reserve = TaoCurrency::from(50_000_000_000);
         let alpha_in = AlphaCurrency::from(100_000_000_000);
         SubnetTAO::<Test>::insert(netuid, tao_reserve);
         SubnetAlphaIn::<Test>::insert(netuid, alpha_in);
 
-<<<<<<< HEAD
-        // Verify the alpha-to-TAO exchange rate is 0.5
-        let current_price =
-            <Test as pallet::Config>::SwapInterface::current_alpha_price(netuid.into())
-                .saturating_to_num::<f64>();
-        assert_eq!(current_price, 0.5f64);
-
-        // Setup root network stakes: Alice and Bob each have 10% of total stake
         let root_stake = 2_000_000u64;
-        let root_stake_rate = 0.1f64; // Each staker owns 10% of root stake
-        SubtensorModule::increase_stake_for_hotkey_and_coldkey_on_subnet(
-            &hotkey,
-            &alice_coldkey,
-=======
-        let root_stake = 2_000_000u64;
         SubtensorModule::increase_stake_for_hotkey_and_coldkey_on_subnet(
             &hotkey,
             &coldkey,
->>>>>>> b4c95f2d
             NetUid::ROOT,
             root_stake.into(),
         );
         SubtensorModule::increase_stake_for_hotkey_and_coldkey_on_subnet(
             &hotkey,
-<<<<<<< HEAD
-            &bob_coldkey,
-            NetUid::ROOT,
-            root_stake.into(),
-        );
-        // Other coldkey has remaining 80% of stake
-        SubtensorModule::increase_stake_for_hotkey_and_coldkey_on_subnet(
-            &hotkey,
             &other_coldkey,
             NetUid::ROOT,
-            (8 * root_stake).into(),
-        );
-
-        // Setup subnet alpha stake for validator
-=======
-            &other_coldkey,
-            NetUid::ROOT,
             (9 * root_stake).into(),
         );
 
->>>>>>> b4c95f2d
         let initial_total_hotkey_alpha = 10_000_000u64;
         SubtensorModule::increase_stake_for_hotkey_and_coldkey_on_subnet(
             &hotkey,
@@ -1641,35 +1841,6 @@
             initial_total_hotkey_alpha.into(),
         );
 
-<<<<<<< HEAD
-        // SCENARIO 1: Validator sets Keep claim type, Alice uses default (Delegated)
-        // Alice should inherit the validator's Keep claim type and receive alpha stake
-        assert_ok!(SubtensorModule::set_validator_claim_type(
-            RuntimeOrigin::signed(owner_coldkey),
-            hotkey,
-            netuid,
-            RootClaimTypeEnum::Keep
-        ),);
-        assert_eq!(
-            ValidatorClaimType::<Test>::get(hotkey, netuid),
-            RootClaimTypeEnum::Keep
-        );
-
-        // Bob explicitly sets Keep claim type (same as validator, but not delegated)
-        assert_ok!(SubtensorModule::set_root_claim_type(
-            RuntimeOrigin::signed(bob_coldkey),
-            RootClaimTypeEnum::Keep
-        ),);
-
-        // Alice has default Delegated claim type (not explicitly set)
-        assert_eq!(
-            RootClaimType::<Test>::get(alice_coldkey),
-            RootClaimTypeEnum::Delegated
-        );
-
-        // Distribute pending root alpha emissions to create claimable rewards
-        let pending_root_alpha = 10_000_000u64;
-=======
         // Check RootAlphaDividendsPerSubnet is empty on start
         assert!(!RootAlphaDividendsPerSubnet::<Test>::contains_key(
             netuid, hotkey
@@ -1697,7 +1868,6 @@
             epsilon = 100u64,
         );
 
->>>>>>> b4c95f2d
         SubtensorModule::distribute_emission(
             netuid,
             AlphaCurrency::ZERO,
@@ -1706,75 +1876,6 @@
             AlphaCurrency::ZERO,
         );
 
-<<<<<<< HEAD
-        // Alice claims with delegated claim type (should use validator's Keep)
-        assert_ok!(SubtensorModule::claim_root(
-            RuntimeOrigin::signed(alice_coldkey),
-            BTreeSet::from([netuid])
-        ));
-
-        // Bob claims with explicit Keep claim type
-        assert_ok!(SubtensorModule::claim_root(
-            RuntimeOrigin::signed(bob_coldkey),
-            BTreeSet::from([netuid])
-        ));
-
-        // Verify both stakers received alpha stake (Keep claim type behavior)
-        // With Keep, rewards are staked as alpha on the subnet
-        let validator_take_percent = 0.18f64;
-        let expected_stake_per_user =
-            (pending_root_alpha as f64) * (1f64 - validator_take_percent) * root_stake_rate;
-
-        let alice_alpha_stake: u64 = SubtensorModule::get_stake_for_hotkey_and_coldkey_on_subnet(
-            &hotkey,
-            &alice_coldkey,
-            netuid,
-        )
-        .into();
-
-        let bob_alpha_stake: u64 = SubtensorModule::get_stake_for_hotkey_and_coldkey_on_subnet(
-            &hotkey,
-            &bob_coldkey,
-            netuid,
-        )
-        .into();
-
-        // Both should have equal alpha stakes since they both used Keep claim type
-        assert_eq!(alice_alpha_stake, bob_alpha_stake);
-        assert_abs_diff_eq!(
-            alice_alpha_stake,
-            expected_stake_per_user as u64,
-            epsilon = 100u64
-        );
-
-        // Verify neither received TAO stake (would happen with Swap claim type)
-        let alice_tao_stake: u64 = SubtensorModule::get_stake_for_hotkey_and_coldkey_on_subnet(
-            &hotkey,
-            &alice_coldkey,
-            NetUid::ROOT,
-        )
-        .into();
-        let bob_tao_stake: u64 = SubtensorModule::get_stake_for_hotkey_and_coldkey_on_subnet(
-            &hotkey,
-            &bob_coldkey,
-            NetUid::ROOT,
-        )
-        .into();
-        // TAO stake should remain unchanged at initial amount
-        assert_eq!(alice_tao_stake, root_stake);
-        assert_eq!(bob_tao_stake, root_stake);
-
-        // SCENARIO 2: Validator changes to Swap claim type
-        // Alice (with Delegated) should now use Swap, Bob (explicit Keep) stays with Keep
-        assert_ok!(SubtensorModule::set_validator_claim_type(
-            RuntimeOrigin::signed(owner_coldkey),
-            hotkey,
-            netuid,
-            RootClaimTypeEnum::Swap
-        ),);
-
-        // Distribute more pending root alpha for second round of claims
-=======
         let root_claim_dividends2 = RootAlphaDividendsPerSubnet::<Test>::get(netuid, hotkey);
 
         // Check RootAlphaDividendsPerSubnet is cleaned each epoch
@@ -1914,7 +2015,6 @@
         // Distribute pending root alpha
 
         let pending_root_alpha = 10_000_000u64;
->>>>>>> b4c95f2d
         SubtensorModule::distribute_emission(
             netuid,
             AlphaCurrency::ZERO,
@@ -1923,85 +2023,6 @@
             AlphaCurrency::ZERO,
         );
 
-<<<<<<< HEAD
-        // Both stakers claim again
-        assert_ok!(SubtensorModule::claim_root(
-            RuntimeOrigin::signed(alice_coldkey),
-            BTreeSet::from([netuid])
-        ));
-        assert_ok!(SubtensorModule::claim_root(
-            RuntimeOrigin::signed(bob_coldkey),
-            BTreeSet::from([netuid])
-        ));
-
-        // Alice's alpha stake should remain the same (Swap doesn't add alpha stake)
-        let alice_alpha_stake_round2: u64 =
-            SubtensorModule::get_stake_for_hotkey_and_coldkey_on_subnet(
-                &hotkey,
-                &alice_coldkey,
-                netuid,
-            )
-            .into();
-
-        // Bob's alpha stake should increase (Keep adds alpha stake)
-        let bob_alpha_stake_round2: u64 =
-            SubtensorModule::get_stake_for_hotkey_and_coldkey_on_subnet(
-                &hotkey,
-                &bob_coldkey,
-                netuid,
-            )
-            .into();
-
-        // Alice used Swap (delegated from validator), so no new alpha stake
-        assert_abs_diff_eq!(
-            alice_alpha_stake_round2,
-            alice_alpha_stake,
-            epsilon = 100u64
-        );
-
-        // Bob used Keep (explicit), so alpha stake increased
-        assert_abs_diff_eq!(
-            bob_alpha_stake_round2,
-            alice_alpha_stake + expected_stake_per_user as u64,
-            epsilon = 100u64
-        );
-
-        // Alice used Swap, so TAO stake should increase
-        let alice_tao_stake_round2: u64 =
-            SubtensorModule::get_stake_for_hotkey_and_coldkey_on_subnet(
-                &hotkey,
-                &alice_coldkey,
-                NetUid::ROOT,
-            )
-            .into();
-
-        // Bob used Keep, so TAO stake should remain the same
-        let bob_tao_stake_round2: u64 =
-            SubtensorModule::get_stake_for_hotkey_and_coldkey_on_subnet(
-                &hotkey,
-                &bob_coldkey,
-                NetUid::ROOT,
-            )
-            .into();
-
-        // Alice's TAO stake increased (swapped alpha to TAO and staked on root)
-        let expected_tao_increase = expected_stake_per_user * current_price;
-        assert_abs_diff_eq!(
-            alice_tao_stake_round2,
-            root_stake + expected_tao_increase as u64,
-            epsilon = 10000u64
-        );
-
-        // Bob's TAO stake unchanged (used Keep, not Swap)
-        assert_eq!(bob_tao_stake_round2, root_stake);
-
-        // SUMMARY: This test demonstrates that:
-        // 1. Stakers with Delegated claim type inherit the validator's claim type
-        // 2. Stakers with explicit claim types use their own setting regardless of validator
-        // 3. Keep claim type stakes rewards as alpha on the subnet
-        // 4. Swap claim type converts alpha to TAO and stakes on root network
-        // 5. Changing validator's claim type affects delegated stakers immediately
-=======
         // Claim root alpha
 
         let validator_take_percent = 0.18f64;
@@ -2039,6 +2060,5 @@
             root_stake + estimated_stake_increment as u64,
             epsilon = 10000u64,
         );
->>>>>>> b4c95f2d
     });
 }