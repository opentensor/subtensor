#![allow(unused, clippy::indexing_slicing, clippy::panic, clippy::unwrap_used)]
use super::mock::*;

use crate::tests::mock;
use crate::*;
use alloc::collections::BTreeMap;
use approx::assert_abs_diff_eq;
use frame_support::assert_ok;
use pallet_subtensor_swap::position::PositionId;
use sp_core::U256;
use substrate_fixed::types::{I64F64, I96F32, U96F32};
use subtensor_runtime_common::AlphaCurrency;
use subtensor_swap_interface::SwapHandler;

#[allow(clippy::arithmetic_side_effects)]
fn close(value: u64, target: u64, eps: u64) {
    assert!(
        (value as i64 - target as i64).abs() < eps as i64,
        "Assertion failed: value = {value}, target = {target}, eps = {eps}"
    )
}

// SKIP_WASM_BUILD=1 RUST_LOG=debug cargo test --package pallet-subtensor --lib -- tests::coinbase::test_hotkey_take --exact --show-output --nocapture
#[test]
fn test_hotkey_take() {
    new_test_ext(1).execute_with(|| {
        let hotkey = U256::from(1);
        Delegates::<Test>::insert(hotkey, u16::MAX / 2);
        log::info!(
            "expected: {:?}",
            SubtensorModule::get_hotkey_take_float(&hotkey)
        );
        log::info!(
            "expected: {:?}",
            SubtensorModule::get_hotkey_take_float(&hotkey)
        );
    });
}

// SKIP_WASM_BUILD=1 RUST_LOG=debug cargo test --package pallet-subtensor --lib -- tests::coinbase::test_dynamic_function_various_values --exact --show-output --nocapture
#[test]
fn test_dynamic_function_various_values() {
    new_test_ext(1).execute_with(|| {
        let price_values: [f64; 9] = [0.001, 0.1, 0.5, 1.0, 2.0, 10.0, 100.0, 200.0, 1000.0];
        let tao_in_values: [u64; 9] = [0, 1, 10, 100, 1_000, 1_000_000, 1_000_000_000, 1_000_000_000_000, 1_000_000_000_000_000 ];
        let alpha_emission_values: [u64; 9] = [0, 1, 10, 100, 1_000, 1_000_000, 1_000_000_000, 1_000_000_000_000, 1_000_000_000_000_000 ];

        for &price in price_values.iter() {
            for &tao_in in tao_in_values.iter() {
                for &alpha_emission in alpha_emission_values.iter() {
                    // Set the price.
                    SubnetMechanism::<Test>::insert(NetUid::from(1), 1);
                    SubnetTAO::<Test>::insert(NetUid::from(1), TaoCurrency::from((price * 1_000_000_000.0) as u64));
                    SubnetAlphaIn::<Test>::insert(NetUid::from(1), AlphaCurrency::from(1_000_000_000));
                    let (tao_in_emission, alpha_in_emission, alpha_out_emission) = SubtensorModule::get_dynamic_tao_emission(1.into(), tao_in, alpha_emission);
                    assert!(tao_in_emission <= tao_in, "tao_in_emission is greater than tao_in");
                    assert!(alpha_in_emission <= alpha_emission, "alpha_in_emission is greater than alpha_emission");
                    assert!(alpha_out_emission <= 2 * alpha_emission, "alpha_out_emission is greater than 2 * alpha_emission");
                    assert!((alpha_in_emission + alpha_out_emission) <= 2 * alpha_emission, "Sum of alpha_in_emission and alpha_out_emission is less than or equal to. 2 * alpha_emission");
                    close( alpha_in_emission + alpha_out_emission, alpha_in_emission + alpha_emission, 10 );
                    // if alpha_in_emission > 0 || tao_in_emission > 0 {
                    //     assert!((tao_in_emission as f64 / alpha_in_emission as f64 - price).abs() < 1e-1, "Ratio of tao_in_emission to alpha_in_emission is not equal to price");
                    // }
                }
            }
        }
    });
}

// Test the base case of running coinbase with zero emission.
// This test verifies that the coinbase mechanism can handle the edge case
// of zero emission without errors or unexpected behavior.
// SKIP_WASM_BUILD=1 RUST_LOG=debug cargo test --package pallet-subtensor --lib -- tests::coinbase::test_coinbase_basecase --exact --show-output --nocapture
#[test]
fn test_coinbase_basecase() {
    new_test_ext(1).execute_with(|| {
        SubtensorModule::run_coinbase(U96F32::from_num(0.0));
    });
}

// Test the emission distribution for a single subnet.
// This test verifies that:
// - A single subnet receives the full emission amount
// - The emission is correctly reflected in SubnetTAO
// - Total issuance and total stake are updated appropriately
// SKIP_WASM_BUILD=1 RUST_LOG=debug cargo test --package pallet-subtensor --lib -- tests::coinbase::test_coinbase_tao_issuance_base --exact --show-output --nocapture
#[test]
fn test_coinbase_tao_issuance_base() {
    new_test_ext(1).execute_with(|| {
        let netuid = NetUid::from(1);
        let emission = TaoCurrency::from(1_234_567);
        add_network(netuid, 1, 0);
        assert_eq!(SubnetTAO::<Test>::get(netuid), TaoCurrency::ZERO);
        SubtensorModule::run_coinbase(U96F32::from_num(emission));
        assert_eq!(SubnetTAO::<Test>::get(netuid), emission);
        assert_eq!(TotalIssuance::<Test>::get(), emission);
        assert_eq!(TotalStake::<Test>::get(), emission);
    });
}

// SKIP_WASM_BUILD=1 RUST_LOG=debug cargo test --package pallet-subtensor --lib -- tests::coinbase::test_coinbase_tao_issuance_base_low --exact --show-output --nocapture
#[test]
fn test_coinbase_tao_issuance_base_low() {
    new_test_ext(1).execute_with(|| {
        let netuid = NetUid::from(1);
        let emission = TaoCurrency::from(1);
        add_network(netuid, 1, 0);
        assert_eq!(SubnetTAO::<Test>::get(netuid), TaoCurrency::ZERO);
        SubtensorModule::run_coinbase(U96F32::from_num(emission));
        assert_eq!(SubnetTAO::<Test>::get(netuid), emission);
        assert_eq!(TotalIssuance::<Test>::get(), emission);
        assert_eq!(TotalStake::<Test>::get(), emission);
    });
}

// Test emission distribution across multiple subnets.
// This test verifies that:
// - Multiple subnets receive equal portions of the total emission
// - Each subnet's TAO balance is updated correctly
// - Total issuance and total stake reflect the full emission amount
// - The emission is split evenly between all subnets
// SKIP_WASM_BUILD=1 RUST_LOG=debug cargo test --package pallet-subtensor --lib -- tests::coinbase::test_coinbase_tao_issuance_multiple --exact --show-output --nocapture
#[test]
fn test_coinbase_tao_issuance_multiple() {
    new_test_ext(1).execute_with(|| {
        let netuid1 = NetUid::from(1);
        let netuid2 = NetUid::from(2);
        let netuid3 = NetUid::from(3);
        let emission = TaoCurrency::from(3_333_333);
        add_network(netuid1, 1, 0);
        add_network(netuid2, 1, 0);
        add_network(netuid3, 1, 0);
        assert_eq!(SubnetTAO::<Test>::get(netuid1), TaoCurrency::ZERO);
        assert_eq!(SubnetTAO::<Test>::get(netuid2), TaoCurrency::ZERO);
        assert_eq!(SubnetTAO::<Test>::get(netuid3), TaoCurrency::ZERO);
        SubtensorModule::run_coinbase(U96F32::from_num(emission));
        assert_eq!(SubnetTAO::<Test>::get(netuid1), emission / 3.into());
        assert_eq!(SubnetTAO::<Test>::get(netuid2), emission / 3.into());
        assert_eq!(SubnetTAO::<Test>::get(netuid3), emission / 3.into());
        assert_eq!(TotalIssuance::<Test>::get(), emission);
        assert_eq!(TotalStake::<Test>::get(), emission);
    });
}

// Test emission distribution with different subnet prices.
// This test verifies that:
// - Subnets with different prices receive proportional emission shares
// - A subnet with double the price receives double the emission
// - Total issuance and total stake reflect the full emission amount
// SKIP_WASM_BUILD=1 RUST_LOG=debug cargo test --package pallet-subtensor --lib -- tests::coinbase::test_coinbase_tao_issuance_different_prices --exact --show-output --nocapture
#[test]
fn test_coinbase_tao_issuance_different_prices() {
    new_test_ext(1).execute_with(|| {
        let netuid1 = NetUid::from(1);
        let netuid2 = NetUid::from(2);
        let emission = 100_000_000;
        add_network(netuid1, 1, 0);
        add_network(netuid2, 1, 0);

        // Setup prices 0.1 and 0.2
        let initial_tao: u64 = 100_000_u64;
        let initial_alpha1: u64 = initial_tao * 10;
        let initial_alpha2: u64 = initial_tao * 5;
        mock::setup_reserves(netuid1, initial_tao.into(), initial_alpha1.into());
        mock::setup_reserves(netuid2, initial_tao.into(), initial_alpha2.into());

        // Force the swap to initialize
        SubtensorModule::swap_tao_for_alpha(
            netuid1,
            TaoCurrency::ZERO,
            1_000_000_000_000.into(),
            false,
        )
        .unwrap();
        SubtensorModule::swap_tao_for_alpha(
            netuid2,
            TaoCurrency::ZERO,
            1_000_000_000_000.into(),
            false,
        )
        .unwrap();

        // Make subnets dynamic.
        SubnetMechanism::<Test>::insert(netuid1, 1);
        SubnetMechanism::<Test>::insert(netuid2, 1);

        // Set subnet prices.
        SubnetMovingPrice::<Test>::insert(netuid1, I96F32::from_num(1));
        SubnetMovingPrice::<Test>::insert(netuid2, I96F32::from_num(2));

        // Assert initial TAO reserves.
        assert_eq!(SubnetTAO::<Test>::get(netuid1), initial_tao.into());
        assert_eq!(SubnetTAO::<Test>::get(netuid2), initial_tao.into());

        // Run the coinbase with the emission amount.
        SubtensorModule::run_coinbase(U96F32::from_num(emission));

        // Assert tao emission is split evenly.
        assert_abs_diff_eq!(
            SubnetTAO::<Test>::get(netuid1),
            TaoCurrency::from(initial_tao + emission / 3),
            epsilon = 1.into(),
        );
        assert_abs_diff_eq!(
            SubnetTAO::<Test>::get(netuid2),
            TaoCurrency::from(initial_tao + 2 * emission / 3),
            epsilon = 1.into(),
        );

        // Prices are low => we limit tao issued (buy alpha with it)
        let tao_issued = TaoCurrency::from(((0.1 + 0.2) * emission as f64) as u64);
        assert_abs_diff_eq!(
            TotalIssuance::<Test>::get(),
            tao_issued,
            epsilon = 10.into()
        );
        assert_abs_diff_eq!(
            TotalStake::<Test>::get(),
            emission.into(),
            epsilon = 10.into()
        );
    });
}

// Test moving price updates with different alpha values.
// This test verifies that:
// - Moving price stays constant when alpha is 1.0
// - Moving price converges to real price at expected rate with alpha 0.1
// - Moving price updates correctly over multiple iterations
// SKIP_WASM_BUILD=1 RUST_LOG=debug cargo test --package pallet-subtensor --lib -- tests::coinbase::test_coinbase_moving_prices --exact --show-output --nocapture
#[test]
fn test_coinbase_moving_prices() {
    new_test_ext(1).execute_with(|| {
        let netuid = NetUid::from(1);
        add_network(netuid, 1, 0);
        // Set price to 1.0
        SubnetTAO::<Test>::insert(netuid, TaoCurrency::from(1_000_000));
        SubnetAlphaIn::<Test>::insert(netuid, AlphaCurrency::from(1_000_000));
        SubnetMechanism::<Test>::insert(netuid, 1);
        SubnetMovingPrice::<Test>::insert(netuid, I96F32::from_num(1));
        FirstEmissionBlockNumber::<Test>::insert(netuid, 1);

        // Updating the moving price keeps it the same.
        assert_eq!(
            SubtensorModule::get_moving_alpha_price(netuid),
            I96F32::from_num(1)
        );
        // Skip some blocks so that EMA price is not slowed down
        System::set_block_number(7_200_000);

        SubtensorModule::update_moving_price(netuid);
        assert_eq!(
            SubtensorModule::get_moving_alpha_price(netuid),
            I96F32::from_num(1)
        );
        // Check alpha of 1.
        // Set price to zero.
        SubnetMovingPrice::<Test>::insert(netuid, I96F32::from_num(0));
        SubnetMovingAlpha::<Test>::set(I96F32::from_num(1.0));
        // Run moving 1 times.
        SubtensorModule::update_moving_price(netuid);
        // Assert price is ~ 100% of the real price.
        assert!(U96F32::from_num(1.0) - SubtensorModule::get_moving_alpha_price(netuid) < 0.05);
        // Set price to zero.
        SubnetMovingPrice::<Test>::insert(netuid, I96F32::from_num(0));
        SubnetMovingAlpha::<Test>::set(I96F32::from_num(0.1));

        // EMA price 28 days after registration
        System::set_block_number(7_200 * 28);

        // Run moving 14 times.
        for _ in 0..14 {
            SubtensorModule::update_moving_price(netuid);
        }

        // Assert price is > 50% of the real price.
        assert_abs_diff_eq!(
            0.512325,
            SubtensorModule::get_moving_alpha_price(netuid).to_num::<f64>(),
            epsilon = 0.001
        );
    });
}

// Test moving price updates slow down at the beginning.
// SKIP_WASM_BUILD=1 RUST_LOG=debug cargo test --package pallet-subtensor --lib -- tests::coinbase::test_update_moving_price_initial --exact --show-output --nocapture
#[test]
fn test_update_moving_price_initial() {
    new_test_ext(1).execute_with(|| {
        let netuid = NetUid::from(1);
        add_network(netuid, 1, 0);
        // Set current price to 1.0
        SubnetTAO::<Test>::insert(netuid, TaoCurrency::from(1_000_000));
        SubnetAlphaIn::<Test>::insert(netuid, AlphaCurrency::from(1_000_000));
        SubnetMechanism::<Test>::insert(netuid, 1);
        SubnetMovingAlpha::<Test>::set(I96F32::from_num(0.5));
        SubnetMovingPrice::<Test>::insert(netuid, I96F32::from_num(0));

        // Registered recently
        System::set_block_number(510);
        FirstEmissionBlockNumber::<Test>::insert(netuid, 500);

        SubtensorModule::update_moving_price(netuid);

        let new_price = SubnetMovingPrice::<Test>::get(netuid);
        assert!(new_price.to_num::<f64>() < 0.001);
    });
}

// Test moving price updates slow down at the beginning.
// SKIP_WASM_BUILD=1 RUST_LOG=debug cargo test --package pallet-subtensor --lib -- tests::coinbase::test_update_moving_price_after_time --exact --show-output --nocapture
#[test]
fn test_update_moving_price_after_time() {
    new_test_ext(1).execute_with(|| {
        let netuid = NetUid::from(1);
        add_network(netuid, 1, 0);
        // Set current price to 1.0
        SubnetTAO::<Test>::insert(netuid, TaoCurrency::from(1_000_000));
        SubnetAlphaIn::<Test>::insert(netuid, AlphaCurrency::from(1_000_000));
        SubnetMechanism::<Test>::insert(netuid, 1);
        SubnetMovingAlpha::<Test>::set(I96F32::from_num(0.5));
        SubnetMovingPrice::<Test>::insert(netuid, I96F32::from_num(0));

        // Registered long time ago
        System::set_block_number(144_000_500);
        FirstEmissionBlockNumber::<Test>::insert(netuid, 500);

        SubtensorModule::update_moving_price(netuid);

        let new_price = SubnetMovingPrice::<Test>::get(netuid);
        assert!((new_price.to_num::<f64>() - 0.5).abs() < 0.001);
    });
}

// Test basic alpha issuance in coinbase mechanism.
// This test verifies that:
// - Alpha issuance is initialized to 0 for new subnets
// - Alpha issuance is split evenly between subnets during coinbase
// - Each subnet receives the expected fraction of total emission
// SKIP_WASM_BUILD=1 RUST_LOG=debug cargo test --package pallet-subtensor --lib -- tests::coinbase::test_coinbase_alpha_issuance_base --exact --show-output --nocapture
#[test]
fn test_coinbase_alpha_issuance_base() {
    new_test_ext(1).execute_with(|| {
        let hotkey_account_id = U256::from(533453);
        let coldkey_account_id = U256::from(55453);
        let netuid1 = add_dynamic_network(&hotkey_account_id, &coldkey_account_id);
        let netuid2 = add_dynamic_network(&hotkey_account_id, &coldkey_account_id);
        let emission: u64 = 1_000_000;

        // Set up prices 1 and 1
        let initial: u64 = 1_000_000;
<<<<<<< HEAD
        let initial: u64 = emission * 100;
        let initial: u64 = 1_000_000;
        SubnetTAO::<Test>::insert(netuid1, initial);
=======
        SubnetTAO::<Test>::insert(netuid1, TaoCurrency::from(initial));
>>>>>>> 4bbf984f
        SubnetAlphaIn::<Test>::insert(netuid1, AlphaCurrency::from(initial));
        SubnetTAO::<Test>::insert(netuid2, TaoCurrency::from(initial));
        SubnetAlphaIn::<Test>::insert(netuid2, AlphaCurrency::from(initial));
        // Check initial
        SubtensorModule::run_coinbase(U96F32::from_num(emission));
        // tao_in = 500_000
        // alpha_in = 500_000/price = 500_000
        assert_eq!(
            SubnetAlphaIn::<Test>::get(netuid1),
            (initial + emission / 2).into()
        );
        assert_eq!(
            SubnetAlphaIn::<Test>::get(netuid2),
            (initial + emission / 2).into()
        );
    });
}

// Test alpha issuance with different subnet prices.
// This test verifies that:
// - Alpha issuance is proportional to subnet prices
// - Higher priced subnets receive more TAO emission
// - Alpha issuance is correctly calculated based on price ratios
// SKIP_WASM_BUILD=1 RUST_LOG=debug cargo test --package pallet-subtensor --lib -- tests::coinbase::test_coinbase_alpha_issuance_different --exact --show-output --nocapture
#[test]
fn test_coinbase_alpha_issuance_different() {
    new_test_ext(1).execute_with(|| {
        let netuid1 = NetUid::from(1);
        let netuid2 = NetUid::from(2);
        let emission: u64 = 1_000_000;
        add_network(netuid1, 1, 0);
        add_network(netuid2, 1, 0);
        // Make subnets dynamic.
        SubnetMechanism::<Test>::insert(netuid1, 1);
        SubnetMechanism::<Test>::insert(netuid2, 1);
        // Setup prices 1 and 1
        let initial: u64 = 1_000_000;
        SubnetTAO::<Test>::insert(netuid1, TaoCurrency::from(initial));
        SubnetAlphaIn::<Test>::insert(netuid1, AlphaCurrency::from(initial));
        SubnetTAO::<Test>::insert(netuid2, TaoCurrency::from(initial));
        SubnetAlphaIn::<Test>::insert(netuid2, AlphaCurrency::from(initial));
        // Set subnet prices.
        SubnetMovingPrice::<Test>::insert(netuid1, I96F32::from_num(1));
        SubnetMovingPrice::<Test>::insert(netuid2, I96F32::from_num(2));
        // Run coinbase
        SubtensorModule::run_coinbase(U96F32::from_num(emission));
        // tao_in = 333_333
        // alpha_in = 333_333/price = 333_333 + initial
        assert_eq!(
            SubnetAlphaIn::<Test>::get(netuid1),
            (initial + emission / 3).into()
        );
        // tao_in = 666_666
        // alpha_in = 666_666/price = 666_666 + initial
        assert_eq!(
            SubnetAlphaIn::<Test>::get(netuid2),
            (initial + emission / 3 + emission / 3).into()
        );
    });
}

// SKIP_WASM_BUILD=1 RUST_LOG=debug cargo test --package pallet-subtensor --lib -- tests::coinbase::test_coinbase_alpha_issuance_with_cap_trigger --exact --show-output --nocapture
#[test]
fn test_coinbase_alpha_issuance_with_cap_trigger() {
    new_test_ext(1).execute_with(|| {
        let netuid1 = NetUid::from(1);
        let netuid2 = NetUid::from(2);
        let emission: u64 = 1_000_000;
        add_network(netuid1, 1, 0);
        add_network(netuid2, 1, 0);
        // Make subnets dynamic.
        SubnetMechanism::<Test>::insert(netuid1, 1);
        SubnetMechanism::<Test>::insert(netuid2, 1);
        // Setup prices 1000000
        let initial: u64 = 1_000;
        let initial_alpha: u64 = initial * 1000000;
        SubnetTAO::<Test>::insert(netuid1, TaoCurrency::from(initial));
        SubnetAlphaIn::<Test>::insert(netuid1, AlphaCurrency::from(initial_alpha)); // Make price extremely low.
        SubnetTAO::<Test>::insert(netuid2, TaoCurrency::from(initial));
        SubnetAlphaIn::<Test>::insert(netuid2, AlphaCurrency::from(initial_alpha)); // Make price extremely low.
        // Set subnet prices.
        SubnetMovingPrice::<Test>::insert(netuid1, I96F32::from_num(1));
        SubnetMovingPrice::<Test>::insert(netuid2, I96F32::from_num(2));
        // Run coinbase
        SubtensorModule::run_coinbase(U96F32::from_num(emission));
        // tao_in = 333_333
        // alpha_in = 333_333/price > 1_000_000_000 --> 1_000_000_000 + initial_alpha
        assert!(SubnetAlphaIn::<Test>::get(netuid1) < (initial_alpha + 1_000_000_000).into());
        assert_eq!(SubnetAlphaOut::<Test>::get(netuid2), 1_000_000_000.into());
        // tao_in = 666_666
        // alpha_in = 666_666/price > 1_000_000_000 --> 1_000_000_000 + initial_alpha
        assert!(SubnetAlphaIn::<Test>::get(netuid2) < (initial_alpha + 1_000_000_000).into());
        assert_eq!(SubnetAlphaOut::<Test>::get(netuid2), 1_000_000_000.into()); // Gets full block emission.
    });
}

// SKIP_WASM_BUILD=1 RUST_LOG=debug cargo test --package pallet-subtensor --lib -- tests::coinbase::test_coinbase_alpha_issuance_with_cap_trigger_and_block_emission --exact --show-output --nocapture
#[test]
fn test_coinbase_alpha_issuance_with_cap_trigger_and_block_emission() {
    new_test_ext(1).execute_with(|| {
        let netuid1 = NetUid::from(1);
        let netuid2 = NetUid::from(2);
        let emission: u64 = 1_000_000;
        add_network(netuid1, 1, 0);
        add_network(netuid2, 1, 0);

        // Make subnets dynamic.
        SubnetMechanism::<Test>::insert(netuid1, 1);
        SubnetMechanism::<Test>::insert(netuid2, 1);

        // Setup prices 0.000001
        let initial_tao: u64 = 10_000_u64;
        let initial_alpha: u64 = initial_tao * 100_000_u64;
        mock::setup_reserves(netuid1, initial_tao.into(), initial_alpha.into());
        mock::setup_reserves(netuid2, initial_tao.into(), initial_alpha.into());

        // Enable emission
        FirstEmissionBlockNumber::<Test>::insert(netuid1, 0);
        FirstEmissionBlockNumber::<Test>::insert(netuid2, 0);
        SubnetMovingPrice::<Test>::insert(netuid1, I96F32::from_num(1));
        SubnetMovingPrice::<Test>::insert(netuid2, I96F32::from_num(2));

        // Force the swap to initialize
        SubtensorModule::swap_tao_for_alpha(
            netuid1,
            TaoCurrency::ZERO,
            1_000_000_000_000.into(),
            false,
        )
        .unwrap();
        SubtensorModule::swap_tao_for_alpha(
            netuid2,
            TaoCurrency::ZERO,
            1_000_000_000_000.into(),
            false,
        )
        .unwrap();

        // Get the prices before the run_coinbase
        let price_1_before = <Test as pallet::Config>::SwapInterface::current_alpha_price(netuid1);
        let price_2_before = <Test as pallet::Config>::SwapInterface::current_alpha_price(netuid2);

        // Set issuance at 21M
        SubnetAlphaOut::<Test>::insert(netuid1, AlphaCurrency::from(21_000_000_000_000_000)); // Set issuance above 21M
        SubnetAlphaOut::<Test>::insert(netuid2, AlphaCurrency::from(21_000_000_000_000_000)); // Set issuance above 21M

        // Run coinbase
        SubtensorModule::run_coinbase(U96F32::from_num(emission));

        // Get the prices after the run_coinbase
        let price_1_after = <Test as pallet::Config>::SwapInterface::current_alpha_price(netuid1);
        let price_2_after = <Test as pallet::Config>::SwapInterface::current_alpha_price(netuid2);

        // AlphaIn gets decreased beacuse of a buy
        assert!(u64::from(SubnetAlphaIn::<Test>::get(netuid1)) < initial_alpha);
        assert_eq!(
            u64::from(SubnetAlphaOut::<Test>::get(netuid2)),
            21_000_000_000_000_000_u64
        );
        assert!(u64::from(SubnetAlphaIn::<Test>::get(netuid2)) < initial_alpha);
        assert_eq!(
            u64::from(SubnetAlphaOut::<Test>::get(netuid2)),
            21_000_000_000_000_000_u64
        );

        assert!(price_1_after > price_1_before);
        assert!(price_2_after > price_2_before);
    });
}

// SKIP_WASM_BUILD=1 RUST_LOG=debug cargo test --package pallet-subtensor --lib -- tests::coinbase::test_coinbase_alpha_issuance_price_convergence --exact --show-output --nocapture
#[test]
fn test_coinbase_alpha_issuance_price_convergence() {
    new_test_ext(1).execute_with(|| {
        let netuid0 = NetUid::from(0);
        let netuid1 = NetUid::from(1);
        let netuid2 = NetUid::from(2);
        let emission: u64 = 1_000_000;
        add_network(netuid0, 1, 0);
        add_network(netuid1, 1, 0);
        add_network(netuid2, 1, 0);

        // Make subnets dynamic.
        SubnetMechanism::<Test>::insert(netuid1, 1);
        SubnetMechanism::<Test>::insert(netuid2, 1);

        // Setup prices
        let initial_tao: u64 = 10_000_000_000;
        let initial_alpha: u64 = initial_tao * 4;
        let initial_alpha2: u64 = initial_tao * 2;
        mock::setup_reserves(netuid1, initial_tao, initial_alpha.into());
        mock::setup_reserves(netuid2, initial_tao, initial_alpha2.into());

        // Enable emission
        FirstEmissionBlockNumber::<Test>::insert(netuid1, 0);
        FirstEmissionBlockNumber::<Test>::insert(netuid2, 0);
        SubnetMovingPrice::<Test>::insert(netuid1, I96F32::from_num(1));
        SubnetMovingPrice::<Test>::insert(netuid2, I96F32::from_num(2));

        // Force the swap to initialize
        SubtensorModule::swap_tao_for_alpha(netuid1, 0, 1_000_000_000_000, false).unwrap();
        SubtensorModule::swap_tao_for_alpha(netuid2, 0, 1_000_000_000_000, false).unwrap();

        // Get the prices before the run_coinbase
        let price_1_before = <Test as pallet::Config>::SwapInterface::current_alpha_price(netuid1);
        let price_2_before = <Test as pallet::Config>::SwapInterface::current_alpha_price(netuid2);

        // Set issuance
        SubnetAlphaOut::<Test>::insert(netuid1, AlphaCurrency::from(1_000_000_000_000));
        SubnetAlphaOut::<Test>::insert(netuid2, AlphaCurrency::from(1_000_000_000_000));

        // Setup root stake and (a tiny) weight
        SubnetTAO::<Test>::insert(netuid0, 1_000_000_000_000_u64);
        TaoWeight::<Test>::set((0.001 * u64::MAX as f64) as u64);

        // Run coinbase 1000 times to move closer to equillibrium
        let mut last_price_1 = price_1_before;
        let mut last_price_2 = price_2_before;
        for _ in 0..1000 {
            SubtensorModule::run_coinbase(U96F32::from_num(emission));

            // Get the prices after the run_coinbase
            let price_1_after =
                <Test as pallet::Config>::SwapInterface::current_alpha_price(netuid1);
            let price_2_after =
                <Test as pallet::Config>::SwapInterface::current_alpha_price(netuid2);

            // Make sure prices move towards emission
            let threshold_1 = U96F32::from_num(1. / 3.);
            let threshold_2 = U96F32::from_num(2. / 3.);
            if threshold_1.saturating_sub(last_price_1) > 1_000 {
                assert!(price_1_after > last_price_1);
            } else if last_price_1.saturating_sub(threshold_1) > 1_000 {
                assert!(price_1_after < last_price_1);
            }
            if threshold_2.saturating_sub(last_price_2) > 1_000 {
                assert!(price_2_after > last_price_2);
            } else if last_price_2.saturating_sub(threshold_2) > 1_000 {
                assert!(price_2_after < last_price_2);
            }

            last_price_1 = price_1_after;
            last_price_2 = price_2_after;
        }
    });
}

// SKIP_WASM_BUILD=1 RUST_LOG=debug cargo test --package pallet-subtensor --lib -- tests::coinbase::test_owner_cut_base --exact --show-output --nocapture
#[test]
fn test_owner_cut_base() {
    new_test_ext(1).execute_with(|| {
        let netuid = NetUid::from(1);
        add_network(netuid, 1, 0);
        mock::setup_reserves(netuid, 1_000_000_000_000.into(), 1_000_000_000_000.into());
        SubtensorModule::set_tempo(netuid, 10000); // Large number (dont drain)
        SubtensorModule::set_subnet_owner_cut(0);
        SubtensorModule::run_coinbase(U96F32::from_num(0));
        assert_eq!(PendingOwnerCut::<Test>::get(netuid), 0.into()); // No cut
        SubtensorModule::set_subnet_owner_cut(u16::MAX);
        SubtensorModule::run_coinbase(U96F32::from_num(0));
        assert_eq!(PendingOwnerCut::<Test>::get(netuid), 1_000_000_000.into()); // Full cut.
    });
}

// SKIP_WASM_BUILD=1 RUST_LOG=debug cargo test --package pallet-subtensor --lib -- tests::coinbase::test_pending_swapped --exact --show-output --nocapture
#[test]
fn test_pending_swapped() {
    new_test_ext(1).execute_with(|| {
        let netuid = NetUid::from(1);
        let emission: u64 = 1_000_000;
        add_network(netuid, 1, 0);
        mock::setup_reserves(netuid, 1_000_000.into(), 1.into());
        SubtensorModule::run_coinbase(U96F32::from_num(0));
        assert_eq!(PendingAlphaSwapped::<Test>::get(netuid), 0.into()); // Zero tao weight and no root.
        SubnetTAO::<Test>::insert(NetUid::ROOT, TaoCurrency::from(1_000_000_000)); // Add root weight.
        SubtensorModule::run_coinbase(U96F32::from_num(0));
        assert_eq!(PendingAlphaSwapped::<Test>::get(netuid), 0.into()); // Zero tao weight with 1 root.
        SubtensorModule::set_tempo(netuid, 10000); // Large number (dont drain)
        SubtensorModule::set_tao_weight(u64::MAX); // Set TAO weight to 1.0
        SubtensorModule::run_coinbase(U96F32::from_num(0));
        // 1 TAO / ( 1 + 3 ) = 0.25 * 1 / 2 = 125000000
        assert_abs_diff_eq!(
            u64::from(PendingAlphaSwapped::<Test>::get(netuid)),
            125000000,
            epsilon = 1
        );
        assert_abs_diff_eq!(
            u64::from(PendingEmission::<Test>::get(netuid)),
            1_000_000_000 - 125000000,
            epsilon = 1
        ); // 1 - swapped.
        assert_abs_diff_eq!(
            u64::from(PendingRootDivs::<Test>::get(netuid)),
            125000000,
            epsilon = 1
        ); // swapped * (price = 1)
    });
}

// SKIP_WASM_BUILD=1 RUST_LOG=debug cargo test --package pallet-subtensor --lib -- tests::coinbase::test_drain_base --exact --show-output --nocapture
#[test]
fn test_drain_base() {
    new_test_ext(1).execute_with(|| {
        SubtensorModule::drain_pending_emission(
            0.into(),
            AlphaCurrency::ZERO,
            TaoCurrency::ZERO,
            AlphaCurrency::ZERO,
            AlphaCurrency::ZERO,
        )
    });
}

// SKIP_WASM_BUILD=1 RUST_LOG=debug cargo test --package pallet-subtensor --lib -- tests::coinbase::test_drain_base_with_subnet --exact --show-output --nocapture
#[test]
fn test_drain_base_with_subnet() {
    new_test_ext(1).execute_with(|| {
        let netuid = NetUid::from(1);
        add_network(netuid, 1, 0);
        SubtensorModule::drain_pending_emission(
            netuid,
            AlphaCurrency::ZERO,
            TaoCurrency::ZERO,
            AlphaCurrency::ZERO,
            AlphaCurrency::ZERO,
        )
    });
}

// SKIP_WASM_BUILD=1 RUST_LOG=debug cargo test --package pallet-subtensor --lib -- tests::coinbase::test_drain_base_with_subnet_with_single_staker_not_registered --exact --show-output --nocapture
#[test]
fn test_drain_base_with_subnet_with_single_staker_not_registered() {
    new_test_ext(1).execute_with(|| {
        let netuid = NetUid::from(1);
        add_network(netuid, 1, 0);
        let hotkey = U256::from(1);
        let coldkey = U256::from(2);
        let stake_before = AlphaCurrency::from(1_000_000_000);
        SubtensorModule::increase_stake_for_hotkey_and_coldkey_on_subnet(
            &hotkey,
            &coldkey,
            netuid,
            stake_before,
        );
        let pending_alpha = AlphaCurrency::from(1_000_000_000);
        SubtensorModule::drain_pending_emission(
            netuid,
            pending_alpha.into(),
            TaoCurrency::ZERO,
            AlphaCurrency::ZERO,
            AlphaCurrency::ZERO,
        );
        let stake_after =
            SubtensorModule::get_stake_for_hotkey_and_coldkey_on_subnet(&hotkey, &coldkey, netuid);
        assert_eq!(stake_before, stake_after); // Not registered.
    });
}

// SKIP_WASM_BUILD=1 RUST_LOG=debug cargo test --package pallet-subtensor --lib -- tests::coinbase::test_drain_base_with_subnet_with_single_staker_registered --exact --show-output --nocapture
#[test]
fn test_drain_base_with_subnet_with_single_staker_registered() {
    new_test_ext(1).execute_with(|| {
        let netuid = NetUid::from(1);
        add_network(netuid, 1, 0);
        let hotkey = U256::from(1);
        let coldkey = U256::from(2);
        let stake_before = AlphaCurrency::from(1_000_000_000);
        register_ok_neuron(netuid, hotkey, coldkey, 0);
        SubtensorModule::increase_stake_for_hotkey_and_coldkey_on_subnet(
            &hotkey,
            &coldkey,
            netuid,
            stake_before,
        );
        let pending_alpha = AlphaCurrency::from(1_000_000_000);
        SubtensorModule::drain_pending_emission(
            netuid,
            pending_alpha,
            TaoCurrency::ZERO,
            AlphaCurrency::ZERO,
            AlphaCurrency::ZERO,
        );
        let stake_after =
            SubtensorModule::get_stake_for_hotkey_and_coldkey_on_subnet(&hotkey, &coldkey, netuid);
        close(
            (stake_before + pending_alpha).into(),
            stake_after.into(),
            10,
        ); // Registered gets all emission.
    });
}

// SKIP_WASM_BUILD=1 RUST_LOG=debug cargo test --package pallet-subtensor --lib -- tests::coinbase::test_drain_base_with_subnet_with_single_staker_registered_root_weight --exact --show-output --nocapture
#[test]
fn test_drain_base_with_subnet_with_single_staker_registered_root_weight() {
    new_test_ext(1).execute_with(|| {
        let netuid = NetUid::from(1);
        add_network(netuid, 1, 0);
        let hotkey = U256::from(1);
        let coldkey = U256::from(2);
        let stake_before = AlphaCurrency::from(1_000_000_000);
        // register_ok_neuron(root, hotkey, coldkey, 0);
        register_ok_neuron(netuid, hotkey, coldkey, 0);
        Delegates::<Test>::insert(hotkey, 0);
        SubtensorModule::set_tao_weight(u64::MAX); // Set TAO weight to 1.0
        SubtensorModule::increase_stake_for_hotkey_and_coldkey_on_subnet(
            &hotkey,
            &coldkey,
            NetUid::ROOT,
            stake_before,
        );
        SubtensorModule::increase_stake_for_hotkey_and_coldkey_on_subnet(
            &hotkey,
            &coldkey,
            netuid,
            stake_before,
        );
        let pending_tao = TaoCurrency::from(1_000_000_000);
        let pending_alpha = AlphaCurrency::from(1_000_000_000);
        assert_eq!(SubnetTAO::<Test>::get(NetUid::ROOT), TaoCurrency::ZERO);
        SubtensorModule::drain_pending_emission(
            netuid,
            pending_alpha,
            pending_tao,
            AlphaCurrency::ZERO,
            AlphaCurrency::ZERO,
        );
        let stake_after =
            SubtensorModule::get_stake_for_hotkey_and_coldkey_on_subnet(&hotkey, &coldkey, netuid);
        let root_after = SubtensorModule::get_stake_for_hotkey_and_coldkey_on_subnet(
            &hotkey,
            &coldkey,
            NetUid::ROOT,
        );
        close(
            (stake_before + pending_alpha).into(),
            stake_after.into(),
            10,
        ); // Registered gets all alpha emission.
        close(
            stake_before.to_u64() + pending_tao.to_u64(),
            root_after.into(),
            10,
        ); // Registered gets all tao emission
        assert_eq!(SubnetTAO::<Test>::get(NetUid::ROOT), pending_tao);
    });
}

// SKIP_WASM_BUILD=1 RUST_LOG=debug cargo test --package pallet-subtensor --lib -- tests::coinbase::test_drain_base_with_subnet_with_two_stakers_registered --exact --show-output --nocapture
#[test]
fn test_drain_base_with_subnet_with_two_stakers_registered() {
    new_test_ext(1).execute_with(|| {
        let netuid = NetUid::from(1);
        add_network(netuid, 1, 0);
        let hotkey1 = U256::from(1);
        let hotkey2 = U256::from(2);
        let coldkey = U256::from(3);
        let stake_before = AlphaCurrency::from(1_000_000_000);
        register_ok_neuron(netuid, hotkey1, coldkey, 0);
        register_ok_neuron(netuid, hotkey2, coldkey, 0);
        SubtensorModule::increase_stake_for_hotkey_and_coldkey_on_subnet(
            &hotkey1,
            &coldkey,
            netuid,
            stake_before,
        );
        SubtensorModule::increase_stake_for_hotkey_and_coldkey_on_subnet(
            &hotkey2,
            &coldkey,
            netuid,
            stake_before,
        );
        let pending_alpha = AlphaCurrency::from(1_000_000_000);
        SubtensorModule::drain_pending_emission(
            netuid,
            pending_alpha,
            TaoCurrency::ZERO,
            AlphaCurrency::ZERO,
            AlphaCurrency::ZERO,
        );
        let stake_after1 =
            SubtensorModule::get_stake_for_hotkey_and_coldkey_on_subnet(&hotkey1, &coldkey, netuid);
        let stake_after2 =
            SubtensorModule::get_stake_for_hotkey_and_coldkey_on_subnet(&hotkey2, &coldkey, netuid);
        close(
            (stake_before + pending_alpha / 2.into()).into(),
            stake_after1.into(),
            10,
        ); // Registered gets 1/2 emission
        close(
            (stake_before + pending_alpha / 2.into()).into(),
            stake_after2.into(),
            10,
        ); // Registered gets 1/2 emission.
    });
}

// SKIP_WASM_BUILD=1 RUST_LOG=debug cargo test --package pallet-subtensor --lib -- tests::coinbase::test_drain_base_with_subnet_with_two_stakers_registered_and_root --exact --show-output --nocapture
#[test]
fn test_drain_base_with_subnet_with_two_stakers_registered_and_root() {
    new_test_ext(1).execute_with(|| {
        let netuid = NetUid::from(1);
        add_network(netuid, 1, 0);
        let hotkey1 = U256::from(1);
        let hotkey2 = U256::from(2);
        let coldkey = U256::from(3);
        let stake_before = AlphaCurrency::from(1_000_000_000);
        register_ok_neuron(netuid, hotkey1, coldkey, 0);
        register_ok_neuron(netuid, hotkey2, coldkey, 0);
        Delegates::<Test>::insert(hotkey1, 0);
        Delegates::<Test>::insert(hotkey2, 0);
        SubtensorModule::set_tao_weight(u64::MAX); // Set TAO weight to 1.0
        SubtensorModule::increase_stake_for_hotkey_and_coldkey_on_subnet(
            &hotkey1,
            &coldkey,
            netuid,
            stake_before,
        );
        SubtensorModule::increase_stake_for_hotkey_and_coldkey_on_subnet(
            &hotkey1,
            &coldkey,
            NetUid::ROOT,
            stake_before,
        );
        SubtensorModule::increase_stake_for_hotkey_and_coldkey_on_subnet(
            &hotkey2,
            &coldkey,
            netuid,
            stake_before,
        );
        SubtensorModule::increase_stake_for_hotkey_and_coldkey_on_subnet(
            &hotkey2,
            &coldkey,
            NetUid::ROOT,
            stake_before,
        );
        let pending_tao = TaoCurrency::from(1_000_000_000);
        let pending_alpha = AlphaCurrency::from(1_000_000_000);
        assert_eq!(SubnetTAO::<Test>::get(NetUid::ROOT), TaoCurrency::ZERO);
        SubtensorModule::drain_pending_emission(
            netuid,
            pending_alpha,
            pending_tao,
            AlphaCurrency::ZERO,
            AlphaCurrency::ZERO,
        );
        let stake_after1 =
            SubtensorModule::get_stake_for_hotkey_and_coldkey_on_subnet(&hotkey1, &coldkey, netuid);
        let root_after1 = SubtensorModule::get_stake_for_hotkey_and_coldkey_on_subnet(
            &hotkey1,
            &coldkey,
            NetUid::ROOT,
        );
        let stake_after2 =
            SubtensorModule::get_stake_for_hotkey_and_coldkey_on_subnet(&hotkey2, &coldkey, netuid);
        let root_after2 = SubtensorModule::get_stake_for_hotkey_and_coldkey_on_subnet(
            &hotkey2,
            &coldkey,
            NetUid::ROOT,
        );
        close(
            (stake_before + pending_alpha / 2.into()).into(),
            stake_after1.into(),
            10,
        ); // Registered gets 1/2 emission
        close(
            (stake_before + pending_alpha / 2.into()).into(),
            stake_after2.into(),
            10,
        ); // Registered gets 1/2 emission.
        close(
            stake_before.to_u64() + pending_tao.to_u64() / 2,
            root_after1.into(),
            10,
        ); // Registered gets 1/2 tao emission
        close(
            stake_before.to_u64() + pending_tao.to_u64() / 2,
            root_after2.into(),
            10,
        ); // Registered gets 1/2 tao emission
        assert_eq!(SubnetTAO::<Test>::get(NetUid::ROOT), pending_tao);
    });
}

// SKIP_WASM_BUILD=1 RUST_LOG=debug cargo test --package pallet-subtensor --lib -- tests::coinbase::test_drain_base_with_subnet_with_two_stakers_registered_and_root_different_amounts --exact --show-output --nocapture
#[test]
fn test_drain_base_with_subnet_with_two_stakers_registered_and_root_different_amounts() {
    new_test_ext(1).execute_with(|| {
        let netuid = NetUid::from(1);
        add_network(netuid, 1, 0);
        let hotkey1 = U256::from(1);
        let hotkey2 = U256::from(2);
        let coldkey = U256::from(3);
        let stake_before = AlphaCurrency::from(1_000_000_000);
        Delegates::<Test>::insert(hotkey1, 0);
        Delegates::<Test>::insert(hotkey2, 0);
        register_ok_neuron(netuid, hotkey1, coldkey, 0);
        register_ok_neuron(netuid, hotkey2, coldkey, 0);
        SubtensorModule::set_tao_weight(u64::MAX); // Set TAO weight to 1.0
        SubtensorModule::increase_stake_for_hotkey_and_coldkey_on_subnet(
            &hotkey1,
            &coldkey,
            netuid,
            stake_before,
        );
        SubtensorModule::increase_stake_for_hotkey_and_coldkey_on_subnet(
            &hotkey1,
            &coldkey,
            NetUid::ROOT,
            stake_before * 2.into(), // Hotkey 1 has twice as much root weight.
        );
        SubtensorModule::increase_stake_for_hotkey_and_coldkey_on_subnet(
            &hotkey2,
            &coldkey,
            netuid,
            stake_before,
        );
        SubtensorModule::increase_stake_for_hotkey_and_coldkey_on_subnet(
            &hotkey2,
            &coldkey,
            NetUid::ROOT,
            stake_before,
        );
        let pending_tao = TaoCurrency::from(1_000_000_000);
        let pending_alpha = AlphaCurrency::from(1_000_000_000);
        assert_eq!(SubnetTAO::<Test>::get(NetUid::ROOT), TaoCurrency::ZERO);
        SubtensorModule::drain_pending_emission(
            netuid,
            pending_alpha,
            pending_tao,
            0.into(),
            0.into(),
        );
        let stake_after1 =
            SubtensorModule::get_stake_for_hotkey_and_coldkey_on_subnet(&hotkey1, &coldkey, netuid);
        let root_after1 = SubtensorModule::get_stake_for_hotkey_and_coldkey_on_subnet(
            &hotkey1,
            &coldkey,
            NetUid::ROOT,
        );
        let stake_after2 =
            SubtensorModule::get_stake_for_hotkey_and_coldkey_on_subnet(&hotkey2, &coldkey, netuid);
        let root_after2 = SubtensorModule::get_stake_for_hotkey_and_coldkey_on_subnet(
            &hotkey2,
            &coldkey,
            NetUid::ROOT,
        );
        let expected_stake = I96F32::from_num(stake_before)
            + (I96F32::from_num(pending_alpha) * I96F32::from_num(1.0 / 2.0));
        assert_abs_diff_eq!(
            expected_stake.to_num::<u64>(),
            stake_after1.into(),
            epsilon = 10
        ); // Registered gets 50% of alpha emission
        let expected_stake2 = I96F32::from_num(stake_before)
            + I96F32::from_num(pending_alpha) * I96F32::from_num(1.0 / 2.0);
        assert_abs_diff_eq!(
            expected_stake2.to_num::<u64>(),
            stake_after2.into(),
            epsilon = 10
        ); // Registered gets 50% emission
        let expected_root1 = I96F32::from_num(2 * u64::from(stake_before))
            + I96F32::from_num(pending_tao.to_u64()) * I96F32::from_num(2.0 / 3.0);
        assert_abs_diff_eq!(
            expected_root1.to_num::<u64>(),
            root_after1.into(),
            epsilon = 10
        ); // Registered gets 2/3 tao emission
        let expected_root2 = I96F32::from_num(u64::from(stake_before))
            + I96F32::from_num(pending_tao.to_u64()) * I96F32::from_num(1.0 / 3.0);
        assert_abs_diff_eq!(
            expected_root2.to_num::<u64>(),
            root_after2.into(),
            epsilon = 10
        ); // Registered gets 1/3 tao emission
        assert_abs_diff_eq!(
            SubnetTAO::<Test>::get(NetUid::ROOT),
            pending_tao,
            epsilon = 10.into()
        );
    });
}

// SKIP_WASM_BUILD=1 RUST_LOG=debug cargo test --package pallet-subtensor --lib -- tests::coinbase::test_drain_base_with_subnet_with_two_stakers_registered_and_root_different_amounts_half_tao_weight --exact --show-output --nocapture
#[test]
fn test_drain_base_with_subnet_with_two_stakers_registered_and_root_different_amounts_half_tao_weight()
 {
    new_test_ext(1).execute_with(|| {
        let netuid = NetUid::from(1);
        add_network(netuid, 1, 0);
        let hotkey1 = U256::from(1);
        let hotkey2 = U256::from(2);
        let coldkey = U256::from(3);
        let stake_before = AlphaCurrency::from(1_000_000_000);
        Delegates::<Test>::insert(hotkey1, 0);
        Delegates::<Test>::insert(hotkey2, 0);
        register_ok_neuron(netuid, hotkey1, coldkey, 0);
        register_ok_neuron(netuid, hotkey2, coldkey, 0);
        SubtensorModule::set_tao_weight(u64::MAX / 2); // Set TAO weight to 0.5
        SubtensorModule::increase_stake_for_hotkey_and_coldkey_on_subnet(
            &hotkey1,
            &coldkey,
            netuid,
            stake_before,
        );
        SubtensorModule::increase_stake_for_hotkey_and_coldkey_on_subnet(
            &hotkey1,
            &coldkey,
            NetUid::ROOT,
            stake_before * 2.into(), // Hotkey 1 has twice as much root weight.
        );
        SubtensorModule::increase_stake_for_hotkey_and_coldkey_on_subnet(
            &hotkey2,
            &coldkey,
            netuid,
            stake_before,
        );
        SubtensorModule::increase_stake_for_hotkey_and_coldkey_on_subnet(
            &hotkey2,
            &coldkey,
            NetUid::ROOT,
            stake_before,
        );
        let pending_tao = TaoCurrency::from(1_000_000_000);
        let pending_alpha = AlphaCurrency::from(1_000_000_000);
        assert_eq!(SubnetTAO::<Test>::get(NetUid::ROOT), TaoCurrency::ZERO);
        SubtensorModule::drain_pending_emission(
            netuid,
            pending_alpha,
            pending_tao,
            AlphaCurrency::ZERO,
            AlphaCurrency::ZERO,
        );
        let stake_after1 =
            SubtensorModule::get_stake_for_hotkey_and_coldkey_on_subnet(&hotkey1, &coldkey, netuid);
        let root_after1 = SubtensorModule::get_stake_for_hotkey_and_coldkey_on_subnet(
            &hotkey1,
            &coldkey,
            NetUid::ROOT,
        );
        let stake_after2 =
            SubtensorModule::get_stake_for_hotkey_and_coldkey_on_subnet(&hotkey2, &coldkey, netuid);
        let root_after2 = SubtensorModule::get_stake_for_hotkey_and_coldkey_on_subnet(
            &hotkey2,
            &coldkey,
            NetUid::ROOT,
        );
        let expected_stake = I96F32::from_num(stake_before)
            + I96F32::from_num(pending_alpha) * I96F32::from_num(1.0 / 2.0);
        assert_abs_diff_eq!(
            expected_stake.to_num::<u64>(),
            u64::from(stake_after1),
            epsilon = 10
        );
        let expected_stake2 = I96F32::from_num(stake_before)
            + I96F32::from_num(pending_alpha) * I96F32::from_num(1.0 / 2.0);
        assert_abs_diff_eq!(
            expected_stake2.to_num::<u64>(),
            u64::from(stake_after2),
            epsilon = 10
        );
        // hotkey 1 has 2 / 3 root tao
        let expected_root1 = I96F32::from_num(2 * u64::from(stake_before))
            + I96F32::from_num(pending_tao) * I96F32::from_num(2.0 / 3.0);
        assert_abs_diff_eq!(
            expected_root1.to_num::<u64>(),
            u64::from(root_after1),
            epsilon = 10
        );
        // hotkey 1 has 1 / 3 root tao
        let expected_root2 = I96F32::from_num(u64::from(stake_before))
            + I96F32::from_num(pending_tao) * I96F32::from_num(1.0 / 3.0);
        assert_abs_diff_eq!(
            expected_root2.to_num::<u64>(),
            u64::from(root_after2),
            epsilon = 10
        );
        assert_abs_diff_eq!(
            SubnetTAO::<Test>::get(NetUid::ROOT),
            pending_tao,
            epsilon = 10.into()
        );
    });
}

// SKIP_WASM_BUILD=1 RUST_LOG=debug cargo test --package pallet-subtensor --lib -- tests::coinbase::test_drain_alpha_childkey_parentkey --exact --show-output --nocapture
#[test]
fn test_drain_alpha_childkey_parentkey() {
    new_test_ext(1).execute_with(|| {
        let netuid = NetUid::from(1);
        add_network(netuid, 1, 0);
        let parent = U256::from(1);
        let child = U256::from(2);
        let coldkey = U256::from(3);
        let stake_before = AlphaCurrency::from(1_000_000_000);
        register_ok_neuron(netuid, child, coldkey, 0);
        SubtensorModule::increase_stake_for_hotkey_and_coldkey_on_subnet(
            &parent,
            &coldkey,
            netuid,
            stake_before,
        );
        mock_set_children_no_epochs(netuid, &parent, &[(u64::MAX, child)]);

        // Childkey take is 10%
        ChildkeyTake::<Test>::insert(child, netuid, u16::MAX / 10);

        let pending_alpha = AlphaCurrency::from(1_000_000_000);
        SubtensorModule::drain_pending_emission(
            netuid,
            pending_alpha,
            TaoCurrency::ZERO,
            AlphaCurrency::ZERO,
            AlphaCurrency::ZERO,
        );
        let parent_stake_after = SubtensorModule::get_stake_for_hotkey_on_subnet(&parent, netuid);
        let child_stake_after = SubtensorModule::get_stake_for_hotkey_on_subnet(&child, netuid);

        // Child gets 10%, parent gets 90%
        let expected = I96F32::from_num(stake_before)
            + I96F32::from_num(pending_alpha) * I96F32::from_num(9.0 / 10.0);
        log::info!(
            "expected: {:?}, parent_stake_after: {:?}",
            expected.to_num::<u64>(),
            parent_stake_after
        );
        close(expected.to_num::<u64>(), parent_stake_after.into(), 10_000);
        let expected = I96F32::from_num(u64::from(pending_alpha)) / I96F32::from_num(10);
        close(expected.to_num::<u64>(), child_stake_after.into(), 10_000);
    });
}

// SKIP_WASM_BUILD=1 RUST_LOG=debug cargo test --package pallet-subtensor --lib -- tests::coinbase::test_get_root_children --exact --show-output --nocapture
#[test]
fn test_get_root_children() {
    new_test_ext(1).execute_with(|| {
        // Init netuid 1
        let alpha = NetUid::from(1);
        add_network(NetUid::ROOT, 1, 0);
        add_network(alpha, 1, 0);

        // Set TAO weight to 1.
        SubtensorModule::set_tao_weight(u64::MAX); // Set TAO weight to 1.

        // Create keys.
        let cold = U256::from(0);
        let alice = U256::from(1);
        let bob = U256::from(2);

        // Register Alice and Bob to the root network and alpha subnet.
        register_ok_neuron(alpha, alice, cold, 0);
        register_ok_neuron(alpha, bob, cold, 0);
        assert_ok!(SubtensorModule::root_register(
            RuntimeOrigin::signed(cold).clone(),
            alice,
        ));
        assert_ok!(SubtensorModule::root_register(
            RuntimeOrigin::signed(cold).clone(),
            bob,
        ));

        // Add stake for Alice and Bob on root.
        let alice_root_stake = AlphaCurrency::from(1_000_000_000);
        SubtensorModule::increase_stake_for_hotkey_and_coldkey_on_subnet(
            &alice,
            &cold,
            NetUid::ROOT,
            alice_root_stake,
        );
        let bob_root_stake = AlphaCurrency::from(1_000_000_000);
        SubtensorModule::increase_stake_for_hotkey_and_coldkey_on_subnet(
            &bob,
            &cold,
            NetUid::ROOT,
            alice_root_stake,
        );

        // Add stake for Alice and Bob on netuid.
        let alice_alpha_stake = AlphaCurrency::from(1_000_000_000);
        SubtensorModule::increase_stake_for_hotkey_and_coldkey_on_subnet(
            &alice,
            &cold,
            alpha,
            alice_alpha_stake,
        );
        let bob_alpha_stake = AlphaCurrency::from(1_000_000_000);
        SubtensorModule::increase_stake_for_hotkey_and_coldkey_on_subnet(
            &bob,
            &cold,
            alpha,
            bob_alpha_stake,
        );

        // Set Bob as 100% child of Alice on root.
        // mock_set_children_no_epochs( NetUid::ROOT, &alice, &[(u64::MAX, bob)]);
        mock_set_children_no_epochs(alpha, &alice, &[(u64::MAX, bob)]);

        // Assert Alice and Bob stake on root and netuid
        assert_eq!(
            SubtensorModule::get_stake_for_hotkey_on_subnet(&alice, NetUid::ROOT),
            alice_root_stake
        );
        assert_eq!(
            SubtensorModule::get_stake_for_hotkey_on_subnet(&bob, NetUid::ROOT),
            bob_root_stake
        );
        assert_eq!(
            SubtensorModule::get_stake_for_hotkey_on_subnet(&alice, alpha),
            alice_alpha_stake
        );
        assert_eq!(
            SubtensorModule::get_stake_for_hotkey_on_subnet(&bob, alpha),
            bob_alpha_stake
        );

        // Assert Alice and Bob inherited stakes
        assert_eq!(
            SubtensorModule::get_inherited_for_hotkey_on_subnet(&alice, NetUid::ROOT),
            alice_root_stake
        );
        assert_eq!(
            SubtensorModule::get_inherited_for_hotkey_on_subnet(&alice, alpha),
            0.into()
        );
        assert_eq!(
            SubtensorModule::get_inherited_for_hotkey_on_subnet(&bob, NetUid::ROOT),
            bob_root_stake
        );
        assert_eq!(
            SubtensorModule::get_inherited_for_hotkey_on_subnet(&bob, alpha),
            bob_alpha_stake + alice_alpha_stake
        );

        // Assert Alice and Bob TAO inherited stakes
        assert_eq!(
            SubtensorModule::get_tao_inherited_for_hotkey_on_subnet(&alice, alpha),
            TaoCurrency::ZERO
        );
        assert_eq!(
            SubtensorModule::get_tao_inherited_for_hotkey_on_subnet(&bob, alpha),
            u64::from(bob_root_stake + alice_root_stake).into()
        );

        // Get Alice stake amounts on subnet alpha.
        let (alice_total, alice_alpha, alice_tao): (I64F64, I64F64, I64F64) =
            SubtensorModule::get_stake_weights_for_hotkey_on_subnet(&alice, alpha);
        assert_eq!(alice_total, I64F64::from_num(0));

        // Get Bob stake amounts on subnet alpha.
        let (bob_total, bob_alpha, bob_tao): (I64F64, I64F64, I64F64) =
            SubtensorModule::get_stake_weights_for_hotkey_on_subnet(&bob, alpha);
        assert_eq!(
            bob_total,
            I64F64::from_num(u64::from(bob_root_stake * 4.into()))
        );
    });
}

// SKIP_WASM_BUILD=1 RUST_LOG=debug cargo test --package pallet-subtensor --lib -- tests::coinbase::test_get_root_children_drain --exact --show-output --nocapture
#[test]
fn test_get_root_children_drain() {
    new_test_ext(1).execute_with(|| {
        // Init netuid 1
        let alpha = NetUid::from(1);
        add_network(NetUid::ROOT, 1, 0);
        add_network(alpha, 1, 0);
        // Set TAO weight to 1.
        SubtensorModule::set_tao_weight(u64::MAX); // Set TAO weight to 1.
        // Create keys.
        let cold_alice = U256::from(0);
        let cold_bob = U256::from(1);
        let alice = U256::from(2);
        let bob = U256::from(3);
        // Register Alice and Bob to the root network and alpha subnet.
        register_ok_neuron(alpha, alice, cold_alice, 0);
        register_ok_neuron(alpha, bob, cold_bob, 0);
        assert_ok!(SubtensorModule::root_register(
            RuntimeOrigin::signed(cold_alice).clone(),
            alice,
        ));
        assert_ok!(SubtensorModule::root_register(
            RuntimeOrigin::signed(cold_bob).clone(),
            bob,
        ));
        // Add stake for Alice and Bob on root.
        let alice_root_stake = 1_000_000_000;
        SubtensorModule::increase_stake_for_hotkey_and_coldkey_on_subnet(
            &alice,
            &cold_alice,
            NetUid::ROOT,
            alice_root_stake.into(),
        );
        let bob_root_stake = 1_000_000_000;
        SubtensorModule::increase_stake_for_hotkey_and_coldkey_on_subnet(
            &bob,
            &cold_bob,
            NetUid::ROOT,
            bob_root_stake.into(),
        );
        // Add stake for Alice and Bob on netuid.
        let alice_alpha_stake = AlphaCurrency::from(1_000_000_000);
        SubtensorModule::increase_stake_for_hotkey_and_coldkey_on_subnet(
            &alice,
            &cold_alice,
            alpha,
            alice_alpha_stake,
        );
        let bob_alpha_stake = AlphaCurrency::from(1_000_000_000);
        SubtensorModule::increase_stake_for_hotkey_and_coldkey_on_subnet(
            &bob,
            &cold_bob,
            alpha,
            bob_alpha_stake,
        );
        // Set Bob as 100% child of Alice on root.
        mock_set_children_no_epochs(alpha, &alice, &[(u64::MAX, bob)]);
        // Set Bob childkey take to zero.
        ChildkeyTake::<Test>::insert(bob, alpha, 0);
        Delegates::<Test>::insert(alice, 0);
        Delegates::<Test>::insert(bob, 0);

        // Get Alice stake amounts on subnet alpha.
        let (alice_total, alice_alpha, alice_tao): (I64F64, I64F64, I64F64) =
            SubtensorModule::get_stake_weights_for_hotkey_on_subnet(&alice, alpha);
        assert_eq!(alice_total, I64F64::from_num(0));

        // Get Bob stake amounts on subnet alpha.
        let (bob_total, bob_alpha, bob_tao): (I64F64, I64F64, I64F64) =
            SubtensorModule::get_stake_weights_for_hotkey_on_subnet(&bob, alpha);
        assert_eq!(bob_total, I64F64::from_num(4 * bob_root_stake));

        // Lets drain
        let pending_alpha = AlphaCurrency::from(1_000_000_000);
        SubtensorModule::drain_pending_emission(
            alpha,
            pending_alpha,
            TaoCurrency::ZERO,
            AlphaCurrency::ZERO,
            AlphaCurrency::ZERO,
        );

        // Alice and Bob both made half of the dividends.
        assert_eq!(
            SubtensorModule::get_stake_for_hotkey_on_subnet(&alice, alpha),
            alice_alpha_stake + pending_alpha / 2.into()
        );
        assert_eq!(
            SubtensorModule::get_stake_for_hotkey_on_subnet(&bob, alpha),
            bob_alpha_stake + pending_alpha / 2.into()
        );

        // There should be no TAO on the root subnet.
        assert_eq!(SubnetTAO::<Test>::get(NetUid::ROOT), TaoCurrency::ZERO);

        // Lets drain
        let pending_alpha = AlphaCurrency::from(1_000_000_000);
        let pending_root1 = TaoCurrency::from(1_000_000_000);
        SubtensorModule::drain_pending_emission(
            alpha,
            pending_alpha,
            pending_root1,
            AlphaCurrency::ZERO,
            AlphaCurrency::ZERO,
        );

        // Alice and Bob both made half of the dividends.
        assert_eq!(
            SubtensorModule::get_stake_for_hotkey_on_subnet(&alice, NetUid::ROOT),
            AlphaCurrency::from(alice_root_stake + pending_root1.to_u64() / 2)
        );
        assert_eq!(
            SubtensorModule::get_stake_for_hotkey_on_subnet(&bob, NetUid::ROOT),
            AlphaCurrency::from(bob_root_stake + pending_root1.to_u64() / 2)
        );

        // The pending root dividends should be present in root subnet.
        assert_eq!(SubnetTAO::<Test>::get(NetUid::ROOT), pending_root1);

        // Lets change the take value. (Bob is greedy.)
        ChildkeyTake::<Test>::insert(bob, alpha, u16::MAX);

        // Lets drain
        let pending_alpha = AlphaCurrency::from(1_000_000_000);
        let pending_root2 = TaoCurrency::from(1_000_000_000);
        SubtensorModule::drain_pending_emission(
            alpha,
            pending_alpha,
            pending_root2,
            AlphaCurrency::ZERO,
            AlphaCurrency::ZERO,
        );

        // Alice makes nothing
        assert_eq!(
            AlphaDividendsPerSubnet::<Test>::get(alpha, alice),
            AlphaCurrency::ZERO
        );
        assert_eq!(
            TaoDividendsPerSubnet::<Test>::get(alpha, alice),
            TaoCurrency::ZERO
        );
        // Bob makes it all.
        assert_abs_diff_eq!(
            AlphaDividendsPerSubnet::<Test>::get(alpha, bob),
            pending_alpha,
            epsilon = 1.into()
        );
        assert_eq!(
            TaoDividendsPerSubnet::<Test>::get(alpha, bob),
            pending_root2
        );
        // The pending root dividends should be present in root subnet.
        assert_eq!(
            SubnetTAO::<Test>::get(NetUid::ROOT),
            pending_root1 + pending_root2
        );
    });
}

// SKIP_WASM_BUILD=1 RUST_LOG=debug cargo test --package pallet-subtensor --lib -- tests::coinbase::test_get_root_children_drain_half_proportion --exact --show-output --nocapture
#[test]
fn test_get_root_children_drain_half_proportion() {
    new_test_ext(1).execute_with(|| {
        // Init netuid 1
        let alpha = NetUid::from(1);
        add_network(NetUid::ROOT, 1, 0);
        add_network(alpha, 1, 0);
        // Set TAO weight to 1.
        SubtensorModule::set_tao_weight(u64::MAX); // Set TAO weight to 1.
        // Create keys.
        let cold_alice = U256::from(0);
        let cold_bob = U256::from(1);
        let alice = U256::from(2);
        let bob = U256::from(3);
        // Register Alice and Bob to the root network and alpha subnet.
        register_ok_neuron(alpha, alice, cold_alice, 0);
        register_ok_neuron(alpha, bob, cold_bob, 0);
        assert_ok!(SubtensorModule::root_register(
            RuntimeOrigin::signed(cold_alice).clone(),
            alice,
        ));
        assert_ok!(SubtensorModule::root_register(
            RuntimeOrigin::signed(cold_bob).clone(),
            bob,
        ));
        // Add stake for Alice and Bob on root.
        let alice_root_stake = AlphaCurrency::from(1_000_000_000);
        SubtensorModule::increase_stake_for_hotkey_and_coldkey_on_subnet(
            &alice,
            &cold_alice,
            NetUid::ROOT,
            alice_root_stake,
        );
        let bob_root_stake = AlphaCurrency::from(1_000_000_000);
        SubtensorModule::increase_stake_for_hotkey_and_coldkey_on_subnet(
            &bob,
            &cold_bob,
            NetUid::ROOT,
            alice_root_stake,
        );
        // Add stake for Alice and Bob on netuid.
        let alice_alpha_stake = AlphaCurrency::from(1_000_000_000);
        SubtensorModule::increase_stake_for_hotkey_and_coldkey_on_subnet(
            &alice,
            &cold_alice,
            alpha,
            alice_alpha_stake,
        );
        let bob_alpha_stake = AlphaCurrency::from(1_000_000_000);
        SubtensorModule::increase_stake_for_hotkey_and_coldkey_on_subnet(
            &bob,
            &cold_bob,
            alpha,
            bob_alpha_stake,
        );
        // Set Bob as 100% child of Alice on root.
        mock_set_children_no_epochs(alpha, &alice, &[(u64::MAX / 2, bob)]);

        // Set Bob childkey take to zero.
        ChildkeyTake::<Test>::insert(bob, alpha, 0);
        Delegates::<Test>::insert(alice, 0);
        Delegates::<Test>::insert(bob, 0);

        // Lets drain!
        let pending_alpha = AlphaCurrency::from(1_000_000_000);
        SubtensorModule::drain_pending_emission(
            alpha,
            pending_alpha,
            TaoCurrency::ZERO,
            AlphaCurrency::ZERO,
            AlphaCurrency::ZERO,
        );

        // Alice and Bob make the same amount.
        close(
            AlphaDividendsPerSubnet::<Test>::get(alpha, alice).into(),
            (pending_alpha / 2.into()).into(),
            10,
        );
        close(
            AlphaDividendsPerSubnet::<Test>::get(alpha, bob).into(),
            (pending_alpha / 2.into()).into(),
            10,
        );
    });
}

// SKIP_WASM_BUILD=1 RUST_LOG=debug cargo test --package pallet-subtensor --lib -- tests::coinbase::test_get_root_children_drain_with_take --exact --show-output --nocapture
#[test]
fn test_get_root_children_drain_with_take() {
    new_test_ext(1).execute_with(|| {
        // Init netuid 1
        let alpha = NetUid::from(1);
        add_network(NetUid::ROOT, 1, 0);
        add_network(alpha, 1, 0);
        // Set TAO weight to 1.
        SubtensorModule::set_tao_weight(u64::MAX); // Set TAO weight to 1.
        // Create keys.
        let cold_alice = U256::from(0);
        let cold_bob = U256::from(1);
        let alice = U256::from(2);
        let bob = U256::from(3);
        // Register Alice and Bob to the root network and alpha subnet.
        register_ok_neuron(alpha, alice, cold_alice, 0);
        register_ok_neuron(alpha, bob, cold_bob, 0);
        assert_ok!(SubtensorModule::root_register(
            RuntimeOrigin::signed(cold_alice).clone(),
            alice,
        ));
        assert_ok!(SubtensorModule::root_register(
            RuntimeOrigin::signed(cold_bob).clone(),
            bob,
        ));
        // Add stake for Alice and Bob on root.
        let alice_root_stake = AlphaCurrency::from(1_000_000_000);
        SubtensorModule::increase_stake_for_hotkey_and_coldkey_on_subnet(
            &alice,
            &cold_alice,
            NetUid::ROOT,
            alice_root_stake,
        );
        let bob_root_stake = AlphaCurrency::from(1_000_000_000);
        SubtensorModule::increase_stake_for_hotkey_and_coldkey_on_subnet(
            &bob,
            &cold_bob,
            NetUid::ROOT,
            alice_root_stake,
        );
        // Add stake for Alice and Bob on netuid.
        let alice_alpha_stake = AlphaCurrency::from(1_000_000_000);
        SubtensorModule::increase_stake_for_hotkey_and_coldkey_on_subnet(
            &alice,
            &cold_alice,
            alpha,
            alice_alpha_stake,
        );
        let bob_alpha_stake = AlphaCurrency::from(1_000_000_000);
        SubtensorModule::increase_stake_for_hotkey_and_coldkey_on_subnet(
            &bob,
            &cold_bob,
            alpha,
            bob_alpha_stake,
        );
        // Set Bob as 100% child of Alice on root.
        ChildkeyTake::<Test>::insert(bob, alpha, u16::MAX);
        mock_set_children_no_epochs(alpha, &alice, &[(u64::MAX, bob)]);
        // Set Bob validator take to zero.
        Delegates::<Test>::insert(alice, 0);
        Delegates::<Test>::insert(bob, 0);

        // Lets drain!
        let pending_alpha = AlphaCurrency::from(1_000_000_000);
        SubtensorModule::drain_pending_emission(
            alpha,
            pending_alpha,
            TaoCurrency::ZERO,
            AlphaCurrency::ZERO,
            AlphaCurrency::ZERO,
        );

        // Bob makes it all.
        close(
            AlphaDividendsPerSubnet::<Test>::get(alpha, alice).into(),
            0,
            10,
        );
        close(
            AlphaDividendsPerSubnet::<Test>::get(alpha, bob).into(),
            pending_alpha.into(),
            10,
        );
    });
}

// SKIP_WASM_BUILD=1 RUST_LOG=debug cargo test --package pallet-subtensor --lib -- tests::coinbase::test_get_root_children_drain_with_half_take --exact --show-output --nocapture
#[test]
fn test_get_root_children_drain_with_half_take() {
    new_test_ext(1).execute_with(|| {
        // Init netuid 1
        let alpha = NetUid::from(1);
        add_network(NetUid::ROOT, 1, 0);
        add_network(alpha, 1, 0);
        // Set TAO weight to 1.
        SubtensorModule::set_tao_weight(u64::MAX); // Set TAO weight to 1.
        // Create keys.
        let cold_alice = U256::from(0);
        let cold_bob = U256::from(1);
        let alice = U256::from(2);
        let bob = U256::from(3);
        // Register Alice and Bob to the root network and alpha subnet.
        register_ok_neuron(alpha, alice, cold_alice, 0);
        register_ok_neuron(alpha, bob, cold_bob, 0);
        assert_ok!(SubtensorModule::root_register(
            RuntimeOrigin::signed(cold_alice).clone(),
            alice,
        ));
        assert_ok!(SubtensorModule::root_register(
            RuntimeOrigin::signed(cold_bob).clone(),
            bob,
        ));
        // Add stake for Alice and Bob on root.
        let alice_root_stake = AlphaCurrency::from(1_000_000_000);
        SubtensorModule::increase_stake_for_hotkey_and_coldkey_on_subnet(
            &alice,
            &cold_alice,
            NetUid::ROOT,
            alice_root_stake,
        );
        let bob_root_stake = AlphaCurrency::from(1_000_000_000);
        SubtensorModule::increase_stake_for_hotkey_and_coldkey_on_subnet(
            &bob,
            &cold_bob,
            NetUid::ROOT,
            alice_root_stake,
        );
        // Add stake for Alice and Bob on netuid.
        let alice_alpha_stake = AlphaCurrency::from(1_000_000_000);
        SubtensorModule::increase_stake_for_hotkey_and_coldkey_on_subnet(
            &alice,
            &cold_alice,
            alpha,
            alice_alpha_stake,
        );
        let bob_alpha_stake = AlphaCurrency::from(1_000_000_000);
        SubtensorModule::increase_stake_for_hotkey_and_coldkey_on_subnet(
            &bob,
            &cold_bob,
            alpha,
            bob_alpha_stake,
        );
        // Set Bob as 100% child of Alice on root.
        ChildkeyTake::<Test>::insert(bob, alpha, u16::MAX / 2);
        mock_set_children_no_epochs(alpha, &alice, &[(u64::MAX, bob)]);
        // Set Bob childkey take to zero.
        Delegates::<Test>::insert(alice, 0);
        Delegates::<Test>::insert(bob, 0);

        // Lets drain!
        let pending_alpha = AlphaCurrency::from(1_000_000_000);
        SubtensorModule::drain_pending_emission(
            alpha,
            pending_alpha,
            TaoCurrency::ZERO,
            AlphaCurrency::ZERO,
            AlphaCurrency::ZERO,
        );

        // Alice and Bob make the same amount.
        close(
            AlphaDividendsPerSubnet::<Test>::get(alpha, alice).into(),
            (pending_alpha / 4.into()).into(),
            10000,
        );
        close(
            AlphaDividendsPerSubnet::<Test>::get(alpha, bob).into(),
            3 * u64::from(pending_alpha / 4.into()),
            10000,
        );
    });
}

// // SKIP_WASM_BUILD=1 RUST_LOG=debug cargo test --package pallet-subtensor --lib -- tests::coinbase::test_get_root_children_with_weights --exact --show-output --nocapture
// #[test]
// fn test_get_root_children_with_weights() {
//     new_test_ext(1).execute_with(|| {
//         // Init netuid 1
//         let alpha = NetUid::from(1);
//         add_network(NetUid::ROOT, 1, 0);
//         add_network(alpha, 1, 0);
//         // Set TAO weight to 1.
//         SubtensorModule::set_tao_weight(u64::MAX); // Set TAO weight to 1.
//                                                    // Create keys.
//         let cold = U256::from(0);
//         let alice = U256::from(1);
//         let bob = U256::from(2);
//         // Register Alice and Bob to the root network and alpha subnet.
//         register_ok_neuron(alpha, alice, cold, 0);
//         register_ok_neuron(alpha, bob, cold, 0);
//         assert_ok!(SubtensorModule::root_register(
//             RuntimeOrigin::signed(cold).clone(),
//             alice,
//         ));
//         assert_ok!(SubtensorModule::root_register(
//             RuntimeOrigin::signed(cold).clone(),
//             bob,
//         ));
//         // Add stake for Alice and Bob on root.
//         let alice_root_stake = AlphaCurrency::from(1_000_000_000);
//         SubtensorModule::increase_stake_for_hotkey_and_coldkey_on_subnet(
//             &alice,
//             &cold,
//             NetUid::ROOT,
//             alice_root_stake,
//         );
//         let bob_root_stake = AlphaCurrency::from(1_000_000_000);
//         SubtensorModule::increase_stake_for_hotkey_and_coldkey_on_subnet(
//             &bob,
//             &cold,
//             NetUid::ROOT,
//             alice_root_stake,
//         );
//         // Add stake for Alice and Bob on netuid.
//         let alice_alpha_stake = AlphaCurrency::from(1_000_000_000);
//         SubtensorModule::increase_stake_for_hotkey_and_coldkey_on_subnet(
//             &alice,
//             &cold,
//             alpha,
//             alice_alpha_stake,
//         );
//         let bob_alpha_stake = AlphaCurrency::from(1_000_000_000);
//         SubtensorModule::increase_stake_for_hotkey_and_coldkey_on_subnet(
//             &bob,
//             &cold,
//             alpha,
//             bob_alpha_stake,
//         );
//         // Set Bob as 100% child of Alice on root.
//         mock_set_children_no_epochs(alpha, &alice, &[(u64::MAX, bob)]);

//         // Set Bob childkey take to zero.
//         ChildkeyTake::<Test>::insert(bob, alpha, 0);
//         Delegates::<Test>::insert(alice, 0);
//         Delegates::<Test>::insert(bob, 0);

//         // Set weights on the subnet.
//         assert_ok!(SubtensorModule::set_weights(
//             RuntimeOrigin::signed(alice),
//             alpha,
//             vec![0, 1],
//             vec![1, 1],
//             0,
//         ));
//         assert_ok!(SubtensorModule::set_weights(
//             RuntimeOrigin::signed(bob),
//             alpha,
//             vec![0, 1],
//             vec![1, 1],
//             0,
//         ));

//         // Lets drain!
//         let pending_alpha = AlphaCurrency::from(1_000_000_000);
//         SubtensorModule::drain_pending_emission(alpha, pending_alpha, 0, 0.into(), 0.into());

//         // Alice and Bob make the same amount.
//         close(
//             AlphaDividendsPerSubnet::<Test>::get(alpha, alice),
//             pending_alpha / 2,
//             10,
//         );
//         close(
//             AlphaDividendsPerSubnet::<Test>::get(alpha, bob),
//             pending_alpha / 2,
//             10,
//         );
//     });
// }

// SKIP_WASM_BUILD=1 RUST_LOG=debug cargo test --package pallet-subtensor --lib -- tests::coinbase::test_incentive_to_subnet_owner_is_burned --exact --show-output --nocapture
#[test]
fn test_incentive_to_subnet_owner_is_burned() {
    new_test_ext(1).execute_with(|| {
        let subnet_owner_ck = U256::from(0);
        let subnet_owner_hk = U256::from(1);

        let other_ck = U256::from(2);
        let other_hk = U256::from(3);

        let netuid = add_dynamic_network(&subnet_owner_hk, &subnet_owner_ck);

        let pending_tao: u64 = 1_000_000_000;
        let pending_alpha = AlphaCurrency::ZERO; // None to valis
        let owner_cut = AlphaCurrency::ZERO;
        let mut incentives: BTreeMap<U256, AlphaCurrency> = BTreeMap::new();

        // Give incentive to other_hk
        incentives.insert(other_hk, 10_000_000.into());

        // Give incentives to subnet_owner_hk
        incentives.insert(subnet_owner_hk, 10_000_000.into());

        // Verify stake before
        let subnet_owner_stake_before =
            SubtensorModule::get_stake_for_hotkey_on_subnet(&subnet_owner_hk, netuid);
        assert_eq!(subnet_owner_stake_before, 0.into());
        let other_stake_before = SubtensorModule::get_stake_for_hotkey_on_subnet(&other_hk, netuid);
        assert_eq!(other_stake_before, 0.into());

        // Distribute dividends and incentives
        SubtensorModule::distribute_dividends_and_incentives(
            netuid,
            owner_cut,
            incentives,
            BTreeMap::new(),
            BTreeMap::new(),
        );

        // Verify stake after
        let subnet_owner_stake_after =
            SubtensorModule::get_stake_for_hotkey_on_subnet(&subnet_owner_hk, netuid);
        assert_eq!(subnet_owner_stake_after, 0.into());
        let other_stake_after = SubtensorModule::get_stake_for_hotkey_on_subnet(&other_hk, netuid);
        assert!(other_stake_after > 0.into());
    });
}

#[test]
fn test_calculate_dividend_distribution_totals() {
    new_test_ext(1).execute_with(|| {
        let mut stake_map: BTreeMap<U256, (AlphaCurrency, AlphaCurrency)> = BTreeMap::new();
        let mut dividends: BTreeMap<U256, U96F32> = BTreeMap::new();

        let pending_validator_alpha = AlphaCurrency::from(183_123_567_452);
        let pending_tao = TaoCurrency::from(837_120_949_872);
        let tao_weight: U96F32 = U96F32::saturating_from_num(0.18); // 18%

        let hotkeys = [U256::from(0), U256::from(1)];

        // Stake map and dividends shouldn't matter for this test.
        stake_map.insert(hotkeys[0], (4_859_302.into(), 2_342_352.into()));
        stake_map.insert(hotkeys[1], (23_423.into(), 859_273.into()));
        dividends.insert(hotkeys[0], 77_783_738_u64.into());
        dividends.insert(hotkeys[1], 19_283_940_u64.into());

        let (alpha_dividends, tao_dividends) = SubtensorModule::calculate_dividend_distribution(
            pending_validator_alpha,
            pending_tao,
            tao_weight,
            stake_map,
            dividends,
        );

        // Verify the total of each dividends type is close to the inputs.
        let total_alpha_dividends = alpha_dividends.values().sum::<U96F32>();
        let total_tao_dividends = tao_dividends.values().sum::<U96F32>();

        assert_abs_diff_eq!(
            total_alpha_dividends.saturating_to_num::<u64>(),
            u64::from(pending_validator_alpha),
            epsilon = 1_000
        );
        assert_abs_diff_eq!(
            total_tao_dividends.saturating_to_num::<u64>(),
            pending_tao.to_u64(),
            epsilon = 1_000
        );
    });
}

#[test]
fn test_calculate_dividend_distribution_total_only_tao() {
    new_test_ext(1).execute_with(|| {
        let mut stake_map: BTreeMap<U256, (AlphaCurrency, AlphaCurrency)> = BTreeMap::new();
        let mut dividends: BTreeMap<U256, U96F32> = BTreeMap::new();

        let pending_validator_alpha = AlphaCurrency::ZERO;
        let pending_tao = TaoCurrency::from(837_120_949_872);
        let tao_weight: U96F32 = U96F32::saturating_from_num(0.18); // 18%

        let hotkeys = [U256::from(0), U256::from(1)];

        // Stake map and dividends shouldn't matter for this test.
        stake_map.insert(hotkeys[0], (4_859_302.into(), 2_342_352.into()));
        stake_map.insert(hotkeys[1], (23_423.into(), 859_273.into()));
        dividends.insert(hotkeys[0], 77_783_738_u64.into());
        dividends.insert(hotkeys[1], 19_283_940_u64.into());

        let (alpha_dividends, tao_dividends) = SubtensorModule::calculate_dividend_distribution(
            pending_validator_alpha,
            pending_tao,
            tao_weight,
            stake_map,
            dividends,
        );

        // Verify the total of each dividends type is close to the inputs.
        let total_alpha_dividends = alpha_dividends.values().sum::<U96F32>();
        let total_tao_dividends = tao_dividends.values().sum::<U96F32>();

        assert_abs_diff_eq!(
            total_alpha_dividends.saturating_to_num::<u64>(),
            u64::from(pending_validator_alpha),
            epsilon = 1_000
        );
        assert_abs_diff_eq!(
            total_tao_dividends.saturating_to_num::<u64>(),
            pending_tao.to_u64(),
            epsilon = 1_000
        );
    });
}

#[test]
fn test_calculate_dividend_distribution_total_no_tao_weight() {
    new_test_ext(1).execute_with(|| {
        let mut stake_map: BTreeMap<U256, (AlphaCurrency, AlphaCurrency)> = BTreeMap::new();
        let mut dividends: BTreeMap<U256, U96F32> = BTreeMap::new();

        let pending_validator_alpha = AlphaCurrency::from(183_123_567_452);
        let pending_tao = TaoCurrency::ZERO; // If tao weight is 0, then only alpha dividends should be input.
        let tao_weight: U96F32 = U96F32::saturating_from_num(0.0); // 0%

        let hotkeys = [U256::from(0), U256::from(1)];

        // Stake map and dividends shouldn't matter for this test.
        stake_map.insert(hotkeys[0], (4_859_302.into(), 2_342_352.into()));
        stake_map.insert(hotkeys[1], (23_423.into(), 859_273.into()));
        dividends.insert(hotkeys[0], 77_783_738_u64.into());
        dividends.insert(hotkeys[1], 19_283_940_u64.into());

        let (alpha_dividends, tao_dividends) = SubtensorModule::calculate_dividend_distribution(
            pending_validator_alpha,
            pending_tao,
            tao_weight,
            stake_map,
            dividends,
        );

        // Verify the total of each dividends type is close to the inputs.
        let total_alpha_dividends = alpha_dividends.values().sum::<U96F32>();
        let total_tao_dividends = tao_dividends.values().sum::<U96F32>();

        assert_abs_diff_eq!(
            total_alpha_dividends.saturating_to_num::<u64>(),
            u64::from(pending_validator_alpha),
            epsilon = 1_000
        );
        assert_abs_diff_eq!(
            total_tao_dividends.saturating_to_num::<u64>(),
            pending_tao.to_u64(),
            epsilon = 1_000
        );
    });
}

#[test]
fn test_calculate_dividend_distribution_total_only_alpha() {
    new_test_ext(1).execute_with(|| {
        let mut stake_map: BTreeMap<U256, (AlphaCurrency, AlphaCurrency)> = BTreeMap::new();
        let mut dividends: BTreeMap<U256, U96F32> = BTreeMap::new();

        let pending_validator_alpha = AlphaCurrency::from(183_123_567_452);
        let pending_tao = TaoCurrency::ZERO;
        let tao_weight: U96F32 = U96F32::saturating_from_num(0.18); // 18%

        let hotkeys = [U256::from(0), U256::from(1)];

        // Stake map and dividends shouldn't matter for this test.
        stake_map.insert(hotkeys[0], (4_859_302.into(), 2_342_352.into()));
        stake_map.insert(hotkeys[1], (23_423.into(), 859_273.into()));
        dividends.insert(hotkeys[0], 77_783_738_u64.into());
        dividends.insert(hotkeys[1], 19_283_940_u64.into());

        let (alpha_dividends, tao_dividends) = SubtensorModule::calculate_dividend_distribution(
            pending_validator_alpha,
            pending_tao,
            tao_weight,
            stake_map,
            dividends,
        );

        // Verify the total of each dividends type is close to the inputs.
        let total_alpha_dividends = alpha_dividends.values().sum::<U96F32>();
        let total_tao_dividends = tao_dividends.values().sum::<U96F32>();

        assert_abs_diff_eq!(
            total_alpha_dividends.saturating_to_num::<u64>(),
            u64::from(pending_validator_alpha),
            epsilon = 1_000
        );
        assert_abs_diff_eq!(
            total_tao_dividends.saturating_to_num::<u64>(),
            pending_tao.to_u64(),
            epsilon = 1_000
        );
    });
}

#[test]
fn test_calculate_dividend_and_incentive_distribution() {
    new_test_ext(1).execute_with(|| {
        let sn_owner_hk = U256::from(0);
        let sn_owner_ck = U256::from(1);
        let netuid = add_dynamic_network(&sn_owner_hk, &sn_owner_ck);

        // Register a single neuron.
        let hotkey = U256::from(1);
        let coldkey = U256::from(2);
        register_ok_neuron(netuid, hotkey, coldkey, 0);
        // Give non-zero alpha
        SubtensorModule::increase_stake_for_hotkey_and_coldkey_on_subnet(
            &hotkey,
            &coldkey,
            netuid,
            1.into(),
        );

        let pending_alpha = AlphaCurrency::from(123_456_789);
        let pending_validator_alpha = pending_alpha / 2.into(); // Pay half to validators.
        let pending_tao = TaoCurrency::ZERO;
        let pending_swapped = 0; // Only alpha output.
        let tao_weight: U96F32 = U96F32::saturating_from_num(0.0); // 0%

        // Hotkey, Incentive, Dividend
        let hotkey_emission = vec![(hotkey, pending_alpha / 2.into(), pending_alpha / 2.into())];

        let (incentives, (alpha_dividends, tao_dividends)) =
            SubtensorModule::calculate_dividend_and_incentive_distribution(
                netuid,
                pending_tao,
                pending_validator_alpha,
                hotkey_emission,
                tao_weight,
            );

        let incentives_total = incentives.values().copied().map(u64::from).sum::<u64>();
        let dividends_total = alpha_dividends
            .values()
            .sum::<U96F32>()
            .saturating_to_num::<u64>();

        assert_abs_diff_eq!(
            dividends_total.saturating_add(incentives_total),
            u64::from(pending_alpha),
            epsilon = 2
        );
    });
}

#[test]
fn test_calculate_dividend_and_incentive_distribution_all_to_validators() {
    new_test_ext(1).execute_with(|| {
        let sn_owner_hk = U256::from(0);
        let sn_owner_ck = U256::from(1);
        let netuid = add_dynamic_network(&sn_owner_hk, &sn_owner_ck);

        // Register a single neuron.
        let hotkey = U256::from(1);
        let coldkey = U256::from(2);
        register_ok_neuron(netuid, hotkey, coldkey, 0);
        // Give non-zero alpha
        SubtensorModule::increase_stake_for_hotkey_and_coldkey_on_subnet(
            &hotkey,
            &coldkey,
            netuid,
            1.into(),
        );

        let pending_alpha = AlphaCurrency::from(123_456_789);
        let pending_validator_alpha = pending_alpha; // Pay all to validators.
        let pending_tao = TaoCurrency::ZERO;
        let tao_weight: U96F32 = U96F32::saturating_from_num(0.0); // 0%

        // Hotkey, Incentive, Dividend
        let hotkey_emission = vec![(hotkey, 0.into(), pending_alpha)];

        let (incentives, (alpha_dividends, tao_dividends)) =
            SubtensorModule::calculate_dividend_and_incentive_distribution(
                netuid,
                pending_tao,
                pending_validator_alpha,
                hotkey_emission,
                tao_weight,
            );

        let incentives_total = incentives.values().copied().map(u64::from).sum::<u64>();
        let dividends_total = alpha_dividends
            .values()
            .sum::<U96F32>()
            .saturating_to_num::<u64>();

        assert_eq!(
            AlphaCurrency::from(dividends_total.saturating_add(incentives_total)),
            pending_alpha
        );
    });
}

#[test]
fn test_calculate_dividends_and_incentives() {
    new_test_ext(1).execute_with(|| {
        let sn_owner_hk = U256::from(0);
        let sn_owner_ck = U256::from(1);
        let netuid = add_dynamic_network(&sn_owner_hk, &sn_owner_ck);

        // Register a single neuron.
        let hotkey = U256::from(1);
        let coldkey = U256::from(2);
        register_ok_neuron(netuid, hotkey, coldkey, 0);
        // Give non-zero alpha
        SubtensorModule::increase_stake_for_hotkey_and_coldkey_on_subnet(
            &hotkey,
            &coldkey,
            netuid,
            1.into(),
        );

        let divdends = AlphaCurrency::from(123_456_789);
        let incentive = AlphaCurrency::from(683_051_923);
        let total_emission = divdends.saturating_add(incentive);

        // Hotkey, Incentive, Dividend
        let hotkey_emission = vec![(hotkey, incentive, divdends)];

        let (incentives, dividends) =
            SubtensorModule::calculate_dividends_and_incentives(netuid, hotkey_emission);

        let incentives_total = incentives
            .values()
            .copied()
            .fold(AlphaCurrency::ZERO, |acc, x| acc + x);
        let dividends_total = AlphaCurrency::from(
            dividends
                .values()
                .sum::<U96F32>()
                .saturating_to_num::<u64>(),
        );

        assert_eq!(
            dividends_total.saturating_add(incentives_total),
            total_emission
        );
    });
}

#[test]
fn test_calculate_dividends_and_incentives_only_validators() {
    new_test_ext(1).execute_with(|| {
        let sn_owner_hk = U256::from(0);
        let sn_owner_ck = U256::from(1);
        let netuid = add_dynamic_network(&sn_owner_hk, &sn_owner_ck);

        // Register a single neuron.
        let hotkey = U256::from(1);
        let coldkey = U256::from(2);
        register_ok_neuron(netuid, hotkey, coldkey, 0);
        // Give non-zero alpha
        SubtensorModule::increase_stake_for_hotkey_and_coldkey_on_subnet(
            &hotkey,
            &coldkey,
            netuid,
            1.into(),
        );

        let divdends = AlphaCurrency::from(123_456_789);
        let incentive = AlphaCurrency::ZERO;

        // Hotkey, Incentive, Dividend
        let hotkey_emission = vec![(hotkey, incentive, divdends)];

        let (incentives, dividends) =
            SubtensorModule::calculate_dividends_and_incentives(netuid, hotkey_emission);

        let incentives_total = incentives
            .values()
            .copied()
            .fold(AlphaCurrency::ZERO, |acc, x| acc + x);
        let dividends_total = AlphaCurrency::from(
            dividends
                .values()
                .sum::<U96F32>()
                .saturating_to_num::<u64>(),
        );

        assert_eq!(dividends_total, divdends);
        assert_eq!(incentives_total, AlphaCurrency::ZERO);
    });
}

#[test]
fn test_calculate_dividends_and_incentives_only_miners() {
    new_test_ext(1).execute_with(|| {
        let sn_owner_hk = U256::from(0);
        let sn_owner_ck = U256::from(1);
        let netuid = add_dynamic_network(&sn_owner_hk, &sn_owner_ck);

        // Register a single neuron.
        let hotkey = U256::from(1);
        let coldkey = U256::from(2);
        register_ok_neuron(netuid, hotkey, coldkey, 0);
        // Give non-zero alpha
        SubtensorModule::increase_stake_for_hotkey_and_coldkey_on_subnet(
            &hotkey,
            &coldkey,
            netuid,
            1.into(),
        );

        let divdends = AlphaCurrency::ZERO;
        let incentive = AlphaCurrency::from(123_456_789);

        // Hotkey, Incentive, Dividend
        let hotkey_emission = vec![(hotkey, incentive, divdends)];

        let (incentives, dividends) =
            SubtensorModule::calculate_dividends_and_incentives(netuid, hotkey_emission);

        let incentives_total = incentives
            .values()
            .copied()
            .fold(AlphaCurrency::ZERO, |acc, x| acc + x);
        let dividends_total = AlphaCurrency::from(
            dividends
                .values()
                .sum::<U96F32>()
                .saturating_to_num::<u64>(),
        );

        assert_eq!(incentives_total, incentive);
        assert_eq!(dividends_total, divdends);
    });
}

#[test]
fn test_drain_pending_emission_no_miners_all_drained() {
    new_test_ext(1).execute_with(|| {
        let netuid = add_dynamic_network(&U256::from(1), &U256::from(2));
        let hotkey = U256::from(3);
        let coldkey = U256::from(4);
        let init_stake = 1;
        register_ok_neuron(netuid, hotkey, coldkey, 0);
        // Give non-zero stake
        SubtensorModule::increase_stake_for_hotkey_and_coldkey_on_subnet(
            &hotkey,
            &coldkey,
            netuid,
            init_stake.into(),
        );
        assert_eq!(
            SubtensorModule::get_total_stake_for_hotkey(&hotkey),
            init_stake.into()
        );

        // Set the weight of root TAO to be 0%, so only alpha is effective.
        SubtensorModule::set_tao_weight(0);

        // Set the emission to be 1 million.
        let emission = AlphaCurrency::from(1_000_000);
        // Run drain pending without any miners.
        SubtensorModule::drain_pending_emission(
            netuid,
            emission,
            TaoCurrency::ZERO,
            AlphaCurrency::ZERO,
            AlphaCurrency::ZERO,
        );

        // Get the new stake of the hotkey.
        let new_stake = SubtensorModule::get_total_stake_for_hotkey(&hotkey);
        // We expect this neuron to get *all* the emission.
        // Slight epsilon due to rounding (hotkey_take).
        assert_abs_diff_eq!(
            new_stake,
            u64::from(emission.saturating_add(init_stake.into())).into(),
            epsilon = 1.into()
        );
    });
}

#[test]
fn test_drain_pending_emission_zero_emission() {
    new_test_ext(1).execute_with(|| {
        let netuid = add_dynamic_network(&U256::from(1), &U256::from(2));
        let hotkey = U256::from(3);
        let coldkey = U256::from(4);
        let miner_hk = U256::from(5);
        let miner_ck = U256::from(6);
        let init_stake: u64 = 100_000_000_000_000;
        let tempo = 2;
        SubtensorModule::set_tempo(netuid, tempo);
        // Set weight-set limit to 0.
        SubtensorModule::set_weights_set_rate_limit(netuid, 0);

        register_ok_neuron(netuid, hotkey, coldkey, 0);
        register_ok_neuron(netuid, miner_hk, miner_ck, 0);
        // Give non-zero stake
        SubtensorModule::increase_stake_for_hotkey_and_coldkey_on_subnet(
            &hotkey,
            &coldkey,
            netuid,
            init_stake.into(),
        );
        assert_eq!(
            SubtensorModule::get_total_stake_for_hotkey(&hotkey),
            init_stake.into()
        );

        // Set the weight of root TAO to be 0%, so only alpha is effective.
        SubtensorModule::set_tao_weight(0);

        run_to_block_no_epoch(netuid, 50);

        // Run epoch for initial setup.
        SubtensorModule::epoch(netuid, AlphaCurrency::ZERO);

        // Set weights on miner
        assert_ok!(SubtensorModule::set_weights(
            RuntimeOrigin::signed(hotkey),
            netuid,
            vec![0, 1, 2],
            vec![0, 0, 1],
            0,
        ));

        run_to_block_no_epoch(netuid, 50);

        // Clear incentive and dividends.
        Incentive::<Test>::remove(netuid);
        Dividends::<Test>::remove(netuid);

        // Set the emission to be ZERO.
        SubtensorModule::drain_pending_emission(
            netuid,
            0.into(),
            TaoCurrency::ZERO,
            AlphaCurrency::ZERO,
            AlphaCurrency::ZERO,
        );

        // Get the new stake of the hotkey.
        let new_stake = SubtensorModule::get_total_stake_for_hotkey(&hotkey);
        // We expect the stake to remain unchanged.
        assert_eq!(new_stake, init_stake.into());

        // Check that the incentive and dividends are set by epoch.
        assert!(Incentive::<Test>::get(netuid).iter().sum::<u16>() > 0);
        assert!(Dividends::<Test>::get(netuid).iter().sum::<u16>() > 0);
    });
}

#[test]
fn test_run_coinbase_not_started() {
    new_test_ext(1).execute_with(|| {
        let netuid = NetUid::from(1);
        let tempo = 2;

        let sn_owner_hk = U256::from(7);
        let sn_owner_ck = U256::from(8);

        add_network_without_emission_block(netuid, tempo, 0);
        assert_eq!(FirstEmissionBlockNumber::<Test>::get(netuid), None);

        SubnetOwner::<Test>::insert(netuid, sn_owner_ck);
        SubnetOwnerHotkey::<Test>::insert(netuid, sn_owner_hk);

        let hotkey = U256::from(3);
        let coldkey = U256::from(4);
        let miner_hk = U256::from(5);
        let miner_ck = U256::from(6);
        let init_stake: u64 = 100_000_000_000_000;
        let tempo = 2;
        SubtensorModule::set_tempo(netuid, tempo);
        // Set weight-set limit to 0.
        SubtensorModule::set_weights_set_rate_limit(netuid, 0);

        let reserve = init_stake * 1000;
        mock::setup_reserves(netuid, reserve.into(), reserve.into());

        register_ok_neuron(netuid, hotkey, coldkey, 0);
        register_ok_neuron(netuid, miner_hk, miner_ck, 0);
        register_ok_neuron(netuid, sn_owner_hk, sn_owner_ck, 0);
        // Give non-zero stake
        SubtensorModule::increase_stake_for_hotkey_and_coldkey_on_subnet(
            &hotkey,
            &coldkey,
            netuid,
            init_stake.into(),
        );
        assert_eq!(
            SubtensorModule::get_total_stake_for_hotkey(&hotkey),
            init_stake.into()
        );

        // Set the weight of root TAO to be 0%, so only alpha is effective.
        SubtensorModule::set_tao_weight(0);

        run_to_block_no_epoch(netuid, 30);

        // Run epoch for initial setup.
        SubtensorModule::epoch(netuid, AlphaCurrency::ZERO);

        // Set weights on miner
        assert_ok!(SubtensorModule::set_weights(
            RuntimeOrigin::signed(hotkey),
            netuid,
            vec![0, 1, 2],
            vec![0, 0, 1],
            0,
        ));

        // Clear incentive and dividends.
        Incentive::<Test>::remove(netuid);
        Dividends::<Test>::remove(netuid);

        // Step so tempo should run.
        next_block_no_epoch(netuid);
        next_block_no_epoch(netuid);
        next_block_no_epoch(netuid);
        let current_block = System::block_number();
        assert!(SubtensorModule::should_run_epoch(netuid, current_block));

        // Run coinbase with emission.
        SubtensorModule::run_coinbase(U96F32::saturating_from_num(100_000_000));

        // We expect that the epoch ran.
        assert_eq!(BlocksSinceLastStep::<Test>::get(netuid), 0);

        // Get the new stake of the hotkey. We expect no emissions.
        let new_stake = SubtensorModule::get_total_stake_for_hotkey(&hotkey);
        // We expect the stake to remain unchanged.
        assert_eq!(new_stake, init_stake.into());

        // Check that the incentive and dividends are set.
        assert!(Incentive::<Test>::get(netuid).iter().sum::<u16>() > 0);
        assert!(Dividends::<Test>::get(netuid).iter().sum::<u16>() > 0);
    });
}

#[test]
fn test_run_coinbase_not_started_start_after() {
    new_test_ext(1).execute_with(|| {
        let netuid = NetUid::from(1);
        let tempo = 2;

        let sn_owner_hk = U256::from(7);
        let sn_owner_ck = U256::from(8);

        add_network_without_emission_block(netuid, tempo, 0);
        assert_eq!(FirstEmissionBlockNumber::<Test>::get(netuid), None);

        SubnetOwner::<Test>::insert(netuid, sn_owner_ck);
        SubnetOwnerHotkey::<Test>::insert(netuid, sn_owner_hk);

        let hotkey = U256::from(3);
        let coldkey = U256::from(4);
        let miner_hk = U256::from(5);
        let miner_ck = U256::from(6);
        let init_stake: u64 = 100_000_000_000_000;
        let tempo = 2;
        SubtensorModule::set_tempo(netuid, tempo);
        // Set weight-set limit to 0.
        SubtensorModule::set_weights_set_rate_limit(netuid, 0);

        register_ok_neuron(netuid, hotkey, coldkey, 0);
        register_ok_neuron(netuid, miner_hk, miner_ck, 0);
        register_ok_neuron(netuid, sn_owner_hk, sn_owner_ck, 0);
        // Give non-zero stake
        SubtensorModule::increase_stake_for_hotkey_and_coldkey_on_subnet(
            &hotkey,
            &coldkey,
            netuid,
            init_stake.into(),
        );
        assert_eq!(
            SubtensorModule::get_total_stake_for_hotkey(&hotkey),
            init_stake.into()
        );

        // Set the weight of root TAO to be 0%, so only alpha is effective.
        SubtensorModule::set_tao_weight(0);

        run_to_block_no_epoch(netuid, 30);

        // Run epoch for initial setup.
        SubtensorModule::epoch(netuid, AlphaCurrency::ZERO);

        // Set weights on miner
        assert_ok!(SubtensorModule::set_weights(
            RuntimeOrigin::signed(hotkey),
            netuid,
            vec![0, 1, 2],
            vec![0, 0, 1],
            0,
        ));

        // Clear incentive and dividends.
        Incentive::<Test>::remove(netuid);
        Dividends::<Test>::remove(netuid);

        // Step so tempo should run.
        next_block_no_epoch(netuid);
        next_block_no_epoch(netuid);
        next_block_no_epoch(netuid);
        let current_block = System::block_number();
        assert!(SubtensorModule::should_run_epoch(netuid, current_block));

        // Run coinbase with emission.
        SubtensorModule::run_coinbase(U96F32::saturating_from_num(100_000_000));
        // We expect that the epoch ran.
        assert_eq!(BlocksSinceLastStep::<Test>::get(netuid), 0);

        let block_number = DurationOfStartCall::get();
        run_to_block_no_epoch(netuid, block_number);

        let current_block = System::block_number();

        // Run start call.
        assert_ok!(SubtensorModule::start_call(
            RuntimeOrigin::signed(sn_owner_ck),
            netuid
        ));
        assert_eq!(
            FirstEmissionBlockNumber::<Test>::get(netuid),
            Some(current_block + 1)
        );

        // Run coinbase with emission.
        SubtensorModule::run_coinbase(U96F32::saturating_from_num(100_000_000));
        // We expect that the epoch ran.
        assert_eq!(BlocksSinceLastStep::<Test>::get(netuid), 0);

        // Get the new stake of the hotkey. We expect no emissions.
        let new_stake = SubtensorModule::get_total_stake_for_hotkey(&hotkey);
        // We expect the stake to remain unchanged.
        assert!(new_stake > init_stake.into());
        log::info!("new_stake: {new_stake}");
    });
}

/// Test that coinbase updates protocol position liquidity
/// cargo test --package pallet-subtensor --lib -- tests::coinbase::test_coinbase_v3_liquidity_update --exact --show-output
#[test]
fn test_coinbase_v3_liquidity_update() {
    new_test_ext(1).execute_with(|| {
        let owner_hotkey = U256::from(1);
        let owner_coldkey = U256::from(2);

        // add network
        let netuid = add_dynamic_network(&owner_hotkey, &owner_coldkey);

        // Force the swap to initialize
        SubtensorModule::swap_tao_for_alpha(
            netuid,
            TaoCurrency::ZERO,
            1_000_000_000_000.into(),
            false,
        )
        .unwrap();

        let protocol_account_id = pallet_subtensor_swap::Pallet::<Test>::protocol_account_id();
        let position = pallet_subtensor_swap::Positions::<Test>::get((
            netuid,
            protocol_account_id,
            PositionId::from(1),
        ))
        .unwrap();
        let liquidity_before = position.liquidity;

        // Enable emissions and run coinbase (which will increase position liquidity)
        let emission: u64 = 1_234_567;
        FirstEmissionBlockNumber::<Test>::insert(netuid, 0);
        SubnetMovingPrice::<Test>::insert(netuid, I96F32::from_num(0.5));
        SubtensorModule::run_coinbase(U96F32::from_num(emission));

        let position_after = pallet_subtensor_swap::Positions::<Test>::get((
            netuid,
            protocol_account_id,
            PositionId::from(1),
        ))
        .unwrap();
        let liquidity_after = position_after.liquidity;

        assert!(liquidity_before < liquidity_after);
    });
}<|MERGE_RESOLUTION|>--- conflicted
+++ resolved
@@ -151,11 +151,11 @@
 #[test]
 fn test_coinbase_tao_issuance_different_prices() {
     new_test_ext(1).execute_with(|| {
-        let netuid1 = NetUid::from(1);
-        let netuid2 = NetUid::from(2);
         let emission = 100_000_000;
-        add_network(netuid1, 1, 0);
-        add_network(netuid2, 1, 0);
+        let hotkey_account_id = U256::from(533453);
+        let coldkey_account_id = U256::from(55453);
+        let netuid1 = add_dynamic_network(&hotkey_account_id, &coldkey_account_id);
+        let netuid2 = add_dynamic_network(&hotkey_account_id, &coldkey_account_id);
 
         // Setup prices 0.1 and 0.2
         let initial_tao: u64 = 100_000_u64;
@@ -180,10 +180,6 @@
         )
         .unwrap();
 
-        // Make subnets dynamic.
-        SubnetMechanism::<Test>::insert(netuid1, 1);
-        SubnetMechanism::<Test>::insert(netuid2, 1);
-
         // Set subnet prices.
         SubnetMovingPrice::<Test>::insert(netuid1, I96F32::from_num(1));
         SubnetMovingPrice::<Test>::insert(netuid2, I96F32::from_num(2));
@@ -348,28 +344,43 @@
         let emission: u64 = 1_000_000;
 
         // Set up prices 1 and 1
-        let initial: u64 = 1_000_000;
-<<<<<<< HEAD
         let initial: u64 = emission * 100;
-        let initial: u64 = 1_000_000;
-        SubnetTAO::<Test>::insert(netuid1, initial);
-=======
         SubnetTAO::<Test>::insert(netuid1, TaoCurrency::from(initial));
->>>>>>> 4bbf984f
         SubnetAlphaIn::<Test>::insert(netuid1, AlphaCurrency::from(initial));
+        SubnetMovingPrice::<Test>::insert(netuid1, I96F32::from_num(1));
         SubnetTAO::<Test>::insert(netuid2, TaoCurrency::from(initial));
         SubnetAlphaIn::<Test>::insert(netuid2, AlphaCurrency::from(initial));
+        SubnetMovingPrice::<Test>::insert(netuid2, I96F32::from_num(1));
+
+        // Force the swaps to initialize
+        SubtensorModule::swap_tao_for_alpha(
+            netuid1,
+            TaoCurrency::ZERO,
+            1_000_000_000_000.into(),
+            false,
+        )
+        .unwrap();
+        SubtensorModule::swap_tao_for_alpha(
+            netuid2,
+            TaoCurrency::ZERO,
+            1_000_000_000_000.into(),
+            false,
+        )
+        .unwrap();
+
         // Check initial
         SubtensorModule::run_coinbase(U96F32::from_num(emission));
         // tao_in = 500_000
         // alpha_in = 500_000/price = 500_000
-        assert_eq!(
+        assert_abs_diff_eq!(
             SubnetAlphaIn::<Test>::get(netuid1),
-            (initial + emission / 2).into()
-        );
-        assert_eq!(
+            (initial + emission / 2).into(),
+            epsilon = 1.into(),
+        );
+        assert_abs_diff_eq!(
             SubnetAlphaIn::<Test>::get(netuid2),
-            (initial + emission / 2).into()
+            (initial + emission / 2).into(),
+            epsilon = 1.into(),
         );
     });
 }
@@ -400,6 +411,23 @@
         // Set subnet prices.
         SubnetMovingPrice::<Test>::insert(netuid1, I96F32::from_num(1));
         SubnetMovingPrice::<Test>::insert(netuid2, I96F32::from_num(2));
+
+        // Force the swaps to initialize
+        SubtensorModule::swap_tao_for_alpha(
+            netuid1,
+            TaoCurrency::ZERO,
+            1_000_000_000_000.into(),
+            false,
+        )
+        .unwrap();
+        SubtensorModule::swap_tao_for_alpha(
+            netuid2,
+            TaoCurrency::ZERO,
+            1_000_000_000_000.into(),
+            false,
+        )
+        .unwrap();
+
         // Run coinbase
         SubtensorModule::run_coinbase(U96F32::from_num(emission));
         // tao_in = 333_333
@@ -546,8 +574,8 @@
         let initial_tao: u64 = 10_000_000_000;
         let initial_alpha: u64 = initial_tao * 4;
         let initial_alpha2: u64 = initial_tao * 2;
-        mock::setup_reserves(netuid1, initial_tao, initial_alpha.into());
-        mock::setup_reserves(netuid2, initial_tao, initial_alpha2.into());
+        mock::setup_reserves(netuid1, initial_tao.into(), initial_alpha.into());
+        mock::setup_reserves(netuid2, initial_tao.into(), initial_alpha2.into());
 
         // Enable emission
         FirstEmissionBlockNumber::<Test>::insert(netuid1, 0);
@@ -556,8 +584,8 @@
         SubnetMovingPrice::<Test>::insert(netuid2, I96F32::from_num(2));
 
         // Force the swap to initialize
-        SubtensorModule::swap_tao_for_alpha(netuid1, 0, 1_000_000_000_000, false).unwrap();
-        SubtensorModule::swap_tao_for_alpha(netuid2, 0, 1_000_000_000_000, false).unwrap();
+        SubtensorModule::swap_tao_for_alpha(netuid1, 0.into(), 1_000_000_000_000.into(), false).unwrap();
+        SubtensorModule::swap_tao_for_alpha(netuid2, 0.into(), 1_000_000_000_000.into(), false).unwrap();
 
         // Get the prices before the run_coinbase
         let price_1_before = <Test as pallet::Config>::SwapInterface::current_alpha_price(netuid1);
@@ -568,7 +596,7 @@
         SubnetAlphaOut::<Test>::insert(netuid2, AlphaCurrency::from(1_000_000_000_000));
 
         // Setup root stake and (a tiny) weight
-        SubnetTAO::<Test>::insert(netuid0, 1_000_000_000_000_u64);
+        SubnetTAO::<Test>::insert(netuid0, TaoCurrency::from(1_000_000_000_000_u64));
         TaoWeight::<Test>::set((0.001 * u64::MAX as f64) as u64);
 
         // Run coinbase 1000 times to move closer to equillibrium
