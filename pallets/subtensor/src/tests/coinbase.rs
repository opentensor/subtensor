--- conflicted
+++ resolved
@@ -2887,7 +2887,6 @@
     });
 }
 
-<<<<<<< HEAD
 // SKIP_WASM_BUILD=1 RUST_LOG=debug cargo test --package pallet-subtensor --lib -- tests::coinbase::test_coinbase_liquidity_reserves --exact --show-output
 #[test]
 fn test_coinbase_liquidity_reserves() {
@@ -2954,7 +2953,9 @@
             (tao_implied_after - tao_implied_before).into(),
             epsilon = 1.into()
         );
-=======
+    });
+}
+        
 // SKIP_WASM_BUILD=1 RUST_LOG=debug cargo test --package pallet-subtensor --lib -- tests::coinbase::test_zero_shares_zero_emission --exact --show-output --nocapture
 #[test]
 fn test_zero_shares_zero_emission() {
@@ -2980,6 +2981,5 @@
         // Netuid 1 is cut off by lower limit, all emission goes to netuid2
         assert_eq!(SubnetAlphaIn::<Test>::get(netuid1), initial.into());
         assert_eq!(SubnetAlphaIn::<Test>::get(netuid2), initial.into());
->>>>>>> c5e0161d
     });
 }