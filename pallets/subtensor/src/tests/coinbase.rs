--- conflicted
+++ resolved
@@ -3921,7 +3921,6 @@
 }
 
 #[test]
-<<<<<<< HEAD
 fn test_root_prop_filled_on_block_step() {
     new_test_ext(1).execute_with(|| {
         let hotkey = U256::from(10);
@@ -3979,7 +3978,10 @@
         };
 
         assert_eq!(actual_root_proportion, expected_root_prop);
-=======
+    });
+}
+
+#[test]
 fn test_get_subnet_terms_alpha_emissions_cap() {
     new_test_ext(1).execute_with(|| {
         let owner_hotkey = U256::from(10);
@@ -4012,6 +4014,5 @@
         let (_, alpha_in, _, _) = SubtensorModule::get_subnet_terms(&subnet_emissions2);
 
         assert_eq!(alpha_in.get(&netuid).copied().unwrap(), tao_block_emission);
->>>>>>> 8834a7c7
     });
 }