--- conflicted
+++ resolved
@@ -260,17 +260,6 @@
     });
 }
 
-<<<<<<< HEAD
-#[test]
-fn test_subtoken_enable() {
-    // ensure_subtoken_enabled
-    new_test_ext(1).execute_with(|| {
-        let netuid: u16 = 1;
-        // let to_be_set: u64 = 10
-        add_network(netuid, 10, 0);
-        assert_eq!(SubtokenEnabled::<Test>::get(netuid), false);
-    });
-=======
 // cargo test --package pallet-subtensor --lib -- tests::subnet::test_no_duplicates_in_get_symbol_for_subnet --exact --show-output
 #[test]
 fn test_no_duplicates_in_get_symbol_for_subnet() {
@@ -286,5 +275,17 @@
             symbol
         );
     }
->>>>>>> 038a21f6
+}
+
+// cargo test --package pallet-subtensor --lib -- tests::subnet::test_subtoken_enable --exact --show-output
+
+#[test]
+fn test_subtoken_enable() {
+    // ensure_subtoken_enabled
+    new_test_ext(1).execute_with(|| {
+        let netuid: u16 = 1;
+        // let to_be_set: u64 = 10
+        add_network(netuid, 10, 0);
+        assert_eq!(SubtokenEnabled::<Test>::get(netuid), false);
+    });
 }