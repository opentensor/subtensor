--- conflicted
+++ resolved
@@ -262,12 +262,9 @@
         UidMapCouldNotBeCleared,
         /// Trimming would exceed the max immune neurons percentage
         TrimmingWouldExceedMaxImmunePercentage,
-<<<<<<< HEAD
+        /// Violating the rules of Childkey-Parentkey consistency
+        ChildParentInconsistency,
         /// Invalid number of root claims
         InvalidNumRootClaim,
-=======
-        /// Violating the rules of Childkey-Parentkey consistency
-        ChildParentInconsistency,
->>>>>>> 4a67e16e
     }
 }