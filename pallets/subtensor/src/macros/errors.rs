--- conflicted
+++ resolved
@@ -268,12 +268,9 @@
         InvalidRootClaimThreshold,
         /// Exceeded subnet limit number or zero.
         InvalidSubnetNumber,
-<<<<<<< HEAD
+        /// Unintended precision loss when unstaking alpha
+        PrecisionLoss,
         /// Deprecated call.
         Deprecated,
-=======
-        /// Unintended precision loss when unstaking alpha
-        PrecisionLoss,
->>>>>>> be47139b
     }
 }