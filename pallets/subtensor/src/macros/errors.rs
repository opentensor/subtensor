use frame_support::pallet_macros::pallet_section;

/// A [`pallet_section`] that defines the errors for a pallet.
/// This can later be imported into the pallet using [`import_section`].
#[pallet_section]
mod errors {
    #[derive(PartialEq)]
    #[pallet::error]
    pub enum Error<T> {
        /// The root network does not exist.
        RootNetworkDoesNotExist,
        /// The user is trying to serve an axon which is not of type 4 (IPv4) or 6 (IPv6).
        InvalidIpType,
        /// An invalid IP address is passed to the serve function.
        InvalidIpAddress,
        /// An invalid port is passed to the serve function.
        InvalidPort,
        /// The hotkey is not registered in subnet
        HotKeyNotRegisteredInSubNet,
        /// The hotkey does not exists
        HotKeyAccountNotExists,
        /// The hotkey is not registered in any subnet.
        HotKeyNotRegisteredInNetwork,
        /// Request to stake, unstake or subscribe is made by a coldkey that is not associated with
        /// the hotkey account.
        NonAssociatedColdKey,
        /// DEPRECATED: Stake amount to withdraw is zero.
        // StakeToWithdrawIsZero,
        /// The caller does not have enought stake to perform this action.
        NotEnoughStake,
        /// The caller is requesting removing more stake than there exists in the staking account.
        /// See: "[remove_stake()]".
        NotEnoughStakeToWithdraw,
        /// The caller is requesting to set weights but the caller has less than minimum stake
        /// required to set weights (less than WeightsMinStake).
        NotEnoughStakeToSetWeights,
        /// The parent hotkey doesn't have enough own stake to set childkeys.
        NotEnoughStakeToSetChildkeys,
        /// The caller is requesting adding more stake than there exists in the coldkey account.
        /// See: "[add_stake()]"
        NotEnoughBalanceToStake,
        /// The caller is trying to add stake, but for some reason the requested amount could not be
        /// withdrawn from the coldkey account.
        BalanceWithdrawalError,
        /// Unsuccessfully withdraw, balance could be zero (can not make account exist) after
        /// withdrawal.
        ZeroBalanceAfterWithdrawn,
        /// The caller is attempting to set non-self weights without being a permitted validator.
        NeuronNoValidatorPermit,
        /// The caller is attempting to set the weight keys and values but these vectors have
        /// different size.
        WeightVecNotEqualSize,
        /// The caller is attempting to set weights with duplicate UIDs in the weight matrix.
        DuplicateUids,
        /// The caller is attempting to set weight to at least one UID that does not exist in the
        /// metagraph.
        UidVecContainInvalidOne,
        /// The dispatch is attempting to set weights on chain with fewer elements than are allowed.
        WeightVecLengthIsLow,
        /// Number of registrations in this block exceeds the allowed number (i.e., exceeds the
        /// subnet hyperparameter "max_regs_per_block").
        TooManyRegistrationsThisBlock,
        /// The caller is requesting registering a neuron which already exists in the active set.
        HotKeyAlreadyRegisteredInSubNet,
        /// The new hotkey is the same as old one
        NewHotKeyIsSameWithOld,
        /// The supplied PoW hash block is in the future or negative.
        InvalidWorkBlock,
        /// The supplied PoW hash block does not meet the network difficulty.
        InvalidDifficulty,
        /// The supplied PoW hash seal does not match the supplied work.
        InvalidSeal,
        /// The dispatch is attempting to set weights on chain with weight value exceeding the
        /// MaxWeightLimit (max_weight_limit subnet hyperparameter).
        MaxWeightExceeded,
        /// The hotkey is attempting to become a delegate when the hotkey is already a delegate.
        HotKeyAlreadyDelegate,
        /// A transactor exceeded the rate limit for setting weights.
        SettingWeightsTooFast,
        /// A validator is attempting to set weights from a validator with incorrect weight version.
        IncorrectWeightVersionKey,
        /// An axon or prometheus serving exceeded the rate limit for a registered neuron.
        ServingRateLimitExceeded,
        /// The caller is attempting to set weights with more UIDs than allowed.
        UidsLengthExceedUidsInSubNet, // 32
        /// A transactor exceeded the rate limit for add network transaction.
        NetworkTxRateLimitExceeded,
        /// A transactor exceeded the rate limit for delegate transaction.
        DelegateTxRateLimitExceeded,
        /// A transactor exceeded the rate limit for setting or swapping hotkey.
        HotKeySetTxRateLimitExceeded,
        /// A transactor exceeded the rate limit for staking.
        StakingRateLimitExceeded,
        /// Registration is disabled.
        SubNetRegistrationDisabled,
        /// The number of registration attempts exceeded the allowed number in the interval.
        TooManyRegistrationsThisInterval,
        /// The hotkey is required to be the origin.
        TransactorAccountShouldBeHotKey,
        /// A hotkey is attempting to do something only senate members can do.
        NotSenateMember,
        /// Faucet is disabled.
        FaucetDisabled,
        /// Not a subnet owner.
        NotSubnetOwner,
        /// Operation is not permitted on the root subnet.
        RegistrationNotPermittedOnRootSubnet,
        /// A hotkey with too little stake is attempting to join the root subnet.
        StakeTooLowForRoot,
        /// All subnets are in the immunity period.
        AllNetworksInImmunity,
        /// Not enough balance to pay swapping hotkey.
        NotEnoughBalanceToPaySwapHotKey,
        /// Netuid does not match for setting root network weights.
        NotRootSubnet,
        /// Can not set weights for the root network.
        CanNotSetRootNetworkWeights,
        /// No neuron ID is available.
        NoNeuronIdAvailable,
        /// Delegate take is too low.
        DelegateTakeTooLow,
        /// Delegate take is too high.
        DelegateTakeTooHigh,
        /// No commit found for the provided hotkey+netuid combination when attempting to reveal the
        /// weights.
        NoWeightsCommitFound,
        /// Committed hash does not equal the hashed reveal data.
        InvalidRevealCommitHashNotMatch,
        /// Attempting to call set_weights when commit/reveal is enabled
        CommitRevealEnabled,
        /// Attemtping to commit/reveal weights when disabled.
        CommitRevealDisabled,
        /// Not able to join the senate.
        CouldNotJoinSenate,
        /// Attempting to set alpha high/low while disabled
        LiquidAlphaDisabled,
        /// Alpha high is too low: alpha_high > 0.8
        AlphaHighTooLow,
        /// Alpha low is out of range: alpha_low > 0 && alpha_low < 0.8
        AlphaLowOutOfRange,
        /// The coldkey has already been swapped
        ColdKeyAlreadyAssociated,
        /// The coldkey balance is not enough to pay for the swap
        NotEnoughBalanceToPaySwapColdKey,
        /// The coldkey is in arbitration
        ColdkeyIsInArbitration,
        /// Attempting to set an invalid child for a hotkey on a network.
        InvalidChild,
        /// Duplicate child when setting children.
        DuplicateChild,
        /// Proportion overflow when setting children.
        ProportionOverflow,
        /// Too many children MAX 5.
        TooManyChildren,
        /// Default transaction rate limit exceeded.
        TxRateLimitExceeded,
        /// Swap already scheduled.
        SwapAlreadyScheduled,
        /// failed to swap coldkey
        FailedToSchedule,
        /// New coldkey is hotkey
        NewColdKeyIsHotkey,
        /// Childkey take is invalid.
        InvalidChildkeyTake,
        /// Childkey take rate limit exceeded.
        TxChildkeyTakeRateLimitExceeded,
        /// Invalid identity.
        InvalidIdentity,
        /// Subnet mechanism does not exist.
        MechanismDoesNotExist,
        /// Trying to unstake your lock amount.
        CannotUnstakeLock,
        /// Trying to perform action on non-existent subnet.
        SubnetNotExists,
        /// Maximum commit limit reached
        TooManyUnrevealedCommits,
        /// Attempted to reveal weights that are expired.
        ExpiredWeightCommit,
        /// Attempted to reveal weights too early.
        RevealTooEarly,
        /// Attempted to batch reveal weights with mismatched vector input lenghts.
        InputLengthsUnequal,
        /// A transactor exceeded the rate limit for setting weights.
        CommittingWeightsTooFast,
        /// Stake amount is too low.
        AmountTooLow,
        /// Not enough liquidity.
        InsufficientLiquidity,
        /// Slippage is too high for the transaction.
        SlippageTooHigh,
        /// Subnet disallows transfer.
        TransferDisallowed,
        /// Activity cutoff is being set too low.
        ActivityCutoffTooLow,
        /// Call is disabled
        CallDisabled,
        /// FirstEmissionBlockNumber is already set.
        FirstEmissionBlockNumberAlreadySet,
        /// need wait for more blocks to accept the start call extrinsic.
        NeedWaitingMoreBlocksToStarCall,
        /// Not enough AlphaOut on the subnet to recycle
        NotEnoughAlphaOutToRecycle,
        /// Cannot burn or recycle TAO from root subnet
        CannotBurnOrRecycleOnRootSubnet,
        /// Public key cannot be recovered.
        UnableToRecoverPublicKey,
        /// Recovered public key is invalid.
        InvalidRecoveredPublicKey,
        /// SubToken disabled now
        SubtokenDisabled,
        /// Too frequent hotkey swap on subnet
        HotKeySwapOnSubnetIntervalNotPassed,
        /// Zero max stake amount
        ZeroMaxStakeAmount,
        /// Invalid netuid duplication
        SameNetuid,
        /// The caller does not have enough balance for the operation.
        InsufficientBalance,
        /// Too frequent staking operations
        StakingOperationRateLimitExceeded,
        /// Invalid lease beneficiary to register the leased network.
        InvalidLeaseBeneficiary,
        /// Lease cannot end in the past.
        LeaseCannotEndInThePast,
        /// Couldn't find the lease netuid.
        LeaseNetuidNotFound,
        /// Lease does not exist.
        LeaseDoesNotExist,
        /// Lease has no end block.
        LeaseHasNoEndBlock,
        /// Lease has not ended.
        LeaseHasNotEnded,
        /// An overflow occurred.
        Overflow,
        /// Beneficiary does not own hotkey.
        BeneficiaryDoesNotOwnHotkey,
        /// Expected beneficiary origin.
        ExpectedBeneficiaryOrigin,
        /// Admin operation is prohibited during the protected weights window
        AdminActionProhibitedDuringWeightsWindow,
        /// Symbol does not exist.
        SymbolDoesNotExist,
        /// Symbol already in use.
        SymbolAlreadyInUse,
        /// Incorrect commit-reveal version.
        IncorrectCommitRevealVersion,
        /// Reveal period is too large.
        RevealPeriodTooLarge,
        /// Reveal period is too small.
        RevealPeriodTooSmall,
        /// Generic error for out-of-range parameter value
        InvalidValue,
        /// Subnet limit reached & there is no eligible subnet to prune
        SubnetLimitReached,
        /// Insufficient funds to meet the subnet lock cost
        CannotAffordLockCost,
        /// exceeded the rate limit for associating an EVM key.
        EvmKeyAssociateRateLimitExceeded,
        /// Same auto stake hotkey already set
        SameAutoStakeHotkeyAlreadySet,
        /// The UID map for the subnet could not be cleared
        UidMapCouldNotBeCleared,
        /// Trimming would exceed the max immune neurons percentage
        TrimmingWouldExceedMaxImmunePercentage,
<<<<<<< HEAD
        /// Invalid validator cut
        InvalidValidatorCut,
=======
        /// Violating the rules of Childkey-Parentkey consistency
        ChildParentInconsistency,
>>>>>>> 2c515988
    }
}<|MERGE_RESOLUTION|>--- conflicted
+++ resolved
@@ -262,12 +262,9 @@
         UidMapCouldNotBeCleared,
         /// Trimming would exceed the max immune neurons percentage
         TrimmingWouldExceedMaxImmunePercentage,
-<<<<<<< HEAD
         /// Invalid validator cut
         InvalidValidatorCut,
-=======
         /// Violating the rules of Childkey-Parentkey consistency
         ChildParentInconsistency,
->>>>>>> 2c515988
     }
 }