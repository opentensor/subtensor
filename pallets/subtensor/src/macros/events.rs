use frame_support::pallet_macros::pallet_section;

/// A [`pallet_section`] that defines the events for a pallet.
/// This can later be imported into the pallet using [`import_section`].
#[pallet_section]
mod events {
    use codec::Compact;

    #[pallet::event]
    #[pallet::generate_deposit(pub(super) fn deposit_event)]
    pub enum Event<T: Config> {
        /// a new network is added.
        NetworkAdded(NetUid, u16),
        /// a network is removed.
        NetworkRemoved(NetUid),
        /// stake has been transferred from the a coldkey account onto the hotkey staking account.
        StakeAdded(
            T::AccountId,
            T::AccountId,
            TaoCurrency,
            AlphaCurrency,
            NetUid,
            u64,
        ),
        /// stake has been removed from the hotkey staking account onto the coldkey account.
        StakeRemoved(
            T::AccountId,
            T::AccountId,
            TaoCurrency,
            AlphaCurrency,
            NetUid,
            u64,
        ),
        /// stake has been moved from origin (hotkey, subnet ID) to destination (hotkey, subnet ID) of this amount (in TAO).
        StakeMoved(
            T::AccountId,
            T::AccountId,
            NetUid,
            T::AccountId,
            NetUid,
            TaoCurrency,
        ),
        /// a caller successfully sets their weights on a subnetwork.
        WeightsSet(NetUid, u16),
        /// a new neuron account has been registered to the chain.
        NeuronRegistered(NetUid, u16, T::AccountId),
        /// multiple uids have been concurrently registered.
        BulkNeuronsRegistered(u16, u16),
        /// FIXME: Not used yet
        BulkBalancesSet(u16, u16),
        /// max allowed uids has been set for a subnetwork.
        MaxAllowedUidsSet(NetUid, u16),
        /// the max weight limit has been set for a subnetwork.
        MaxWeightLimitSet(NetUid, u16),
        /// the difficulty has been set for a subnet.
        DifficultySet(NetUid, u64),
        /// the adjustment interval is set for a subnet.
        AdjustmentIntervalSet(NetUid, u16),
        /// registration per interval is set for a subnet.
        RegistrationPerIntervalSet(NetUid, u16),
        /// we set max registrations per block.
        MaxRegistrationsPerBlockSet(NetUid, u16),
        /// an activity cutoff is set for a subnet.
        ActivityCutoffSet(NetUid, u16),
        /// Rho value is set.
        RhoSet(NetUid, u16),
        /// steepness of the sigmoid used to compute alpha values.
        AlphaSigmoidSteepnessSet(NetUid, i16),
        /// Kappa is set for a subnet.
        KappaSet(NetUid, u16),
        /// minimum allowed weight is set for a subnet.
        MinAllowedWeightSet(NetUid, u16),
        /// the validator pruning length has been set.
        ValidatorPruneLenSet(NetUid, u64),
        /// the scaling law power has been set for a subnet.
        ScalingLawPowerSet(NetUid, u16),
        /// weights set rate limit has been set for a subnet.
        WeightsSetRateLimitSet(NetUid, u64),
        /// immunity period is set for a subnet.
        ImmunityPeriodSet(NetUid, u16),
        /// bonds moving average is set for a subnet.
        BondsMovingAverageSet(NetUid, u64),
        /// bonds penalty is set for a subnet.
        BondsPenaltySet(NetUid, u16),
        /// bonds reset is set for a subnet.
        BondsResetOnSet(NetUid, bool),
        /// setting the max number of allowed validators on a subnet.
        MaxAllowedValidatorsSet(NetUid, u16),
        /// the axon server information is added to the network.
        AxonServed(NetUid, T::AccountId),
        /// the prometheus server information is added to the network.
        PrometheusServed(NetUid, T::AccountId),
        /// a hotkey has become a delegate.
        DelegateAdded(T::AccountId, T::AccountId, u16),
        /// the default take is set.
        DefaultTakeSet(u16),
        /// weights version key is set for a network.
        WeightsVersionKeySet(NetUid, u64),
        /// setting min difficulty on a network.
        MinDifficultySet(NetUid, u64),
        /// setting max difficulty on a network.
        MaxDifficultySet(NetUid, u64),
        /// setting the prometheus serving rate limit.
        ServingRateLimitSet(NetUid, u64),
        /// setting burn on a network.
        BurnSet(NetUid, TaoCurrency),
        /// setting max burn on a network.
        MaxBurnSet(NetUid, TaoCurrency),
        /// setting min burn on a network.
        MinBurnSet(NetUid, TaoCurrency),
        /// setting the transaction rate limit.
        TxRateLimitSet(u64),
        /// setting the delegate take transaction rate limit.
        TxDelegateTakeRateLimitSet(u64),
        /// setting the childkey take transaction rate limit.
        TxChildKeyTakeRateLimitSet(u64),
        /// minimum childkey take set
        MinChildKeyTakeSet(u16),
        /// maximum childkey take set
        MaxChildKeyTakeSet(u16),
        /// childkey take set
        ChildKeyTakeSet(T::AccountId, u16),
        /// a sudo call is done.
        Sudid(DispatchResult),
        /// registration is allowed/disallowed for a subnet.
        RegistrationAllowed(NetUid, bool),
        /// POW registration is allowed/disallowed for a subnet.
        PowRegistrationAllowed(NetUid, bool),
        /// setting tempo on a network
        TempoSet(NetUid, u16),
        /// setting the RAO recycled for registration.
        RAORecycledForRegistrationSet(NetUid, TaoCurrency),
        /// min stake is set for validators to set weights.
        StakeThresholdSet(u64),
        /// setting the minimum required stake amount for senate registration.
        SenateRequiredStakePercentSet(u64),
        /// setting the adjustment alpha on a subnet.
        AdjustmentAlphaSet(NetUid, u64),
        /// the faucet it called on the test net.
        Faucet(T::AccountId, u64),
        /// the subnet owner cut is set.
        SubnetOwnerCutSet(u16),
        /// the network creation rate limit is set.
        NetworkRateLimitSet(u64),
        /// the network immunity period is set.
        NetworkImmunityPeriodSet(u64),
        /// the network minimum locking cost is set.
        NetworkMinLockCostSet(TaoCurrency),
        /// the maximum number of subnets is set
        // SubnetLimitSet(u16),
        /// the lock cost reduction is set
        NetworkLockCostReductionIntervalSet(u64),
        /// the take for a delegate is decreased.
        TakeDecreased(T::AccountId, T::AccountId, u16),
        /// the take for a delegate is increased.
        TakeIncreased(T::AccountId, T::AccountId, u16),
        /// the hotkey is swapped
        HotkeySwapped {
            /// the account ID of coldkey
            coldkey: T::AccountId,
            /// the account ID of old hotkey
            old_hotkey: T::AccountId,
            /// the account ID of new hotkey
            new_hotkey: T::AccountId,
        },
        /// maximum delegate take is set by sudo/admin transaction
        MaxDelegateTakeSet(u16),
        /// minimum delegate take is set by sudo/admin transaction
        MinDelegateTakeSet(u16),
        /// a member of the senate is adjusted
        SenateAdjusted {
            /// the account ID of the old senate member, if any
            old_member: Option<T::AccountId>,
            /// the account ID of the new senate member
            new_member: T::AccountId,
        },
        /// A coldkey has been swapped
        ColdkeySwapped {
            /// the account ID of old coldkey
            old_coldkey: T::AccountId,
            /// the account ID of new coldkey
            new_coldkey: T::AccountId,
            /// the swap cost
            swap_cost: TaoCurrency,
        },
        /// All balance of a hotkey has been unstaked and transferred to a new coldkey
        AllBalanceUnstakedAndTransferredToNewColdkey {
            /// The account ID of the current coldkey
            current_coldkey: T::AccountId,
            /// The account ID of the new coldkey
            new_coldkey: T::AccountId,
            /// The total balance of the hotkey
            total_balance: <<T as Config>::Currency as fungible::Inspect<
                <T as frame_system::Config>::AccountId,
            >>::Balance,
        },
        /// A coldkey swap has been scheduled
        ColdkeySwapScheduled {
            /// The account ID of the old coldkey
            old_coldkey: T::AccountId,
            /// The account ID of the new coldkey
            new_coldkey: T::AccountId,
            /// The arbitration block for the coldkey swap
            execution_block: BlockNumberFor<T>,
            /// The swap cost
            swap_cost: TaoCurrency,
        },
        /// The arbitration period has been extended
        ArbitrationPeriodExtended {
            /// The account ID of the coldkey
            coldkey: T::AccountId,
        },
        /// Setting of children of a hotkey have been scheduled
        SetChildrenScheduled(T::AccountId, NetUid, u64, Vec<(u64, T::AccountId)>),
        /// The children of a hotkey have been set
        SetChildren(T::AccountId, NetUid, Vec<(u64, T::AccountId)>),
        // /// The hotkey emission tempo has been set
        // HotkeyEmissionTempoSet(u64),
        // /// The network maximum stake has been set
        // NetworkMaxStakeSet(u16, u64),
        /// The identity of a coldkey has been set
        ChainIdentitySet(T::AccountId),
        /// The identity of a subnet has been set
        SubnetIdentitySet(NetUid),
        /// The identity of a subnet has been removed
        SubnetIdentityRemoved(NetUid),
        /// A dissolve network extrinsic scheduled.
        DissolveNetworkScheduled {
            /// The account ID schedule the dissolve network extrisnic
            account: T::AccountId,
            /// network ID will be dissolved
            netuid: NetUid,
            /// extrinsic execution block number
            execution_block: BlockNumberFor<T>,
        },
        /// The duration of schedule coldkey swap has been set
        ColdkeySwapScheduleDurationSet(BlockNumberFor<T>),
        /// The duration of dissolve network has been set
        DissolveNetworkScheduleDurationSet(BlockNumberFor<T>),
        /// Commit-reveal v3 weights have been successfully committed.
        ///
        /// - **who**: The account ID of the user committing the weights.
        /// - **netuid**: The network identifier.
        /// - **commit_hash**: The hash representing the committed weights.
        CRV3WeightsCommitted(T::AccountId, NetUid, H256),
        /// Weights have been successfully committed.
        ///
        /// - **who**: The account ID of the user committing the weights.
        /// - **netuid**: The network identifier.
        /// - **commit_hash**: The hash representing the committed weights.
        WeightsCommitted(T::AccountId, NetUid, H256),

        /// Weights have been successfully revealed.
        ///
        /// - **who**: The account ID of the user revealing the weights.
        /// - **netuid**: The network identifier.
        /// - **commit_hash**: The hash of the revealed weights.
        WeightsRevealed(T::AccountId, NetUid, H256),

        /// Weights have been successfully batch revealed.
        ///
        /// - **who**: The account ID of the user revealing the weights.
        /// - **netuid**: The network identifier.
        /// - **revealed_hashes**: A vector of hashes representing each revealed weight set.
        WeightsBatchRevealed(T::AccountId, NetUid, Vec<H256>),

        /// A batch of weights (or commits) have been force-set.
        ///
        /// - **netuids**: The netuids these weights were successfully set/committed for.
        /// - **who**: The hotkey that set this batch.
        BatchWeightsCompleted(Vec<Compact<NetUid>>, T::AccountId),

        /// A batch extrinsic completed but with some errors.
        BatchCompletedWithErrors(),

        /// A weight set among a batch of weights failed.
        ///
        /// - **error**: The dispatch error emitted by the failed item.
        BatchWeightItemFailed(sp_runtime::DispatchError),

        /// Stake has been transferred from one coldkey to another on the same subnet.
        /// Parameters:
        /// (origin_coldkey, destination_coldkey, hotkey, origin_netuid, destination_netuid, amount)
        StakeTransferred(
            T::AccountId,
            T::AccountId,
            T::AccountId,
            NetUid,
            NetUid,
            TaoCurrency,
        ),

        /// Stake has been swapped from one subnet to another for the same coldkey-hotkey pair.
        ///
        /// Parameters:
        /// (coldkey, hotkey, origin_netuid, destination_netuid, amount)
        StakeSwapped(T::AccountId, T::AccountId, NetUid, NetUid, TaoCurrency),

        /// Event called when transfer is toggled on a subnet.
        ///
        /// Parameters:
        /// (netuid, bool)
        TransferToggle(NetUid, bool),

        /// The owner hotkey for a subnet has been set.
        ///
        /// Parameters:
        /// (netuid, new_hotkey)
        SubnetOwnerHotkeySet(NetUid, T::AccountId),
        /// FirstEmissionBlockNumber is set via start call extrinsic
        ///
        /// Parameters:
        /// netuid
        /// block number
        FirstEmissionBlockNumberSet(NetUid, u64),

        /// Alpha has been recycled, reducing AlphaOut on a subnet.
        ///
        /// Parameters:
        /// (coldkey, hotkey, amount, subnet_id)
        AlphaRecycled(T::AccountId, T::AccountId, AlphaCurrency, NetUid),

        /// Alpha have been burned without reducing AlphaOut.
        ///
        /// Parameters:
        /// (coldkey, hotkey, amount, subnet_id)
        AlphaBurned(T::AccountId, T::AccountId, AlphaCurrency, NetUid),

        /// An EVM key has been associated with a hotkey.
        EvmKeyAssociated {
            /// The subnet that the hotkey belongs to.
            netuid: NetUid,
            /// The hotkey associated with the EVM key.
            hotkey: T::AccountId,
            /// The EVM key being associated with the hotkey.
            evm_key: H160,
            /// The block where the association happened.
            block_associated: u64,
        },

        /// CRV3 Weights have been successfully revealed.
        ///
        /// - **netuid**: The network identifier.
        /// - **who**: The account ID of the user revealing the weights.
        CRV3WeightsRevealed(NetUid, T::AccountId),

        /// Commit-Reveal periods has been successfully set.
        ///
        /// - **netuid**: The network identifier.
        /// - **periods**: The number of epochs before the reveal.
        CommitRevealPeriodsSet(NetUid, u64),

        /// Commit-Reveal has been successfully toggled.
        ///
        /// - **netuid**: The network identifier.
        /// - **Enabled**: Is Commit-Reveal enabled.
        CommitRevealEnabled(NetUid, bool),

        /// the hotkey is swapped
        HotkeySwappedOnSubnet {
            /// the account ID of coldkey
            coldkey: T::AccountId,
            /// the account ID of old hotkey
            old_hotkey: T::AccountId,
            /// the account ID of new hotkey
            new_hotkey: T::AccountId,
            /// the subnet ID
            netuid: NetUid,
        },
        /// A subnet lease has been created.
        SubnetLeaseCreated {
            /// The beneficiary of the lease.
            beneficiary: T::AccountId,
            /// The lease ID
            lease_id: LeaseId,
            /// The subnet ID
            netuid: NetUid,
            /// The end block of the lease
            end_block: Option<BlockNumberFor<T>>,
        },

        /// A subnet lease has been terminated.
        SubnetLeaseTerminated {
            /// The beneficiary of the lease.
            beneficiary: T::AccountId,
            /// The subnet ID
            netuid: NetUid,
        },

        /// The symbol for a subnet has been updated.
        SymbolUpdated {
            /// The subnet ID
            netuid: NetUid,
            /// The symbol that has been updated.
            symbol: Vec<u8>,
        },

        /// Commit Reveal Weights version has been updated.
        ///
        /// - **version**: The required version.
        CommitRevealVersionSet(u16),

        /// Timelocked weights have been successfully committed.
        ///
        /// - **who**: The account ID of the user committing the weights.
        /// - **netuid**: The network identifier.
        /// - **commit_hash**: The hash representing the committed weights.
        /// - **reveal_round**: The round at which weights can be revealed.
        TimelockedWeightsCommitted(T::AccountId, NetUid, H256, u64),

        /// Timelocked Weights have been successfully revealed.
        ///
        /// - **netuid**: The network identifier.
        /// - **who**: The account ID of the user revealing the weights.
        TimelockedWeightsRevealed(NetUid, T::AccountId),

<<<<<<< HEAD
        /// The minimum allowed UIDs for a subnet have been set.
        MinAllowedUidsSet(NetUid, u16),
=======
        /// Auto-staking hotkey received stake
        AutoStakeAdded {
            /// Subnet identifier.
            netuid: NetUid,
            /// Destination account that received the auto-staked funds.
            destination: T::AccountId,
            /// Hotkey account whose stake was auto-staked.
            hotkey: T::AccountId,
            /// Owner (coldkey) account associated with the hotkey.
            owner: T::AccountId,
            /// Amount of alpha auto-staked.
            incentive: AlphaCurrency,
        },

        /// End-of-epoch miner incentive alpha by UID
        IncentiveAlphaEmittedToMiners {
            /// Subnet identifier.
            netuid: NetUid,
            /// UID-indexed array of miner incentive alpha; index equals UID.
            emissions: Vec<AlphaCurrency>,
        },
>>>>>>> b033d0e9
    }
}<|MERGE_RESOLUTION|>--- conflicted
+++ resolved
@@ -414,10 +414,6 @@
         /// - **who**: The account ID of the user revealing the weights.
         TimelockedWeightsRevealed(NetUid, T::AccountId),
 
-<<<<<<< HEAD
-        /// The minimum allowed UIDs for a subnet have been set.
-        MinAllowedUidsSet(NetUid, u16),
-=======
         /// Auto-staking hotkey received stake
         AutoStakeAdded {
             /// Subnet identifier.
@@ -439,6 +435,8 @@
             /// UID-indexed array of miner incentive alpha; index equals UID.
             emissions: Vec<AlphaCurrency>,
         },
->>>>>>> b033d0e9
+        
+        /// The minimum allowed UIDs for a subnet have been set.
+        MinAllowedUidsSet(NetUid, u16),
     }
 }