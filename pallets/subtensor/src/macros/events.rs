--- conflicted
+++ resolved
@@ -449,10 +449,8 @@
             hotkey: T::AccountId,
         },
 
-<<<<<<< HEAD
         /// The minimum allowed non-Immune UIDs has been set.
         MinNonImmuneUidsSet(NetUid, u16),
-=======
         /// Root emissions have been claimed for a coldkey on all subnets and hotkeys.
         /// Parameters:
         /// (coldkey)
@@ -471,6 +469,5 @@
             /// Claim type
             root_claim_type: RootClaimTypeEnum,
         },
->>>>>>> f190dca7
     }
 }