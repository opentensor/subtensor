use frame_support::pallet_macros::pallet_section;

/// A [`pallet_section`] that defines the events for a pallet.
/// This can later be imported into the pallet using [`import_section`].
#[pallet_section]
mod hooks {
    // ================
    // ==== Hooks =====
    // ================
    #[pallet::hooks]
    impl<T: Config> Hooks<BlockNumberFor<T>> for Pallet<T> {
        // ---- Called on the initialization of this pallet. (the order of on_finalize calls is determined in the runtime)
        //
        // # Args:
        // 	* 'n': (BlockNumberFor<T>):
        // 		- The number of the block we are initializing.
        fn on_initialize(block_number: BlockNumberFor<T>) -> Weight {
            let hotkey_swap_clean_up_weight = Self::clean_up_hotkey_swap_records(block_number);

            let block_step_result = Self::block_step();
            match block_step_result {
                Ok(_) => {
                    // --- If the block step was successful, return the weight.
                    log::debug!("Successfully ran block step.");
                    Weight::from_parts(110_634_229_000_u64, 0)
                        .saturating_add(T::DbWeight::get().reads(8304_u64))
                        .saturating_add(T::DbWeight::get().writes(110_u64))
                        .saturating_add(hotkey_swap_clean_up_weight)
                }
                Err(e) => {
                    // --- If the block step was unsuccessful, return the weight anyway.
                    log::error!("Error while stepping block: {:?}", e);
                    Weight::from_parts(110_634_229_000_u64, 0)
                        .saturating_add(T::DbWeight::get().reads(8304_u64))
                        .saturating_add(T::DbWeight::get().writes(110_u64))
                        .saturating_add(hotkey_swap_clean_up_weight)
                }
            }
        }

        // ---- Called on the finalization of this pallet. The code weight must be taken into account prior to the execution of this macro.
        //
        // # Args:
        // 	* 'n': (BlockNumberFor<T>):
        // 		- The number of the block we are finalizing.
        fn on_finalize(_block_number: BlockNumberFor<T>) {
            for _ in StakingOperationRateLimiter::<T>::drain() {
                // Clear all entries each block
            }
        }

        fn on_runtime_upgrade() -> frame_support::weights::Weight {
            // --- Migrate storage
            let mut weight = frame_support::weights::Weight::from_parts(0, 0);

            // Hex encoded foundation coldkey
            let hex = hex_literal::hex![
                "feabaafee293d3b76dae304e2f9d885f77d2b17adab9e17e921b321eccd61c77"
            ];
            weight = weight
                // Initializes storage version (to 1)
                .saturating_add(migrations::migrate_to_v1_separate_emission::migrate_to_v1_separate_emission::<T>())
                // Storage version v1 -> v2
                .saturating_add(migrations::migrate_to_v2_fixed_total_stake::migrate_to_v2_fixed_total_stake::<T>())
                // Doesn't check storage version. TODO: Remove after upgrade
                .saturating_add(migrations::migrate_create_root_network::migrate_create_root_network::<T>())
                // Storage version v2 -> v3
                .saturating_add(migrations::migrate_transfer_ownership_to_foundation::migrate_transfer_ownership_to_foundation::<T>(
                    hex,
                ))
                // Storage version v3 -> v4
                .saturating_add(migrations::migrate_delete_subnet_21::migrate_delete_subnet_21::<T>())
                // Storage version v4 -> v5
                .saturating_add(migrations::migrate_delete_subnet_3::migrate_delete_subnet_3::<T>())
                // Populate OwnedHotkeys map for coldkey swap. Doesn't update storage vesion.
                // Storage version v6 -> v7
                .saturating_add(migrations::migrate_populate_owned_hotkeys::migrate_populate_owned::<T>())
                // Migrate Commit-Reval 2.0
                .saturating_add(migrations::migrate_commit_reveal_v2::migrate_commit_reveal_2::<T>())
                // Migrate to RAO
                .saturating_add(migrations::migrate_rao::migrate_rao::<T>())
				// Fix the IsNetworkMember map to be consistent with other storage maps
				.saturating_add(migrations::migrate_fix_is_network_member::migrate_fix_is_network_member::<T>())
				.saturating_add(migrations::migrate_subnet_volume::migrate_subnet_volume::<T>())
				// Set the min burn across all subnets to a new minimum
				.saturating_add(migrations::migrate_set_min_burn::migrate_set_min_burn::<T>())
				// Set the min difficulty across all subnets to a new minimum
				.saturating_add(migrations::migrate_set_min_difficulty::migrate_set_min_difficulty::<T>())
                // Remove Stake map entries
				.saturating_add(migrations::migrate_remove_stake_map::migrate_remove_stake_map::<T>())
                // Remove unused maps entries
				.saturating_add(migrations::migrate_remove_unused_maps_and_values::migrate_remove_unused_maps_and_values::<T>())
                // Set last emission block number for all existed subnets before start call feature applied
                .saturating_add(migrations::migrate_set_first_emission_block_number::migrate_set_first_emission_block_number::<T>())
                // Remove all zero value entries in TotalHotkeyAlpha
                .saturating_add(migrations::migrate_remove_zero_total_hotkey_alpha::migrate_remove_zero_total_hotkey_alpha::<T>())
                // Wipe existing items to prevent bad decoding for new type
                .saturating_add(migrations::migrate_upgrade_revealed_commitments::migrate_upgrade_revealed_commitments::<T>())
                // Set subtoken enabled for all existed subnets
                .saturating_add(migrations::migrate_set_subtoken_enabled::migrate_set_subtoken_enabled::<T>())
                // Remove all entries in TotalHotkeyColdkeyStakesThisInterval
                .saturating_add(migrations::migrate_remove_total_hotkey_coldkey_stakes_this_interval::migrate_remove_total_hotkey_coldkey_stakes_this_interval::<T>())
                // Wipe the deprecated RateLimit storage item in the commitments pallet
                .saturating_add(migrations::migrate_remove_commitments_rate_limit::migrate_remove_commitments_rate_limit::<T>())
                // Remove all entries in orphaned storage items
                .saturating_add(
                    migrations::migrate_orphaned_storage_items::migrate_orphaned_storage_items::<T>(
                    ),
                )
                // Reset bonds moving average
                .saturating_add(migrations::migrate_reset_bonds_moving_average::migrate_reset_bonds_moving_average::<T>())
                // Reset max burn
                .saturating_add(migrations::migrate_reset_max_burn::migrate_reset_max_burn::<T>())
                // Migrate ColdkeySwapScheduled structure to new format
                .saturating_add(migrations::migrate_coldkey_swap_scheduled::migrate_coldkey_swap_scheduled::<T>())
                // Fix the root subnet TAO storage value
                .saturating_add(migrations::migrate_fix_root_subnet_tao::migrate_fix_root_subnet_tao::<T>())
                // Fix the owner disable the registration
                .saturating_add(migrations::migrate_set_registration_enable::migrate_set_registration_enable::<T>())
                // Migrate subnet symbols to fix the shift after subnet 81
                .saturating_add(migrations::migrate_subnet_symbols::migrate_subnet_symbols::<T>())
                // Migrate CRV3 add commit_block
                .saturating_add(migrations::migrate_crv3_commits_add_block::migrate_crv3_commits_add_block::<T>())
                // Migrate Commit-Reveal Settings
                .saturating_add(migrations::migrate_commit_reveal_settings::migrate_commit_reveal_settings::<T>())
                //Migrate CRV3 to TimelockedCommits
                .saturating_add(migrations::migrate_crv3_v2_to_timelocked::migrate_crv3_v2_to_timelocked::<T>())
                // Migrate to fix root counters
                .saturating_add(migrations::migrate_fix_root_tao_and_alpha_in::migrate_fix_root_tao_and_alpha_in::<T>())
                // Migrate last block rate limiting storage items
                .saturating_add(migrations::migrate_rate_limiting_last_blocks::migrate_obsolete_rate_limiting_last_blocks_storage::<T>())
                // Re-encode rate limit keys after introducing OwnerHyperparamUpdate variant
                .saturating_add(migrations::migrate_rate_limit_keys::migrate_rate_limit_keys::<T>())
                // Migrate remove network modality
                .saturating_add(migrations::migrate_remove_network_modality::migrate_remove_network_modality::<T>())
                // Migrate Immunity Period
                .saturating_add(migrations::migrate_network_immunity_period::migrate_network_immunity_period::<T>())
                // Migrate Subnet Limit
                .saturating_add(migrations::migrate_subnet_limit_to_default::migrate_subnet_limit_to_default::<T>())
                // Migrate Lock Reduction Interval
                .saturating_add(migrations::migrate_network_lock_reduction_interval::migrate_network_lock_reduction_interval::<T>())
                // Migrate subnet locked balances
                .saturating_add(migrations::migrate_subnet_locked::migrate_restore_subnet_locked::<T>())
                // Migrate subnet burn cost to 2500
                .saturating_add(migrations::migrate_network_lock_cost_2500::migrate_network_lock_cost_2500::<T>())
                // Cleanup child/parent keys
                .saturating_add(migrations::migrate_fix_childkeys::migrate_fix_childkeys::<T>())
                // Migrate AutoStakeDestinationColdkeys
                .saturating_add(migrations::migrate_auto_stake_destination::migrate_auto_stake_destination::<T>())
                // Migrate Kappa to default (0.5)
                .saturating_add(migrations::migrate_kappa_map_to_default::migrate_kappa_map_to_default::<T>())
                // Remove obsolete map entries
                .saturating_add(migrations::migrate_remove_tao_dividends::migrate_remove_tao_dividends::<T>())
                // Remove Trust, Rank, and Pruning Score
                .saturating_add(migrations::migrate_clear_rank_trust_pruning_maps::migrate_clear_rank_trust_pruning_maps::<T>())
                // Re-init tao flows
                .saturating_add(migrations::migrate_init_tao_flow::migrate_init_tao_flow::<T>())
                // Migrate pending emissions
                .saturating_add(migrations::migrate_pending_emissions::migrate_pending_emissions::<T>())
                // Reset unactive subnets
                .saturating_add(migrations::migrate_reset_unactive_sn::migrate_reset_unactive_sn::<T>())
<<<<<<< HEAD
                // Fix staking hot keys
                .saturating_add(migrations::migrate_fix_staking_hot_keys::migrate_fix_staking_hot_keys::<T>());
=======
                // Remove old identity map entries(Identities, SubnetIdentities, SubnetIdentitiesV2)
                .saturating_add(migrations::migrate_remove_old_identity_maps::migrate_remove_old_identity_maps::<T>())
                // Remove unknown neuron axon, certificate prom
                .saturating_add(migrations::migrate_remove_unknown_neuron_axon_cert_prom::migrate_remove_unknown_neuron_axon_cert_prom::<T>());
>>>>>>> 675111c8
            weight
        }

        #[cfg(feature = "try-runtime")]
        fn try_state(_n: BlockNumberFor<T>) -> Result<(), sp_runtime::TryRuntimeError> {
            Self::check_total_issuance()?;
            // Disabled: https://github.com/opentensor/subtensor/pull/1166
            // Self::check_total_stake()?;
            Ok(())
        }
    }

    impl<T: Config> Pallet<T> {
        // This function is to clean up the old hotkey swap records
        // It just clean up for one subnet at a time, according to the block number
        fn clean_up_hotkey_swap_records(block_number: BlockNumberFor<T>) -> Weight {
            let mut weight = Weight::from_parts(0, 0);
            let hotkey_swap_on_subnet_interval = T::HotkeySwapOnSubnetInterval::get();
            let block_number: u64 = TryInto::try_into(block_number)
                .ok()
                .expect("blockchain will not exceed 2^64 blocks; QED.");
            weight.saturating_accrue(T::DbWeight::get().reads(2_u64));

            let netuids = Self::get_all_subnet_netuids();
            weight.saturating_accrue(T::DbWeight::get().reads(netuids.len() as u64));

            if let Some(slot) = block_number.checked_rem(hotkey_swap_on_subnet_interval) {
                // only handle the subnet with the same residue as current block number by HotkeySwapOnSubnetInterval
                for netuid in netuids.iter().filter(|netuid| {
                    (u16::from(**netuid) as u64).checked_rem(hotkey_swap_on_subnet_interval)
                        == Some(slot)
                }) {
                    // Iterate over all the coldkeys in the subnet
                    for (coldkey, swap_block_number) in
                        LastHotkeySwapOnNetuid::<T>::iter_prefix(netuid)
                    {
                        // Clean up out of date swap records
                        if swap_block_number.saturating_add(hotkey_swap_on_subnet_interval)
                            < block_number
                        {
                            LastHotkeySwapOnNetuid::<T>::remove(netuid, coldkey);
                            weight.saturating_accrue(T::DbWeight::get().writes(1_u64));
                        }
                        weight.saturating_accrue(T::DbWeight::get().reads(1_u64));
                    }
                }
            }
            weight
        }
    }
}<|MERGE_RESOLUTION|>--- conflicted
+++ resolved
@@ -159,15 +159,12 @@
                 .saturating_add(migrations::migrate_pending_emissions::migrate_pending_emissions::<T>())
                 // Reset unactive subnets
                 .saturating_add(migrations::migrate_reset_unactive_sn::migrate_reset_unactive_sn::<T>())
-<<<<<<< HEAD
-                // Fix staking hot keys
-                .saturating_add(migrations::migrate_fix_staking_hot_keys::migrate_fix_staking_hot_keys::<T>());
-=======
                 // Remove old identity map entries(Identities, SubnetIdentities, SubnetIdentitiesV2)
                 .saturating_add(migrations::migrate_remove_old_identity_maps::migrate_remove_old_identity_maps::<T>())
                 // Remove unknown neuron axon, certificate prom
                 .saturating_add(migrations::migrate_remove_unknown_neuron_axon_cert_prom::migrate_remove_unknown_neuron_axon_cert_prom::<T>());
->>>>>>> 675111c8
+                // Fix staking hot keys
+                .saturating_add(migrations::migrate_fix_staking_hot_keys::migrate_fix_staking_hot_keys::<T>());
             weight
         }
 
