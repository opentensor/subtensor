--- conflicted
+++ resolved
@@ -156,17 +156,14 @@
                 .saturating_add(migrations::migrate_fix_childkeys::migrate_fix_childkeys::<T>())
                 // Migrate AutoStakeDestinationColdkeys
                 .saturating_add(migrations::migrate_auto_stake_destination::migrate_auto_stake_destination::<T>())
-<<<<<<< HEAD
                 // Migrate and fix LP ticks that saturated
-                .saturating_add(migrations::migrate_fix_liquidity_ticks::migrate_fix_liquidity_ticks::<T>());
-=======
+                .saturating_add(migrations::migrate_fix_liquidity_ticks::migrate_fix_liquidity_ticks::<T>())
                 // Migrate Kappa to default (0.5)
                 .saturating_add(migrations::migrate_kappa_map_to_default::migrate_kappa_map_to_default::<T>())
                 // Set the first block of tao flow
                 .saturating_add(migrations::migrate_set_first_tao_flow_block::migrate_set_first_tao_flow_block::<T>())
                 // Remove obsolete map entries
                 .saturating_add(migrations::migrate_remove_tao_dividends::migrate_remove_tao_dividends::<T>());
->>>>>>> c5e0161d
             weight
         }
 
