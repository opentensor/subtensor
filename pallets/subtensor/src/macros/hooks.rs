--- conflicted
+++ resolved
@@ -148,17 +148,14 @@
                 .saturating_add(migrations::migrate_network_lock_reduction_interval::migrate_network_lock_reduction_interval::<T>())
                 // Migrate subnet locked balances
                 .saturating_add(migrations::migrate_subnet_locked::migrate_restore_subnet_locked::<T>())
-<<<<<<< HEAD
-                // Remove obsolete map entries
-                .saturating_add(migrations::migrate_remove_tao_dividends::migrate_remove_tao_dividends::<T>());
-=======
                 // Migrate subnet burn cost to 2500
                 .saturating_add(migrations::migrate_network_lock_cost_2500::migrate_network_lock_cost_2500::<T>())
                 // Cleanup child/parent keys
                 .saturating_add(migrations::migrate_fix_childkeys::migrate_fix_childkeys::<T>())
                 // Migrate AutoStakeDestinationColdkeys
-                .saturating_add(migrations::migrate_auto_stake_destination::migrate_auto_stake_destination::<T>());
->>>>>>> 4a67e16e
+                .saturating_add(migrations::migrate_auto_stake_destination::migrate_auto_stake_destination::<T>())
+                // Remove obsolete map entries
+                .saturating_add(migrations::migrate_remove_tao_dividends::migrate_remove_tao_dividends::<T>());
             weight
         }
 
