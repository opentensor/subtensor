--- conflicted
+++ resolved
@@ -158,13 +158,10 @@
                 .saturating_add(migrations::migrate_auto_stake_destination::migrate_auto_stake_destination::<T>())
                 // Migrate Kappa to default (0.5)
                 .saturating_add(migrations::migrate_kappa_map_to_default::migrate_kappa_map_to_default::<T>())
-<<<<<<< HEAD
+                // Remove obsolete map entries
+                .saturating_add(migrations::migrate_remove_tao_dividends::migrate_remove_tao_dividends::<T>())
                 // Remove Trust, Rank, and Pruning Score
                 .saturating_add(migrations::migrate_clear_rank_trust_pruning_maps::migrate_clear_rank_trust_pruning_maps::<T>());
-=======
-                // Remove obsolete map entries
-                .saturating_add(migrations::migrate_remove_tao_dividends::migrate_remove_tao_dividends::<T>());
->>>>>>> b9c6db30
             weight
         }
 
