--- conflicted
+++ resolved
@@ -150,13 +150,10 @@
                 .saturating_add(migrations::migrate_subnet_locked::migrate_restore_subnet_locked::<T>())
                 // Migrate subnet burn cost to 2500
                 .saturating_add(migrations::migrate_network_lock_cost_2500::migrate_network_lock_cost_2500::<T>())
-<<<<<<< HEAD
                 // Cleanup child/parent keys
-                .saturating_add(migrations::migrate_fix_childkeys::migrate_fix_childkeys::<T>());
-=======
+                .saturating_add(migrations::migrate_fix_childkeys::migrate_fix_childkeys::<T>()),
                 // Migrate AutoStakeDestinationColdkeys
                 .saturating_add(migrations::migrate_auto_stake_destination::migrate_auto_stake_destination::<T>());
->>>>>>> 6d3ab3ac
             weight
         }
 
