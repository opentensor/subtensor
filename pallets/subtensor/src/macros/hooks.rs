--- conflicted
+++ resolved
@@ -126,14 +126,11 @@
                 .saturating_add(migrations::migrate_set_registration_enable::migrate_set_registration_enable::<T>())
                 // Migrate Subnet Identities to V3
                 .saturating_add(migrations::migrate_subnet_identities_to_v3::migrate_subnet_identities_to_v3::<T>())
-<<<<<<< HEAD
-                .saturating_add(migrations::migrate_tao_reserves_at_last_block::migrate_tao_reserves_at_last_block::<T>());
-=======
                 // Migrate subnet symbols to fix the shift after subnet 81
                 .saturating_add(migrations::migrate_subnet_symbols::migrate_subnet_symbols::<T>())
                 // Migrate CRV3 add commit_block
-                .saturating_add(migrations::migrate_crv3_commits_add_block::migrate_crv3_commits_add_block::<T>());
->>>>>>> 3d6b0a66
+                .saturating_add(migrations::migrate_crv3_commits_add_block::migrate_crv3_commits_add_block::<T>())
+                .saturating_add(migrations::migrate_tao_reserves_at_last_block::migrate_tao_reserves_at_last_block::<T>());
             weight
         }
 
