--- conflicted
+++ resolved
@@ -156,13 +156,10 @@
                 .saturating_add(migrations::migrate_fix_childkeys::migrate_fix_childkeys::<T>())
                 // Migrate AutoStakeDestinationColdkeys
                 .saturating_add(migrations::migrate_auto_stake_destination::migrate_auto_stake_destination::<T>())
-<<<<<<< HEAD
+                // Migrate Kappa to default (0.5)
+                .saturating_add(migrations::migrate_kappa_map_to_default::migrate_kappa_map_to_default::<T>())
                 // Remove obsolete map entries
                 .saturating_add(migrations::migrate_remove_tao_dividends::migrate_remove_tao_dividends::<T>());
-=======
-                // Migrate Kappa to default (0.5)
-                .saturating_add(migrations::migrate_kappa_map_to_default::migrate_kappa_map_to_default::<T>());
->>>>>>> 99a542b2
             weight
         }
 
