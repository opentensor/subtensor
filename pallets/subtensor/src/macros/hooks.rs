use frame_support::pallet_macros::pallet_section;

/// A [`pallet_section`] that defines the events for a pallet.
/// This can later be imported into the pallet using [`import_section`].
#[pallet_section]
mod hooks {
    // ================
    // ==== Hooks =====
    // ================
    #[pallet::hooks]
    impl<T: Config> Hooks<BlockNumberFor<T>> for Pallet<T> {
        // ---- Called on the initialization of this pallet. (the order of on_finalize calls is determined in the runtime)
        //
        // # Args:
        // 	* 'n': (BlockNumberFor<T>):
        // 		- The number of the block we are initializing.
        fn on_initialize(block_number: BlockNumberFor<T>) -> Weight {
            let hotkey_swap_clean_up_weight = Self::clean_up_hotkey_swap_records(block_number);

            let block_step_result = Self::block_step();
            match block_step_result {
                Ok(_) => {
                    // --- If the block step was successful, return the weight.
                    log::debug!("Successfully ran block step.");
                    Weight::from_parts(110_634_229_000_u64, 0)
                        .saturating_add(T::DbWeight::get().reads(8304_u64))
                        .saturating_add(T::DbWeight::get().writes(110_u64))
                        .saturating_add(hotkey_swap_clean_up_weight)
                }
                Err(e) => {
                    // --- If the block step was unsuccessful, return the weight anyway.
                    log::error!("Error while stepping block: {:?}", e);
                    Weight::from_parts(110_634_229_000_u64, 0)
                        .saturating_add(T::DbWeight::get().reads(8304_u64))
                        .saturating_add(T::DbWeight::get().writes(110_u64))
                        .saturating_add(hotkey_swap_clean_up_weight)
                }
            }
        }

        // ---- Called on the finalization of this pallet. The code weight must be taken into account prior to the execution of this macro.
        //
        // # Args:
        // 	* 'n': (BlockNumberFor<T>):
        // 		- The number of the block we are finalizing.
        fn on_finalize(_block_number: BlockNumberFor<T>) {
            for _ in StakingOperationRateLimiter::<T>::drain() {
                // Clear all entries each block
            }
        }

        fn on_runtime_upgrade() -> frame_support::weights::Weight {
            // --- Migrate storage
            let mut weight = frame_support::weights::Weight::from_parts(0, 0);

            // Hex encoded foundation coldkey
            let hex = hex_literal::hex![
                "feabaafee293d3b76dae304e2f9d885f77d2b17adab9e17e921b321eccd61c77"
            ];
            weight = weight
                // Initializes storage version (to 1)
                .saturating_add(migrations::migrate_to_v1_separate_emission::migrate_to_v1_separate_emission::<T>())
                // Storage version v1 -> v2
                .saturating_add(migrations::migrate_to_v2_fixed_total_stake::migrate_to_v2_fixed_total_stake::<T>())
                // Doesn't check storage version. TODO: Remove after upgrade
                .saturating_add(migrations::migrate_create_root_network::migrate_create_root_network::<T>())
                // Storage version v2 -> v3
                .saturating_add(migrations::migrate_transfer_ownership_to_foundation::migrate_transfer_ownership_to_foundation::<T>(
                    hex,
                ))
                // Storage version v3 -> v4
                .saturating_add(migrations::migrate_delete_subnet_21::migrate_delete_subnet_21::<T>())
                // Storage version v4 -> v5
                .saturating_add(migrations::migrate_delete_subnet_3::migrate_delete_subnet_3::<T>())
                // Doesn't check storage version. TODO: Remove after upgrade
                // Storage version v5 -> v6
                .saturating_add(migrations::migrate_total_issuance::migrate_total_issuance::<T>(false))
                // Populate OwnedHotkeys map for coldkey swap. Doesn't update storage vesion.
                // Storage version v6 -> v7
                .saturating_add(migrations::migrate_populate_owned_hotkeys::migrate_populate_owned::<T>())
                // Migrate Delegate Ids on chain
                .saturating_add(migrations::migrate_chain_identity::migrate_set_hotkey_identities::<T>())
                // Migrate Commit-Reval 2.0
                .saturating_add(migrations::migrate_commit_reveal_v2::migrate_commit_reveal_2::<T>())
                // Migrate to RAO
                .saturating_add(migrations::migrate_rao::migrate_rao::<T>())
				// Fix the IsNetworkMember map to be consistent with other storage maps
				.saturating_add(migrations::migrate_fix_is_network_member::migrate_fix_is_network_member::<T>())
				.saturating_add(migrations::migrate_subnet_volume::migrate_subnet_volume::<T>())
                // Upgrade identities to V2
                .saturating_add(migrations::migrate_identities_v2::migrate_identities_to_v2::<T>())
				// Set the min burn across all subnets to a new minimum
				.saturating_add(migrations::migrate_set_min_burn::migrate_set_min_burn::<T>())
				// Set the min difficulty across all subnets to a new minimum
				.saturating_add(migrations::migrate_set_min_difficulty::migrate_set_min_difficulty::<T>())
                // Remove Stake map entries
				.saturating_add(migrations::migrate_remove_stake_map::migrate_remove_stake_map::<T>())
                // Remove unused maps entries
				.saturating_add(migrations::migrate_remove_unused_maps_and_values::migrate_remove_unused_maps_and_values::<T>())
                // Set last emission block number for all existed subnets before start call feature applied
                .saturating_add(migrations::migrate_set_first_emission_block_number::migrate_set_first_emission_block_number::<T>())
                // Remove all zero value entries in TotalHotkeyAlpha
                .saturating_add(migrations::migrate_remove_zero_total_hotkey_alpha::migrate_remove_zero_total_hotkey_alpha::<T>())
                // Wipe existing items to prevent bad decoding for new type
                .saturating_add(migrations::migrate_upgrade_revealed_commitments::migrate_upgrade_revealed_commitments::<T>())
                // Set subtoken enabled for all existed subnets
                .saturating_add(migrations::migrate_set_subtoken_enabled::migrate_set_subtoken_enabled::<T>())
                // Remove all entries in TotalHotkeyColdkeyStakesThisInterval
                .saturating_add(migrations::migrate_remove_total_hotkey_coldkey_stakes_this_interval::migrate_remove_total_hotkey_coldkey_stakes_this_interval::<T>())
                // Wipe the deprecated RateLimit storage item in the commitments pallet
                .saturating_add(migrations::migrate_remove_commitments_rate_limit::migrate_remove_commitments_rate_limit::<T>())
                // Remove all entries in orphaned storage items
                .saturating_add(
                    migrations::migrate_orphaned_storage_items::migrate_orphaned_storage_items::<T>(
                    ),
                )
                // Reset bonds moving average
                .saturating_add(migrations::migrate_reset_bonds_moving_average::migrate_reset_bonds_moving_average::<T>())
                // Reset max burn
                .saturating_add(migrations::migrate_reset_max_burn::migrate_reset_max_burn::<T>())
                // Migrate ColdkeySwapScheduled structure to new format
                .saturating_add(migrations::migrate_coldkey_swap_scheduled::migrate_coldkey_swap_scheduled::<T>())
                // Fix the root subnet TAO storage value
                .saturating_add(migrations::migrate_fix_root_subnet_tao::migrate_fix_root_subnet_tao::<T>())
                // Fix the owner disable the registration
                .saturating_add(migrations::migrate_set_registration_enable::migrate_set_registration_enable::<T>())
                // Migrate Subnet Identities to V3
                .saturating_add(migrations::migrate_subnet_identities_to_v3::migrate_subnet_identities_to_v3::<T>())
                // Migrate subnet symbols to fix the shift after subnet 81
                .saturating_add(migrations::migrate_subnet_symbols::migrate_subnet_symbols::<T>())
                // Migrate CRV3 add commit_block
                .saturating_add(migrations::migrate_crv3_commits_add_block::migrate_crv3_commits_add_block::<T>())
                // Migrate Commit-Reveal Settings
                .saturating_add(migrations::migrate_commit_reveal_settings::migrate_commit_reveal_settings::<T>())
                //Migrate CRV3 to TimelockedCommits
                .saturating_add(migrations::migrate_crv3_v2_to_timelocked::migrate_crv3_v2_to_timelocked::<T>())
                // Migrate to fix root counters
                .saturating_add(migrations::migrate_fix_root_tao_and_alpha_in::migrate_fix_root_tao_and_alpha_in::<T>())
                // Migrate last block rate limiting storage items
                .saturating_add(migrations::migrate_rate_limiting_last_blocks::migrate_obsolete_rate_limiting_last_blocks_storage::<T>())
                // Re-encode rate limit keys after introducing OwnerHyperparamUpdate variant
                .saturating_add(migrations::migrate_rate_limit_keys::migrate_rate_limit_keys::<T>())
                // Migrate remove network modality
                .saturating_add(migrations::migrate_remove_network_modality::migrate_remove_network_modality::<T>())
                // Migrate Immunity Period
                .saturating_add(migrations::migrate_network_immunity_period::migrate_network_immunity_period::<T>())
                // Migrate Subnet Limit
                .saturating_add(migrations::migrate_subnet_limit_to_default::migrate_subnet_limit_to_default::<T>())
                // Migrate Lock Reduction Interval
                .saturating_add(migrations::migrate_network_lock_reduction_interval::migrate_network_lock_reduction_interval::<T>())
                // Migrate subnet locked balances
                .saturating_add(migrations::migrate_subnet_locked::migrate_restore_subnet_locked::<T>())
                // Migrate subnet burn cost to 2500
                .saturating_add(migrations::migrate_network_lock_cost_2500::migrate_network_lock_cost_2500::<T>())
                // Cleanup child/parent keys
                .saturating_add(migrations::migrate_fix_childkeys::migrate_fix_childkeys::<T>())
                // Migrate AutoStakeDestinationColdkeys
                .saturating_add(migrations::migrate_auto_stake_destination::migrate_auto_stake_destination::<T>())
                // Migrate Kappa to default (0.5)
                .saturating_add(migrations::migrate_kappa_map_to_default::migrate_kappa_map_to_default::<T>())
                // Remove obsolete map entries
                .saturating_add(migrations::migrate_remove_tao_dividends::migrate_remove_tao_dividends::<T>())
<<<<<<< HEAD
                // Remove Trust, Rank, and Pruning Score
                .saturating_add(migrations::migrate_clear_rank_trust_pruning_maps::migrate_clear_rank_trust_pruning_maps::<T>());
=======
                // Re-init tao flows
                .saturating_add(migrations::migrate_init_tao_flow::migrate_init_tao_flow::<T>());
>>>>>>> 2af79935
            weight
        }

        #[cfg(feature = "try-runtime")]
        fn try_state(_n: BlockNumberFor<T>) -> Result<(), sp_runtime::TryRuntimeError> {
            Self::check_total_issuance()?;
            // Disabled: https://github.com/opentensor/subtensor/pull/1166
            // Self::check_total_stake()?;
            Ok(())
        }
    }

    impl<T: Config> Pallet<T> {
        // This function is to clean up the old hotkey swap records
        // It just clean up for one subnet at a time, according to the block number
        fn clean_up_hotkey_swap_records(block_number: BlockNumberFor<T>) -> Weight {
            let mut weight = Weight::from_parts(0, 0);
            let hotkey_swap_on_subnet_interval = T::HotkeySwapOnSubnetInterval::get();
            let block_number: u64 = TryInto::try_into(block_number)
                .ok()
                .expect("blockchain will not exceed 2^64 blocks; QED.");
            weight.saturating_accrue(T::DbWeight::get().reads(2_u64));

            let netuids = Self::get_all_subnet_netuids();
            weight.saturating_accrue(T::DbWeight::get().reads(netuids.len() as u64));

            if let Some(slot) = block_number.checked_rem(hotkey_swap_on_subnet_interval) {
                // only handle the subnet with the same residue as current block number by HotkeySwapOnSubnetInterval
                for netuid in netuids.iter().filter(|netuid| {
                    (u16::from(**netuid) as u64).checked_rem(hotkey_swap_on_subnet_interval)
                        == Some(slot)
                }) {
                    // Iterate over all the coldkeys in the subnet
                    for (coldkey, swap_block_number) in
                        LastHotkeySwapOnNetuid::<T>::iter_prefix(netuid)
                    {
                        // Clean up out of date swap records
                        if swap_block_number.saturating_add(hotkey_swap_on_subnet_interval)
                            < block_number
                        {
                            LastHotkeySwapOnNetuid::<T>::remove(netuid, coldkey);
                            weight.saturating_accrue(T::DbWeight::get().writes(1_u64));
                        }
                        weight.saturating_accrue(T::DbWeight::get().reads(1_u64));
                    }
                }
            }
            weight
        }
    }
}<|MERGE_RESOLUTION|>--- conflicted
+++ resolved
@@ -160,13 +160,10 @@
                 .saturating_add(migrations::migrate_kappa_map_to_default::migrate_kappa_map_to_default::<T>())
                 // Remove obsolete map entries
                 .saturating_add(migrations::migrate_remove_tao_dividends::migrate_remove_tao_dividends::<T>())
-<<<<<<< HEAD
                 // Remove Trust, Rank, and Pruning Score
-                .saturating_add(migrations::migrate_clear_rank_trust_pruning_maps::migrate_clear_rank_trust_pruning_maps::<T>());
-=======
+                .saturating_add(migrations::migrate_clear_rank_trust_pruning_maps::migrate_clear_rank_trust_pruning_maps::<T>())
                 // Re-init tao flows
                 .saturating_add(migrations::migrate_init_tao_flow::migrate_init_tao_flow::<T>());
->>>>>>> 2af79935
             weight
         }
 
