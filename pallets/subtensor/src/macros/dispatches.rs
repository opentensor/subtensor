--- conflicted
+++ resolved
@@ -1026,13 +1026,8 @@
 
         /// Register the hotkey to root network
         #[pallet::call_index(62)]
-<<<<<<< HEAD
-        #[pallet::weight((Weight::from_parts(142_000_000, 0)
-		.saturating_add(T::DbWeight::get().reads(23))
-=======
         #[pallet::weight((Weight::from_parts(135_900_000, 0)
 		.saturating_add(T::DbWeight::get().reads(24_u64))
->>>>>>> 7628080b
 		.saturating_add(T::DbWeight::get().writes(20)), DispatchClass::Normal, Pays::No))]
         pub fn root_register(origin: OriginFor<T>, hotkey: T::AccountId) -> DispatchResult {
             Self::do_root_register(origin, hotkey)
@@ -1318,15 +1313,9 @@
 
         /// User register a new subnetwork
         #[pallet::call_index(59)]
-<<<<<<< HEAD
-        #[pallet::weight((Weight::from_parts(318_100_000, 0)
-		.saturating_add(T::DbWeight::get().reads(36))
-		.saturating_add(T::DbWeight::get().writes(52)), DispatchClass::Normal, Pays::No))]
-=======
         #[pallet::weight((Weight::from_parts(235_400_000, 0)
 		.saturating_add(T::DbWeight::get().reads(37_u64))
 		.saturating_add(T::DbWeight::get().writes(51_u64)), DispatchClass::Normal, Pays::Yes))]
->>>>>>> 7628080b
         pub fn register_network(origin: OriginFor<T>, hotkey: T::AccountId) -> DispatchResult {
             Self::do_register_network(origin, &hotkey, 1, None)
         }
