--- conflicted
+++ resolved
@@ -693,11 +693,7 @@
         /// 	- Attempting to set prometheus information withing the rate limit min.
         ///
         #[pallet::call_index(4)]
-<<<<<<< HEAD
-        #[pallet::weight((Weight::from_parts(43_000_000, 0)
-=======
         #[pallet::weight((Weight::from_parts(36_090_000, 0)
->>>>>>> a99df56f
 		.saturating_add(T::DbWeight::get().reads(4))
 		.saturating_add(T::DbWeight::get().writes(1)), DispatchClass::Normal, Pays::No))]
         pub fn serve_axon(
@@ -831,11 +827,7 @@
         /// 	- The ip type v4 or v6.
         ///
         #[pallet::call_index(5)]
-<<<<<<< HEAD
-        #[pallet::weight((Weight::from_parts(22_480_000, 0)
-=======
         #[pallet::weight((Weight::from_parts(28_660_000, 0)
->>>>>>> a99df56f
 		.saturating_add(T::DbWeight::get().reads(4))
 		.saturating_add(T::DbWeight::get().writes(1)), DispatchClass::Normal, Pays::No))]
         pub fn serve_prometheus(
@@ -923,11 +915,7 @@
 
         /// Attempt to adjust the senate membership to include a hotkey
         #[pallet::call_index(63)]
-<<<<<<< HEAD
-        #[pallet::weight((Weight::from_parts(63_690_000, 0)
-=======
         #[pallet::weight((Weight::from_parts(60_720_000, 0)
->>>>>>> a99df56f
 		.saturating_add(T::DbWeight::get().reads(7))
 		.saturating_add(T::DbWeight::get().writes(4)), DispatchClass::Normal, Pays::Yes))]
         pub fn adjust_senate(origin: OriginFor<T>, hotkey: T::AccountId) -> DispatchResult {
@@ -936,11 +924,7 @@
 
         /// User register a new subnetwork via burning token
         #[pallet::call_index(7)]
-<<<<<<< HEAD
-        #[pallet::weight((Weight::from_parts(378_800_000, 0)
-=======
         #[pallet::weight((Weight::from_parts(354_200_000, 0)
->>>>>>> a99df56f
 		.saturating_add(T::DbWeight::get().reads(49))
 		.saturating_add(T::DbWeight::get().writes(43)), DispatchClass::Normal, Pays::Yes))]
         pub fn burned_register(
@@ -1972,11 +1956,7 @@
         /// Emits a `FirstEmissionBlockNumberSet` event on success.
         #[pallet::call_index(92)]
         #[pallet::weight((
-<<<<<<< HEAD
-            Weight::from_parts(32_710_000, 0).saturating_add(T::DbWeight::get().reads_writes(4, 2)),
-=======
             Weight::from_parts(29_780_000, 0).saturating_add(T::DbWeight::get().reads_writes(4, 2)),
->>>>>>> a99df56f
             DispatchClass::Operational,
             Pays::Yes
         ))]
@@ -2040,11 +2020,7 @@
         /// Emits a `TokensRecycled` event on success.
         #[pallet::call_index(101)]
         #[pallet::weight((
-<<<<<<< HEAD
-            Weight::from_parts(100_700_000, 0).saturating_add(T::DbWeight::get().reads_writes(7, 4)),
-=======
             Weight::from_parts(92_600_000, 0).saturating_add(T::DbWeight::get().reads_writes(7, 4)),
->>>>>>> a99df56f
             DispatchClass::Operational,
             Pays::Yes
         ))]
@@ -2069,11 +2045,7 @@
         /// Emits a `TokensBurned` event on success.
         #[pallet::call_index(102)]
         #[pallet::weight((
-<<<<<<< HEAD
-            Weight::from_parts(97_500_000, 0).saturating_add(T::DbWeight::get().reads_writes(7, 3)),
-=======
             Weight::from_parts(90_880_000, 0).saturating_add(T::DbWeight::get().reads_writes(7, 3)),
->>>>>>> a99df56f
             DispatchClass::Operational,
             Pays::Yes
         ))]
