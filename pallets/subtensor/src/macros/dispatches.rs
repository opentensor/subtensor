--- conflicted
+++ resolved
@@ -279,13 +279,8 @@
         ///   - Attempting to commit when the user has more than the allowed limit of unrevealed commits.
         ///
         #[pallet::call_index(99)]
-<<<<<<< HEAD
-        #[pallet::weight((Weight::from_parts(54_370_000, 0)
-		.saturating_add(T::DbWeight::get().reads(6_u64))
-=======
         #[pallet::weight((Weight::from_parts(73_750_000, 0)
 		.saturating_add(T::DbWeight::get().reads(7_u64))
->>>>>>> 2d613cfb
 		.saturating_add(T::DbWeight::get().writes(2)), DispatchClass::Normal, Pays::No))]
         pub fn commit_crv3_weights(
             origin: T::RuntimeOrigin,
@@ -503,11 +498,7 @@
         /// 	- The delegate is setting a take which is not lower than the previous.
         ///
         #[pallet::call_index(65)]
-<<<<<<< HEAD
         #[pallet::weight((Weight::from_parts(23_540_000, 0)
-=======
-        #[pallet::weight((Weight::from_parts(29_320_000, 0)
->>>>>>> 2d613cfb
 		.saturating_add(T::DbWeight::get().reads(3))
 		.saturating_add(T::DbWeight::get().writes(2)), DispatchClass::Normal, Pays::No))]
         pub fn decrease_take(
