#![allow(clippy::crate_in_macro_def)]

use frame_support::pallet_macros::pallet_section;

/// A [`pallet_section`] that defines the errors for a pallet.
/// This can later be imported into the pallet using [`import_section`].
#[pallet_section]
mod dispatches {
    use frame_support::traits::schedule::v3::Anon as ScheduleAnon;
    use frame_support::traits::schedule::DispatchTime;
    use frame_system::pallet_prelude::BlockNumberFor;
    use sp_runtime::traits::Saturating;

    use crate::MAX_CRV3_COMMIT_SIZE_BYTES;
    /// Dispatchable functions allow users to interact with the pallet and invoke state changes.
    /// These functions materialize as "extrinsics", which are often compared to transactions.
    /// Dispatchable functions must be annotated with a weight and must return a DispatchResult.
    #[pallet::call]
    impl<T: Config> Pallet<T> {
        /// --- Sets the caller weights for the incentive mechanism. The call can be
        /// made from the hotkey account so is potentially insecure, however, the damage
        /// of changing weights is minimal if caught early. This function includes all the
        /// checks that the passed weights meet the requirements. Stored as u16s they represent
        /// rational values in the range [0,1] which sum to 1 and can be interpreted as
        /// probabilities. The specific weights determine how inflation propagates outward
        /// from this peer.
        ///
        /// Note: The 16 bit integers weights should represent 1.0 as the max u16.
        /// However, the function normalizes all integers to u16_max anyway. This means that if the sum of all
        /// elements is larger or smaller than the amount of elements * u16_max, all elements
        /// will be corrected for this deviation.
        ///
        /// # Args:
        /// * `origin`: (<T as frame_system::Config>Origin):
        ///     - The caller, a hotkey who wishes to set their weights.
        ///
        /// * `netuid` (u16):
        /// 	- The network uid we are setting these weights on.
        ///
        /// * `dests` (Vec<u16>):
        /// 	- The edge endpoint for the weight, i.e. j for w_ij.
        ///
        /// * 'weights' (Vec<u16>):
        /// 	- The u16 integer encoded weights. Interpreted as rational
        /// 		values in the range [0,1]. They must sum to in32::MAX.
        ///
        /// * 'version_key' ( u64 ):
        /// 	- The network version key to check if the validator is up to date.
        ///
        /// # Event:
        /// * WeightsSet;
        /// 	- On successfully setting the weights on chain.
        ///
        /// # Raises:
        /// * 'SubNetworkDoesNotExist':
        /// 	- Attempting to set weights on a non-existent network.
        ///
        /// * 'NotRegistered':
        /// 	- Attempting to set weights from a non registered account.
        ///
        /// * 'WeightVecNotEqualSize':
        /// 	- Attempting to set weights with uids not of same length.
        ///
        /// * 'DuplicateUids':
        /// 	- Attempting to set weights with duplicate uids.
        ///
        ///     * 'UidsLengthExceedUidsInSubNet':
        /// 	- Attempting to set weights above the max allowed uids.
        ///
        /// * 'UidVecContainInvalidOne':
        /// 	- Attempting to set weights with invalid uids.
        ///
        /// * 'WeightVecLengthIsLow':
        /// 	- Attempting to set weights with fewer weights than min.
        ///
        /// * 'MaxWeightExceeded':
        /// 	- Attempting to set weights with max value exceeding limit.
        #[pallet::call_index(0)]
        #[pallet::weight((Weight::from_parts(22_060_000_000, 0)
        .saturating_add(T::DbWeight::get().reads(4106))
        .saturating_add(T::DbWeight::get().writes(2)), DispatchClass::Normal, Pays::No))]
        pub fn set_weights(
            origin: OriginFor<T>,
            netuid: u16,
            dests: Vec<u16>,
            weights: Vec<u16>,
            version_key: u64,
        ) -> DispatchResult {
            if Self::get_commit_reveal_weights_enabled(netuid) {
                Err(Error::<T>::CommitRevealEnabled.into())
            } else {
                Self::do_set_weights(origin, netuid, dests, weights, version_key)
            }
        }

        /// --- Allows a hotkey to set weights for multiple netuids as a batch.
        ///
        /// # Args:
        /// * `origin`: (<T as frame_system::Config>Origin):
        ///     - The caller, a hotkey who wishes to set their weights.
        ///
        /// * `netuids` (Vec<Compact<u16>>):
        /// 	- The network uids we are setting these weights on.
        ///
        /// * `weights` (Vec<Vec<(Compact<u16>, Compact<u16>)>):
        /// 	- The weights to set for each network. [(uid, weight), ...]
        ///
        /// * `version_keys` (Vec<Compact<u64>>):
        /// 	- The network version keys to check if the validator is up to date.
        ///
        /// # Event:
        /// * WeightsSet;
        /// 	- On successfully setting the weights on chain.
        /// * BatchWeightsCompleted;
        /// 	- On success of the batch.
        /// * BatchCompletedWithErrors;
        /// 	- On failure of any of the weights in the batch.
        /// * BatchWeightItemFailed;
        /// 	- On failure for each failed item in the batch.
        ///
        #[pallet::call_index(80)]
        #[pallet::weight((Weight::from_parts(22_060_000_000, 0)
        .saturating_add(T::DbWeight::get().reads(4106))
        .saturating_add(T::DbWeight::get().writes(2)), DispatchClass::Normal, Pays::No))]
        pub fn batch_set_weights(
            origin: OriginFor<T>,
            netuids: Vec<Compact<u16>>,
            weights: Vec<Vec<(Compact<u16>, Compact<u16>)>>,
            version_keys: Vec<Compact<u64>>,
        ) -> DispatchResult {
            Self::do_batch_set_weights(origin, netuids, weights, version_keys)
        }

        /// ---- Used to commit a hash of your weight values to later be revealed.
        ///
        /// # Args:
        /// * `origin`: (`<T as frame_system::Config>::RuntimeOrigin`):
        ///   - The signature of the committing hotkey.
        ///
        /// * `netuid` (`u16`):
        ///   - The u16 network identifier.
        ///
        /// * `commit_hash` (`H256`):
        ///   - The hash representing the committed weights.
        ///
        /// # Raises:
        /// * `CommitRevealDisabled`:
        ///   - Attempting to commit when the commit-reveal mechanism is disabled.
        ///
        /// * `TooManyUnrevealedCommits`:
        ///   - Attempting to commit when the user has more than the allowed limit of unrevealed commits.
        ///
        #[pallet::call_index(96)]
        #[pallet::weight((Weight::from_parts(46_000_000, 0)
		.saturating_add(T::DbWeight::get().reads(1))
		.saturating_add(T::DbWeight::get().writes(1)), DispatchClass::Normal, Pays::No))]
        pub fn commit_weights(
            origin: T::RuntimeOrigin,
            netuid: u16,
            commit_hash: H256,
        ) -> DispatchResult {
            Self::do_commit_weights(origin, netuid, commit_hash)
        }

        /// --- Allows a hotkey to commit weight hashes for multiple netuids as a batch.
        ///
        /// # Args:
        /// * `origin`: (<T as frame_system::Config>Origin):
        ///     - The caller, a hotkey who wishes to set their weights.
        ///
        /// * `netuids` (Vec<Compact<u16>>):
        /// 	- The network uids we are setting these weights on.
        ///
        /// * `commit_hashes` (Vec<H256>):
        /// 	- The commit hashes to commit.
        ///
        /// # Event:
        /// * WeightsSet;
        /// 	- On successfully setting the weights on chain.
        /// * BatchWeightsCompleted;
        /// 	- On success of the batch.
        /// * BatchCompletedWithErrors;
        /// 	- On failure of any of the weights in the batch.
        /// * BatchWeightItemFailed;
        /// 	- On failure for each failed item in the batch.
        ///
        #[pallet::call_index(100)]
        #[pallet::weight((Weight::from_parts(46_000_000, 0)
        .saturating_add(T::DbWeight::get().reads(1))
        .saturating_add(T::DbWeight::get().writes(2)), DispatchClass::Normal, Pays::No))]
        pub fn batch_commit_weights(
            origin: OriginFor<T>,
            netuids: Vec<Compact<u16>>,
            commit_hashes: Vec<H256>,
        ) -> DispatchResult {
            Self::do_batch_commit_weights(origin, netuids, commit_hashes)
        }

        /// ---- Used to reveal the weights for a previously committed hash.
        ///
        /// # Args:
        /// * `origin`: (`<T as frame_system::Config>::RuntimeOrigin`):
        ///   - The signature of the revealing hotkey.
        ///
        /// * `netuid` (`u16`):
        ///   - The u16 network identifier.
        ///
        /// * `uids` (`Vec<u16>`):
        ///   - The uids for the weights being revealed.
        ///
        /// * `values` (`Vec<u16>`):
        ///   - The values of the weights being revealed.
        ///
        /// * `salt` (`Vec<u16>`):
        ///   - The salt used to generate the commit hash.
        ///
        /// * `version_key` (`u64`):
        ///   - The network version key.
        ///
        /// # Raises:
        /// * `CommitRevealDisabled`:
        ///   - Attempting to reveal weights when the commit-reveal mechanism is disabled.
        ///
        /// * `NoWeightsCommitFound`:
        ///   - Attempting to reveal weights without an existing commit.
        ///
        /// * `ExpiredWeightCommit`:
        ///   - Attempting to reveal a weight commit that has expired.
        ///
        /// * `RevealTooEarly`:
        ///   - Attempting to reveal weights outside the valid reveal period.
        ///
        /// * `InvalidRevealCommitHashNotMatch`:
        ///   - The revealed hash does not match any committed hash.
        ///
        #[pallet::call_index(97)]
        #[pallet::weight((Weight::from_parts(103_000_000, 0)
		.saturating_add(T::DbWeight::get().reads(11))
		.saturating_add(T::DbWeight::get().writes(3)), DispatchClass::Normal, Pays::No))]
        pub fn reveal_weights(
            origin: T::RuntimeOrigin,
            netuid: u16,
            uids: Vec<u16>,
            values: Vec<u16>,
            salt: Vec<u16>,
            version_key: u64,
        ) -> DispatchResult {
            Self::do_reveal_weights(origin, netuid, uids, values, salt, version_key)
        }

        /// ---- Used to commit encrypted commit-reveal v3 weight values to later be revealed.
        ///
        /// # Args:
        /// * `origin`: (`<T as frame_system::Config>::RuntimeOrigin`):
        ///   - The committing hotkey.
        ///
        /// * `netuid` (`u16`):
        ///   - The u16 network identifier.
        ///
        /// * `commit` (`Vec<u8>`):
        ///   - The encrypted compressed commit.
        ///     The steps for this are:
        ///     1. Instantiate [`WeightsTlockPayload`]
        ///     2. Serialize it using the `parity_scale_codec::Encode` trait
        ///     3. Encrypt it following the steps (here)[https://github.com/ideal-lab5/tle/blob/f8e6019f0fb02c380ebfa6b30efb61786dede07b/timelock/src/tlock.rs#L283-L336]
        ///        to produce a [`TLECiphertext<TinyBLS381>`] type.
        ///     4. Serialize and compress using the `ark-serialize` `CanonicalSerialize` trait.
        ///
        /// * reveal_round (`u64`):
        ///    - The drand reveal round which will be avaliable during epoch `n+1` from the current
        ///      epoch.
        ///
        /// # Raises:
        /// * `CommitRevealV3Disabled`:
        ///   - Attempting to commit when the commit-reveal mechanism is disabled.
        ///
        /// * `TooManyUnrevealedCommits`:
        ///   - Attempting to commit when the user has more than the allowed limit of unrevealed commits.
        ///
        #[pallet::call_index(99)]
        #[pallet::weight((Weight::from_parts(46_000_000, 0)
		.saturating_add(T::DbWeight::get().reads(1))
		.saturating_add(T::DbWeight::get().writes(1)), DispatchClass::Normal, Pays::No))]
        pub fn commit_crv3_weights(
            origin: T::RuntimeOrigin,
            netuid: u16,
            commit: BoundedVec<u8, ConstU32<MAX_CRV3_COMMIT_SIZE_BYTES>>,
            reveal_round: u64,
        ) -> DispatchResult {
            Self::do_commit_crv3_weights(origin, netuid, commit, reveal_round)
        }

        /// ---- The implementation for batch revealing committed weights.
        ///
        /// # Args:
        /// * `origin`: (`<T as frame_system::Config>::RuntimeOrigin`):
        ///   - The signature of the revealing hotkey.
        ///
        /// * `netuid` (`u16`):
        ///   - The u16 network identifier.
        ///
        /// * `uids_list` (`Vec<Vec<u16>>`):
        ///   - A list of uids for each set of weights being revealed.
        ///
        /// * `values_list` (`Vec<Vec<u16>>`):
        ///   - A list of values for each set of weights being revealed.
        ///
        /// * `salts_list` (`Vec<Vec<u16>>`):
        ///   - A list of salts used to generate the commit hashes.
        ///
        /// * `version_keys` (`Vec<u64>`):
        ///   - A list of network version keys.
        ///
        /// # Raises:
        /// * `CommitRevealDisabled`:
        ///   - Attempting to reveal weights when the commit-reveal mechanism is disabled.
        ///
        /// * `NoWeightsCommitFound`:
        ///   - Attempting to reveal weights without an existing commit.
        ///
        /// * `ExpiredWeightCommit`:
        ///   - Attempting to reveal a weight commit that has expired.
        ///
        /// * `RevealTooEarly`:
        ///   - Attempting to reveal weights outside the valid reveal period.
        ///
        /// * `InvalidRevealCommitHashNotMatch`:
        ///   - The revealed hash does not match any committed hash.
        ///
        /// * `InvalidInputLengths`:
        ///   - The input vectors are of mismatched lengths.
        #[pallet::call_index(98)]
        #[pallet::weight((Weight::from_parts(367_612_000, 0)
		.saturating_add(T::DbWeight::get().reads(14))
		.saturating_add(T::DbWeight::get().writes(3)), DispatchClass::Normal, Pays::No))]
        pub fn batch_reveal_weights(
            origin: T::RuntimeOrigin,
            netuid: u16,
            uids_list: Vec<Vec<u16>>,
            values_list: Vec<Vec<u16>>,
            salts_list: Vec<Vec<u16>>,
            version_keys: Vec<u64>,
        ) -> DispatchResult {
            Self::do_batch_reveal_weights(
                origin,
                netuid,
                uids_list,
                values_list,
                salts_list,
                version_keys,
            )
        }

        /// # Args:
        /// * `origin`: (<T as frame_system::Config>Origin):
        /// 	- The caller, a hotkey who wishes to set their weights.
        ///
        /// * `netuid` (u16):
        /// 	- The network uid we are setting these weights on.
        ///
        /// * `hotkey` (T::AccountId):
        /// 	- The hotkey associated with the operation and the calling coldkey.
        ///
        /// * `dests` (Vec<u16>):
        /// 	- The edge endpoint for the weight, i.e. j for w_ij.
        ///
        /// * 'weights' (Vec<u16>):
        /// 	- The u16 integer encoded weights. Interpreted as rational
        /// 		values in the range [0,1]. They must sum to in32::MAX.
        ///
        /// * 'version_key' ( u64 ):
        /// 	- The network version key to check if the validator is up to date.
        ///
        /// # Event:
        ///
        /// * WeightsSet;
        /// 	- On successfully setting the weights on chain.
        ///
        /// # Raises:
        ///
        /// * NonAssociatedColdKey;
        /// 	- Attempting to set weights on a non-associated cold key.
        ///
        /// * 'SubNetworkDoesNotExist':
        /// 	- Attempting to set weights on a non-existent network.
        ///
        /// * 'NotRootSubnet':
        /// 	- Attempting to set weights on a subnet that is not the root network.
        ///
        /// * 'WeightVecNotEqualSize':
        /// 	- Attempting to set weights with uids not of same length.
        ///
        /// * 'UidVecContainInvalidOne':
        /// 	- Attempting to set weights with invalid uids.
        ///
        /// * 'NotRegistered':
        /// 	- Attempting to set weights from a non registered account.
        ///
        /// * 'WeightVecLengthIsLow':
        /// 	- Attempting to set weights with fewer weights than min.
        ///
        ///  * 'IncorrectWeightVersionKey':
        ///      - Attempting to set weights with the incorrect network version key.
        ///
        ///  * 'SettingWeightsTooFast':
        ///      - Attempting to set weights too fast.
        ///
        /// * 'WeightVecLengthIsLow':
        /// 	- Attempting to set weights with fewer weights than min.
        ///
        /// * 'MaxWeightExceeded':
        /// 	- Attempting to set weights with max value exceeding limit.
        ///
        #[pallet::call_index(8)]
        #[pallet::weight((Weight::from_parts(10_151_000_000, 0)
		.saturating_add(T::DbWeight::get().reads(4104))
		.saturating_add(T::DbWeight::get().writes(2)), DispatchClass::Normal, Pays::No))]
        pub fn set_tao_weights(
            _origin: OriginFor<T>,
            _netuid: u16,
            _hotkey: T::AccountId,
            _dests: Vec<u16>,
            _weights: Vec<u16>,
            _version_key: u64,
        ) -> DispatchResult {
            // DEPRECATED
            // Self::do_set_root_weights(origin, netuid, hotkey, dests, weights, version_key)
            // Self::do_set_tao_weights(origin, netuid, hotkey, dests, weights, version_key)
            Ok(())
        }

        /// --- Sets the key as a delegate.
        ///
        /// # Args:
        /// * 'origin': (<T as frame_system::Config>Origin):
        /// 	- The signature of the caller's coldkey.
        ///
        /// * 'hotkey' (T::AccountId):
        /// 	- The hotkey we are delegating (must be owned by the coldkey.)
        ///
        /// * 'take' (u64):
        /// 	- The stake proportion that this hotkey takes from delegations.
        ///
        /// # Event:
        /// * DelegateAdded;
        /// 	- On successfully setting a hotkey as a delegate.
        ///
        /// # Raises:
        /// * 'NotRegistered':
        /// 	- The hotkey we are delegating is not registered on the network.
        ///
        /// * 'NonAssociatedColdKey':
        /// 	- The hotkey we are delegating is not owned by the calling coldket.
        ///
        #[pallet::call_index(1)]
        #[pallet::weight((Weight::from_parts(79_000_000, 0)
		.saturating_add(T::DbWeight::get().reads(6))
		.saturating_add(T::DbWeight::get().writes(3)), DispatchClass::Normal, Pays::No))]
        pub fn become_delegate(_origin: OriginFor<T>, _hotkey: T::AccountId) -> DispatchResult {
            // DEPRECATED
            // Self::do_become_delegate(origin, hotkey, Self::get_default_delegate_take())

            Ok(())
        }

        /// --- Allows delegates to decrease its take value.
        ///
        /// # Args:
        /// * 'origin': (<T as frame_system::Config>::Origin):
        /// 	- The signature of the caller's coldkey.
        ///
        /// * 'hotkey' (T::AccountId):
        /// 	- The hotkey we are delegating (must be owned by the coldkey.)
        ///
        /// * 'netuid' (u16):
        /// 	- Subnet ID to decrease take for
        ///
        /// * 'take' (u16):
        /// 	- The new stake proportion that this hotkey takes from delegations.
        ///        The new value can be between 0 and 11_796 and should be strictly
        ///        lower than the previous value. It T is the new value (rational number),
        ///        the the parameter is calculated as [65535 * T]. For example, 1% would be
        ///        [0.01 * 65535] = [655.35] = 655
        ///
        /// # Event:
        /// * TakeDecreased;
        /// 	- On successfully setting a decreased take for this hotkey.
        ///
        /// # Raises:
        /// * 'NotRegistered':
        /// 	- The hotkey we are delegating is not registered on the network.
        ///
        /// * 'NonAssociatedColdKey':
        /// 	- The hotkey we are delegating is not owned by the calling coldkey.
        ///
        /// * 'DelegateTakeTooLow':
        /// 	- The delegate is setting a take which is not lower than the previous.
        ///
        #[pallet::call_index(65)]
        #[pallet::weight((0, DispatchClass::Normal, Pays::No))]
        pub fn decrease_take(
            origin: OriginFor<T>,
            hotkey: T::AccountId,
            take: u16,
        ) -> DispatchResult {
            Self::do_decrease_take(origin, hotkey, take)
        }

        /// --- Allows delegates to increase its take value. This call is rate-limited.
        ///
        /// # Args:
        /// * 'origin': (<T as frame_system::Config>::Origin):
        /// 	- The signature of the caller's coldkey.
        ///
        /// * 'hotkey' (T::AccountId):
        /// 	- The hotkey we are delegating (must be owned by the coldkey.)
        ///
        /// * 'take' (u16):
        /// 	- The new stake proportion that this hotkey takes from delegations.
        ///        The new value can be between 0 and 11_796 and should be strictly
        ///        greater than the previous value. T is the new value (rational number),
        ///        the the parameter is calculated as [65535 * T]. For example, 1% would be
        ///        [0.01 * 65535] = [655.35] = 655
        ///
        /// # Event:
        /// * TakeIncreased;
        /// 	- On successfully setting a increased take for this hotkey.
        ///
        /// # Raises:
        /// * 'NotRegistered':
        /// 	- The hotkey we are delegating is not registered on the network.
        ///
        /// * 'NonAssociatedColdKey':
        /// 	- The hotkey we are delegating is not owned by the calling coldkey.
        ///
        /// * 'DelegateTakeTooHigh':
        /// 	- The delegate is setting a take which is not greater than the previous.
        ///
        #[pallet::call_index(66)]
        #[pallet::weight((0, DispatchClass::Normal, Pays::No))]
        pub fn increase_take(
            origin: OriginFor<T>,
            hotkey: T::AccountId,
            take: u16,
        ) -> DispatchResult {
            Self::do_increase_take(origin, hotkey, take)
        }

        /// --- Adds stake to a hotkey. The call is made from the
        /// coldkey account linked in the hotkey.
        /// Only the associated coldkey is allowed to make staking and
        /// unstaking requests. This protects the neuron against
        /// attacks on its hotkey running in production code.
        ///
        /// # Args:
        ///  * 'origin': (<T as frame_system::Config>Origin):
        /// 	- The signature of the caller's coldkey.
        ///
        ///  * 'hotkey' (T::AccountId):
        /// 	- The associated hotkey account.
        ///
        ///  * 'amount_staked' (u64):
        /// 	- The amount of stake to be added to the hotkey staking account.
        ///
        /// # Event:
        ///  * StakeAdded;
        /// 	- On the successfully adding stake to a global account.
        ///
        /// # Raises:
        ///  * 'NotEnoughBalanceToStake':
        /// 	- Not enough balance on the coldkey to add onto the global account.
        ///
        ///  * 'NonAssociatedColdKey':
        /// 	- The calling coldkey is not associated with this hotkey.
        ///
        ///  * 'BalanceWithdrawalError':
        ///  	- Errors stemming from transaction pallet.
        ///
        #[pallet::call_index(2)]
        #[pallet::weight((Weight::from_parts(124_000_000, 0)
		.saturating_add(T::DbWeight::get().reads(10))
		.saturating_add(T::DbWeight::get().writes(7)), DispatchClass::Normal, Pays::No))]
        pub fn add_stake(
            origin: OriginFor<T>,
            hotkey: T::AccountId,
            netuid: u16,
            amount_staked: u64,
        ) -> DispatchResult {
            Self::do_add_stake(origin, hotkey, netuid, amount_staked)
        }

        /// Remove stake from the staking account. The call must be made
        /// from the coldkey account attached to the neuron metadata. Only this key
        /// has permission to make staking and unstaking requests.
        ///
        /// # Args:
        /// * 'origin': (<T as frame_system::Config>Origin):
        /// 	- The signature of the caller's coldkey.
        ///
        /// * 'hotkey' (T::AccountId):
        /// 	- The associated hotkey account.
        ///
        /// * 'amount_unstaked' (u64):
        /// 	- The amount of stake to be added to the hotkey staking account.
        ///
        /// # Event:
        /// * StakeRemoved;
        /// 	- On the successfully removing stake from the hotkey account.
        ///
        /// # Raises:
        /// * 'NotRegistered':
        /// 	- Thrown if the account we are attempting to unstake from is non existent.
        ///
        /// * 'NonAssociatedColdKey':
        /// 	- Thrown if the coldkey does not own the hotkey we are unstaking from.
        ///
        /// * 'NotEnoughStakeToWithdraw':
        /// 	- Thrown if there is not enough stake on the hotkey to withdwraw this amount.
        ///
        #[pallet::call_index(3)]
        #[pallet::weight((Weight::from_parts(111_000_000, 0)
		.saturating_add(Weight::from_parts(0, 43991))
		.saturating_add(T::DbWeight::get().reads(10))
		.saturating_add(T::DbWeight::get().writes(7)), DispatchClass::Normal, Pays::No))]
        pub fn remove_stake(
            origin: OriginFor<T>,
            hotkey: T::AccountId,
            netuid: u16,
            amount_unstaked: u64,
        ) -> DispatchResult {
            Self::do_remove_stake(origin, hotkey, netuid, amount_unstaked)
        }

        /// Serves or updates axon /prometheus information for the neuron associated with the caller. If the caller is
        /// already registered the metadata is updated. If the caller is not registered this call throws NotRegistered.
        ///
        /// # Args:
        /// * 'origin': (<T as frame_system::Config>Origin):
        /// 	- The signature of the caller.
        ///
        /// * 'netuid' (u16):
        /// 	- The u16 network identifier.
        ///
        /// * 'version' (u64):
        /// 	- The bittensor version identifier.
        ///
        /// * 'ip' (u64):
        /// 	- The endpoint ip information as a u128 encoded integer.
        ///
        /// * 'port' (u16):
        /// 	- The endpoint port information as a u16 encoded integer.
        ///
        /// * 'ip_type' (u8):
        /// 	- The endpoint ip version as a u8, 4 or 6.
        ///
        /// * 'protocol' (u8):
        /// 	- UDP:1 or TCP:0
        ///
        /// * 'placeholder1' (u8):
        /// 	- Placeholder for further extra params.
        ///
        /// * 'placeholder2' (u8):
        /// 	- Placeholder for further extra params.
        ///
        /// # Event:
        /// * AxonServed;
        /// 	- On successfully serving the axon info.
        ///
        /// # Raises:
        /// * 'SubNetworkDoesNotExist':
        /// 	- Attempting to set weights on a non-existent network.
        ///
        /// * 'NotRegistered':
        /// 	- Attempting to set weights from a non registered account.
        ///
        /// * 'InvalidIpType':
        /// 	- The ip type is not 4 or 6.
        ///
        /// * 'InvalidIpAddress':
        /// 	- The numerically encoded ip address does not resolve to a proper ip.
        ///
        /// * 'ServingRateLimitExceeded':
        /// 	- Attempting to set prometheus information withing the rate limit min.
        ///
        #[pallet::call_index(4)]
        #[pallet::weight((Weight::from_parts(46_000_000, 0)
		.saturating_add(T::DbWeight::get().reads(4))
		.saturating_add(T::DbWeight::get().writes(1)), DispatchClass::Normal, Pays::No))]
        pub fn serve_axon(
            origin: OriginFor<T>,
            netuid: u16,
            version: u32,
            ip: u128,
            port: u16,
            ip_type: u8,
            protocol: u8,
            placeholder1: u8,
            placeholder2: u8,
        ) -> DispatchResult {
            Self::do_serve_axon(
                origin,
                netuid,
                version,
                ip,
                port,
                ip_type,
                protocol,
                placeholder1,
                placeholder2,
                None,
            )
        }

        /// Same as `serve_axon` but takes a certificate as an extra optional argument.
        /// Serves or updates axon /prometheus information for the neuron associated with the caller. If the caller is
        /// already registered the metadata is updated. If the caller is not registered this call throws NotRegistered.
        ///
        /// # Args:
        /// * 'origin': (<T as frame_system::Config>Origin):
        /// 	- The signature of the caller.
        ///
        /// * 'netuid' (u16):
        /// 	- The u16 network identifier.
        ///
        /// * 'version' (u64):
        /// 	- The bittensor version identifier.
        ///
        /// * 'ip' (u64):
        /// 	- The endpoint ip information as a u128 encoded integer.
        ///
        /// * 'port' (u16):
        /// 	- The endpoint port information as a u16 encoded integer.
        ///
        /// * 'ip_type' (u8):
        /// 	- The endpoint ip version as a u8, 4 or 6.
        ///
        /// * 'protocol' (u8):
        /// 	- UDP:1 or TCP:0
        ///
        /// * 'placeholder1' (u8):
        /// 	- Placeholder for further extra params.
        ///
        /// * 'placeholder2' (u8):
        /// 	- Placeholder for further extra params.
        ///
        /// * 'certificate' (Vec<u8>):
        ///     - TLS certificate for inter neuron communitation.
        ///
        /// # Event:
        /// * AxonServed;
        /// 	- On successfully serving the axon info.
        ///
        /// # Raises:
        /// * 'SubNetworkDoesNotExist':
        /// 	- Attempting to set weights on a non-existent network.
        ///
        /// * 'NotRegistered':
        /// 	- Attempting to set weights from a non registered account.
        ///
        /// * 'InvalidIpType':
        /// 	- The ip type is not 4 or 6.
        ///
        /// * 'InvalidIpAddress':
        /// 	- The numerically encoded ip address does not resolve to a proper ip.
        ///
        /// * 'ServingRateLimitExceeded':
        /// 	- Attempting to set prometheus information withing the rate limit min.
        ///
        #[pallet::call_index(40)]
        #[pallet::weight((Weight::from_parts(46_000_000, 0)
		.saturating_add(T::DbWeight::get().reads(4))
		.saturating_add(T::DbWeight::get().writes(1)), DispatchClass::Normal, Pays::No))]
        pub fn serve_axon_tls(
            origin: OriginFor<T>,
            netuid: u16,
            version: u32,
            ip: u128,
            port: u16,
            ip_type: u8,
            protocol: u8,
            placeholder1: u8,
            placeholder2: u8,
            certificate: Vec<u8>,
        ) -> DispatchResult {
            Self::do_serve_axon(
                origin,
                netuid,
                version,
                ip,
                port,
                ip_type,
                protocol,
                placeholder1,
                placeholder2,
                Some(certificate),
            )
        }

        /// ---- Set prometheus information for the neuron.
        /// # Args:
        /// * 'origin': (<T as frame_system::Config>Origin):
        /// 	- The signature of the calling hotkey.
        ///
        /// * 'netuid' (u16):
        /// 	- The u16 network identifier.
        ///
        /// * 'version' (u16):
        /// 	-  The bittensor version identifier.
        ///
        /// * 'ip' (u128):
        /// 	- The prometheus ip information as a u128 encoded integer.
        ///
        /// * 'port' (u16):
        /// 	- The prometheus port information as a u16 encoded integer.
        ///
        /// * 'ip_type' (u8):
        /// 	- The ip type v4 or v6.
        ///
        #[pallet::call_index(5)]
        #[pallet::weight((Weight::from_parts(45_000_000, 0)
		.saturating_add(T::DbWeight::get().reads(4))
		.saturating_add(T::DbWeight::get().writes(1)), DispatchClass::Normal, Pays::No))]
        pub fn serve_prometheus(
            origin: OriginFor<T>,
            netuid: u16,
            version: u32,
            ip: u128,
            port: u16,
            ip_type: u8,
        ) -> DispatchResult {
            Self::do_serve_prometheus(origin, netuid, version, ip, port, ip_type)
        }

        /// ---- Registers a new neuron to the subnetwork.
        ///
        /// # Args:
        /// * 'origin': (<T as frame_system::Config>Origin):
        /// 	- The signature of the calling hotkey.
        ///
        /// * 'netuid' (u16):
        /// 	- The u16 network identifier.
        ///
        /// * 'block_number' ( u64 ):
        /// 	- Block hash used to prove work done.
        ///
        /// * 'nonce' ( u64 ):
        /// 	- Positive integer nonce used in POW.
        ///
        /// * 'work' ( Vec<u8> ):
        /// 	- Vector encoded bytes representing work done.
        ///
        /// * 'hotkey' ( T::AccountId ):
        /// 	- Hotkey to be registered to the network.
        ///
        /// * 'coldkey' ( T::AccountId ):
        /// 	- Associated coldkey account.
        ///
        /// # Event:
        /// * NeuronRegistered;
        /// 	- On successfully registering a uid to a neuron slot on a subnetwork.
        ///
        /// # Raises:
        /// * 'SubNetworkDoesNotExist':
        /// 	- Attempting to register to a non existent network.
        ///
        /// * 'TooManyRegistrationsThisBlock':
        /// 	- This registration exceeds the total allowed on this network this block.
        ///
        /// * 'HotKeyAlreadyRegisteredInSubNet':
        /// 	- The hotkey is already registered on this network.
        ///
        /// * 'InvalidWorkBlock':
        /// 	- The work has been performed on a stale, future, or non existent block.
        ///
        /// * 'InvalidDifficulty':
        /// 	- The work does not match the difficulty.
        ///
        /// * 'InvalidSeal':
        /// 	- The seal is incorrect.
        ///
        #[pallet::call_index(6)]
        #[pallet::weight((Weight::from_parts(192_000_000, 0)
		.saturating_add(T::DbWeight::get().reads(24))
		.saturating_add(T::DbWeight::get().writes(22)), DispatchClass::Normal, Pays::No))]
        pub fn register(
            origin: OriginFor<T>,
            netuid: u16,
            block_number: u64,
            nonce: u64,
            work: Vec<u8>,
            hotkey: T::AccountId,
            coldkey: T::AccountId,
        ) -> DispatchResult {
            Self::do_registration(origin, netuid, block_number, nonce, work, hotkey, coldkey)
        }

        /// Register the hotkey to root network
        #[pallet::call_index(62)]
        #[pallet::weight((Weight::from_parts(164_000_000, 0)
		.saturating_add(T::DbWeight::get().reads(23))
		.saturating_add(T::DbWeight::get().writes(20)), DispatchClass::Normal, Pays::No))]
        pub fn root_register(origin: OriginFor<T>, hotkey: T::AccountId) -> DispatchResult {
            Self::do_root_register(origin, hotkey)
        }

        /// Attempt to adjust the senate membership to include a hotkey
        #[pallet::call_index(63)]
        #[pallet::weight((Weight::from_parts(0, 0)
		.saturating_add(T::DbWeight::get().reads(0))
		.saturating_add(T::DbWeight::get().writes(0)), DispatchClass::Normal, Pays::Yes))]
        pub fn adjust_senate(origin: OriginFor<T>, hotkey: T::AccountId) -> DispatchResult {
            Self::do_adjust_senate(origin, hotkey)
        }

        /// User register a new subnetwork via burning token
        #[pallet::call_index(7)]
        #[pallet::weight((Weight::from_parts(177_000_000, 0)
		.saturating_add(T::DbWeight::get().reads(26))
		.saturating_add(T::DbWeight::get().writes(24)), DispatchClass::Normal, Pays::No))]
        pub fn burned_register(
            origin: OriginFor<T>,
            netuid: u16,
            hotkey: T::AccountId,
        ) -> DispatchResult {
            Self::do_burned_registration(origin, netuid, hotkey)
        }

        /// The extrinsic for user to change its hotkey
        #[pallet::call_index(70)]
        #[pallet::weight((Weight::from_parts(1_940_000_000, 0)
        .saturating_add(T::DbWeight::get().reads(272))
        .saturating_add(T::DbWeight::get().writes(527)), DispatchClass::Operational, Pays::No))]
        pub fn swap_hotkey(
            origin: OriginFor<T>,
            hotkey: T::AccountId,
            new_hotkey: T::AccountId,
        ) -> DispatchResultWithPostInfo {
            Self::do_swap_hotkey(origin, &hotkey, &new_hotkey)
        }

        /// The extrinsic for user to change the coldkey associated with their account.
        ///
        /// # Arguments
        ///
        /// * `origin` - The origin of the call, must be signed by the old coldkey.
        /// * `old_coldkey` - The current coldkey associated with the account.
        /// * `new_coldkey` - The new coldkey to be associated with the account.
        ///
        /// # Returns
        ///
        /// Returns a `DispatchResultWithPostInfo` indicating success or failure of the operation.
        ///
        /// # Weight
        ///
        /// Weight is calculated based on the number of database reads and writes.
        #[pallet::call_index(71)]
        #[pallet::weight((Weight::from_parts(127_713_000, 0)
        .saturating_add(Weight::from_parts(0, 11645))
        .saturating_add(T::DbWeight::get().reads(18))
        .saturating_add(T::DbWeight::get().writes(12)), DispatchClass::Operational, Pays::No))]
        pub fn swap_coldkey(
            origin: OriginFor<T>,
            old_coldkey: T::AccountId,
            new_coldkey: T::AccountId,
            swap_cost: u64,
        ) -> DispatchResultWithPostInfo {
            // Ensure it's called with root privileges (scheduler has root privileges)
            ensure_root(origin)?;
            log::info!("swap_coldkey: {:?} -> {:?}", old_coldkey, new_coldkey);

            Self::do_swap_coldkey(&old_coldkey, &new_coldkey, swap_cost)
        }

        /// Sets the childkey take for a given hotkey.
        ///
        /// This function allows a coldkey to set the childkey take for a given hotkey.
        /// The childkey take determines the proportion of stake that the hotkey keeps for itself
        /// when distributing stake to its children.
        ///
        /// # Arguments:
        /// * `origin` (<T as frame_system::Config>::RuntimeOrigin):
        ///     - The signature of the calling coldkey. Setting childkey take can only be done by the coldkey.
        ///
        /// * `hotkey` (T::AccountId):
        ///     - The hotkey for which the childkey take will be set.
        ///
        /// * `take` (u16):
        ///     - The new childkey take value. This is a percentage represented as a value between 0 and 10000,
        ///       where 10000 represents 100%.
        ///
        /// # Events:
        /// * `ChildkeyTakeSet`:
        ///     - On successfully setting the childkey take for a hotkey.
        ///
        /// # Errors:
        /// * `NonAssociatedColdKey`:
        ///     - The coldkey does not own the hotkey.
        /// * `InvalidChildkeyTake`:
        ///     - The provided take value is invalid (greater than the maximum allowed take).
        /// * `TxChildkeyTakeRateLimitExceeded`:
        ///     - The rate limit for changing childkey take has been exceeded.
        ///
        #[pallet::call_index(75)]
        #[pallet::weight((
            Weight::from_parts(34_000, 0)
            .saturating_add(T::DbWeight::get().reads(4))
            .saturating_add(T::DbWeight::get().writes(2)),
    DispatchClass::Normal,
    Pays::Yes
))]
        pub fn set_childkey_take(
            origin: OriginFor<T>,
            hotkey: T::AccountId,
            netuid: u16,
            take: u16,
        ) -> DispatchResult {
            let coldkey = ensure_signed(origin)?;

            // Call the utility function to set the childkey take
            Self::do_set_childkey_take(coldkey, hotkey, netuid, take)
        }

        // ---- SUDO ONLY FUNCTIONS ------------------------------------------------------------

        /// Sets the transaction rate limit for changing childkey take.
        ///
        /// This function can only be called by the root origin.
        ///
        /// # Arguments:
        /// * `origin` - The origin of the call, must be root.
        /// * `tx_rate_limit` - The new rate limit in blocks.
        ///
        /// # Errors:
        /// * `BadOrigin` - If the origin is not root.
        ///
        #[pallet::call_index(69)]
        #[pallet::weight((
            Weight::from_parts(6_000, 0)
        .saturating_add(T::DbWeight::get().writes(1)),
    DispatchClass::Operational,
    Pays::No
))]
        pub fn sudo_set_tx_childkey_take_rate_limit(
            origin: OriginFor<T>,
            tx_rate_limit: u64,
        ) -> DispatchResult {
            ensure_root(origin)?;
            Self::set_tx_childkey_take_rate_limit(tx_rate_limit);
            Ok(())
        }

        /// Sets the minimum allowed childkey take.
        ///
        /// This function can only be called by the root origin.
        ///
        /// # Arguments:
        /// * `origin` - The origin of the call, must be root.
        /// * `take` - The new minimum childkey take value.
        ///
        /// # Errors:
        /// * `BadOrigin` - If the origin is not root.
        ///
        #[pallet::call_index(76)]
        #[pallet::weight((
            Weight::from_parts(6_000, 0)
            .saturating_add(T::DbWeight::get().writes(1)),
            DispatchClass::Operational,
            Pays::No
        ))]
        pub fn sudo_set_min_childkey_take(origin: OriginFor<T>, take: u16) -> DispatchResult {
            ensure_root(origin)?;
            Self::set_min_childkey_take(take);
            Ok(())
        }

        /// Sets the maximum allowed childkey take.
        ///
        /// This function can only be called by the root origin.
        ///
        /// # Arguments:
        /// * `origin` - The origin of the call, must be root.
        /// * `take` - The new maximum childkey take value.
        ///
        /// # Errors:
        /// * `BadOrigin` - If the origin is not root.
        ///
        #[pallet::call_index(77)]
        #[pallet::weight((
            Weight::from_parts(6_000, 0)
            .saturating_add(T::DbWeight::get().writes(1)),
            DispatchClass::Operational,
            Pays::No
        ))]
        pub fn sudo_set_max_childkey_take(origin: OriginFor<T>, take: u16) -> DispatchResult {
            ensure_root(origin)?;
            Self::set_max_childkey_take(take);
            Ok(())
        }
        // ==================================
        // ==== Parameter Sudo calls ========
        // ==================================
        // Each function sets the corresponding hyper paramter on the specified network
        // Args:
        // 	* 'origin': (<T as frame_system::Config>Origin):
        // 		- The caller, must be sudo.
        //
        // 	* `netuid` (u16):
        // 		- The network identifier.
        //
        // 	* `hyperparameter value` (u16):
        // 		- The value of the hyper parameter.
        //

        /// Authenticates a council proposal and dispatches a function call with `Root` origin.
        ///
        /// The dispatch origin for this call must be a council majority.
        ///
        /// ## Complexity
        /// - O(1).
        #[pallet::call_index(51)]
        #[pallet::weight((Weight::from_parts(0, 0), DispatchClass::Operational, Pays::No))]
        pub fn sudo(
            origin: OriginFor<T>,
            call: Box<T::SudoRuntimeCall>,
        ) -> DispatchResultWithPostInfo {
            // This is a public call, so we ensure that the origin is a council majority.
            T::CouncilOrigin::ensure_origin(origin)?;

            let result = call.dispatch_bypass_filter(frame_system::RawOrigin::Root.into());
            let error = result.map(|_| ()).map_err(|e| e.error);
            Self::deposit_event(Event::Sudid(error));

            return result;
        }

        /// Authenticates a council proposal and dispatches a function call with `Root` origin.
        /// This function does not check the weight of the call, and instead allows the
        /// user to specify the weight of the call.
        ///
        /// The dispatch origin for this call must be a council majority.
        ///
        /// ## Complexity
        /// - O(1).
        #[allow(deprecated)]
        #[pallet::call_index(52)]
        #[pallet::weight((*weight, call.get_dispatch_info().class, Pays::No))]
        pub fn sudo_unchecked_weight(
            origin: OriginFor<T>,
            call: Box<T::SudoRuntimeCall>,
            weight: Weight,
        ) -> DispatchResultWithPostInfo {
            // We dont need to check the weight witness, suppress warning.
            // See https://github.com/paritytech/polkadot-sdk/pull/1818.
            let _ = weight;

            // This is a public call, so we ensure that the origin is a council majority.
            T::CouncilOrigin::ensure_origin(origin)?;

            let result = call.dispatch_bypass_filter(frame_system::RawOrigin::Root.into());
            let error = result.map(|_| ()).map_err(|e| e.error);
            Self::deposit_event(Event::Sudid(error));

            return result;
        }

        /// User vote on a proposal
        #[pallet::call_index(55)]
        #[pallet::weight((Weight::from_parts(0, 0)
		.saturating_add(Weight::from_parts(0, 0))
		.saturating_add(T::DbWeight::get().reads(0))
		.saturating_add(T::DbWeight::get().writes(0)), DispatchClass::Operational))]
        pub fn vote(
            origin: OriginFor<T>,
            hotkey: T::AccountId,
            proposal: T::Hash,
            #[pallet::compact] index: u32,
            approve: bool,
        ) -> DispatchResultWithPostInfo {
            Self::do_vote_root(origin, &hotkey, proposal, index, approve)
        }

        /// User register a new subnetwork
        #[pallet::call_index(59)]
        #[pallet::weight((Weight::from_parts(157_000_000, 0)
		.saturating_add(T::DbWeight::get().reads(16))
		.saturating_add(T::DbWeight::get().writes(30)), DispatchClass::Operational, Pays::No))]
        pub fn register_network(origin: OriginFor<T>, hotkey: T::AccountId) -> DispatchResult {
            Self::do_register_network(origin, &hotkey, 1, None)
        }

        /// Facility extrinsic for user to get taken from faucet
        /// It is only available when pow-faucet feature enabled
        /// Just deployed in testnet and devnet for testing purpose
        #[pallet::call_index(60)]
        #[pallet::weight((Weight::from_parts(91_000_000, 0)
        .saturating_add(T::DbWeight::get().reads(27))
		.saturating_add(T::DbWeight::get().writes(22)), DispatchClass::Normal, Pays::No))]
        pub fn faucet(
            origin: OriginFor<T>,
            block_number: u64,
            nonce: u64,
            work: Vec<u8>,
        ) -> DispatchResult {
            if cfg!(feature = "pow-faucet") {
                return Self::do_faucet(origin, block_number, nonce, work);
            }

            Err(Error::<T>::FaucetDisabled.into())
        }

        /// Remove a user's subnetwork
        /// The caller must be the owner of the network
        #[pallet::call_index(61)]
        #[pallet::weight((Weight::from_parts(119_000_000, 0)
		.saturating_add(T::DbWeight::get().reads(6))
		.saturating_add(T::DbWeight::get().writes(31)), DispatchClass::Operational, Pays::No))]
        pub fn dissolve_network(
            origin: OriginFor<T>,
            coldkey: T::AccountId,
            netuid: u16,
        ) -> DispatchResult {
            ensure_root(origin)?;
            Self::user_remove_network(coldkey, netuid)
        }

        /// Set a single child for a given hotkey on a specified network.
        ///
        /// This function allows a coldkey to set a single child for a given hotkey on a specified network.
        /// The proportion of the hotkey's stake to be allocated to the child is also specified.
        ///
        /// # Arguments:
        /// * `origin` (<T as frame_system::Config>::RuntimeOrigin):
        ///     - The signature of the calling coldkey. Setting a hotkey child can only be done by the coldkey.
        ///
        /// * `hotkey` (T::AccountId):
        ///     - The hotkey which will be assigned the child.
        ///
        /// * `child` (T::AccountId):
        ///     - The child which will be assigned to the hotkey.
        ///
        /// * `netuid` (u16):
        ///     - The u16 network identifier where the childkey will exist.
        ///
        /// * `proportion` (u64):
        ///     - Proportion of the hotkey's stake to be given to the child, the value must be u64 normalized.
        ///
        /// # Events:
        /// * `ChildAddedSingular`:
        ///     - On successfully registering a child to a hotkey.
        ///
        /// # Errors:
        /// * `SubNetworkDoesNotExist`:
        ///     - Attempting to register to a non-existent network.
        /// * `RegistrationNotPermittedOnRootSubnet`:
        ///     - Attempting to register a child on the root network.
        /// * `NonAssociatedColdKey`:
        ///     - The coldkey does not own the hotkey or the child is the same as the hotkey.
        /// * `HotKeyAccountNotExists`:
        ///     - The hotkey account does not exist.
        ///
        /// # Detailed Explanation of Checks:
        /// 1. **Signature Verification**: Ensures that the caller has signed the transaction, verifying the coldkey.
        /// 2. **Root Network Check**: Ensures that the delegation is not on the root network, as child hotkeys are not valid on the root.
        /// 3. **Network Existence Check**: Ensures that the specified network exists.
        /// 4. **Ownership Verification**: Ensures that the coldkey owns the hotkey.
        /// 5. **Hotkey Account Existence Check**: Ensures that the hotkey account already exists.
        /// 6. **Child-Hotkey Distinction**: Ensures that the child is not the same as the hotkey.
        /// 7. **Old Children Cleanup**: Removes the hotkey from the parent list of its old children.
        /// 8. **New Children Assignment**: Assigns the new child to the hotkey and updates the parent list for the new child.
        // TODO: Benchmark this call
        #[pallet::call_index(67)]
        #[pallet::weight((Weight::from_parts(119_000_000, 0)
		.saturating_add(T::DbWeight::get().reads(6))
		.saturating_add(T::DbWeight::get().writes(31)), DispatchClass::Operational, Pays::Yes))]
        pub fn set_children(
            origin: T::RuntimeOrigin,
            hotkey: T::AccountId,
            netuid: u16,
            children: Vec<(u64, T::AccountId)>,
        ) -> DispatchResultWithPostInfo {
            Self::do_schedule_children(origin, hotkey, netuid, children)?;
            Ok(().into())
        }

        /// Schedules a coldkey swap operation to be executed at a future block.
        ///
        /// This function allows a user to schedule the swapping of their coldkey to a new one
        /// at a specified future block. The swap is not executed immediately but is scheduled
        /// to occur at the specified block number.
        ///
        /// # Arguments
        ///
        /// * `origin` - The origin of the call, which should be signed by the current coldkey owner.
        /// * `new_coldkey` - The account ID of the new coldkey that will replace the current one.
        /// * `when` - The block number at which the coldkey swap should be executed.
        ///
        /// # Returns
        ///
        /// Returns a `DispatchResultWithPostInfo` indicating whether the scheduling was successful.
        ///
        /// # Errors
        ///
        /// This function may return an error if:
        /// * The origin is not signed.
        /// * The scheduling fails due to conflicts or system constraints.
        ///
        /// # Notes
        ///
        /// - The actual swap is not performed by this function. It merely schedules the swap operation.
        /// - The weight of this call is set to a fixed value and may need adjustment based on benchmarking.
        ///
        /// # TODO
        ///
        /// - Implement proper weight calculation based on the complexity of the operation.
        /// - Consider adding checks to prevent scheduling too far into the future.
        /// TODO: Benchmark this call
        #[pallet::call_index(73)]
        #[pallet::weight((Weight::from_parts(119_000_000, 0)
		.saturating_add(T::DbWeight::get().reads(6))
		.saturating_add(T::DbWeight::get().writes(31)), DispatchClass::Operational, Pays::Yes))]
        pub fn schedule_swap_coldkey(
            origin: OriginFor<T>,
            new_coldkey: T::AccountId,
        ) -> DispatchResultWithPostInfo {
            let who = ensure_signed(origin)?;
            ensure!(
                !ColdkeySwapScheduled::<T>::contains_key(&who),
                Error::<T>::SwapAlreadyScheduled
            );

            // Calculate the swap cost and ensure sufficient balance
            let swap_cost = Self::get_key_swap_cost();
            ensure!(
                Self::can_remove_balance_from_coldkey_account(&who, swap_cost),
                Error::<T>::NotEnoughBalanceToPaySwapColdKey
            );

            let current_block: BlockNumberFor<T> = <frame_system::Pallet<T>>::block_number();
            let duration: BlockNumberFor<T> = ColdkeySwapScheduleDuration::<T>::get();
            let when: BlockNumberFor<T> = current_block.saturating_add(duration);

            let call = Call::<T>::swap_coldkey {
                old_coldkey: who.clone(),
                new_coldkey: new_coldkey.clone(),
                swap_cost,
            };

            let bound_call = T::Preimages::bound(LocalCallOf::<T>::from(call.clone()))
                .map_err(|_| Error::<T>::FailedToSchedule)?;

            T::Scheduler::schedule(
                DispatchTime::At(when),
                None,
                63,
                frame_system::RawOrigin::Root.into(),
                bound_call,
            )
            .map_err(|_| Error::<T>::FailedToSchedule)?;

            ColdkeySwapScheduled::<T>::insert(&who, ());
            // Emit the SwapScheduled event
            Self::deposit_event(Event::ColdkeySwapScheduled {
                old_coldkey: who.clone(),
                new_coldkey: new_coldkey.clone(),
                execution_block: when,
                swap_cost,
            });

            Ok(().into())
        }

        /// Schedule the dissolution of a network at a specified block number.
        ///
        /// # Arguments
        ///
        /// * `origin` - The origin of the call, must be signed by the sender.
        /// * `netuid` - The u16 network identifier to be dissolved.
        ///
        /// # Returns
        ///
        /// Returns a `DispatchResultWithPostInfo` indicating success or failure of the operation.
        ///
        /// # Weight
        ///
        /// Weight is calculated based on the number of database reads and writes.

        #[pallet::call_index(74)]
        #[pallet::weight((Weight::from_parts(119_000_000, 0)
		.saturating_add(T::DbWeight::get().reads(6))
		.saturating_add(T::DbWeight::get().writes(31)), DispatchClass::Operational, Pays::Yes))]
        pub fn schedule_dissolve_network(
            origin: OriginFor<T>,
            netuid: u16,
        ) -> DispatchResultWithPostInfo {
            let who = ensure_signed(origin)?;

            let current_block: BlockNumberFor<T> = <frame_system::Pallet<T>>::block_number();
            let duration: BlockNumberFor<T> = DissolveNetworkScheduleDuration::<T>::get();
            let when: BlockNumberFor<T> = current_block.saturating_add(duration);

            let call = Call::<T>::dissolve_network {
                coldkey: who.clone(),
                netuid,
            };

            let bound_call = T::Preimages::bound(LocalCallOf::<T>::from(call.clone()))
                .map_err(|_| Error::<T>::FailedToSchedule)?;

            T::Scheduler::schedule(
                DispatchTime::At(when),
                None,
                63,
                frame_system::RawOrigin::Root.into(),
                bound_call,
            )
            .map_err(|_| Error::<T>::FailedToSchedule)?;

            // Emit the SwapScheduled event
            Self::deposit_event(Event::DissolveNetworkScheduled {
                account: who.clone(),
                netuid,
                execution_block: when,
            });

            Ok(().into())
        }

        /// ---- Set prometheus information for the neuron.
        /// # Args:
        /// * 'origin': (<T as frame_system::Config>Origin):
        /// 	- The signature of the calling hotkey.
        ///
        /// * 'netuid' (u16):
        /// 	- The u16 network identifier.
        ///
        /// * 'version' (u16):
        /// 	-  The bittensor version identifier.
        ///
        /// * 'ip' (u128):
        /// 	- The prometheus ip information as a u128 encoded integer.
        ///
        /// * 'port' (u16):
        /// 	- The prometheus port information as a u16 encoded integer.
        ///
        /// * 'ip_type' (u8):
        /// 	- The ip type v4 or v6.
        ///
        #[pallet::call_index(68)]
        #[pallet::weight((Weight::from_parts(45_000_000, 0)
		.saturating_add(T::DbWeight::get().reads(4))
		.saturating_add(T::DbWeight::get().writes(1)), DispatchClass::Normal, Pays::Yes))]
        pub fn set_identity(
            origin: OriginFor<T>,
            name: Vec<u8>,
            url: Vec<u8>,
            image: Vec<u8>,
            discord: Vec<u8>,
            description: Vec<u8>,
            additional: Vec<u8>,
        ) -> DispatchResult {
            Self::do_set_identity(origin, name, url, image, discord, description, additional)
        }

        /// ---- Set the identity information for a subnet.
        /// # Args:
        /// * `origin` - (<T as frame_system::Config>::Origin):
        ///     - The signature of the calling coldkey, which must be the owner of the subnet.
        ///
        /// * `netuid` (u16):
        ///     - The unique network identifier of the subnet.
        ///
        /// * `subnet_name` (Vec<u8>):
        ///     - The name of the subnet.
        ///
        /// * `github_repo` (Vec<u8>):
        ///     - The GitHub repository associated with the subnet identity.
        ///
        /// * `subnet_contact` (Vec<u8>):
        ///     - The contact information for the subnet.
        #[pallet::call_index(78)]
        #[pallet::weight((Weight::from_parts(45_000_000, 0)
		.saturating_add(T::DbWeight::get().reads(4))
		.saturating_add(T::DbWeight::get().writes(1)), DispatchClass::Normal, Pays::Yes))]
        pub fn set_subnet_identity(
            origin: OriginFor<T>,
            netuid: u16,
            subnet_name: Vec<u8>,
            github_repo: Vec<u8>,
            subnet_contact: Vec<u8>,
        ) -> DispatchResult {
            Self::do_set_subnet_identity(origin, netuid, subnet_name, github_repo, subnet_contact)
        }

        /// User register a new subnetwork
        #[pallet::call_index(79)]
        #[pallet::weight((Weight::from_parts(157_000_000, 0)
                .saturating_add(T::DbWeight::get().reads(16))
                .saturating_add(T::DbWeight::get().writes(30)), DispatchClass::Operational, Pays::No))]
        pub fn register_network_with_identity(
            origin: OriginFor<T>,
            hotkey: T::AccountId,
            identity: Option<SubnetIdentityOf>,
        ) -> DispatchResult {
            Self::do_register_network(origin, &hotkey, 1, identity)
        }

        /// ---- The implementation for the extrinsic unstake_all: Removes all stake from a hotkey account across all subnets and adds it onto a coldkey.
        ///
        /// # Args:
        /// * `origin` - (<T as frame_system::Config>::Origin):
        ///     - The signature of the caller's coldkey.
        ///
        /// * `hotkey` (T::AccountId):
        ///     - The associated hotkey account.
        ///
        /// # Event:
        /// * StakeRemoved;
        ///     - On the successfully removing stake from the hotkey account.
        ///
        /// # Raises:
        /// * `NotRegistered`:
        ///     - Thrown if the account we are attempting to unstake from is non existent.
        ///
        /// * `NonAssociatedColdKey`:
        ///     - Thrown if the coldkey does not own the hotkey we are unstaking from.
        ///
        /// * `NotEnoughStakeToWithdraw`:
        ///     - Thrown if there is not enough stake on the hotkey to withdraw this amount.
        ///
        /// * `TxRateLimitExceeded`:
        ///     - Thrown if key has hit transaction rate limit
        #[pallet::call_index(83)]
        #[pallet::weight((Weight::from_parts(3_000_000, 0).saturating_add(T::DbWeight::get().writes(1)), DispatchClass::Operational, Pays::No))]
        pub fn unstake_all(origin: OriginFor<T>, hotkey: T::AccountId) -> DispatchResult {
            Self::do_unstake_all(origin, hotkey)
        }

        /// ---- The implementation for the extrinsic unstake_all: Removes all stake from a hotkey account across all subnets and adds it onto a coldkey.
        ///
        /// # Args:
        /// * `origin` - (<T as frame_system::Config>::Origin):
        ///     - The signature of the caller's coldkey.
        ///
        /// * `hotkey` (T::AccountId):
        ///     - The associated hotkey account.
        ///
        /// # Event:
        /// * StakeRemoved;
        ///     - On the successfully removing stake from the hotkey account.
        ///
        /// # Raises:
        /// * `NotRegistered`:
        ///     - Thrown if the account we are attempting to unstake from is non existent.
        ///
        /// * `NonAssociatedColdKey`:
        ///     - Thrown if the coldkey does not own the hotkey we are unstaking from.
        ///
        /// * `NotEnoughStakeToWithdraw`:
        ///     - Thrown if there is not enough stake on the hotkey to withdraw this amount.
        ///
        /// * `TxRateLimitExceeded`:
        ///     - Thrown if key has hit transaction rate limit
        #[pallet::call_index(84)]
        #[pallet::weight((Weight::from_parts(3_000_000, 0).saturating_add(T::DbWeight::get().writes(1)), DispatchClass::Operational, Pays::No))]
        pub fn unstake_all_alpha(origin: OriginFor<T>, hotkey: T::AccountId) -> DispatchResult {
            Self::do_unstake_all_alpha(origin, hotkey)
        }

        /// ---- The implementation for the extrinsic move_stake: Moves specified amount of stake from a hotkey to another across subnets.
        ///
        /// # Args:
        /// * `origin` - (<T as frame_system::Config>::Origin):
        ///     - The signature of the caller's coldkey.
        ///
        /// * `origin_hotkey` (T::AccountId):
        ///     - The hotkey account to move stake from.
        ///
        /// * `destination_hotkey` (T::AccountId):
        ///     - The hotkey account to move stake to.
        ///
        /// * `origin_netuid` (T::AccountId):
        ///     - The subnet ID to move stake from.
        ///
        /// * `destination_netuid` (T::AccountId):
        ///     - The subnet ID to move stake to.
        ///
        /// * `alpha_amount` (T::AccountId):
        ///     - The alpha stake amount to move.
        ///
        #[pallet::call_index(85)]
        #[pallet::weight((Weight::from_parts(3_000_000, 0).saturating_add(T::DbWeight::get().writes(1)), DispatchClass::Operational, Pays::No))]
        pub fn move_stake(
            origin: T::RuntimeOrigin,
            origin_hotkey: T::AccountId,
            destination_hotkey: T::AccountId,
            origin_netuid: u16,
            destination_netuid: u16,
            alpha_amount: u64,
        ) -> DispatchResult {
            Self::do_move_stake(
                origin,
                origin_hotkey,
                destination_hotkey,
                origin_netuid,
                destination_netuid,
                alpha_amount,
            )
        }

        /// Transfers a specified amount of stake from one coldkey to another, optionally across subnets,
        /// while keeping the same hotkey.
        ///
        /// # Arguments
        /// * `origin` - The origin of the transaction, which must be signed by the `origin_coldkey`.
        /// * `destination_coldkey` - The coldkey to which the stake is transferred.
        /// * `hotkey` - The hotkey associated with the stake.
        /// * `origin_netuid` - The network/subnet ID to move stake from.
        /// * `destination_netuid` - The network/subnet ID to move stake to (for cross-subnet transfer).
        /// * `alpha_amount` - The amount of stake to transfer.
        ///
        /// # Errors
        /// Returns an error if:
        /// * The origin is not signed by the correct coldkey.
        /// * Either subnet does not exist.
        /// * The hotkey does not exist.
        /// * There is insufficient stake on `(origin_coldkey, hotkey, origin_netuid)`.
        /// * The transfer amount is below the minimum stake requirement.
        ///
        /// # Events
        /// May emit a `StakeTransferred` event on success.
        #[pallet::call_index(86)]
        #[pallet::weight((Weight::from_parts(3_000_000, 0).saturating_add(T::DbWeight::get().writes(1)), DispatchClass::Operational, Pays::No))]
        pub fn transfer_stake(
            origin: T::RuntimeOrigin,
            destination_coldkey: T::AccountId,
            hotkey: T::AccountId,
            origin_netuid: u16,
            destination_netuid: u16,
            alpha_amount: u64,
        ) -> DispatchResult {
            Self::do_transfer_stake(
                origin,
                destination_coldkey,
                hotkey,
                origin_netuid,
                destination_netuid,
                alpha_amount,
            )
        }

        /// Swaps a specified amount of stake from one subnet to another, while keeping the same coldkey and hotkey.
        ///
        /// # Arguments
        /// * `origin` - The origin of the transaction, which must be signed by the coldkey that owns the `hotkey`.
        /// * `hotkey` - The hotkey whose stake is being swapped.
        /// * `origin_netuid` - The network/subnet ID from which stake is removed.
        /// * `destination_netuid` - The network/subnet ID to which stake is added.
        /// * `alpha_amount` - The amount of stake to swap.
        ///
        /// # Errors
        /// Returns an error if:
        /// * The transaction is not signed by the correct coldkey (i.e., `coldkey_owns_hotkey` fails).
        /// * Either `origin_netuid` or `destination_netuid` does not exist.
        /// * The hotkey does not exist.
        /// * There is insufficient stake on `(coldkey, hotkey, origin_netuid)`.
        /// * The swap amount is below the minimum stake requirement.
        ///
        /// # Events
        /// May emit a `StakeSwapped` event on success.
        #[pallet::call_index(87)]
        #[pallet::weight((
            Weight::from_parts(3_000_000, 0).saturating_add(T::DbWeight::get().writes(1)),
            DispatchClass::Operational,
            Pays::No
        ))]
        pub fn swap_stake(
            origin: T::RuntimeOrigin,
            hotkey: T::AccountId,
            origin_netuid: u16,
            destination_netuid: u16,
            alpha_amount: u64,
        ) -> DispatchResult {
            Self::do_swap_stake(
                origin,
                hotkey,
                origin_netuid,
                destination_netuid,
                alpha_amount,
            )
        }

        /// --- Adds stake to a hotkey on a subnet with a price limit.
        /// This extrinsic allows to specify the limit price for alpha token
        /// at which or better (lower) the staking should execute.
        ///
        /// In case if slippage occurs and the price shall move beyond the limit
        /// price, the staking order may execute only partially or not execute
        /// at all.
        ///
        /// # Args:
        ///  * 'origin': (<T as frame_system::Config>Origin):
        /// 	- The signature of the caller's coldkey.
        ///
        ///  * 'hotkey' (T::AccountId):
        /// 	- The associated hotkey account.
        ///
        ///  * 'amount_staked' (u64):
        /// 	- The amount of stake to be added to the hotkey staking account.
        ///
        ///  * 'limit_price' (u64):
        /// 	- The limit price expressed in units of RAO per one Alpha.
        ///
        ///  * 'allow_partial' (bool):
        /// 	- Allows partial execution of the amount. If set to false, this becomes
        ///       fill or kill type or order.
        ///
        /// # Event:
        ///  * StakeAdded;
        /// 	- On the successfully adding stake to a global account.
        ///
        /// # Raises:
        ///  * 'NotEnoughBalanceToStake':
        /// 	- Not enough balance on the coldkey to add onto the global account.
        ///
        ///  * 'NonAssociatedColdKey':
        /// 	- The calling coldkey is not associated with this hotkey.
        ///
        ///  * 'BalanceWithdrawalError':
        ///  	- Errors stemming from transaction pallet.
        ///
        #[pallet::call_index(88)]
        #[pallet::weight((Weight::from_parts(124_000_000, 0)
		.saturating_add(T::DbWeight::get().reads(10))
		.saturating_add(T::DbWeight::get().writes(7)), DispatchClass::Normal, Pays::No))]
        pub fn add_stake_limit(
            origin: OriginFor<T>,
            hotkey: T::AccountId,
            netuid: u16,
            amount_staked: u64,
            limit_price: u64,
            allow_partial: bool,
        ) -> DispatchResult {
            Self::do_add_stake_limit(
                origin,
                hotkey,
                netuid,
                amount_staked,
                limit_price,
                allow_partial,
            )
        }

        /// --- Removes stake from a hotkey on a subnet with a price limit.
        /// This extrinsic allows to specify the limit price for alpha token
        /// at which or better (higher) the staking should execute.
        ///
        /// In case if slippage occurs and the price shall move beyond the limit
        /// price, the staking order may execute only partially or not execute
        /// at all.
        ///
        /// # Args:
        /// * 'origin': (<T as frame_system::Config>Origin):
        /// 	- The signature of the caller's coldkey.
        ///
        /// * 'hotkey' (T::AccountId):
        /// 	- The associated hotkey account.
        ///
        /// * 'amount_unstaked' (u64):
        /// 	- The amount of stake to be added to the hotkey staking account.
        ///
        ///  * 'limit_price' (u64):
        ///     - The limit price expressed in units of RAO per one Alpha.
        ///
        ///  * 'allow_partial' (bool):
        ///     - Allows partial execution of the amount. If set to false, this becomes
        ///       fill or kill type or order.
        ///
        /// # Event:
        /// * StakeRemoved;
        /// 	- On the successfully removing stake from the hotkey account.
        ///
        /// # Raises:
        /// * 'NotRegistered':
        /// 	- Thrown if the account we are attempting to unstake from is non existent.
        ///
        /// * 'NonAssociatedColdKey':
        /// 	- Thrown if the coldkey does not own the hotkey we are unstaking from.
        ///
        /// * 'NotEnoughStakeToWithdraw':
        /// 	- Thrown if there is not enough stake on the hotkey to withdwraw this amount.
        ///
        #[pallet::call_index(89)]
        #[pallet::weight((Weight::from_parts(111_000_000, 0)
		.saturating_add(Weight::from_parts(0, 43991))
		.saturating_add(T::DbWeight::get().reads(10))
		.saturating_add(T::DbWeight::get().writes(7)), DispatchClass::Normal, Pays::No))]
        pub fn remove_stake_limit(
            origin: OriginFor<T>,
            hotkey: T::AccountId,
            netuid: u16,
            amount_unstaked: u64,
            limit_price: u64,
            allow_partial: bool,
        ) -> DispatchResult {
            Self::do_remove_stake_limit(
                origin,
                hotkey,
                netuid,
                amount_unstaked,
                limit_price,
                allow_partial,
            )
        }

<<<<<<< HEAD
        /// --- Claims the root emissions for a coldkey.
        /// # Args:
        /// * 'origin': (<T as frame_system::Config>Origin):
        /// 	- The signature of the caller's coldkey.
        ///
        /// # Event:
        /// * RootClaimed;
        /// 	- On the successfully claiming the root emissions for a coldkey.
        ///
        /// # Raises:
        ///
        #[pallet::call_index(90)]
        #[pallet::weight((Weight::from_parts(200_000, 0).saturating_add(T::DbWeight::get().reads_writes(1, 2)), DispatchClass::Normal, Pays::Yes))]
        pub fn claim_root(origin: OriginFor<T>) -> DispatchResultWithPostInfo {
            let coldkey: T::AccountId = ensure_signed(origin)?;

            let weight = Self::do_root_claim(coldkey);
            Ok((Some(weight), Pays::Yes).into())
        }

        /// --- Sets the root claim type for the coldkey.
        /// # Args:
        /// * 'origin': (<T as frame_system::Config>Origin):
        /// 	- The signature of the caller's coldkey.
        ///
        /// # Event:
        /// * RootClaimTypeSet;
        /// 	- On the successfully setting the root claim type for the coldkey.
        ///
        #[pallet::call_index(91)]
        #[pallet::weight((Weight::from_parts(45_000_000, 0).saturating_add(T::DbWeight::get().writes(1)), DispatchClass::Normal, Pays::Yes))]
        pub fn set_root_claim_type(
            origin: OriginFor<T>,
            new_root_claim_type: RootClaimTypeEnum,
        ) -> DispatchResult {
            let coldkey: T::AccountId = ensure_signed(origin)?;

            Self::change_root_claim_type(&coldkey, new_root_claim_type);
            Ok(())
=======
        /// Swaps a specified amount of stake from one subnet to another, while keeping the same coldkey and hotkey.
        ///
        /// # Arguments
        /// * `origin` - The origin of the transaction, which must be signed by the coldkey that owns the `hotkey`.
        /// * `hotkey` - The hotkey whose stake is being swapped.
        /// * `origin_netuid` - The network/subnet ID from which stake is removed.
        /// * `destination_netuid` - The network/subnet ID to which stake is added.
        /// * `alpha_amount` - The amount of stake to swap.
        /// * `limit_price` - The limit price expressed in units of RAO per one Alpha.
        /// * `allow_partial` - Allows partial execution of the amount. If set to false, this becomes fill or kill type or order.
        ///
        /// # Errors
        /// Returns an error if:
        /// * The transaction is not signed by the correct coldkey (i.e., `coldkey_owns_hotkey` fails).
        /// * Either `origin_netuid` or `destination_netuid` does not exist.
        /// * The hotkey does not exist.
        /// * There is insufficient stake on `(coldkey, hotkey, origin_netuid)`.
        /// * The swap amount is below the minimum stake requirement.
        ///
        /// # Events
        /// May emit a `StakeSwapped` event on success.
        #[pallet::call_index(90)]
        #[pallet::weight((
            Weight::from_parts(3_000_000, 0).saturating_add(T::DbWeight::get().writes(1)),
            DispatchClass::Operational,
            Pays::No
        ))]
        pub fn swap_stake_limit(
            origin: T::RuntimeOrigin,
            hotkey: T::AccountId,
            origin_netuid: u16,
            destination_netuid: u16,
            alpha_amount: u64,
            limit_price: u64,
            allow_partial: bool,
        ) -> DispatchResult {
            Self::do_swap_stake_limit(
                origin,
                hotkey,
                origin_netuid,
                destination_netuid,
                alpha_amount,
                limit_price,
                allow_partial,
            )
>>>>>>> 99584501
        }
    }
}<|MERGE_RESOLUTION|>--- conflicted
+++ resolved
@@ -1812,7 +1812,6 @@
             )
         }
 
-<<<<<<< HEAD
         /// --- Claims the root emissions for a coldkey.
         /// # Args:
         /// * 'origin': (<T as frame_system::Config>Origin):
@@ -1852,7 +1851,8 @@
 
             Self::change_root_claim_type(&coldkey, new_root_claim_type);
             Ok(())
-=======
+        }
+
         /// Swaps a specified amount of stake from one subnet to another, while keeping the same coldkey and hotkey.
         ///
         /// # Arguments
@@ -1874,7 +1874,7 @@
         ///
         /// # Events
         /// May emit a `StakeSwapped` event on success.
-        #[pallet::call_index(90)]
+        #[pallet::call_index(91)]
         #[pallet::weight((
             Weight::from_parts(3_000_000, 0).saturating_add(T::DbWeight::get().writes(1)),
             DispatchClass::Operational,
@@ -1898,7 +1898,6 @@
                 limit_price,
                 allow_partial,
             )
->>>>>>> 99584501
         }
     }
 }