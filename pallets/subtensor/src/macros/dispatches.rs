#![allow(clippy::crate_in_macro_def)]
use frame_support::pallet_macros::pallet_section;

/// A [`pallet_section`] that defines the errors for a pallet.
/// This can later be imported into the pallet using [`import_section`].
#[pallet_section]
mod dispatches {
    use crate::subnets::leasing::SubnetLeasingWeightInfo;
    use frame_support::traits::schedule::DispatchTime;
    use frame_support::traits::schedule::v3::Anon as ScheduleAnon;
    use frame_system::pallet_prelude::BlockNumberFor;
    use sp_core::ecdsa::Signature;
    use sp_runtime::{Percent, traits::Saturating};

    use crate::MAX_CRV3_COMMIT_SIZE_BYTES;
    /// Dispatchable functions allow users to interact with the pallet and invoke state changes.
    /// These functions materialize as "extrinsics", which are often compared to transactions.
    /// Dispatchable functions must be annotated with a weight and must return a DispatchResult.
    #[pallet::call]
    impl<T: Config> Pallet<T> {
        /// --- Sets the caller weights for the incentive mechanism. The call can be
        /// made from the hotkey account so is potentially insecure, however, the damage
        /// of changing weights is minimal if caught early. This function includes all the
        /// checks that the passed weights meet the requirements. Stored as u16s they represent
        /// rational values in the range [0,1] which sum to 1 and can be interpreted as
        /// probabilities. The specific weights determine how inflation propagates outward
        /// from this peer.
        ///
        /// Note: The 16 bit integers weights should represent 1.0 as the max u16.
        /// However, the function normalizes all integers to u16_max anyway. This means that if the sum of all
        /// elements is larger or smaller than the amount of elements * u16_max, all elements
        /// will be corrected for this deviation.
        ///
        /// # Args:
        /// * `origin`: (<T as frame_system::Config>Origin):
        ///     - The caller, a hotkey who wishes to set their weights.
        ///
        /// * `netuid` (u16):
        /// 	- The network uid we are setting these weights on.
        ///
        /// * `dests` (Vec<u16>):
        /// 	- The edge endpoint for the weight, i.e. j for w_ij.
        ///
        /// * 'weights' (Vec<u16>):
        /// 	- The u16 integer encoded weights. Interpreted as rational
        /// 		values in the range [0,1]. They must sum to in32::MAX.
        ///
        /// * 'version_key' ( u64 ):
        /// 	- The network version key to check if the validator is up to date.
        ///
        /// # Event:
        /// * WeightsSet;
        /// 	- On successfully setting the weights on chain.
        ///
        /// # Raises:
        /// * 'MechanismDoesNotExist':
        /// 	- Attempting to set weights on a non-existent network.
        ///
        /// * 'NotRegistered':
        /// 	- Attempting to set weights from a non registered account.
        ///
        /// * 'WeightVecNotEqualSize':
        /// 	- Attempting to set weights with uids not of same length.
        ///
        /// * 'DuplicateUids':
        /// 	- Attempting to set weights with duplicate uids.
        ///
        ///     * 'UidsLengthExceedUidsInSubNet':
        /// 	- Attempting to set weights above the max allowed uids.
        ///
        /// * 'UidVecContainInvalidOne':
        /// 	- Attempting to set weights with invalid uids.
        ///
        /// * 'WeightVecLengthIsLow':
        /// 	- Attempting to set weights with fewer weights than min.
        ///
        /// * 'MaxWeightExceeded':
        /// 	- Attempting to set weights with max value exceeding limit.
        #[pallet::call_index(0)]
        #[pallet::weight((Weight::from_parts(15_540_000_000, 0)
        .saturating_add(T::DbWeight::get().reads(4112_u64))
        .saturating_add(T::DbWeight::get().writes(2)), DispatchClass::Normal, Pays::No))]
        pub fn set_weights(
            origin: OriginFor<T>,
            netuid: NetUid,
            dests: Vec<u16>,
            weights: Vec<u16>,
            version_key: u64,
        ) -> DispatchResult {
            if Self::get_commit_reveal_weights_enabled(netuid) {
                Err(Error::<T>::CommitRevealEnabled.into())
            } else {
                Self::do_set_weights(origin, netuid, dests, weights, version_key)
            }
        }

        /// --- Sets the caller weights for the incentive mechanism for mechanisms. The call
        /// can be made from the hotkey account so is potentially insecure, however, the damage
        /// of changing weights is minimal if caught early. This function includes all the
        /// checks that the passed weights meet the requirements. Stored as u16s they represent
        /// rational values in the range [0,1] which sum to 1 and can be interpreted as
        /// probabilities. The specific weights determine how inflation propagates outward
        /// from this peer.
        ///
        /// Note: The 16 bit integers weights should represent 1.0 as the max u16.
        /// However, the function normalizes all integers to u16_max anyway. This means that if the sum of all
        /// elements is larger or smaller than the amount of elements * u16_max, all elements
        /// will be corrected for this deviation.
        ///
        /// # Args:
        /// * `origin`: (<T as frame_system::Config>Origin):
        ///     - The caller, a hotkey who wishes to set their weights.
        ///
        /// * `netuid` (u16):
        /// 	- The network uid we are setting these weights on.
        ///
        /// * `mecid` (`u8`):
        ///   - The u8 mechnism identifier.
        ///
        /// * `dests` (Vec<u16>):
        /// 	- The edge endpoint for the weight, i.e. j for w_ij.
        ///
        /// * 'weights' (Vec<u16>):
        /// 	- The u16 integer encoded weights. Interpreted as rational
        /// 		values in the range [0,1]. They must sum to in32::MAX.
        ///
        /// * 'version_key' ( u64 ):
        /// 	- The network version key to check if the validator is up to date.
        ///
        /// # Event:
        /// * WeightsSet;
        /// 	- On successfully setting the weights on chain.
        ///
        /// # Raises:
        /// * 'MechanismDoesNotExist':
        /// 	- Attempting to set weights on a non-existent network.
        ///
        /// * 'NotRegistered':
        /// 	- Attempting to set weights from a non registered account.
        ///
        /// * 'WeightVecNotEqualSize':
        /// 	- Attempting to set weights with uids not of same length.
        ///
        /// * 'DuplicateUids':
        /// 	- Attempting to set weights with duplicate uids.
        ///
        ///     * 'UidsLengthExceedUidsInSubNet':
        /// 	- Attempting to set weights above the max allowed uids.
        ///
        /// * 'UidVecContainInvalidOne':
        /// 	- Attempting to set weights with invalid uids.
        ///
        /// * 'WeightVecLengthIsLow':
        /// 	- Attempting to set weights with fewer weights than min.
        ///
        /// * 'MaxWeightExceeded':
        /// 	- Attempting to set weights with max value exceeding limit.
        #[pallet::call_index(119)]
        #[pallet::weight((Weight::from_parts(15_540_000_000, 0)
        .saturating_add(T::DbWeight::get().reads(4111))
        .saturating_add(T::DbWeight::get().writes(2)), DispatchClass::Normal, Pays::No))]
        pub fn set_mechanism_weights(
            origin: OriginFor<T>,
            netuid: NetUid,
            mecid: MechId,
            dests: Vec<u16>,
            weights: Vec<u16>,
            version_key: u64,
        ) -> DispatchResult {
            if Self::get_commit_reveal_weights_enabled(netuid) {
                Err(Error::<T>::CommitRevealEnabled.into())
            } else {
                Self::do_set_mechanism_weights(origin, netuid, mecid, dests, weights, version_key)
            }
        }

        /// --- Allows a hotkey to set weights for multiple netuids as a batch.
        ///
        /// # Args:
        /// * `origin`: (<T as frame_system::Config>Origin):
        ///     - The caller, a hotkey who wishes to set their weights.
        ///
        /// * `netuids` (Vec<Compact<u16>>):
        /// 	- The network uids we are setting these weights on.
        ///
        /// * `weights` (Vec<Vec<(Compact<u16>, Compact<u16>)>):
        /// 	- The weights to set for each network. [(uid, weight), ...]
        ///
        /// * `version_keys` (Vec<Compact<u64>>):
        /// 	- The network version keys to check if the validator is up to date.
        ///
        /// # Event:
        /// * WeightsSet;
        /// 	- On successfully setting the weights on chain.
        /// * BatchWeightsCompleted;
        /// 	- On success of the batch.
        /// * BatchCompletedWithErrors;
        /// 	- On failure of any of the weights in the batch.
        /// * BatchWeightItemFailed;
        /// 	- On failure for each failed item in the batch.
        ///
        #[pallet::call_index(80)]
        #[pallet::weight((Weight::from_parts(95_460_000, 0)
        .saturating_add(T::DbWeight::get().reads(15_u64))
        .saturating_add(T::DbWeight::get().writes(2_u64)), DispatchClass::Normal, Pays::No))]
        pub fn batch_set_weights(
            origin: OriginFor<T>,
            netuids: Vec<Compact<NetUid>>,
            weights: Vec<Vec<(Compact<u16>, Compact<u16>)>>,
            version_keys: Vec<Compact<u64>>,
        ) -> DispatchResult {
            Self::do_batch_set_weights(origin, netuids, weights, version_keys)
        }

        /// ---- Used to commit a hash of your weight values to later be revealed.
        ///
        /// # Args:
        /// * `origin`: (`<T as frame_system::Config>::RuntimeOrigin`):
        ///   - The signature of the committing hotkey.
        ///
        /// * `netuid` (`u16`):
        ///   - The u16 network identifier.
        ///
        /// * `commit_hash` (`H256`):
        ///   - The hash representing the committed weights.
        ///
        /// # Raises:
        /// * `CommitRevealDisabled`:
        ///   - Attempting to commit when the commit-reveal mechanism is disabled.
        ///
        /// * `TooManyUnrevealedCommits`:
        ///   - Attempting to commit when the user has more than the allowed limit of unrevealed commits.
        ///
        #[pallet::call_index(96)]
        #[pallet::weight((Weight::from_parts(67_770_000, 0)
		.saturating_add(T::DbWeight::get().reads(10_u64))
		.saturating_add(T::DbWeight::get().writes(2)), DispatchClass::Normal, Pays::No))]
        pub fn commit_weights(
            origin: T::RuntimeOrigin,
            netuid: NetUid,
            commit_hash: H256,
        ) -> DispatchResult {
            Self::do_commit_weights(origin, netuid, commit_hash)
        }

        /// ---- Used to commit a hash of your weight values to later be revealed for mechanisms.
        ///
        /// # Args:
        /// * `origin`: (`<T as frame_system::Config>::RuntimeOrigin`):
        ///   - The signature of the committing hotkey.
        ///
        /// * `netuid` (`u16`):
        ///   - The u16 network identifier.
        ///
        /// * `mecid` (`u8`):
        ///   - The u8 mechanism identifier.
        ///
        /// * `commit_hash` (`H256`):
        ///   - The hash representing the committed weights.
        ///
        /// # Raises:
        /// * `CommitRevealDisabled`:
        ///   - Attempting to commit when the commit-reveal mechanism is disabled.
        ///
        /// * `TooManyUnrevealedCommits`:
        ///   - Attempting to commit when the user has more than the allowed limit of unrevealed commits.
        ///
        #[pallet::call_index(115)]
        #[pallet::weight((Weight::from_parts(55_130_000, 0)
		.saturating_add(T::DbWeight::get().reads(7))
		.saturating_add(T::DbWeight::get().writes(2)), DispatchClass::Normal, Pays::No))]
        pub fn commit_mechanism_weights(
            origin: T::RuntimeOrigin,
            netuid: NetUid,
            mecid: MechId,
            commit_hash: H256,
        ) -> DispatchResult {
            Self::do_commit_mechanism_weights(origin, netuid, mecid, commit_hash)
        }

        /// --- Allows a hotkey to commit weight hashes for multiple netuids as a batch.
        ///
        /// # Args:
        /// * `origin`: (<T as frame_system::Config>Origin):
        ///     - The caller, a hotkey who wishes to set their weights.
        ///
        /// * `netuids` (Vec<Compact<u16>>):
        /// 	- The network uids we are setting these weights on.
        ///
        /// * `commit_hashes` (Vec<H256>):
        /// 	- The commit hashes to commit.
        ///
        /// # Event:
        /// * WeightsSet;
        /// 	- On successfully setting the weights on chain.
        /// * BatchWeightsCompleted;
        /// 	- On success of the batch.
        /// * BatchCompletedWithErrors;
        /// 	- On failure of any of the weights in the batch.
        /// * BatchWeightItemFailed;
        /// 	- On failure for each failed item in the batch.
        ///
        #[pallet::call_index(100)]
        #[pallet::weight((Weight::from_parts(100_500_000, 0)
        .saturating_add(T::DbWeight::get().reads(11_u64))
        .saturating_add(T::DbWeight::get().writes(2)), DispatchClass::Normal, Pays::No))]
        pub fn batch_commit_weights(
            origin: OriginFor<T>,
            netuids: Vec<Compact<NetUid>>,
            commit_hashes: Vec<H256>,
        ) -> DispatchResult {
            Self::do_batch_commit_weights(origin, netuids, commit_hashes)
        }

        /// ---- Used to reveal the weights for a previously committed hash.
        ///
        /// # Args:
        /// * `origin`: (`<T as frame_system::Config>::RuntimeOrigin`):
        ///   - The signature of the revealing hotkey.
        ///
        /// * `netuid` (`u16`):
        ///   - The u16 network identifier.
        ///
        /// * `uids` (`Vec<u16>`):
        ///   - The uids for the weights being revealed.
        ///
        /// * `values` (`Vec<u16>`):
        ///   - The values of the weights being revealed.
        ///
        /// * `salt` (`Vec<u16>`):
        ///   - The salt used to generate the commit hash.
        ///
        /// * `version_key` (`u64`):
        ///   - The network version key.
        ///
        /// # Raises:
        /// * `CommitRevealDisabled`:
        ///   - Attempting to reveal weights when the commit-reveal mechanism is disabled.
        ///
        /// * `NoWeightsCommitFound`:
        ///   - Attempting to reveal weights without an existing commit.
        ///
        /// * `ExpiredWeightCommit`:
        ///   - Attempting to reveal a weight commit that has expired.
        ///
        /// * `RevealTooEarly`:
        ///   - Attempting to reveal weights outside the valid reveal period.
        ///
        /// * `InvalidRevealCommitHashNotMatch`:
        ///   - The revealed hash does not match any committed hash.
        ///
        #[pallet::call_index(97)]
        #[pallet::weight((Weight::from_parts(122_000_000, 0)
		.saturating_add(T::DbWeight::get().reads(17_u64))
		.saturating_add(T::DbWeight::get().writes(2)), DispatchClass::Normal, Pays::No))]
        pub fn reveal_weights(
            origin: T::RuntimeOrigin,
            netuid: NetUid,
            uids: Vec<u16>,
            values: Vec<u16>,
            salt: Vec<u16>,
            version_key: u64,
        ) -> DispatchResult {
            Self::do_reveal_weights(origin, netuid, uids, values, salt, version_key)
        }

        /// ---- Used to reveal the weights for a previously committed hash for mechanisms.
        ///
        /// # Args:
        /// * `origin`: (`<T as frame_system::Config>::RuntimeOrigin`):
        ///   - The signature of the revealing hotkey.
        ///
        /// * `netuid` (`u16`):
        ///   - The u16 network identifier.
        ///
        /// * `mecid` (`u8`):
        ///   - The u8 mechanism identifier.
        ///
        /// * `uids` (`Vec<u16>`):
        ///   - The uids for the weights being revealed.
        ///
        /// * `values` (`Vec<u16>`):
        ///   - The values of the weights being revealed.
        ///
        /// * `salt` (`Vec<u16>`):
        ///   - The salt used to generate the commit hash.
        ///
        /// * `version_key` (`u64`):
        ///   - The network version key.
        ///
        /// # Raises:
        /// * `CommitRevealDisabled`:
        ///   - Attempting to reveal weights when the commit-reveal mechanism is disabled.
        ///
        /// * `NoWeightsCommitFound`:
        ///   - Attempting to reveal weights without an existing commit.
        ///
        /// * `ExpiredWeightCommit`:
        ///   - Attempting to reveal a weight commit that has expired.
        ///
        /// * `RevealTooEarly`:
        ///   - Attempting to reveal weights outside the valid reveal period.
        ///
        /// * `InvalidRevealCommitHashNotMatch`:
        ///   - The revealed hash does not match any committed hash.
        ///
        #[pallet::call_index(116)]
        #[pallet::weight((Weight::from_parts(122_000_000, 0)
		.saturating_add(T::DbWeight::get().reads(16))
		.saturating_add(T::DbWeight::get().writes(2)), DispatchClass::Normal, Pays::No))]
        pub fn reveal_mechanism_weights(
            origin: T::RuntimeOrigin,
            netuid: NetUid,
            mecid: MechId,
            uids: Vec<u16>,
            values: Vec<u16>,
            salt: Vec<u16>,
            version_key: u64,
        ) -> DispatchResult {
            Self::do_reveal_mechanism_weights(
                origin,
                netuid,
                mecid,
                uids,
                values,
                salt,
                version_key,
            )
        }

        /// ---- Used to commit encrypted commit-reveal v3 weight values to later be revealed.
        ///
        /// # Args:
        /// * `origin`: (`<T as frame_system::Config>::RuntimeOrigin`):
        ///   - The committing hotkey.
        ///
        /// * `netuid` (`u16`):
        ///   - The u16 network identifier.
        ///
        /// * `commit` (`Vec<u8>`):
        ///   - The encrypted compressed commit.
        ///     The steps for this are:
        ///     1. Instantiate [`WeightsTlockPayload`]
        ///     2. Serialize it using the `parity_scale_codec::Encode` trait
        ///     3. Encrypt it following the steps (here)[https://github.com/ideal-lab5/tle/blob/f8e6019f0fb02c380ebfa6b30efb61786dede07b/timelock/src/tlock.rs#L283-L336]
        ///        to produce a [`TLECiphertext<TinyBLS381>`] type.
        ///     4. Serialize and compress using the `ark-serialize` `CanonicalSerialize` trait.
        ///
        /// * reveal_round (`u64`):
        ///    - The drand reveal round which will be avaliable during epoch `n+1` from the current
        ///      epoch.
        ///
        /// # Raises:
        /// * `CommitRevealV3Disabled`:
        ///   - Attempting to commit when the commit-reveal mechanism is disabled.
        ///
        /// * `TooManyUnrevealedCommits`:
        ///   - Attempting to commit when the user has more than the allowed limit of unrevealed commits.
        ///
        // #[pallet::call_index(99)]
        // #[pallet::weight((Weight::from_parts(77_750_000, 0)
        // .saturating_add(T::DbWeight::get().reads(9_u64))
        // .saturating_add(T::DbWeight::get().writes(2)), DispatchClass::Normal, Pays::No))]
        // pub fn commit_crv3_weights(
        //     origin: T::RuntimeOrigin,
        //     netuid: NetUid,
        //     commit: BoundedVec<u8, ConstU32<MAX_CRV3_COMMIT_SIZE_BYTES>>,
        //     reveal_round: u64,
        // ) -> DispatchResult {
        //     Self::do_commit_timelocked_weights(origin, netuid, commit, reveal_round, 4)
        // }

        /// ---- Used to commit encrypted commit-reveal v3 weight values to later be revealed for mechanisms.
        ///
        /// # Args:
        /// * `origin`: (`<T as frame_system::Config>::RuntimeOrigin`):
        ///   - The committing hotkey.
        ///
        /// * `netuid` (`u16`):
        ///   - The u16 network identifier.
        ///
        /// * `mecid` (`u8`):
        ///   - The u8 mechanism identifier.
        ///
        /// * `commit` (`Vec<u8>`):
        ///   - The encrypted compressed commit.
        ///     The steps for this are:
        ///     1. Instantiate [`WeightsTlockPayload`]
        ///     2. Serialize it using the `parity_scale_codec::Encode` trait
        ///     3. Encrypt it following the steps (here)[https://github.com/ideal-lab5/tle/blob/f8e6019f0fb02c380ebfa6b30efb61786dede07b/timelock/src/tlock.rs#L283-L336]
        ///        to produce a [`TLECiphertext<TinyBLS381>`] type.
        ///     4. Serialize and compress using the `ark-serialize` `CanonicalSerialize` trait.
        ///
        /// * reveal_round (`u64`):
        ///    - The drand reveal round which will be avaliable during epoch `n+1` from the current
        ///      epoch.
        ///
        /// # Raises:
        /// * `CommitRevealV3Disabled`:
        ///   - Attempting to commit when the commit-reveal mechanism is disabled.
        ///
        /// * `TooManyUnrevealedCommits`:
        ///   - Attempting to commit when the user has more than the allowed limit of unrevealed commits.
        ///
        #[pallet::call_index(117)]
        #[pallet::weight((Weight::from_parts(77_750_000, 0)
		.saturating_add(T::DbWeight::get().reads(7_u64))
		.saturating_add(T::DbWeight::get().writes(2)), DispatchClass::Normal, Pays::No))]
        pub fn commit_crv3_mechanism_weights(
            origin: T::RuntimeOrigin,
            netuid: NetUid,
            mecid: MechId,
            commit: BoundedVec<u8, ConstU32<MAX_CRV3_COMMIT_SIZE_BYTES>>,
            reveal_round: u64,
        ) -> DispatchResult {
            Self::do_commit_timelocked_mechanism_weights(
                origin,
                netuid,
                mecid,
                commit,
                reveal_round,
                4,
            )
        }

        /// ---- The implementation for batch revealing committed weights.
        ///
        /// # Args:
        /// * `origin`: (`<T as frame_system::Config>::RuntimeOrigin`):
        ///   - The signature of the revealing hotkey.
        ///
        /// * `netuid` (`u16`):
        ///   - The u16 network identifier.
        ///
        /// * `uids_list` (`Vec<Vec<u16>>`):
        ///   - A list of uids for each set of weights being revealed.
        ///
        /// * `values_list` (`Vec<Vec<u16>>`):
        ///   - A list of values for each set of weights being revealed.
        ///
        /// * `salts_list` (`Vec<Vec<u16>>`):
        ///   - A list of salts used to generate the commit hashes.
        ///
        /// * `version_keys` (`Vec<u64>`):
        ///   - A list of network version keys.
        ///
        /// # Raises:
        /// * `CommitRevealDisabled`:
        ///   - Attempting to reveal weights when the commit-reveal mechanism is disabled.
        ///
        /// * `NoWeightsCommitFound`:
        ///   - Attempting to reveal weights without an existing commit.
        ///
        /// * `ExpiredWeightCommit`:
        ///   - Attempting to reveal a weight commit that has expired.
        ///
        /// * `RevealTooEarly`:
        ///   - Attempting to reveal weights outside the valid reveal period.
        ///
        /// * `InvalidRevealCommitHashNotMatch`:
        ///   - The revealed hash does not match any committed hash.
        ///
        /// * `InvalidInputLengths`:
        ///   - The input vectors are of mismatched lengths.
        #[pallet::call_index(98)]
        #[pallet::weight((Weight::from_parts(412_000_000, 0)
		.saturating_add(T::DbWeight::get().reads(17_u64))
		.saturating_add(T::DbWeight::get().writes(2_u64)), DispatchClass::Normal, Pays::No))]
        pub fn batch_reveal_weights(
            origin: T::RuntimeOrigin,
            netuid: NetUid,
            uids_list: Vec<Vec<u16>>,
            values_list: Vec<Vec<u16>>,
            salts_list: Vec<Vec<u16>>,
            version_keys: Vec<u64>,
        ) -> DispatchResult {
            Self::do_batch_reveal_weights(
                origin,
                netuid,
                uids_list,
                values_list,
                salts_list,
                version_keys,
            )
        }

        /// --- Allows delegates to decrease its take value.
        ///
        /// # Args:
        /// * 'origin': (<T as frame_system::Config>::Origin):
        /// 	- The signature of the caller's coldkey.
        ///
        /// * 'hotkey' (T::AccountId):
        /// 	- The hotkey we are delegating (must be owned by the coldkey.)
        ///
        /// * 'netuid' (u16):
        /// 	- Subnet ID to decrease take for
        ///
        /// * 'take' (u16):
        /// 	- The new stake proportion that this hotkey takes from delegations.
        ///        The new value can be between 0 and 11_796 and should be strictly
        ///        lower than the previous value. It T is the new value (rational number),
        ///        the the parameter is calculated as [65535 * T]. For example, 1% would be
        ///        [0.01 * 65535] = [655.35] = 655
        ///
        /// # Event:
        /// * TakeDecreased;
        /// 	- On successfully setting a decreased take for this hotkey.
        ///
        /// # Raises:
        /// * 'NotRegistered':
        /// 	- The hotkey we are delegating is not registered on the network.
        ///
        /// * 'NonAssociatedColdKey':
        /// 	- The hotkey we are delegating is not owned by the calling coldkey.
        ///
        /// * 'DelegateTakeTooLow':
        /// 	- The delegate is setting a take which is not lower than the previous.
        ///
        #[pallet::call_index(65)]
        #[pallet::weight((Weight::from_parts(30_020_000, 0)
		.saturating_add(T::DbWeight::get().reads(3))
		.saturating_add(T::DbWeight::get().writes(2)), DispatchClass::Normal, Pays::No))]
        pub fn decrease_take(
            origin: OriginFor<T>,
            hotkey: T::AccountId,
            take: u16,
        ) -> DispatchResult {
            Self::do_decrease_take(origin, hotkey, take)
        }

        /// --- Allows delegates to increase its take value. This call is rate-limited.
        ///
        /// # Args:
        /// * 'origin': (<T as frame_system::Config>::Origin):
        /// 	- The signature of the caller's coldkey.
        ///
        /// * 'hotkey' (T::AccountId):
        /// 	- The hotkey we are delegating (must be owned by the coldkey.)
        ///
        /// * 'take' (u16):
        /// 	- The new stake proportion that this hotkey takes from delegations.
        ///        The new value can be between 0 and 11_796 and should be strictly
        ///        greater than the previous value. T is the new value (rational number),
        ///        the the parameter is calculated as [65535 * T]. For example, 1% would be
        ///        [0.01 * 65535] = [655.35] = 655
        ///
        /// # Event:
        /// * TakeIncreased;
        /// 	- On successfully setting a increased take for this hotkey.
        ///
        /// # Raises:
        /// * 'NotRegistered':
        /// 	- The hotkey we are delegating is not registered on the network.
        ///
        /// * 'NonAssociatedColdKey':
        /// 	- The hotkey we are delegating is not owned by the calling coldkey.
        ///
        /// * 'DelegateTakeTooHigh':
        /// 	- The delegate is setting a take which is not greater than the previous.
        ///
        #[pallet::call_index(66)]
        #[pallet::weight((Weight::from_parts(36_710_000, 0)
		.saturating_add(T::DbWeight::get().reads(5))
		.saturating_add(T::DbWeight::get().writes(2)), DispatchClass::Normal, Pays::No))]
        pub fn increase_take(
            origin: OriginFor<T>,
            hotkey: T::AccountId,
            take: u16,
        ) -> DispatchResult {
            Self::do_increase_take(origin, hotkey, take)
        }

        /// --- Adds stake to a hotkey. The call is made from a coldkey account.
        /// This delegates stake to the hotkey.
        ///
        /// Note: the coldkey account may own the hotkey, in which case they are
        /// delegating to themselves.
        ///
        /// # Args:
        ///  * 'origin': (<T as frame_system::Config>Origin):
        /// 	- The signature of the caller's coldkey.
        ///
        ///  * 'hotkey' (T::AccountId):
        /// 	- The associated hotkey account.
        ///
        /// * 'netuid' (u16):
        ///     - Subnetwork UID
        ///
        ///  * 'amount_staked' (u64):
        /// 	- The amount of stake to be added to the hotkey staking account.
        ///
        /// # Event:
        ///  * StakeAdded;
        /// 	- On the successfully adding stake to a global account.
        ///
        /// # Raises:
        ///  * 'NotEnoughBalanceToStake':
        /// 	- Not enough balance on the coldkey to add onto the global account.
        ///
        ///  * 'NonAssociatedColdKey':
        /// 	- The calling coldkey is not associated with this hotkey.
        ///
        ///  * 'BalanceWithdrawalError':
        ///  	- Errors stemming from transaction pallet.
        ///
        #[pallet::call_index(2)]
        #[pallet::weight((Weight::from_parts(340_800_000, 0)
		.saturating_add(T::DbWeight::get().reads(26))
		.saturating_add(T::DbWeight::get().writes(15)), DispatchClass::Normal, Pays::Yes))]
        pub fn add_stake(
            origin: OriginFor<T>,
            hotkey: T::AccountId,
            netuid: NetUid,
            amount_staked: TaoCurrency,
        ) -> DispatchResult {
            Self::do_add_stake(origin, hotkey, netuid, amount_staked)
        }

        /// Remove stake from the staking account. The call must be made
        /// from the coldkey account attached to the neuron metadata. Only this key
        /// has permission to make staking and unstaking requests.
        ///
        /// # Args:
        /// * 'origin': (<T as frame_system::Config>Origin):
        /// 	- The signature of the caller's coldkey.
        ///
        /// * 'hotkey' (T::AccountId):
        /// 	- The associated hotkey account.
        ///
        /// * 'netuid' (u16):
        ///     - Subnetwork UID
        ///
        /// * 'amount_unstaked' (u64):
        /// 	- The amount of stake to be added to the hotkey staking account.
        ///
        /// # Event:
        /// * StakeRemoved;
        /// 	- On the successfully removing stake from the hotkey account.
        ///
        /// # Raises:
        /// * 'NotRegistered':
        /// 	- Thrown if the account we are attempting to unstake from is non existent.
        ///
        /// * 'NonAssociatedColdKey':
        /// 	- Thrown if the coldkey does not own the hotkey we are unstaking from.
        ///
        /// * 'NotEnoughStakeToWithdraw':
        /// 	- Thrown if there is not enough stake on the hotkey to withdwraw this amount.
        ///
        #[pallet::call_index(3)]
        #[pallet::weight((Weight::from_parts(196_800_000, 0)
		.saturating_add(T::DbWeight::get().reads(19))
		.saturating_add(T::DbWeight::get().writes(10)), DispatchClass::Normal, Pays::Yes))]
        pub fn remove_stake(
            origin: OriginFor<T>,
            hotkey: T::AccountId,
            netuid: NetUid,
            amount_unstaked: AlphaCurrency,
        ) -> DispatchResult {
            Self::do_remove_stake(origin, hotkey, netuid, amount_unstaked)
        }

        /// Serves or updates axon /prometheus information for the neuron associated with the caller. If the caller is
        /// already registered the metadata is updated. If the caller is not registered this call throws NotRegistered.
        ///
        /// # Args:
        /// * 'origin': (<T as frame_system::Config>Origin):
        /// 	- The signature of the caller.
        ///
        /// * 'netuid' (u16):
        /// 	- The u16 network identifier.
        ///
        /// * 'version' (u64):
        /// 	- The bittensor version identifier.
        ///
        /// * 'ip' (u64):
        /// 	- The endpoint ip information as a u128 encoded integer.
        ///
        /// * 'port' (u16):
        /// 	- The endpoint port information as a u16 encoded integer.
        ///
        /// * 'ip_type' (u8):
        /// 	- The endpoint ip version as a u8, 4 or 6.
        ///
        /// * 'protocol' (u8):
        /// 	- UDP:1 or TCP:0
        ///
        /// * 'placeholder1' (u8):
        /// 	- Placeholder for further extra params.
        ///
        /// * 'placeholder2' (u8):
        /// 	- Placeholder for further extra params.
        ///
        /// # Event:
        /// * AxonServed;
        /// 	- On successfully serving the axon info.
        ///
        /// # Raises:
        /// * 'MechanismDoesNotExist':
        /// 	- Attempting to set weights on a non-existent network.
        ///
        /// * 'NotRegistered':
        /// 	- Attempting to set weights from a non registered account.
        ///
        /// * 'InvalidIpType':
        /// 	- The ip type is not 4 or 6.
        ///
        /// * 'InvalidIpAddress':
        /// 	- The numerically encoded ip address does not resolve to a proper ip.
        ///
        /// * 'ServingRateLimitExceeded':
        /// 	- Attempting to set prometheus information withing the rate limit min.
        ///
        #[pallet::call_index(4)]
        #[pallet::weight((Weight::from_parts(33_010_000, 0)
		.saturating_add(T::DbWeight::get().reads(4))
		.saturating_add(T::DbWeight::get().writes(1)), DispatchClass::Normal, Pays::No))]
        pub fn serve_axon(
            origin: OriginFor<T>,
            netuid: NetUid,
            version: u32,
            ip: u128,
            port: u16,
            ip_type: u8,
            protocol: u8,
            placeholder1: u8,
            placeholder2: u8,
        ) -> DispatchResult {
            Self::do_serve_axon(
                origin,
                netuid,
                version,
                ip,
                port,
                ip_type,
                protocol,
                placeholder1,
                placeholder2,
                None,
            )
        }

        /// Same as `serve_axon` but takes a certificate as an extra optional argument.
        /// Serves or updates axon /prometheus information for the neuron associated with the caller. If the caller is
        /// already registered the metadata is updated. If the caller is not registered this call throws NotRegistered.
        ///
        /// # Args:
        /// * 'origin': (<T as frame_system::Config>Origin):
        /// 	- The signature of the caller.
        ///
        /// * 'netuid' (u16):
        /// 	- The u16 network identifier.
        ///
        /// * 'version' (u64):
        /// 	- The bittensor version identifier.
        ///
        /// * 'ip' (u64):
        /// 	- The endpoint ip information as a u128 encoded integer.
        ///
        /// * 'port' (u16):
        /// 	- The endpoint port information as a u16 encoded integer.
        ///
        /// * 'ip_type' (u8):
        /// 	- The endpoint ip version as a u8, 4 or 6.
        ///
        /// * 'protocol' (u8):
        /// 	- UDP:1 or TCP:0
        ///
        /// * 'placeholder1' (u8):
        /// 	- Placeholder for further extra params.
        ///
        /// * 'placeholder2' (u8):
        /// 	- Placeholder for further extra params.
        ///
        /// * 'certificate' (Vec<u8>):
        ///     - TLS certificate for inter neuron communitation.
        ///
        /// # Event:
        /// * AxonServed;
        /// 	- On successfully serving the axon info.
        ///
        /// # Raises:
        /// * 'MechanismDoesNotExist':
        /// 	- Attempting to set weights on a non-existent network.
        ///
        /// * 'NotRegistered':
        /// 	- Attempting to set weights from a non registered account.
        ///
        /// * 'InvalidIpType':
        /// 	- The ip type is not 4 or 6.
        ///
        /// * 'InvalidIpAddress':
        /// 	- The numerically encoded ip address does not resolve to a proper ip.
        ///
        /// * 'ServingRateLimitExceeded':
        /// 	- Attempting to set prometheus information withing the rate limit min.
        ///
        #[pallet::call_index(40)]
<<<<<<< HEAD
        #[pallet::weight((Weight::from_parts(32_520_000, 0)
=======
        #[pallet::weight((Weight::from_parts(32_510_000, 0)
>>>>>>> e00abe3a
		.saturating_add(T::DbWeight::get().reads(4))
		.saturating_add(T::DbWeight::get().writes(1)), DispatchClass::Normal, Pays::No))]
        pub fn serve_axon_tls(
            origin: OriginFor<T>,
            netuid: NetUid,
            version: u32,
            ip: u128,
            port: u16,
            ip_type: u8,
            protocol: u8,
            placeholder1: u8,
            placeholder2: u8,
            certificate: Vec<u8>,
        ) -> DispatchResult {
            Self::do_serve_axon(
                origin,
                netuid,
                version,
                ip,
                port,
                ip_type,
                protocol,
                placeholder1,
                placeholder2,
                Some(certificate),
            )
        }

        /// ---- Set prometheus information for the neuron.
        /// # Args:
        /// * 'origin': (<T as frame_system::Config>Origin):
        /// 	- The signature of the calling hotkey.
        ///
        /// * 'netuid' (u16):
        /// 	- The u16 network identifier.
        ///
        /// * 'version' (u16):
        /// 	-  The bittensor version identifier.
        ///
        /// * 'ip' (u128):
        /// 	- The prometheus ip information as a u128 encoded integer.
        ///
        /// * 'port' (u16):
        /// 	- The prometheus port information as a u16 encoded integer.
        ///
        /// * 'ip_type' (u8):
        /// 	- The ip type v4 or v6.
        ///
        #[pallet::call_index(5)]
        #[pallet::weight((Weight::from_parts(29_760_000, 0)
		.saturating_add(T::DbWeight::get().reads(4))
		.saturating_add(T::DbWeight::get().writes(1)), DispatchClass::Normal, Pays::No))]
        pub fn serve_prometheus(
            origin: OriginFor<T>,
            netuid: NetUid,
            version: u32,
            ip: u128,
            port: u16,
            ip_type: u8,
        ) -> DispatchResult {
            Self::do_serve_prometheus(origin, netuid, version, ip, port, ip_type)
        }

        /// ---- Registers a new neuron to the subnetwork.
        ///
        /// # Args:
        /// * 'origin': (<T as frame_system::Config>Origin):
        /// 	- The signature of the calling hotkey.
        ///
        /// * 'netuid' (u16):
        /// 	- The u16 network identifier.
        ///
        /// * 'block_number' ( u64 ):
        /// 	- Block hash used to prove work done.
        ///
        /// * 'nonce' ( u64 ):
        /// 	- Positive integer nonce used in POW.
        ///
        /// * 'work' ( Vec<u8> ):
        /// 	- Vector encoded bytes representing work done.
        ///
        /// * 'hotkey' ( T::AccountId ):
        /// 	- Hotkey to be registered to the network.
        ///
        /// * 'coldkey' ( T::AccountId ):
        /// 	- Associated coldkey account.
        ///
        /// # Event:
        /// * NeuronRegistered;
        /// 	- On successfully registering a uid to a neuron slot on a subnetwork.
        ///
        /// # Raises:
        /// * 'MechanismDoesNotExist':
        /// 	- Attempting to register to a non existent network.
        ///
        /// * 'TooManyRegistrationsThisBlock':
        /// 	- This registration exceeds the total allowed on this network this block.
        ///
        /// * 'HotKeyAlreadyRegisteredInSubNet':
        /// 	- The hotkey is already registered on this network.
        ///
        /// * 'InvalidWorkBlock':
        /// 	- The work has been performed on a stale, future, or non existent block.
        ///
        /// * 'InvalidDifficulty':
        /// 	- The work does not match the difficulty.
        ///
        /// * 'InvalidSeal':
        /// 	- The seal is incorrect.
        ///
        #[pallet::call_index(6)]
        #[pallet::weight((Weight::from_parts(197_900_000, 0)
		.saturating_add(T::DbWeight::get().reads(27_u64))
		.saturating_add(T::DbWeight::get().writes(23)), DispatchClass::Normal, Pays::Yes))]
        pub fn register(
            origin: OriginFor<T>,
            netuid: NetUid,
            block_number: u64,
            nonce: u64,
            work: Vec<u8>,
            hotkey: T::AccountId,
            coldkey: T::AccountId,
        ) -> DispatchResult {
            Self::do_registration(origin, netuid, block_number, nonce, work, hotkey, coldkey)
        }

        /// Register the hotkey to root network
        #[pallet::call_index(62)]
        #[pallet::weight((Weight::from_parts(135_900_000, 0)
		.saturating_add(T::DbWeight::get().reads(24_u64))
		.saturating_add(T::DbWeight::get().writes(20)), DispatchClass::Normal, Pays::No))]
        pub fn root_register(origin: OriginFor<T>, hotkey: T::AccountId) -> DispatchResult {
            Self::do_root_register(origin, hotkey)
        }

        /// Attempt to adjust the senate membership to include a hotkey
        #[pallet::call_index(63)]
        #[pallet::weight((Weight::from_parts(58_980_000, 0)
		.saturating_add(T::DbWeight::get().reads(7))
		.saturating_add(T::DbWeight::get().writes(4)), DispatchClass::Normal, Pays::Yes))]
        pub fn adjust_senate(origin: OriginFor<T>, hotkey: T::AccountId) -> DispatchResult {
            Self::do_adjust_senate(origin, hotkey)
        }

        /// User register a new subnetwork via burning token
        #[pallet::call_index(7)]
        #[pallet::weight((Weight::from_parts(354_200_000, 0)
		.saturating_add(T::DbWeight::get().reads(50_u64))
		.saturating_add(T::DbWeight::get().writes(43)), DispatchClass::Normal, Pays::Yes))]
        pub fn burned_register(
            origin: OriginFor<T>,
            netuid: NetUid,
            hotkey: T::AccountId,
        ) -> DispatchResult {
            Self::do_burned_registration(origin, netuid, hotkey)
        }

        /// The extrinsic for user to change its hotkey in subnet or all subnets.
        #[pallet::call_index(70)]
        #[pallet::weight((Weight::from_parts(275_300_000, 0)
        .saturating_add(T::DbWeight::get().reads(47))
        .saturating_add(T::DbWeight::get().writes(37)), DispatchClass::Normal, Pays::No))]
        pub fn swap_hotkey(
            origin: OriginFor<T>,
            hotkey: T::AccountId,
            new_hotkey: T::AccountId,
            netuid: Option<NetUid>,
        ) -> DispatchResultWithPostInfo {
            Self::do_swap_hotkey(origin, &hotkey, &new_hotkey, netuid)
        }

        /// The extrinsic for user to change the coldkey associated with their account.
        ///
        /// # Arguments
        ///
        /// * `origin` - The origin of the call, must be signed by the old coldkey.
        /// * `old_coldkey` - The current coldkey associated with the account.
        /// * `new_coldkey` - The new coldkey to be associated with the account.
        ///
        /// # Returns
        ///
        /// Returns a `DispatchResultWithPostInfo` indicating success or failure of the operation.
        ///
        /// # Weight
        ///
        /// Weight is calculated based on the number of database reads and writes.
        #[pallet::call_index(71)]
        #[pallet::weight((Weight::from_parts(161_700_000, 0)
        .saturating_add(T::DbWeight::get().reads(15_u64))
        .saturating_add(T::DbWeight::get().writes(9)), DispatchClass::Operational, Pays::No))]
        pub fn swap_coldkey(
            origin: OriginFor<T>,
            old_coldkey: T::AccountId,
            new_coldkey: T::AccountId,
            swap_cost: TaoCurrency,
        ) -> DispatchResultWithPostInfo {
            // Ensure it's called with root privileges (scheduler has root privileges)
            ensure_root(origin)?;
            log::debug!("swap_coldkey: {:?} -> {:?}", old_coldkey, new_coldkey);

            Self::do_swap_coldkey(&old_coldkey, &new_coldkey, swap_cost)
        }

        /// Sets the childkey take for a given hotkey.
        ///
        /// This function allows a coldkey to set the childkey take for a given hotkey.
        /// The childkey take determines the proportion of stake that the hotkey keeps for itself
        /// when distributing stake to its children.
        ///
        /// # Arguments:
        /// * `origin` (<T as frame_system::Config>::RuntimeOrigin):
        ///     - The signature of the calling coldkey. Setting childkey take can only be done by the coldkey.
        ///
        /// * `hotkey` (T::AccountId):
        ///     - The hotkey for which the childkey take will be set.
        ///
        /// * `take` (u16):
        ///     - The new childkey take value. This is a percentage represented as a value between 0 and 10000,
        ///       where 10000 represents 100%.
        ///
        /// # Events:
        /// * `ChildkeyTakeSet`:
        ///     - On successfully setting the childkey take for a hotkey.
        ///
        /// # Errors:
        /// * `NonAssociatedColdKey`:
        ///     - The coldkey does not own the hotkey.
        /// * `InvalidChildkeyTake`:
        ///     - The provided take value is invalid (greater than the maximum allowed take).
        /// * `TxChildkeyTakeRateLimitExceeded`:
        ///     - The rate limit for changing childkey take has been exceeded.
        ///
        #[pallet::call_index(75)]
        #[pallet::weight((
            Weight::from_parts(45_360_000, 0)
            .saturating_add(T::DbWeight::get().reads(5))
            .saturating_add(T::DbWeight::get().writes(2)),
            DispatchClass::Normal,
            Pays::Yes
        ))]
        pub fn set_childkey_take(
            origin: OriginFor<T>,
            hotkey: T::AccountId,
            netuid: NetUid,
            take: u16,
        ) -> DispatchResult {
            let coldkey = ensure_signed(origin)?;

            // Call the utility function to set the childkey take
            Self::do_set_childkey_take(coldkey, hotkey, netuid, take)
        }

        // ---- SUDO ONLY FUNCTIONS ------------------------------------------------------------

        /// Sets the transaction rate limit for changing childkey take.
        ///
        /// This function can only be called by the root origin.
        ///
        /// # Arguments:
        /// * `origin` - The origin of the call, must be root.
        /// * `tx_rate_limit` - The new rate limit in blocks.
        ///
        /// # Errors:
        /// * `BadOrigin` - If the origin is not root.
        ///
        #[pallet::call_index(69)]
        #[pallet::weight((
            Weight::from_parts(5_660_000, 0)
            .saturating_add(T::DbWeight::get().reads(0))
            .saturating_add(T::DbWeight::get().writes(1)),
            DispatchClass::Operational,
            Pays::No
        ))]
        pub fn sudo_set_tx_childkey_take_rate_limit(
            origin: OriginFor<T>,
            tx_rate_limit: u64,
        ) -> DispatchResult {
            ensure_root(origin)?;
            Self::set_tx_childkey_take_rate_limit(tx_rate_limit);
            Ok(())
        }

        /// Sets the minimum allowed childkey take.
        ///
        /// This function can only be called by the root origin.
        ///
        /// # Arguments:
        /// * `origin` - The origin of the call, must be root.
        /// * `take` - The new minimum childkey take value.
        ///
        /// # Errors:
        /// * `BadOrigin` - If the origin is not root.
        ///
        #[pallet::call_index(76)]
        #[pallet::weight((
            Weight::from_parts(6_000, 0)
            .saturating_add(T::DbWeight::get().reads(1))
            .saturating_add(T::DbWeight::get().writes(1)),
            DispatchClass::Operational,
            Pays::No
        ))]
        pub fn sudo_set_min_childkey_take(origin: OriginFor<T>, take: u16) -> DispatchResult {
            ensure_root(origin)?;
            Self::set_min_childkey_take(take);
            Ok(())
        }

        /// Sets the maximum allowed childkey take.
        ///
        /// This function can only be called by the root origin.
        ///
        /// # Arguments:
        /// * `origin` - The origin of the call, must be root.
        /// * `take` - The new maximum childkey take value.
        ///
        /// # Errors:
        /// * `BadOrigin` - If the origin is not root.
        ///
        #[pallet::call_index(77)]
        #[pallet::weight((
            Weight::from_parts(6_000, 0)
            .saturating_add(T::DbWeight::get().reads(1))
            .saturating_add(T::DbWeight::get().writes(1)),
            DispatchClass::Operational,
            Pays::No
        ))]
        pub fn sudo_set_max_childkey_take(origin: OriginFor<T>, take: u16) -> DispatchResult {
            ensure_root(origin)?;
            Self::set_max_childkey_take(take);
            Ok(())
        }
        // ==================================
        // ==== Parameter Sudo calls ========
        // ==================================
        // Each function sets the corresponding hyper paramter on the specified network
        // Args:
        // 	* 'origin': (<T as frame_system::Config>Origin):
        // 		- The caller, must be sudo.
        //
        // 	* `netuid` (u16):
        // 		- The network identifier.
        //
        // 	* `hyperparameter value` (u16):
        // 		- The value of the hyper parameter.
        //

        /// Authenticates a council proposal and dispatches a function call with `Root` origin.
        ///
        /// The dispatch origin for this call must be a council majority.
        ///
        /// ## Complexity
        /// - O(1).
        #[pallet::call_index(51)]
        #[pallet::weight((Weight::from_parts(111_100_000, 0), DispatchClass::Operational, Pays::No))]
        pub fn sudo(
            origin: OriginFor<T>,
            call: Box<T::SudoRuntimeCall>,
        ) -> DispatchResultWithPostInfo {
            // This is a public call, so we ensure that the origin is a council majority.
            T::CouncilOrigin::ensure_origin(origin)?;

            let result = call.dispatch_bypass_filter(frame_system::RawOrigin::Root.into());
            let error = result.map(|_| ()).map_err(|e| e.error);
            Self::deposit_event(Event::Sudid(error));

            return result;
        }

        /// Authenticates a council proposal and dispatches a function call with `Root` origin.
        /// This function does not check the weight of the call, and instead allows the
        /// user to specify the weight of the call.
        ///
        /// The dispatch origin for this call must be a council majority.
        ///
        /// ## Complexity
        /// - O(1).
        #[allow(deprecated)]
        #[pallet::call_index(52)]
        #[pallet::weight((*weight, call.get_dispatch_info().class, Pays::No))]
        pub fn sudo_unchecked_weight(
            origin: OriginFor<T>,
            call: Box<T::SudoRuntimeCall>,
            weight: Weight,
        ) -> DispatchResultWithPostInfo {
            // We dont need to check the weight witness, suppress warning.
            // See https://github.com/paritytech/polkadot-sdk/pull/1818.
            let _ = weight;

            // This is a public call, so we ensure that the origin is a council majority.
            T::CouncilOrigin::ensure_origin(origin)?;

            let result = call.dispatch_bypass_filter(frame_system::RawOrigin::Root.into());
            let error = result.map(|_| ()).map_err(|e| e.error);
            Self::deposit_event(Event::Sudid(error));

            return result;
        }

        /// User vote on a proposal
        #[pallet::call_index(55)]
        #[pallet::weight((Weight::from_parts(111_100_000, 0)
		.saturating_add(T::DbWeight::get().reads(0))
		.saturating_add(T::DbWeight::get().writes(0)), DispatchClass::Operational))]
        pub fn vote(
            origin: OriginFor<T>,
            hotkey: T::AccountId,
            proposal: T::Hash,
            #[pallet::compact] index: u32,
            approve: bool,
        ) -> DispatchResultWithPostInfo {
            Self::do_vote_root(origin, &hotkey, proposal, index, approve)
        }

        /// User register a new subnetwork
        #[pallet::call_index(59)]
        #[pallet::weight((Weight::from_parts(235_400_000, 0)
<<<<<<< HEAD
		.saturating_add(T::DbWeight::get().reads(36))
		.saturating_add(T::DbWeight::get().writes(51_u64)), DispatchClass::Normal, Pays::Yes))]
=======
		.saturating_add(T::DbWeight::get().reads(39_u64))
		.saturating_add(T::DbWeight::get().writes(57_u64)), DispatchClass::Normal, Pays::Yes))]
>>>>>>> e00abe3a
        pub fn register_network(origin: OriginFor<T>, hotkey: T::AccountId) -> DispatchResult {
            Self::do_register_network(origin, &hotkey, 1, None)
        }

        /// Facility extrinsic for user to get taken from faucet
        /// It is only available when pow-faucet feature enabled
        /// Just deployed in testnet and devnet for testing purpose
        #[pallet::call_index(60)]
        #[pallet::weight((Weight::from_parts(91_000_000, 0)
        .saturating_add(T::DbWeight::get().reads(27))
		.saturating_add(T::DbWeight::get().writes(22)), DispatchClass::Normal, Pays::No))]
        pub fn faucet(
            origin: OriginFor<T>,
            block_number: u64,
            nonce: u64,
            work: Vec<u8>,
        ) -> DispatchResult {
            if cfg!(feature = "pow-faucet") {
                return Self::do_faucet(origin, block_number, nonce, work);
            }

            Err(Error::<T>::FaucetDisabled.into())
        }

        /// Remove a user's subnetwork
        /// The caller must be the owner of the network
        #[pallet::call_index(61)]
        #[pallet::weight((Weight::from_parts(119_000_000, 0)
		.saturating_add(T::DbWeight::get().reads(6))
		.saturating_add(T::DbWeight::get().writes(31)), DispatchClass::Operational, Pays::No))]
        pub fn dissolve_network(
            origin: OriginFor<T>,
            _coldkey: T::AccountId,
            netuid: NetUid,
        ) -> DispatchResult {
            ensure_root(origin)?;
            Self::do_dissolve_network(netuid)
        }

        /// Set a single child for a given hotkey on a specified network.
        ///
        /// This function allows a coldkey to set a single child for a given hotkey on a specified network.
        /// The proportion of the hotkey's stake to be allocated to the child is also specified.
        ///
        /// # Arguments:
        /// * `origin` (<T as frame_system::Config>::RuntimeOrigin):
        ///     - The signature of the calling coldkey. Setting a hotkey child can only be done by the coldkey.
        ///
        /// * `hotkey` (T::AccountId):
        ///     - The hotkey which will be assigned the child.
        ///
        /// * `child` (T::AccountId):
        ///     - The child which will be assigned to the hotkey.
        ///
        /// * `netuid` (u16):
        ///     - The u16 network identifier where the childkey will exist.
        ///
        /// * `proportion` (u64):
        ///     - Proportion of the hotkey's stake to be given to the child, the value must be u64 normalized.
        ///
        /// # Events:
        /// * `ChildAddedSingular`:
        ///     - On successfully registering a child to a hotkey.
        ///
        /// # Errors:
        /// * `MechanismDoesNotExist`:
        ///     - Attempting to register to a non-existent network.
        /// * `RegistrationNotPermittedOnRootSubnet`:
        ///     - Attempting to register a child on the root network.
        /// * `NonAssociatedColdKey`:
        ///     - The coldkey does not own the hotkey or the child is the same as the hotkey.
        /// * `HotKeyAccountNotExists`:
        ///     - The hotkey account does not exist.
        ///
        /// # Detailed Explanation of Checks:
        /// 1. **Signature Verification**: Ensures that the caller has signed the transaction, verifying the coldkey.
        /// 2. **Root Network Check**: Ensures that the delegation is not on the root network, as child hotkeys are not valid on the root.
        /// 3. **Network Existence Check**: Ensures that the specified network exists.
        /// 4. **Ownership Verification**: Ensures that the coldkey owns the hotkey.
        /// 5. **Hotkey Account Existence Check**: Ensures that the hotkey account already exists.
        /// 6. **Child-Hotkey Distinction**: Ensures that the child is not the same as the hotkey.
        /// 7. **Old Children Cleanup**: Removes the hotkey from the parent list of its old children.
        /// 8. **New Children Assignment**: Assigns the new child to the hotkey and updates the parent list for the new child.
        // TODO: Benchmark this call
        #[pallet::call_index(67)]
        #[pallet::weight((Weight::from_parts(119_000_000, 0)
		.saturating_add(T::DbWeight::get().reads(6))
		.saturating_add(T::DbWeight::get().writes(31)), DispatchClass::Normal, Pays::Yes))]
        pub fn set_children(
            origin: T::RuntimeOrigin,
            hotkey: T::AccountId,
            netuid: NetUid,
            children: Vec<(u64, T::AccountId)>,
        ) -> DispatchResultWithPostInfo {
            Self::do_schedule_children(origin, hotkey, netuid, children)?;
            Ok(().into())
        }

        /// Schedules a coldkey swap operation to be executed at a future block.
        ///
        /// This function allows a user to schedule the swapping of their coldkey to a new one
        /// at a specified future block. The swap is not executed immediately but is scheduled
        /// to occur at the specified block number.
        ///
        /// # Arguments
        ///
        /// * `origin` - The origin of the call, which should be signed by the current coldkey owner.
        /// * `new_coldkey` - The account ID of the new coldkey that will replace the current one.
        /// * `when` - The block number at which the coldkey swap should be executed.
        ///
        /// # Returns
        ///
        /// Returns a `DispatchResultWithPostInfo` indicating whether the scheduling was successful.
        ///
        /// # Errors
        ///
        /// This function may return an error if:
        /// * The origin is not signed.
        /// * The scheduling fails due to conflicts or system constraints.
        ///
        /// # Notes
        ///
        /// - The actual swap is not performed by this function. It merely schedules the swap operation.
        /// - The weight of this call is set to a fixed value and may need adjustment based on benchmarking.
        ///
        /// # TODO
        ///
        /// - Implement proper weight calculation based on the complexity of the operation.
        /// - Consider adding checks to prevent scheduling too far into the future.
        /// TODO: Benchmark this call
        #[pallet::call_index(73)]
        #[pallet::weight((Weight::from_parts(37_830_000, 0)
		.saturating_add(T::DbWeight::get().reads(4))
		.saturating_add(T::DbWeight::get().writes(2)), DispatchClass::Normal, Pays::Yes))]
        pub fn schedule_swap_coldkey(
            origin: OriginFor<T>,
            new_coldkey: T::AccountId,
        ) -> DispatchResultWithPostInfo {
            let who = ensure_signed(origin)?;
            let current_block = <frame_system::Pallet<T>>::block_number();

            // If the coldkey has a scheduled swap, check if we can reschedule it
            if ColdkeySwapScheduled::<T>::contains_key(&who) {
                let (scheduled_block, _scheduled_coldkey) = ColdkeySwapScheduled::<T>::get(&who);
                let reschedule_duration = ColdkeySwapRescheduleDuration::<T>::get();
                let redo_when = scheduled_block.saturating_add(reschedule_duration);
                ensure!(redo_when <= current_block, Error::<T>::SwapAlreadyScheduled);
            }

            // Calculate the swap cost and ensure sufficient balance
            let swap_cost = Self::get_key_swap_cost();
            ensure!(
                Self::can_remove_balance_from_coldkey_account(&who, swap_cost.into()),
                Error::<T>::NotEnoughBalanceToPaySwapColdKey
            );

            let current_block: BlockNumberFor<T> = <frame_system::Pallet<T>>::block_number();
            let duration: BlockNumberFor<T> = ColdkeySwapScheduleDuration::<T>::get();
            let when: BlockNumberFor<T> = current_block.saturating_add(duration);

            let call = Call::<T>::swap_coldkey {
                old_coldkey: who.clone(),
                new_coldkey: new_coldkey.clone(),
                swap_cost,
            };

            let bound_call = <T as Config>::Preimages::bound(LocalCallOf::<T>::from(call.clone()))
                .map_err(|_| Error::<T>::FailedToSchedule)?;

            T::Scheduler::schedule(
                DispatchTime::At(when),
                None,
                63,
                frame_system::RawOrigin::Root.into(),
                bound_call,
            )
            .map_err(|_| Error::<T>::FailedToSchedule)?;

            ColdkeySwapScheduled::<T>::insert(&who, (when, new_coldkey.clone()));
            // Emit the SwapScheduled event
            Self::deposit_event(Event::ColdkeySwapScheduled {
                old_coldkey: who.clone(),
                new_coldkey: new_coldkey.clone(),
                execution_block: when,
                swap_cost,
            });

            Ok(().into())
        }

        /// ---- Set prometheus information for the neuron.
        /// # Args:
        /// * 'origin': (<T as frame_system::Config>Origin):
        /// 	- The signature of the calling hotkey.
        ///
        /// * 'netuid' (u16):
        /// 	- The u16 network identifier.
        ///
        /// * 'version' (u16):
        /// 	-  The bittensor version identifier.
        ///
        /// * 'ip' (u128):
        /// 	- The prometheus ip information as a u128 encoded integer.
        ///
        /// * 'port' (u16):
        /// 	- The prometheus port information as a u16 encoded integer.
        ///
        /// * 'ip_type' (u8):
        /// 	- The ip type v4 or v6.
        ///
        #[pallet::call_index(68)]
        #[pallet::weight((Weight::from_parts(30_550_000, 0)
		.saturating_add(T::DbWeight::get().reads(3))
		.saturating_add(T::DbWeight::get().writes(1)), DispatchClass::Normal, Pays::Yes))]
        pub fn set_identity(
            origin: OriginFor<T>,
            name: Vec<u8>,
            url: Vec<u8>,
            github_repo: Vec<u8>,
            image: Vec<u8>,
            discord: Vec<u8>,
            description: Vec<u8>,
            additional: Vec<u8>,
        ) -> DispatchResult {
            Self::do_set_identity(
                origin,
                name,
                url,
                github_repo,
                image,
                discord,
                description,
                additional,
            )
        }

        /// ---- Set the identity information for a subnet.
        /// # Args:
        /// * `origin` - (<T as frame_system::Config>::Origin):
        ///     - The signature of the calling coldkey, which must be the owner of the subnet.
        ///
        /// * `netuid` (u16):
        ///     - The unique network identifier of the subnet.
        ///
        /// * `subnet_name` (Vec<u8>):
        ///     - The name of the subnet.
        ///
        /// * `github_repo` (Vec<u8>):
        ///     - The GitHub repository associated with the subnet identity.
        ///
        /// * `subnet_contact` (Vec<u8>):
        ///     - The contact information for the subnet.
        #[pallet::call_index(78)]
        #[pallet::weight((Weight::from_parts(18_980_000, 0)
		.saturating_add(T::DbWeight::get().reads(1))
		.saturating_add(T::DbWeight::get().writes(1)), DispatchClass::Normal, Pays::Yes))]
        pub fn set_subnet_identity(
            origin: OriginFor<T>,
            netuid: NetUid,
            subnet_name: Vec<u8>,
            github_repo: Vec<u8>,
            subnet_contact: Vec<u8>,
            subnet_url: Vec<u8>,
            discord: Vec<u8>,
            description: Vec<u8>,
            logo_url: Vec<u8>,
            additional: Vec<u8>,
        ) -> DispatchResult {
            Self::do_set_subnet_identity(
                origin,
                netuid,
                subnet_name,
                github_repo,
                subnet_contact,
                subnet_url,
                discord,
                description,
                logo_url,
                additional,
            )
        }

        /// User register a new subnetwork
        #[pallet::call_index(79)]
        #[pallet::weight((Weight::from_parts(234_200_000, 0)
<<<<<<< HEAD
                .saturating_add(T::DbWeight::get().reads(35))
                .saturating_add(T::DbWeight::get().writes(50_u64)), DispatchClass::Normal, Pays::Yes))]
=======
            .saturating_add(T::DbWeight::get().reads(38_u64))
            .saturating_add(T::DbWeight::get().writes(56_u64)), DispatchClass::Normal, Pays::Yes))]
>>>>>>> e00abe3a
        pub fn register_network_with_identity(
            origin: OriginFor<T>,
            hotkey: T::AccountId,
            identity: Option<SubnetIdentityOfV3>,
        ) -> DispatchResult {
            Self::do_register_network(origin, &hotkey, 1, identity)
        }

        /// ---- The implementation for the extrinsic unstake_all: Removes all stake from a hotkey account across all subnets and adds it onto a coldkey.
        ///
        /// # Args:
        /// * `origin` - (<T as frame_system::Config>::Origin):
        ///     - The signature of the caller's coldkey.
        ///
        /// * `hotkey` (T::AccountId):
        ///     - The associated hotkey account.
        ///
        /// # Event:
        /// * StakeRemoved;
        ///     - On the successfully removing stake from the hotkey account.
        ///
        /// # Raises:
        /// * `NotRegistered`:
        ///     - Thrown if the account we are attempting to unstake from is non existent.
        ///
        /// * `NonAssociatedColdKey`:
        ///     - Thrown if the coldkey does not own the hotkey we are unstaking from.
        ///
        /// * `NotEnoughStakeToWithdraw`:
        ///     - Thrown if there is not enough stake on the hotkey to withdraw this amount.
        ///
        /// * `TxRateLimitExceeded`:
        ///     - Thrown if key has hit transaction rate limit
        #[pallet::call_index(83)]
        #[pallet::weight((Weight::from_parts(28_830_000, 0)
        .saturating_add(T::DbWeight::get().reads(6))
        .saturating_add(T::DbWeight::get().writes(0)), DispatchClass::Normal, Pays::Yes))]
        pub fn unstake_all(origin: OriginFor<T>, hotkey: T::AccountId) -> DispatchResult {
            Self::do_unstake_all(origin, hotkey)
        }

        /// ---- The implementation for the extrinsic unstake_all: Removes all stake from a hotkey account across all subnets and adds it onto a coldkey.
        ///
        /// # Args:
        /// * `origin` - (<T as frame_system::Config>::Origin):
        ///     - The signature of the caller's coldkey.
        ///
        /// * `hotkey` (T::AccountId):
        ///     - The associated hotkey account.
        ///
        /// # Event:
        /// * StakeRemoved;
        ///     - On the successfully removing stake from the hotkey account.
        ///
        /// # Raises:
        /// * `NotRegistered`:
        ///     - Thrown if the account we are attempting to unstake from is non existent.
        ///
        /// * `NonAssociatedColdKey`:
        ///     - Thrown if the coldkey does not own the hotkey we are unstaking from.
        ///
        /// * `NotEnoughStakeToWithdraw`:
        ///     - Thrown if there is not enough stake on the hotkey to withdraw this amount.
        ///
        /// * `TxRateLimitExceeded`:
        ///     - Thrown if key has hit transaction rate limit
        #[pallet::call_index(84)]
        #[pallet::weight((Weight::from_parts(358_500_000, 0)
        .saturating_add(T::DbWeight::get().reads(38_u64))
        .saturating_add(T::DbWeight::get().writes(21_u64)), DispatchClass::Operational, Pays::Yes))]
        pub fn unstake_all_alpha(origin: OriginFor<T>, hotkey: T::AccountId) -> DispatchResult {
            Self::do_unstake_all_alpha(origin, hotkey)
        }

        /// ---- The implementation for the extrinsic move_stake: Moves specified amount of stake from a hotkey to another across subnets.
        ///
        /// # Args:
        /// * `origin` - (<T as frame_system::Config>::Origin):
        ///     - The signature of the caller's coldkey.
        ///
        /// * `origin_hotkey` (T::AccountId):
        ///     - The hotkey account to move stake from.
        ///
        /// * `destination_hotkey` (T::AccountId):
        ///     - The hotkey account to move stake to.
        ///
        /// * `origin_netuid` (T::AccountId):
        ///     - The subnet ID to move stake from.
        ///
        /// * `destination_netuid` (T::AccountId):
        ///     - The subnet ID to move stake to.
        ///
        /// * `alpha_amount` (T::AccountId):
        ///     - The alpha stake amount to move.
        ///
        #[pallet::call_index(85)]
        #[pallet::weight((Weight::from_parts(164_300_000, 0)
        .saturating_add(T::DbWeight::get().reads(15_u64))
        .saturating_add(T::DbWeight::get().writes(7_u64)), DispatchClass::Normal, Pays::Yes))]
        pub fn move_stake(
            origin: T::RuntimeOrigin,
            origin_hotkey: T::AccountId,
            destination_hotkey: T::AccountId,
            origin_netuid: NetUid,
            destination_netuid: NetUid,
            alpha_amount: AlphaCurrency,
        ) -> DispatchResult {
            Self::do_move_stake(
                origin,
                origin_hotkey,
                destination_hotkey,
                origin_netuid,
                destination_netuid,
                alpha_amount,
            )
        }

        /// Transfers a specified amount of stake from one coldkey to another, optionally across subnets,
        /// while keeping the same hotkey.
        ///
        /// # Arguments
        /// * `origin` - The origin of the transaction, which must be signed by the `origin_coldkey`.
        /// * `destination_coldkey` - The coldkey to which the stake is transferred.
        /// * `hotkey` - The hotkey associated with the stake.
        /// * `origin_netuid` - The network/subnet ID to move stake from.
        /// * `destination_netuid` - The network/subnet ID to move stake to (for cross-subnet transfer).
        /// * `alpha_amount` - The amount of stake to transfer.
        ///
        /// # Errors
        /// Returns an error if:
        /// * The origin is not signed by the correct coldkey.
        /// * Either subnet does not exist.
        /// * The hotkey does not exist.
        /// * There is insufficient stake on `(origin_coldkey, hotkey, origin_netuid)`.
        /// * The transfer amount is below the minimum stake requirement.
        ///
        /// # Events
        /// May emit a `StakeTransferred` event on success.
        #[pallet::call_index(86)]
        #[pallet::weight((Weight::from_parts(160_300_000, 0)
        .saturating_add(T::DbWeight::get().reads(13_u64))
        .saturating_add(T::DbWeight::get().writes(6_u64)), DispatchClass::Normal, Pays::Yes))]
        pub fn transfer_stake(
            origin: T::RuntimeOrigin,
            destination_coldkey: T::AccountId,
            hotkey: T::AccountId,
            origin_netuid: NetUid,
            destination_netuid: NetUid,
            alpha_amount: AlphaCurrency,
        ) -> DispatchResult {
            Self::do_transfer_stake(
                origin,
                destination_coldkey,
                hotkey,
                origin_netuid,
                destination_netuid,
                alpha_amount,
            )
        }

        /// Swaps a specified amount of stake from one subnet to another, while keeping the same coldkey and hotkey.
        ///
        /// # Arguments
        /// * `origin` - The origin of the transaction, which must be signed by the coldkey that owns the `hotkey`.
        /// * `hotkey` - The hotkey whose stake is being swapped.
        /// * `origin_netuid` - The network/subnet ID from which stake is removed.
        /// * `destination_netuid` - The network/subnet ID to which stake is added.
        /// * `alpha_amount` - The amount of stake to swap.
        ///
        /// # Errors
        /// Returns an error if:
        /// * The transaction is not signed by the correct coldkey (i.e., `coldkey_owns_hotkey` fails).
        /// * Either `origin_netuid` or `destination_netuid` does not exist.
        /// * The hotkey does not exist.
        /// * There is insufficient stake on `(coldkey, hotkey, origin_netuid)`.
        /// * The swap amount is below the minimum stake requirement.
        ///
        /// # Events
        /// May emit a `StakeSwapped` event on success.
        #[pallet::call_index(87)]
        #[pallet::weight((
            Weight::from_parts(351_300_000, 0)
            .saturating_add(T::DbWeight::get().reads(37_u64))
            .saturating_add(T::DbWeight::get().writes(22_u64)),
            DispatchClass::Normal,
            Pays::Yes
        ))]
        pub fn swap_stake(
            origin: T::RuntimeOrigin,
            hotkey: T::AccountId,
            origin_netuid: NetUid,
            destination_netuid: NetUid,
            alpha_amount: AlphaCurrency,
        ) -> DispatchResult {
            Self::do_swap_stake(
                origin,
                hotkey,
                origin_netuid,
                destination_netuid,
                alpha_amount,
            )
        }

        /// --- Adds stake to a hotkey on a subnet with a price limit.
        /// This extrinsic allows to specify the limit price for alpha token
        /// at which or better (lower) the staking should execute.
        ///
        /// In case if slippage occurs and the price shall move beyond the limit
        /// price, the staking order may execute only partially or not execute
        /// at all.
        ///
        /// # Args:
        ///  * 'origin': (<T as frame_system::Config>Origin):
        /// 	- The signature of the caller's coldkey.
        ///
        ///  * 'hotkey' (T::AccountId):
        /// 	- The associated hotkey account.
        ///
        /// * 'netuid' (u16):
        ///     - Subnetwork UID
        ///
        ///  * 'amount_staked' (u64):
        /// 	- The amount of stake to be added to the hotkey staking account.
        ///
        ///  * 'limit_price' (u64):
        /// 	- The limit price expressed in units of RAO per one Alpha.
        ///
        ///  * 'allow_partial' (bool):
        /// 	- Allows partial execution of the amount. If set to false, this becomes
        ///       fill or kill type or order.
        ///
        /// # Event:
        ///  * StakeAdded;
        /// 	- On the successfully adding stake to a global account.
        ///
        /// # Raises:
        ///  * 'NotEnoughBalanceToStake':
        /// 	- Not enough balance on the coldkey to add onto the global account.
        ///
        ///  * 'NonAssociatedColdKey':
        /// 	- The calling coldkey is not associated with this hotkey.
        ///
        ///  * 'BalanceWithdrawalError':
        ///  	- Errors stemming from transaction pallet.
        ///
        #[pallet::call_index(88)]
        #[pallet::weight((Weight::from_parts(402_900_000, 0)
		.saturating_add(T::DbWeight::get().reads(26))
		.saturating_add(T::DbWeight::get().writes(15)), DispatchClass::Normal, Pays::Yes))]
        pub fn add_stake_limit(
            origin: OriginFor<T>,
            hotkey: T::AccountId,
            netuid: NetUid,
            amount_staked: TaoCurrency,
            limit_price: TaoCurrency,
            allow_partial: bool,
        ) -> DispatchResult {
            Self::do_add_stake_limit(
                origin,
                hotkey,
                netuid,
                amount_staked,
                limit_price,
                allow_partial,
            )
        }

        /// --- Removes stake from a hotkey on a subnet with a price limit.
        /// This extrinsic allows to specify the limit price for alpha token
        /// at which or better (higher) the staking should execute.
        ///
        /// In case if slippage occurs and the price shall move beyond the limit
        /// price, the staking order may execute only partially or not execute
        /// at all.
        ///
        /// # Args:
        /// * 'origin': (<T as frame_system::Config>Origin):
        /// 	- The signature of the caller's coldkey.
        ///
        /// * 'hotkey' (T::AccountId):
        /// 	- The associated hotkey account.
        ///
        /// * 'netuid' (u16):
        ///     - Subnetwork UID
        ///
        /// * 'amount_unstaked' (u64):
        /// 	- The amount of stake to be added to the hotkey staking account.
        ///
        ///  * 'limit_price' (u64):
        ///     - The limit price expressed in units of RAO per one Alpha.
        ///
        ///  * 'allow_partial' (bool):
        ///     - Allows partial execution of the amount. If set to false, this becomes
        ///       fill or kill type or order.
        ///
        /// # Event:
        /// * StakeRemoved;
        /// 	- On the successfully removing stake from the hotkey account.
        ///
        /// # Raises:
        /// * 'NotRegistered':
        /// 	- Thrown if the account we are attempting to unstake from is non existent.
        ///
        /// * 'NonAssociatedColdKey':
        /// 	- Thrown if the coldkey does not own the hotkey we are unstaking from.
        ///
        /// * 'NotEnoughStakeToWithdraw':
        /// 	- Thrown if there is not enough stake on the hotkey to withdwraw this amount.
        ///
        #[pallet::call_index(89)]
        #[pallet::weight((Weight::from_parts(377_400_000, 0)
		.saturating_add(T::DbWeight::get().reads(30_u64))
		.saturating_add(T::DbWeight::get().writes(14)), DispatchClass::Normal, Pays::Yes))]
        pub fn remove_stake_limit(
            origin: OriginFor<T>,
            hotkey: T::AccountId,
            netuid: NetUid,
            amount_unstaked: AlphaCurrency,
            limit_price: TaoCurrency,
            allow_partial: bool,
        ) -> DispatchResult {
            Self::do_remove_stake_limit(
                origin,
                hotkey,
                netuid,
                amount_unstaked,
                limit_price,
                allow_partial,
            )
        }

        /// Swaps a specified amount of stake from one subnet to another, while keeping the same coldkey and hotkey.
        ///
        /// # Arguments
        /// * `origin` - The origin of the transaction, which must be signed by the coldkey that owns the `hotkey`.
        /// * `hotkey` - The hotkey whose stake is being swapped.
        /// * `origin_netuid` - The network/subnet ID from which stake is removed.
        /// * `destination_netuid` - The network/subnet ID to which stake is added.
        /// * `alpha_amount` - The amount of stake to swap.
        /// * `limit_price` - The limit price expressed in units of RAO per one Alpha.
        /// * `allow_partial` - Allows partial execution of the amount. If set to false, this becomes fill or kill type or order.
        ///
        /// # Errors
        /// Returns an error if:
        /// * The transaction is not signed by the correct coldkey (i.e., `coldkey_owns_hotkey` fails).
        /// * Either `origin_netuid` or `destination_netuid` does not exist.
        /// * The hotkey does not exist.
        /// * There is insufficient stake on `(coldkey, hotkey, origin_netuid)`.
        /// * The swap amount is below the minimum stake requirement.
        ///
        /// # Events
        /// May emit a `StakeSwapped` event on success.
        #[pallet::call_index(90)]
        #[pallet::weight((
            Weight::from_parts(411_500_000, 0)
            .saturating_add(T::DbWeight::get().reads(37_u64))
            .saturating_add(T::DbWeight::get().writes(22_u64)),
            DispatchClass::Normal,
            Pays::Yes
        ))]
        pub fn swap_stake_limit(
            origin: T::RuntimeOrigin,
            hotkey: T::AccountId,
            origin_netuid: NetUid,
            destination_netuid: NetUid,
            alpha_amount: AlphaCurrency,
            limit_price: TaoCurrency,
            allow_partial: bool,
        ) -> DispatchResult {
            Self::do_swap_stake_limit(
                origin,
                hotkey,
                origin_netuid,
                destination_netuid,
                alpha_amount,
                limit_price,
                allow_partial,
            )
        }

        /// Attempts to associate a hotkey with a coldkey.
        ///
        /// # Arguments
        /// * `origin` - The origin of the transaction, which must be signed by the coldkey that owns the `hotkey`.
        /// * `hotkey` - The hotkey to associate with the coldkey.
        ///
        /// # Note
        /// Will charge based on the weight even if the hotkey is already associated with a coldkey.
        #[pallet::call_index(91)]
        #[pallet::weight((
            Weight::from_parts(27_150_000, 0).saturating_add(T::DbWeight::get().reads_writes(3, 3)),
            DispatchClass::Normal,
            Pays::Yes
        ))]
        pub fn try_associate_hotkey(
            origin: T::RuntimeOrigin,
            hotkey: T::AccountId,
        ) -> DispatchResult {
            let coldkey = ensure_signed(origin)?;

            let _ = Self::do_try_associate_hotkey(&coldkey, &hotkey);

            Ok(())
        }

        /// Initiates a call on a subnet.
        ///
        /// # Arguments
        /// * `origin` - The origin of the call, which must be signed by the subnet owner.
        /// * `netuid` - The unique identifier of the subnet on which the call is being initiated.
        ///
        /// # Events
        /// Emits a `FirstEmissionBlockNumberSet` event on success.
        #[pallet::call_index(92)]
        #[pallet::weight((
            Weight::from_parts(29_780_000, 0).saturating_add(T::DbWeight::get().reads_writes(4, 2)),
            DispatchClass::Normal,
            Pays::Yes
        ))]
        pub fn start_call(origin: T::RuntimeOrigin, netuid: NetUid) -> DispatchResult {
            Self::do_start_call(origin, netuid)?;
            Ok(())
        }

        /// Attempts to associate a hotkey with an EVM key.
        ///
        /// The signature will be checked to see if the recovered public key matches the `evm_key` provided.
        ///
        /// The EVM key is expected to sign the message according to this formula to produce the signature:
        /// ```text
        /// keccak_256(hotkey ++ keccak_256(block_number))
        /// ```
        ///
        /// # Arguments
        /// * `origin` - The origin of the transaction, which must be signed by the `hotkey`.
        /// * `netuid` - The netuid that the `hotkey` belongs to.
        /// * `evm_key` - The EVM key to associate with the `hotkey`.
        /// * `block_number` - The block number used in the `signature`.
        /// * `signature` - A signed message by the `evm_key` containing the `hotkey` and the hashed `block_number`.
        ///
        /// # Errors
        /// Returns an error if:
        /// * The transaction is not signed.
        /// * The hotkey does not belong to the subnet identified by the netuid.
        /// * The EVM key cannot be recovered from the signature.
        /// * The EVM key recovered from the signature does not match the given EVM key.
        ///
        /// # Events
        /// May emit a `EvmKeyAssociated` event on success
        #[pallet::call_index(93)]
        #[pallet::weight((
            Weight::from_parts(3_000_000, 0).saturating_add(T::DbWeight::get().reads_writes(2, 1)),
            DispatchClass::Normal,
            Pays::No
        ))]
        pub fn associate_evm_key(
            origin: T::RuntimeOrigin,
            netuid: NetUid,
            evm_key: H160,
            block_number: u64,
            signature: Signature,
        ) -> DispatchResult {
            Self::do_associate_evm_key(origin, netuid, evm_key, block_number, signature)
        }

        /// Recycles alpha from a cold/hot key pair, reducing AlphaOut on a subnet
        ///
        /// # Arguments
        /// * `origin` - The origin of the call (must be signed by the coldkey)
        /// * `hotkey` - The hotkey account
        /// * `amount` - The amount of alpha to recycle
        /// * `netuid` - The subnet ID
        ///
        /// # Events
        /// Emits a `TokensRecycled` event on success.
        #[pallet::call_index(101)]
        #[pallet::weight((
            Weight::from_parts(113_400_000, 0).saturating_add(T::DbWeight::get().reads_writes(7, 4)),
            DispatchClass::Normal,
            Pays::Yes
        ))]
        pub fn recycle_alpha(
            origin: T::RuntimeOrigin,
            hotkey: T::AccountId,
            amount: AlphaCurrency,
            netuid: NetUid,
        ) -> DispatchResult {
            Self::do_recycle_alpha(origin, hotkey, amount, netuid)
        }

        /// Burns alpha from a cold/hot key pair without reducing `AlphaOut`
        ///
        /// # Arguments
        /// * `origin` - The origin of the call (must be signed by the coldkey)
        /// * `hotkey` - The hotkey account
        /// * `amount` - The amount of alpha to burn
        /// * `netuid` - The subnet ID
        ///
        /// # Events
        /// Emits a `TokensBurned` event on success.
        #[pallet::call_index(102)]
        #[pallet::weight((
            Weight::from_parts(112_200_000, 0).saturating_add(T::DbWeight::get().reads_writes(7, 3)),
            DispatchClass::Normal,
            Pays::Yes
        ))]
        pub fn burn_alpha(
            origin: T::RuntimeOrigin,
            hotkey: T::AccountId,
            amount: AlphaCurrency,
            netuid: NetUid,
        ) -> DispatchResult {
            Self::do_burn_alpha(origin, hotkey, amount, netuid)
        }

        /// Sets the pending childkey cooldown (in blocks). Root only.
        #[pallet::call_index(109)]
        #[pallet::weight((Weight::from_parts(10_000, 0), DispatchClass::Operational, Pays::No))]
        pub fn set_pending_childkey_cooldown(
            origin: OriginFor<T>,
            cooldown: u64,
        ) -> DispatchResult {
            ensure_root(origin)?;
            PendingChildKeyCooldown::<T>::put(cooldown);
            Ok(())
        }

        /// Removes all stake from a hotkey on a subnet with a price limit.
        /// This extrinsic allows to specify the limit price for alpha token
        /// at which or better (higher) the staking should execute.
        /// Without limit_price it remove all the stake similar to `remove_stake` extrinsic
        #[pallet::call_index(103)]
        #[pallet::weight((Weight::from_parts(395_300_000, 10142)
			.saturating_add(T::DbWeight::get().reads(30_u64))
			.saturating_add(T::DbWeight::get().writes(14_u64)), DispatchClass::Normal, Pays::Yes))]
        pub fn remove_stake_full_limit(
            origin: T::RuntimeOrigin,
            hotkey: T::AccountId,
            netuid: NetUid,
            limit_price: Option<TaoCurrency>,
        ) -> DispatchResult {
            Self::do_remove_stake_full_limit(origin, hotkey, netuid, limit_price)
        }

        /// Register a new leased network.
        ///
        /// The crowdloan's contributions are used to compute the share of the emissions that the contributors
        /// will receive as dividends.
        ///
        /// The leftover cap is refunded to the contributors and the beneficiary.
        ///
        /// # Args:
        /// * `origin` - (<T as frame_system::Config>::Origin):
        ///     - The signature of the caller's coldkey.
        ///
        /// * `emissions_share` (Percent):
        ///     - The share of the emissions that the contributors will receive as dividends.
        ///
        /// * `end_block` (Option<BlockNumberFor<T>>):
        ///     - The block at which the lease will end. If not defined, the lease is perpetual.
        #[pallet::call_index(110)]
        #[pallet::weight(SubnetLeasingWeightInfo::<T>::do_register_leased_network(T::MaxContributors::get()))]
        pub fn register_leased_network(
            origin: T::RuntimeOrigin,
            emissions_share: Percent,
            end_block: Option<BlockNumberFor<T>>,
        ) -> DispatchResultWithPostInfo {
            Self::do_register_leased_network(origin, emissions_share, end_block)
        }

        /// Terminate a lease.
        ///
        /// The beneficiary can terminate the lease after the end block has passed and get the subnet ownership.
        /// The subnet is transferred to the beneficiary and the lease is removed from storage.
        ///
        /// **The hotkey must be owned by the beneficiary coldkey.**
        ///
        /// # Args:
        /// * `origin` - (<T as frame_system::Config>::Origin):
        ///     - The signature of the caller's coldkey.
        ///
        /// * `lease_id` (LeaseId):
        ///     - The ID of the lease to terminate.
        ///
        /// * `hotkey` (T::AccountId):
        ///     - The hotkey of the beneficiary to mark as subnet owner hotkey.
        #[pallet::call_index(111)]
        #[pallet::weight(SubnetLeasingWeightInfo::<T>::do_terminate_lease(T::MaxContributors::get()))]
        pub fn terminate_lease(
            origin: T::RuntimeOrigin,
            lease_id: LeaseId,
            hotkey: T::AccountId,
        ) -> DispatchResultWithPostInfo {
            Self::do_terminate_lease(origin, lease_id, hotkey)
        }

        /// Updates the symbol for a subnet.
        ///
        /// # Arguments
        /// * `origin` - The origin of the call, which must be the subnet owner or root.
        /// * `netuid` - The unique identifier of the subnet on which the symbol is being set.
        /// * `symbol` - The symbol to set for the subnet.
        ///
        /// # Errors
        /// Returns an error if:
        /// * The transaction is not signed by the subnet owner.
        /// * The symbol does not exist.
        /// * The symbol is already in use by another subnet.
        ///
        /// # Events
        /// Emits a `SymbolUpdated` event on success.
        #[pallet::call_index(112)]
        #[pallet::weight((
            Weight::from_parts(26_200_000, 0).saturating_add(T::DbWeight::get().reads_writes(4, 1)),
            DispatchClass::Normal,
            Pays::Yes
        ))]
        pub fn update_symbol(
            origin: OriginFor<T>,
            netuid: NetUid,
            symbol: Vec<u8>,
        ) -> DispatchResult {
            Self::ensure_subnet_owner_or_root(origin, netuid)?;

            Self::ensure_symbol_exists(&symbol)?;
            Self::ensure_symbol_available(&symbol)?;

            TokenSymbol::<T>::insert(netuid, symbol.clone());

            Self::deposit_event(Event::SymbolUpdated { netuid, symbol });
            Ok(())
        }

        /// ---- Used to commit timelock encrypted commit-reveal weight values to later be revealed.
        ///
        /// # Args:
        /// * `origin`: (`<T as frame_system::Config>::RuntimeOrigin`):
        ///   - The committing hotkey.
        ///
        /// * `netuid` (`u16`):
        ///   - The u16 network identifier.
        ///
        /// * `commit` (`Vec<u8>`):
        ///   - The encrypted compressed commit.
        ///     The steps for this are:
        ///     1. Instantiate [`WeightsTlockPayload`]
        ///     2. Serialize it using the `parity_scale_codec::Encode` trait
        ///     3. Encrypt it following the steps (here)[https://github.com/ideal-lab5/tle/blob/f8e6019f0fb02c380ebfa6b30efb61786dede07b/timelock/src/tlock.rs#L283-L336]
        ///        to produce a [`TLECiphertext<TinyBLS381>`] type.
        ///     4. Serialize and compress using the `ark-serialize` `CanonicalSerialize` trait.
        ///
        /// * reveal_round (`u64`):
        ///    - The drand reveal round which will be avaliable during epoch `n+1` from the current
        ///      epoch.
        ///
        /// * commit_reveal_version (`u16`):
        ///     - The client (bittensor-drand) version
        #[pallet::call_index(113)]
        #[pallet::weight((Weight::from_parts(80_690_000, 0)
		.saturating_add(T::DbWeight::get().reads(10_u64))
		.saturating_add(T::DbWeight::get().writes(2)), DispatchClass::Normal, Pays::No))]
        pub fn commit_timelocked_weights(
            origin: T::RuntimeOrigin,
            netuid: NetUid,
            commit: BoundedVec<u8, ConstU32<MAX_CRV3_COMMIT_SIZE_BYTES>>,
            reveal_round: u64,
            commit_reveal_version: u16,
        ) -> DispatchResult {
            Self::do_commit_timelocked_weights(
                origin,
                netuid,
                commit,
                reveal_round,
                commit_reveal_version,
            )
        }

        /// Set the autostake destination hotkey for a coldkey.
        ///
        /// The caller selects a hotkey where all future rewards
        /// will be automatically staked.
        ///
        /// # Args:
        /// * `origin` - (<T as frame_system::Config>::Origin):
        ///     - The signature of the caller's coldkey.
        ///
        /// * `hotkey` (T::AccountId):
        ///     - The hotkey account to designate as the autostake destination.
        #[pallet::call_index(114)]
        #[pallet::weight((Weight::from_parts(5_170_000, 0)
		.saturating_add(T::DbWeight::get().reads(0_u64))
		.saturating_add(T::DbWeight::get().writes(1)), DispatchClass::Normal, Pays::No))]
        pub fn set_coldkey_auto_stake_hotkey(
            origin: T::RuntimeOrigin,
            hotkey: T::AccountId,
        ) -> DispatchResult {
            let coldkey = ensure_signed(origin)?;

            AutoStakeDestination::<T>::insert(coldkey, hotkey.clone());

            Ok(())
        }

        /// ---- Used to commit timelock encrypted commit-reveal weight values to later be revealed for
        /// a mechanism.
        ///
        /// # Args:
        /// * `origin`: (`<T as frame_system::Config>::RuntimeOrigin`):
        ///   - The committing hotkey.
        ///
        /// * `netuid` (`u16`):
        ///   - The u16 network identifier.
        ///
        /// * `mecid` (`u8`):
        ///   - The u8 mechanism identifier.
        ///
        /// * `commit` (`Vec<u8>`):
        ///   - The encrypted compressed commit.
        ///     The steps for this are:
        ///     1. Instantiate [`WeightsTlockPayload`]
        ///     2. Serialize it using the `parity_scale_codec::Encode` trait
        ///     3. Encrypt it following the steps (here)[https://github.com/ideal-lab5/tle/blob/f8e6019f0fb02c380ebfa6b30efb61786dede07b/timelock/src/tlock.rs#L283-L336]
        ///        to produce a [`TLECiphertext<TinyBLS381>`] type.
        ///     4. Serialize and compress using the `ark-serialize` `CanonicalSerialize` trait.
        ///
        /// * reveal_round (`u64`):
        ///    - The drand reveal round which will be avaliable during epoch `n+1` from the current
        ///      epoch.
        ///
        /// * commit_reveal_version (`u16`):
        ///     - The client (bittensor-drand) version
        #[pallet::call_index(118)]
        #[pallet::weight((Weight::from_parts(84_020_000, 0)
		.saturating_add(T::DbWeight::get().reads(9_u64))
		.saturating_add(T::DbWeight::get().writes(2)), DispatchClass::Normal, Pays::No))]
        pub fn commit_timelocked_mechanism_weights(
            origin: T::RuntimeOrigin,
            netuid: NetUid,
            mecid: MechId,
            commit: BoundedVec<u8, ConstU32<MAX_CRV3_COMMIT_SIZE_BYTES>>,
            reveal_round: u64,
            commit_reveal_version: u16,
        ) -> DispatchResult {
            Self::do_commit_timelocked_mechanism_weights(
                origin,
                netuid,
                mecid,
                commit,
                reveal_round,
                commit_reveal_version,
            )
        }

        /// Remove a subnetwork
        /// The caller must be root
        #[pallet::call_index(120)]
        #[pallet::weight((Weight::from_parts(119_000_000, 0)
		.saturating_add(T::DbWeight::get().reads(6))
		.saturating_add(T::DbWeight::get().writes(31)), DispatchClass::Operational, Pays::No))]
        pub fn root_dissolve_network(origin: OriginFor<T>, netuid: NetUid) -> DispatchResult {
            ensure_root(origin)?;
            Self::do_dissolve_network(netuid)
        }
    }
}<|MERGE_RESOLUTION|>--- conflicted
+++ resolved
@@ -897,11 +897,7 @@
         /// 	- Attempting to set prometheus information withing the rate limit min.
         ///
         #[pallet::call_index(40)]
-<<<<<<< HEAD
-        #[pallet::weight((Weight::from_parts(32_520_000, 0)
-=======
         #[pallet::weight((Weight::from_parts(32_510_000, 0)
->>>>>>> e00abe3a
 		.saturating_add(T::DbWeight::get().reads(4))
 		.saturating_add(T::DbWeight::get().writes(1)), DispatchClass::Normal, Pays::No))]
         pub fn serve_axon_tls(
@@ -1318,13 +1314,8 @@
         /// User register a new subnetwork
         #[pallet::call_index(59)]
         #[pallet::weight((Weight::from_parts(235_400_000, 0)
-<<<<<<< HEAD
-		.saturating_add(T::DbWeight::get().reads(36))
-		.saturating_add(T::DbWeight::get().writes(51_u64)), DispatchClass::Normal, Pays::Yes))]
-=======
 		.saturating_add(T::DbWeight::get().reads(39_u64))
 		.saturating_add(T::DbWeight::get().writes(57_u64)), DispatchClass::Normal, Pays::Yes))]
->>>>>>> e00abe3a
         pub fn register_network(origin: OriginFor<T>, hotkey: T::AccountId) -> DispatchResult {
             Self::do_register_network(origin, &hotkey, 1, None)
         }
@@ -1610,13 +1601,8 @@
         /// User register a new subnetwork
         #[pallet::call_index(79)]
         #[pallet::weight((Weight::from_parts(234_200_000, 0)
-<<<<<<< HEAD
-                .saturating_add(T::DbWeight::get().reads(35))
-                .saturating_add(T::DbWeight::get().writes(50_u64)), DispatchClass::Normal, Pays::Yes))]
-=======
             .saturating_add(T::DbWeight::get().reads(38_u64))
             .saturating_add(T::DbWeight::get().writes(56_u64)), DispatchClass::Normal, Pays::Yes))]
->>>>>>> e00abe3a
         pub fn register_network_with_identity(
             origin: OriginFor<T>,
             hotkey: T::AccountId,
