--- conflicted
+++ resolved
@@ -947,11 +947,7 @@
         /// 	- The ip type v4 or v6.
         ///
         #[pallet::call_index(5)]
-<<<<<<< HEAD
-        #[pallet::weight((Weight::from_parts(29_180_000, 0)
-=======
         #[pallet::weight((Weight::from_parts(29_760_000, 0)
->>>>>>> edc68a1b
 		.saturating_add(T::DbWeight::get().reads(4))
 		.saturating_add(T::DbWeight::get().writes(1)), DispatchClass::Normal, Pays::No))]
         pub fn serve_prometheus(
@@ -1039,11 +1035,7 @@
 
         /// Attempt to adjust the senate membership to include a hotkey
         #[pallet::call_index(63)]
-<<<<<<< HEAD
-        #[pallet::weight((Weight::from_parts(74_850_000, 0)
-=======
         #[pallet::weight((Weight::from_parts(58_980_000, 0)
->>>>>>> edc68a1b
 		.saturating_add(T::DbWeight::get().reads(7))
 		.saturating_add(T::DbWeight::get().writes(4)), DispatchClass::Normal, Pays::Yes))]
         pub fn adjust_senate(origin: OriginFor<T>, hotkey: T::AccountId) -> DispatchResult {
