--- conflicted
+++ resolved
@@ -1194,13 +1194,8 @@
         /// User register a new subnetwork
         #[pallet::call_index(59)]
         #[pallet::weight((Weight::from_parts(235_400_000, 0)
-<<<<<<< HEAD
 		.saturating_add(T::DbWeight::get().reads(37_u64))
-		.saturating_add(T::DbWeight::get().writes(51_u64)), DispatchClass::Operational, Pays::No))]
-=======
-		.saturating_add(T::DbWeight::get().reads(36))
-		.saturating_add(T::DbWeight::get().writes(52)), DispatchClass::Normal, Pays::No))]
->>>>>>> 0d65e772
+		.saturating_add(T::DbWeight::get().writes(51_u64)), DispatchClass::Normal, Pays::No))]
         pub fn register_network(origin: OriginFor<T>, hotkey: T::AccountId) -> DispatchResult {
             Self::do_register_network(origin, &hotkey, 1, None)
         }
@@ -1544,13 +1539,8 @@
         /// User register a new subnetwork
         #[pallet::call_index(79)]
         #[pallet::weight((Weight::from_parts(234_200_000, 0)
-<<<<<<< HEAD
                 .saturating_add(T::DbWeight::get().reads(36_u64))
-                .saturating_add(T::DbWeight::get().writes(50_u64)), DispatchClass::Operational, Pays::No))]
-=======
-                .saturating_add(T::DbWeight::get().reads(35))
-                .saturating_add(T::DbWeight::get().writes(51)), DispatchClass::Normal, Pays::No))]
->>>>>>> 0d65e772
+                .saturating_add(T::DbWeight::get().writes(50_u64)), DispatchClass::Normal, Pays::No))]
         pub fn register_network_with_identity(
             origin: OriginFor<T>,
             hotkey: T::AccountId,
@@ -2211,11 +2201,7 @@
         /// * commit_reveal_version (`u16`):
         ///     - The client (bittensor-drand) version
         #[pallet::call_index(113)]
-<<<<<<< HEAD
         #[pallet::weight((Weight::from_parts(80_450_000, 0)
-=======
-        #[pallet::weight((Weight::from_parts(81_920_000, 0)
->>>>>>> 0d65e772
 		.saturating_add(T::DbWeight::get().reads(7_u64))
 		.saturating_add(T::DbWeight::get().writes(2)), DispatchClass::Normal, Pays::No))]
         pub fn commit_timelocked_weights(
