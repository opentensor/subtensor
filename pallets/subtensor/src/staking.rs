use super::*;
use frame_support::{
    storage::IterableStorageDoubleMap,
    traits::{
        tokens::{
            fungible::{Balanced as _, Inspect as _, Mutate as _},
            Fortitude, Precision, Preservation,
        },
        Imbalance,
    },
};
use sp_core::Get;
use substrate_fixed::types::I64F64;

impl<T: Config> Pallet<T> {
    // ---- The implementation for the extrinsic become_delegate: signals that this hotkey allows delegated stake.
    //
    // # Args:
    // 	* 'origin': (<T as frame_system::Config>RuntimeOrigin):
    // 		- The signature of the caller's coldkey.
    //
    // 	* 'hotkey' (T::AccountId):
    // 		- The hotkey we are delegating (must be owned by the coldkey.)
    //
    // 	* 'take' (u16):
    // 		- The stake proportion that this hotkey takes from delegations for subnet ID.
    //
    // # Event:
    // 	* DelegateAdded;
    // 		- On successfully setting a hotkey as a delegate.
    //
    // # Raises:
    // 	* 'NotRegistered':
    // 		- The hotkey we are delegating is not registered on the network.
    //
    // 	* 'NonAssociatedColdKey':
    // 		- The hotkey we are delegating is not owned by the calling coldket.
    //
    // 	* 'TxRateLimitExceeded':
    // 		- Thrown if key has hit transaction rate limit
    //
    pub fn do_become_delegate(
        origin: T::RuntimeOrigin,
        hotkey: T::AccountId,
    ) -> dispatch::DispatchResult {
        // --- 1. We check the coldkey signature.
        let coldkey = ensure_signed(origin)?;
        log::info!(
            "do_become_delegate( origin:{:?} hotkey:{:?} )",
            coldkey,
            hotkey
        );

        // --- 2. Ensure we are delegating a known key.
        // --- 3. Ensure that the coldkey is the owner.
        Self::do_account_checks(&coldkey, &hotkey)?;

        // --- 5. Ensure we are not already a delegate
        ensure!(
            !Self::hotkey_is_delegate(&hotkey),
            Error::<T>::AlreadyDelegate
        );

        // --- 6. Ensure we don't exceed tx rate limit
        let block: u64 = Self::get_current_block_as_u64();
        ensure!(
            !Self::exceeds_tx_rate_limit(Self::get_last_tx_block(&coldkey), block),
            Error::<T>::TxRateLimitExceeded
        );

        // --- 7. Delegate the key.
        // With introduction of DelegatesTake Delegates became just a flag.
        // Probably there is a migration needed to convert it to bool or something down the road
        Self::delegate_hotkey(&hotkey, Self::get_default_take());

        // Set last block for rate limiting
        Self::set_last_tx_block(&coldkey, block);

        // Also, set last block for take increase rate limiting, since default take is max
        Self::set_last_tx_block_delegate_take(&coldkey, block);

        // --- 8. Emit the staking event.
        log::info!(
            "DelegateAdded( coldkey:{:?}, hotkey:{:?} )",
            coldkey,
            hotkey
        );
        Self::deposit_event(Event::DelegateAdded(
            coldkey,
            hotkey,
            Self::get_default_take(),
        ));

        // --- 9. Ok and return.
        Ok(())
    }

    // ---- The implementation for the extrinsic decrease_take
    //
    // # Args:
    // 	* 'origin': (<T as frame_system::Config>::RuntimeOrigin):
    // 		- The signature of the caller's coldkey.
    //
    // 	* 'hotkey' (T::AccountId):
    // 		- The hotkey we are delegating (must be owned by the coldkey.)
    //
    // 	* 'netuid' (u16):
    // 		- Subnet ID to decrease take for
    //
    // 	* 'take' (u16):
    // 		- The stake proportion that this hotkey takes from delegations for subnet ID.
    //
    // # Event:
    // 	* TakeDecreased;
    // 		- On successfully setting a decreased take for this hotkey.
    //
    // # Raises:
    // 	* 'NotRegistered':
    // 		- The hotkey we are delegating is not registered on the network.
    //
    // 	* 'NonAssociatedColdKey':
    // 		- The hotkey we are delegating is not owned by the calling coldket.
    //
    pub fn do_decrease_take(
        origin: T::RuntimeOrigin,
        hotkey: T::AccountId,
        netuid: u16,
        take: u16,
    ) -> dispatch::DispatchResult {
        // --- 1. We check the coldkey signature.
        let coldkey = ensure_signed(origin)?;
        log::info!(
            "do_decrease_take( origin:{:?} hotkey:{:?}, take:{:?} )",
            coldkey,
            hotkey,
            take
        );

        // --- 2. Ensure we are delegating a known key.
        //        Ensure that the coldkey is the owner.
        Self::do_account_checks(&coldkey, &hotkey)?;

        // --- 3. Ensure we are always strictly decreasing, never increasing take
        if let Ok(current_take) = DelegatesTake::<T>::try_get(&hotkey, netuid) {
            ensure!(take < current_take, Error::<T>::InvalidTake);
        }

        // --- 4. Set the new take value.
        DelegatesTake::<T>::insert(hotkey.clone(), netuid, take);

        // --- 5. Emit the take value.
        log::info!(
            "TakeDecreased( coldkey:{:?}, hotkey:{:?}, take:{:?} )",
            coldkey,
            hotkey,
            take
        );
        Self::deposit_event(Event::TakeDecreased(coldkey, hotkey, take));

        // --- 6. Ok and return.
        Ok(())
    }

    // ---- The implementation for the extrinsic increase_take
    //
    // # Args:
    // 	* 'origin': (<T as frame_system::Config>::RuntimeOrigin):
    // 		- The signature of the caller's coldkey.
    //
    // 	* 'hotkey' (T::AccountId):
    // 		- The hotkey we are delegating (must be owned by the coldkey.)
    //
    // 	* 'netuid' (u16):
    // 		- Subnet ID to increase take for
    //
    // 	* 'take' (u16):
    // 		- The stake proportion that this hotkey takes from delegations for subnet ID.
    //
    // # Event:
    // 	* TakeDecreased;
    // 		- On successfully setting a decreased take for this hotkey.
    //
    // # Raises:
    // 	* 'NotRegistered':
    // 		- The hotkey we are delegating is not registered on the network.
    //
    // 	* 'NonAssociatedColdKey':
    // 		- The hotkey we are delegating is not owned by the calling coldket.
    //
    // 	* 'TxRateLimitExceeded':
    // 		- Thrown if key has hit transaction rate limit
    //
    pub fn do_increase_take(
        origin: T::RuntimeOrigin,
        hotkey: T::AccountId,
        netuid: u16,
        take: u16,
    ) -> dispatch::DispatchResult {
        // --- 1. We check the coldkey signature.
        let coldkey = ensure_signed(origin)?;
        log::info!(
            "do_increase_take( origin:{:?} hotkey:{:?}, take:{:?} )",
            coldkey,
            hotkey,
            take
        );

        // --- 2. Ensure we are delegating a known key.
        //        Ensure that the coldkey is the owner.
        Self::do_account_checks(&coldkey, &hotkey)?;

        // --- 3. Ensure we are strinctly increasing take
        if let Ok(current_take) = DelegatesTake::<T>::try_get(&hotkey, netuid) {
            ensure!(take > current_take, Error::<T>::InvalidTake);
        }

        // --- 4. Ensure take is within the 0 ..= InitialDefaultTake (18%) range
        let max_take = T::InitialDefaultTake::get();
        ensure!(take <= max_take, Error::<T>::InvalidTake);

        // --- 5. Enforce the rate limit (independently on do_add_stake rate limits)
        let block: u64 = Self::get_current_block_as_u64();
        ensure!(
            !Self::exceeds_tx_delegate_take_rate_limit(
                Self::get_last_tx_block_delegate_take(&coldkey),
                block
            ),
            Error::<T>::TxRateLimitExceeded
        );

        // Set last block for rate limiting
        Self::set_last_tx_block_delegate_take(&coldkey, block);

        // --- 6. Set the new take value.
        DelegatesTake::<T>::insert(hotkey.clone(), netuid, take);

        // --- 7. Emit the take value.
        log::info!(
            "TakeIncreased( coldkey:{:?}, hotkey:{:?}, take:{:?} )",
            coldkey,
            hotkey,
            take
        );
        Self::deposit_event(Event::TakeIncreased(coldkey, hotkey, take));

        // --- 8. Ok and return.
        Ok(())
    }

    /// Adds or redistributes weighted stake across specified subnets for a given hotkey.
    ///
    /// This function allows a coldkey to allocate or reallocate stake across different subnets
    /// based on provided weights. It first unstakes from all specified subnets, then redistributes
    /// the stake according to the new weights. If there's any remainder from rounding errors or
    /// unallocated stake, it is staked into the root network.
    //
    // # Args:
    // 	* 'origin': (<T as frame_system::Config>RuntimeOrigin):
    // 		- The signature of the caller's coldkey.
    //
    // 	* 'hotkey' (T::AccountId):
    // 		- The associated hotkey account.
    //
    // 	* 'netuids' ( Vec<u16> ):
    // 		- The netuids of the weights to be set on the chain.
    //
    // 	* 'values' ( Vec<u16> ):
    // 		- The values of the weights to set on the chain. u16 normalized.
    //
    // 	* 'stake_to_be_added' (u64):
    // 		- The amount of stake to be added to the hotkey staking account.
    //
    // # Event:
    // 	* StakeAdded;
    // 		- On the successfully adding stake to a global account.
    //
    // # Raises:
    // 	* 'CouldNotConvertToBalance':
    // 		- Unable to convert the passed stake value to a balance.
    //
    // 	* 'NotEnoughBalanceToStake':
    // 		- Not enough balance on the coldkey to add onto the global account.
    //
    // 	* 'NonAssociatedColdKey':
    // 		- The calling coldkey is not associated with this hotkey.
    //
    // 	* 'BalanceWithdrawalError':
    // 		- Errors stemming from transaction pallet.
    //
    // 	* 'TxRateLimitExceeded':
    // 		- Thrown if key has hit transaction rate limit
    //
    // TODO(greg) test this.
    pub fn do_add_weighted_stake(
        origin: T::RuntimeOrigin,
        hotkey: T::AccountId,
        netuids: Vec<u16>,
        values: Vec<u16>,
    ) -> dispatch::DispatchResult {
        // --- 1. We check that the transaction is signed by the caller and retrieve the T::AccountId coldkey information.
        let coldkey = ensure_signed(origin)?;
        log::info!(
            "do_add_weighted_stake( origin:{:?} hotkey:{:?}, netuids:{:?}, values:{:?} )",
            coldkey,
            hotkey,
            netuids,
            values
        );

        // --- 2. Ensure that the hotkey account exists.
        ensure!(
            Self::hotkey_account_exists(&hotkey),
            Error::<T>::NotRegistered
        );

        // --- 3. We are either moving nominated stake or we own the hotkey.
        ensure!(
            Self::hotkey_is_delegate(&hotkey) || Self::coldkey_owns_hotkey(&coldkey, &hotkey),
            Error::<T>::NonAssociatedColdKey
        );

        // --- 4. Check weights rate limit.
        let block: u64 = Self::get_current_block_as_u64();
        ensure!(
            !Self::exceeds_tx_rate_limit(Self::get_last_tx_block(&coldkey), block),
            Error::<T>::TxRateLimitExceeded
        );

        // --- 5. Check that the length of netuid list and value list are equal for this network.
        ensure!(
            Self::uids_match_values(&netuids, &values),
            Error::<T>::WeightVecNotEqualSize
        );

        // --- 6. Ensure the passed netuids contain no duplicates.
        ensure!(
            !Self::has_duplicate_uids(&netuids),
            Error::<T>::DuplicateUids
        );

        // --- 7. Ensure that the netuids are valid.
        for netuid in netuids.iter() {
            ensure!(
                Self::if_subnet_exist(*netuid),
                Error::<T>::NetworkDoesNotExist
            );
        }

        // --- 8. Unstake from all subnets here.
        let all_netuids: Vec<u16> = Self::get_all_subnet_netuids();
        let mut total_tao_unstaked: u64 = 0;
        for netuid_i in all_netuids.iter() {
            // --- 8.a Get the stake on all of the subnets.
            let netuid_stake_for_coldkey_i: u64 =
                Self::get_subnet_stake_for_coldkey_and_hotkey(&coldkey, &hotkey, *netuid_i);

            // --- 8.b Compute the dynamic unstake amount.
            let dynamic_unstake_amount_tao: u64 =
                Self::compute_dynamic_unstake(*netuid_i, netuid_stake_for_coldkey_i);

            // --- 8.c Remove this stake from this network.
            Self::decrease_stake_on_coldkey_hotkey_account(
                &coldkey,
                &hotkey,
                *netuid_i,
                netuid_stake_for_coldkey_i,
            );

            // --- 8.d Increment tao unstaked
            total_tao_unstaked += dynamic_unstake_amount_tao;
        }

        // --- 9. Get sum of stake weights being set.
        let value_sum: u64 = values.iter().map(|&val| val as u64).sum();
        let weights_sum: I64F64 = I64F64::from_num(value_sum);

        // -- 10. Iterate over netuid value and stake to individual subnets proportional to weights.
        let mut amounts_staked: Vec<u64> = vec![];
        for (netuid_i, weight_i) in netuids.iter().zip(values.iter()) {
            // 10.a -- Normalize the weight.
            let normalized_weight: I64F64 = I64F64::from_num(*weight_i) / weights_sum;
            // 10.b -- Calculate effective stake based on the total removed in the previous step.
            let stake_to_be_added_netuid: u64 =
                (normalized_weight * I64F64::from_num(total_tao_unstaked)).to_num::<u64>();
            // 10.c Compute the dynamic stake amount.
            let dynamic_stake_amount_added: u64 =
                Self::compute_dynamic_stake(*netuid_i, stake_to_be_added_netuid);
            // 10.c -- Set stake on subnet the effective stake.
            Self::increase_stake_on_coldkey_hotkey_account(
                &coldkey,
                &hotkey,
                *netuid_i,
                dynamic_stake_amount_added,
            );
            // 10.d -- Sum amounts for accounting remainder
            amounts_staked.push(dynamic_stake_amount_added);
        }

        // -- 11. Set last block for rate limiting
        Self::set_last_tx_block(&coldkey, block);

        // --- 12. Emit the staking event.
        log::info!(
            "StakeWeightAdded( hotkey:{:?}, netuids:{:?}, values:{:?}, stakes:{:?} )",
            hotkey,
            netuids,
            values,
            amounts_staked
        );
        Self::deposit_event(Event::StakeAdded(hotkey, 0, total_tao_unstaked)); // Restaking the total_removed amount.

        // --- 13. Ok and return.
        Ok(())
    }

    // ---- The implementation for the extrinsic add_stake: Adds stake to a hotkey account.
    //
    // # Args:
    // 	* 'origin': (<T as frame_system::Config>RuntimeOrigin):
    // 		- The signature of the caller's coldkey.
    //
    // 	* 'hotkey' (T::AccountId):
    // 		- The associated hotkey account.
    //
    // 	* 'netuid' (u16):
    // 		- The netuid to stake into.
    //
    // 	* 'stake_to_be_added' (u64):
    // 		- The amount of stake to be added to the hotkey staking account.
    //
    // # Event:
    // 	* StakeAdded;
    // 		- On the successfully adding stake to a global account.
    //
    // # Raises:
    // 	* 'CouldNotConvertToBalance':
    // 		- Unable to convert the passed stake value to a balance.
    //
    // 	* 'NotEnoughBalanceToStake':
    // 		- Not enough balance on the coldkey to add onto the global account.
    //
    // 	* 'NonAssociatedColdKey':
    // 		- The calling coldkey is not associated with this hotkey.
    //
    // 	* 'BalanceWithdrawalError':
    // 		- Errors stemming from transaction pallet.
    //
    // 	* 'TxRateLimitExceeded':
    // 		- Thrown if key has hit transaction rate limit
    //
    pub fn do_add_stake(
        origin: T::RuntimeOrigin,
        hotkey: T::AccountId,
        netuid: u16,
        stake_to_be_added: u64,
    ) -> dispatch::DispatchResult {
        // --- 1. We check that the transaction is signed by the caller and retrieve the T::AccountId coldkey information.
        let coldkey = ensure_signed(origin)?;
        log::info!(
            "do_add_stake( origin:{:?} hotkey:{:?}, netuid:{:?}, stake_to_be_added:{:?} )",
            coldkey,
            hotkey,
            netuid,
            stake_to_be_added
        );

        // --- 2. Ensure that the netuid exists.
        ensure!(
            Self::if_subnet_exist(netuid),
            Error::<T>::NetworkDoesNotExist
        );

        // --- 3. We convert the stake u64 into a balance.
        let stake_as_balance = Self::u64_to_balance(stake_to_be_added);
        ensure!(
            stake_as_balance.is_some(),
            Error::<T>::CouldNotConvertToBalance
        );

        // --- 4. Ensure that the hotkey account exists this is only possible through registration.
        ensure!(
            Self::hotkey_account_exists(&hotkey),
            Error::<T>::NotRegistered
        );

        // --- 5. Ensure that the hotkey allows delegation or that the hotkey is owned by the calling coldkey.
        ensure!(
            Self::hotkey_is_delegate(&hotkey) || Self::coldkey_owns_hotkey(&coldkey, &hotkey),
            Error::<T>::NonAssociatedColdKey
        );

        // --- 6. Ensure the callers coldkey has enough stake to perform the transaction.
        ensure!(
            Self::can_remove_balance_from_coldkey_account(&coldkey, stake_as_balance.unwrap()),
            Error::<T>::NotEnoughBalanceToStake
        );

        // --- 7. Remove balance.
        Self::remove_balance_from_coldkey_account(&coldkey, stake_as_balance.unwrap())
            .map_err(|_| Error::<T>::BalanceWithdrawalError)?;

        // --- 8. Ensure we don't exceed tx rate limit
        let block: u64 = Self::get_current_block_as_u64();
        ensure!(
            !Self::exceeds_tx_rate_limit(Self::get_last_tx_block(&coldkey), block),
            Error::<T>::TxRateLimitExceeded
        );

        // --- 9. Compute Dynamic Stake.
        let dynamic_stake = Self::compute_dynamic_stake(netuid, stake_to_be_added);

        // --- 10. If we reach here, add the balance to the hotkey.
        Self::increase_stake_on_coldkey_hotkey_account(&coldkey, &hotkey, netuid, dynamic_stake);

        // -- 12. Set last block for rate limiting
        Self::set_last_tx_block(&coldkey, block);

        // --- 13. Emit the staking event.
        log::info!(
            "StakeAdded( hotkey:{:?}, netuid:{:?}, stake_to_be_added:{:?} )",
            hotkey,
            netuid,
            stake_to_be_added
        );
        Self::deposit_event(Event::StakeAdded(hotkey, netuid, stake_to_be_added));

        // --- 14. Ok and return.
        Ok(())
    }

    // ---- The implementation for the extrinsic remove_stake: Removes stake from a hotkey account and adds it onto a coldkey.
    //
    // # Args:
    // 	* 'origin': (<T as frame_system::Config>RuntimeOrigin):
    // 		- The signature of the caller's coldkey.
    //
    // 	* 'hotkey' (T::AccountId):
    // 		- The associated hotkey account.
    //
    // 	* 'netuid' (u16):
    // 		- The netuid to remove stake from.
    //
    // 	* 'stake_to_be_added' (u64):
    // 		- The amount of stake to be added to the hotkey staking account.
    //
    // # Event:
    // 	* StakeRemoved;
    // 		- On the successfully removing stake from the hotkey account.
    //
    // # Raises:
    //
    //  * 'NetworkDoesNotExist':
    //      - Thrown if the subnet we are attempting to stake into does not exist.
    //
    // 	* 'NotRegistered':
    // 		- Thrown if the account we are attempting to unstake from is non existent.
    //
    // 	* 'NonAssociatedColdKey':
    // 		- Thrown if the coldkey does not own the hotkey we are unstaking from.
    //
    // 	* 'NotEnoughStaketoWithdraw':
    // 		- Thrown if there is not enough stake on the hotkey to withdwraw this amount.
    //
    // 	* 'CouldNotConvertToBalance':
    // 		- Thrown if we could not convert this amount to a balance.
    //
    // 	* 'TxRateLimitExceeded':
    // 		- Thrown if key has hit transaction rate limit
    //
    //
    pub fn do_remove_stake(
        origin: T::RuntimeOrigin,
        hotkey: T::AccountId,
        netuid: u16,
        stake_to_be_removed: u64,
    ) -> dispatch::DispatchResult {
        // --- 1. We check the transaction is signed by the caller and retrieve the T::AccountId coldkey information.
        let coldkey = ensure_signed(origin)?;
        log::info!(
            "do_remove_stake( origin:{:?} netuid:{:?}, hotkey:{:?}, stake_to_be_removed:{:?} )",
            coldkey,
            hotkey,
            netuid,
            stake_to_be_removed
        );

        // --- 2. Ensure that the netuid exists.
        ensure!(
            Self::if_subnet_exist(netuid),
            Error::<T>::NetworkDoesNotExist
        );

        // --- 3. Ensure that the hotkey account exists this is only possible through registration.
        ensure!(
            Self::hotkey_account_exists(&hotkey),
            Error::<T>::NotRegistered
        );

        // --- 4. Ensure that the hotkey allows delegation or that the hotkey is owned by the calling coldkey.
        ensure!(
            Self::hotkey_is_delegate(&hotkey) || Self::coldkey_owns_hotkey(&coldkey, &hotkey),
            Error::<T>::NonAssociatedColdKey
        );

        // --- 5. Ensure that the stake amount to be removed is above zero.
        ensure!(
            stake_to_be_removed > 0,
            Error::<T>::NotEnoughStaketoWithdraw
        );

        // --- 6. Ensure that the hotkey has enough stake to withdraw.
        ensure!(
            Self::has_enough_stake(&coldkey, &hotkey, netuid, stake_to_be_removed),
            Error::<T>::NotEnoughStaketoWithdraw
        );

        // --- 7. Ensure that we can conver this u64 to a balance.
        let stake_to_be_added_as_currency = Self::u64_to_balance(stake_to_be_removed);
        ensure!(
            stake_to_be_added_as_currency.is_some(),
            Error::<T>::CouldNotConvertToBalance
        );

        // --- 8. Ensure we don't exceed tx rate limit
        let block: u64 = Self::get_current_block_as_u64();
        ensure!(
            !Self::exceeds_tx_rate_limit(Self::get_last_tx_block(&coldkey), block),
            Error::<T>::TxRateLimitExceeded
        );

        // --- 8. We remove the balance from the hotkey.
        let subnet_lock_period: u64 = Self::get_subnet_owner_lock_period();
        if Self::get_subnet_creator_hotkey(netuid) == hotkey {
            ensure!(
                block - Self::get_network_registered_block(netuid) > subnet_lock_period,
                Error::<T>::SubnetCreatorLock
            )
        }

        // --- 9. We remove the balance from the hotkey.
        Self::decrease_stake_on_coldkey_hotkey_account(
            &coldkey,
            &hotkey,
            netuid,
            stake_to_be_removed,
        );

        // --- 10. Compute Dynamic un stake.
        let dynamic_unstake: u64 = Self::compute_dynamic_unstake(netuid, stake_to_be_removed);

        // --- 10. We add the balancer to the coldkey.  If the above fails we will not credit this coldkey.
        Self::add_balance_to_coldkey_account(
            &coldkey,
            Self::u64_to_balance(dynamic_unstake).unwrap(),
        );

        // Set last block for rate limiting
        Self::set_last_tx_block(&coldkey, block);

        log::info!(
            "StakeRemoved( hotkey:{:?}, stake_to_be_removed:{:?} )",
            hotkey,
            stake_to_be_removed
        );
        Self::deposit_event(Event::StakeRemoved(hotkey, netuid, stake_to_be_removed));

        // --- 11. Done and ok.
        Ok(())
    }

    /// Computes the dynamic unstake amount based on the current reserves and the stake to be removed.
    /// This function is used to dynamically adjust the reserves of a subnet when unstaking occurs,
    /// ensuring that the reserve ratios are maintained according to the bonding curve defined by `k`.
    ///
    /// # Arguments
    /// * `netuid` - The unique identifier for the network (subnet) from which the stake is being removed.
    /// * `stake_to_be_removed` - The amount of stake (in terms of alpha tokens) to be removed from the subnet.
    ///
    /// # Returns
    /// * `u64` - The amount of tao tokens that will be released as a result of the unstake operation.
    ///
    /// # Details
    /// The function first checks if the subnet identified by `netuid` supports dynamic staking. If not,
    /// it simply returns the `stake_to_be_removed` as the amount of tao to be released, since no dynamic calculations are needed.
    ///
    /// For dynamic subnets, the function retrieves the current tao and alpha reserves (`tao_reserve` and `dynamic_reserve`),
    /// along with the bonding curve constant `k`. It then calculates the new alpha reserve by adding the `stake_to_be_removed`
    /// to the current alpha reserve. Using the bonding curve equation `tao_reserve = k / alpha_reserve`, it computes the new
    /// tao reserve.
    ///
    /// The difference between the old and new tao reserves gives the amount of tao that will be released. This is calculated
    /// by subtracting the new tao reserve from the old tao reserve. The function then updates the subnet's reserves in storage
    /// and decrements the outstanding alpha by the amount of stake removed.
    ///
    /// # Panics
    /// The function will panic if the new dynamic reserve calculation overflows, although this is highly unlikely due to the
    /// use of saturating arithmetic operations.
    pub fn compute_dynamic_unstake(netuid: u16, stake_to_be_removed: u64) -> u64 {
        // Root network does not have dynamic stake.
        if !Self::is_subnet_dynamic(netuid) {
            return stake_to_be_removed;
        }

        let tao_reserve = DynamicTAOReserve::<T>::get(netuid);
        let dynamic_reserve = DynamicAlphaReserve::<T>::get(netuid);
        let k = DynamicK::<T>::get(netuid);

        // Calculate the new dynamic reserve after adding the stake to be removed
        let new_dynamic_reserve = dynamic_reserve.saturating_add(stake_to_be_removed);
        // Calculate the new tao reserve based on the new dynamic reserve
        let new_tao_reserve: u64 = (k / (new_dynamic_reserve as u128)) as u64;
        // Calculate the amount of tao to be pulled out based on the difference in tao reserves
        let tao = tao_reserve.saturating_sub(new_tao_reserve);

        // Update the reserves with the new values
        DynamicTAOReserve::<T>::insert(netuid, new_tao_reserve);
        DynamicAlphaReserve::<T>::insert(netuid, new_dynamic_reserve);
        DynamicAlphaOutstanding::<T>::mutate(netuid, |outstanding| {
            *outstanding -= stake_to_be_removed
        }); // Decrement outstanding alpha.

        tao
    }

    /// Computes the dynamic stake amount based on the current reserves and the stake to be added.
    /// This function is used to dynamically adjust the reserves of a subnet when staking occurs,
    /// ensuring that the reserve ratios are maintained according to the bonding curve defined by `k`.
    ///
    /// # Arguments
    /// * `netuid` - The unique identifier for the network (subnet) where the stake is being added.
    /// * `stake_to_be_added` - The amount of stake (in terms of alpha tokens) to be added to the subnet.
    ///
    /// # Returns
    /// * `u64` - The amount of dynamic token that will be pulled out as a result of the stake operation.
    ///
    /// # Details
    /// The function first checks if the subnet identified by `netuid` supports dynamic staking. If not,
    /// it simply returns the `stake_to_be_added` as the amount of dynamic token to be pulled out, since no dynamic calculations are needed.
    ///
    /// For dynamic subnets, the function retrieves the current tao and alpha reserves (`tao_reserve` and `dynamic_reserve`),
    /// along with the bonding curve constant `k`. It then calculates the new tao reserve by adding the `stake_to_be_added`
    /// to the current tao reserve. Using the bonding curve equation `dynamic_reserve = k / tao_reserve`, it computes the new
    /// dynamic reserve.
    ///
    /// The difference between the old and new dynamic reserves gives the amount of dynamic token that will be pulled out. This is calculated
    /// by subtracting the new dynamic reserve from the old dynamic reserve. The function then updates the subnet's reserves in storage
    /// and increments the outstanding alpha by the amount of stake added.
    ///
    /// # Panics
    /// The function will panic if the new tao reserve calculation overflows, although this is highly unlikely due to the
    /// use of saturating arithmetic operations.
    pub fn compute_dynamic_stake(netuid: u16, stake_to_be_added: u64) -> u64 {
        // Root network does not have dynamic stake.
        if !Self::is_subnet_dynamic(netuid) {
            return stake_to_be_added;
        }

        let tao_reserve = DynamicTAOReserve::<T>::get(netuid);
        let dynamic_reserve = DynamicAlphaReserve::<T>::get(netuid);
        let k = DynamicK::<T>::get(netuid);

        // Calculate the new tao reserve after adding the stake
        let new_tao_reserve = tao_reserve.saturating_add(stake_to_be_added);
        // Calculate the new dynamic reserve based on the new tao reserve
        let new_dynamic_reserve: u64 = (k / (new_tao_reserve as u128)) as u64;
        // Calculate the amount of dynamic token to be pulled out based on the difference in dynamic reserves
        let dynamic_token = dynamic_reserve.saturating_sub(new_dynamic_reserve);

        // Update the reserves with the new values
        DynamicTAOReserve::<T>::insert(netuid, new_tao_reserve);
        DynamicAlphaReserve::<T>::insert(netuid, new_dynamic_reserve);
        DynamicAlphaOutstanding::<T>::mutate(netuid, |outstanding| *outstanding += dynamic_token); // Increment outstanding alpha.

        dynamic_token
    }

    // Returns true if the passed hotkey allow delegative staking.
    //
    pub fn hotkey_is_delegate(hotkey: &T::AccountId) -> bool {
        Delegates::<T>::contains_key(hotkey)
    }

    // Sets the hotkey as a delegate with take.
    //
    pub fn delegate_hotkey(hotkey: &T::AccountId, take: u16) {
        Delegates::<T>::insert(hotkey, take);
    }

    // Returns the total amount of stake in the staking table.
    //
    pub fn get_total_stake() -> u64 {
        return TotalStake::<T>::get();
    }

    // Getters for Dynamic terms
    //
    pub fn get_tao_reserve(netuid: u16) -> u64 {
        DynamicTAOReserve::<T>::get(netuid)
    }
    pub fn set_tao_reserve(netuid: u16, amount: u64) {
        DynamicTAOReserve::<T>::insert(netuid, amount);
    }
    pub fn get_alpha_reserve(netuid: u16) -> u64 {
        DynamicAlphaReserve::<T>::get(netuid)
    }
    pub fn set_alpha_reserve(netuid: u16, amount: u64) {
        DynamicAlphaReserve::<T>::insert(netuid, amount);
    }
    pub fn get_alpha_outstanding(netuid: u16) -> u64 {
        DynamicAlphaOutstanding::<T>::get(netuid)
    }
    pub fn set_alpha_outstanding(netuid: u16, amount: u64) {
        DynamicAlphaOutstanding::<T>::insert(netuid, amount);
    }
    pub fn get_pool_k(netuid: u16) -> u128 {
        DynamicK::<T>::get(netuid)
    }
    pub fn get_alpha_issuance(netuid: u16) -> u64 {
        DynamicAlphaIssuance::<T>::get(netuid)
    }
    pub fn set_pool_k(netuid: u16, k: u128) {
        DynamicK::<T>::insert(netuid, k);
    }
    pub fn is_subnet_dynamic(netuid: u16) -> bool {
        IsDynamic::<T>::get(netuid)
    }
    pub fn set_subnet_dynamic(netuid: u16) {
        IsDynamic::<T>::insert(netuid, true)
    }

    // Returns the total amount of stake under a subnet (delegative or otherwise)
    pub fn get_total_stake_for_subnet(target_subnet: u16) -> u64 {
        SubStake::<T>::iter()
            .filter(|((_, _, subnet), _)| *subnet == target_subnet)
            .fold(0, |acc, (_, stake)| acc.saturating_add(stake))
    }

    // Returns the total amount of stake under a hotkey for a subnet (delegative or otherwise)
    //
    pub fn get_total_stake_for_hotkey_and_subnet(hotkey: &T::AccountId, netuid: u16) -> u64 {
        return TotalHotkeySubStake::<T>::get(hotkey, netuid);
    }

    pub fn get_target_stakes_per_interval() -> u64 {
        return TargetStakesPerInterval::<T>::get();
    }

    pub fn set_target_stakes_per_interval(stakes_per_interval: u64) {
        TargetStakesPerInterval::<T>::put(stakes_per_interval);
    }

    // Creates a cold - hot pairing account if the hotkey is not already an active account.
    //
    pub fn create_account_if_non_existent(
        coldkey: &T::AccountId,
        hotkey: &T::AccountId,
        netuid: u16,
    ) {
        if !Self::hotkey_account_exists(hotkey) {
            Stake::<T>::insert(hotkey, coldkey, 0);
            SubStake::<T>::insert((hotkey, coldkey, netuid), 0);
            Owner::<T>::insert(hotkey, coldkey);
        }
    }

    // Returns the coldkey owning this hotkey. This function should only be called for active accounts.
    //
    pub fn get_owning_coldkey_for_hotkey(hotkey: &T::AccountId) -> T::AccountId {
        return Owner::<T>::get(hotkey);
    }

    // Returns the hotkey take
    //
    pub fn get_delegate_take(hotkey: &T::AccountId, netuid: u16) -> u16 {
        DelegatesTake::<T>::get(hotkey, netuid)
    }

    pub fn do_set_delegate_takes(
        origin: T::RuntimeOrigin,
        hotkey: &T::AccountId,
        takes: Vec<(u16, u16)>,
    ) -> dispatch::DispatchResult {
        let coldkey = ensure_signed(origin)?;
        log::trace!(
            "do_increase_take( origin:{:?} hotkey:{:?}, take:{:?} )",
            coldkey,
            hotkey,
            takes
        );

        // --- 2. Ensure we are delegating a known key.
        //        Ensure that the coldkey is the owner.
        Self::do_account_checks(&coldkey, &hotkey)?;
        let block: u64 = Self::get_current_block_as_u64();

        for (netuid, take) in takes {
            // Check if the subnet exists before setting the take.
            ensure!(
                Self::if_subnet_exist(netuid),
                Error::<T>::NetworkDoesNotExist
            );

            // Ensure the take does not exceed the initial default take.
            let max_take = T::InitialDefaultTake::get();
            ensure!(take <= max_take, Error::<T>::InvalidTake);

            // Enforce the rate limit (independently on do_add_stake rate limits)
            ensure!(
                !Self::exceeds_tx_delegate_take_rate_limit(
                    Self::get_last_tx_block_delegate_take(&hotkey),
                    block
                ),
                Error::<T>::TxRateLimitExceeded
            );

            // Insert the take into the storage.
            DelegatesTake::<T>::insert(hotkey, netuid, take);
        }

        // Set last block for rate limiting after all takes are set
        Self::set_last_tx_block_delegate_take(hotkey, block);

        Ok(())
    }

    // Returns true if the hotkey account has been created.
    //
    pub fn hotkey_account_exists(hotkey: &T::AccountId) -> bool {
        return Owner::<T>::contains_key(hotkey);
    }

    // Return true if the passed coldkey owns the hotkey.
    //
    pub fn coldkey_owns_hotkey(coldkey: &T::AccountId, hotkey: &T::AccountId) -> bool {
        if Self::hotkey_account_exists(hotkey) {
            return Owner::<T>::get(hotkey) == *coldkey;
        } else {
            return false;
        }
    }

    // Returns true if the cold-hot staking account has enough balance to fufil the decrement.
    //
    pub fn has_enough_stake(
        coldkey: &T::AccountId,
        hotkey: &T::AccountId,
        netuid: u16,
        decrement: u64,
    ) -> bool {
        return Self::get_subnet_stake_for_coldkey_and_hotkey(coldkey, hotkey, netuid) >= decrement;
    }

    // Increases the stake on the hotkey account under its owning coldkey.
    //
    pub fn increase_stake_on_hotkey_account(hotkey: &T::AccountId, netuid: u16, increment: u64) {
        Self::increase_stake_on_coldkey_hotkey_account(
            &Self::get_owning_coldkey_for_hotkey(hotkey),
            hotkey,
            netuid,
            increment,
        );
    }

    // Decreases the stake on the hotkey account under its owning coldkey.
    //
    pub fn decrease_stake_on_hotkey_account(hotkey: &T::AccountId, netuid: u16, decrement: u64) {
        Self::decrease_stake_on_coldkey_hotkey_account(
            &Self::get_owning_coldkey_for_hotkey(hotkey),
            hotkey,
            netuid,
            decrement,
        );
    }

    // Returns the subent stake under the cold - hot pairing in the staking table.
    //
    pub fn get_subnet_stake_for_coldkey_and_hotkey(
        coldkey: &T::AccountId,
        hotkey: &T::AccountId,
        netuid: u16,
    ) -> u64 {
        SubStake::<T>::try_get((hotkey, coldkey, netuid)).unwrap_or(0)
    }

    // Returns the stake under the cold - hot pairing in the staking table.
    //
    pub fn get_total_stake_for_hotkey_and_coldkey(
        hotkey: &T::AccountId,
        coldkey: &T::AccountId,
    ) -> u64 {
        Stake::<T>::try_get(hotkey, coldkey).unwrap_or(0)
    }

    pub fn get_tao_per_alpha_price(netuid: u16) -> I64F64 {
        let tao_reserve: u64 = DynamicTAOReserve::<T>::get(netuid);
        let alpha_reserve: u64 = DynamicAlphaReserve::<T>::get(netuid);
        if alpha_reserve == 0 {
            return I64F64::from_num(1.0);
        } else {
            return I64F64::from_num(tao_reserve) / I64F64::from_num(alpha_reserve);
        }
    }

    // Returns the stake under the cold - hot pairing in the staking table.
    //
    // TODO: We could probably store this total as a state variable
    pub fn get_hotkey_global_dynamic_tao(hotkey: &T::AccountId) -> u64 {
        let mut global_dynamic_tao: I64F64 = I64F64::from_num(0.0);
        let netuids: Vec<u16> = Self::get_all_subnet_netuids();
        for netuid in netuids.iter() {
            if IsDynamic::<T>::get(*netuid) {
                // Computes the proportion of TAO owned by this netuid.
                let other_subnet_token: I64F64 =
                    I64F64::from_num(Self::get_total_stake_for_hotkey_and_subnet(hotkey, *netuid));
                let other_dynamic_outstanding: I64F64 =
                    I64F64::from_num(DynamicAlphaOutstanding::<T>::get(*netuid));
                let other_tao_reserve: I64F64 =
                    I64F64::from_num(DynamicTAOReserve::<T>::get(*netuid));
                let my_proportion: I64F64 = if other_dynamic_outstanding != 0 {
                    other_subnet_token / other_dynamic_outstanding
                } else {
                    I64F64::from_num(1.0)
                };
                global_dynamic_tao += my_proportion * other_tao_reserve;
            } else {
                // Computes the amount of TAO owned in the non dynamic subnet.
                let other_subnet_token_tao: u64 =
                    Self::get_total_stake_for_hotkey_and_subnet(hotkey, *netuid);
                global_dynamic_tao += I64F64::from_num(other_subnet_token_tao);
            }
        }
        return global_dynamic_tao.to_num::<u64>();
    }

    // Returns the stake under the cold - hot pairing in the staking table.
    //
    pub fn get_nominator_global_dynamic_tao(coldkey: &T::AccountId, hotkey: &T::AccountId) -> u64 {
        let mut global_dynamic_tao: I64F64 = I64F64::from_num(0.0);
        let netuids: Vec<u16> = Self::get_all_subnet_netuids();
        for netuid in netuids.iter() {
            if IsDynamic::<T>::get(*netuid) {
                // Computes the proportion of TAO owned by this netuid.
                let other_subnet_token: I64F64 = I64F64::from_num(
                    Self::get_subnet_stake_for_coldkey_and_hotkey(coldkey, hotkey, *netuid),
                );
                let other_dynamic_outstanding: I64F64 =
                    I64F64::from_num(DynamicAlphaOutstanding::<T>::get(*netuid));
                let other_tao_reserve: I64F64 =
                    I64F64::from_num(DynamicTAOReserve::<T>::get(*netuid));
                let my_proportion: I64F64 = if other_dynamic_outstanding != 0 {
                    other_subnet_token / other_dynamic_outstanding
                } else {
                    I64F64::from_num(1.0)
                };
                global_dynamic_tao += my_proportion * other_tao_reserve;
            } else {
                // Computes the amount of TAO owned in the non dynamic subnet.
                let other_subnet_token_tao: u64 =
                    Self::get_subnet_stake_for_coldkey_and_hotkey(coldkey, hotkey, *netuid);
                global_dynamic_tao += I64F64::from_num(other_subnet_token_tao);
            }
        }
        return global_dynamic_tao.to_num::<u64>();
    }

    // Increases the stake on the cold - hot pairing by increment while also incrementing other counters.
    // This function should be called rather than set_stake under account.
    //
    pub fn increase_stake_on_coldkey_hotkey_account(
        coldkey: &T::AccountId,
        hotkey: &T::AccountId,
        netuid: u16,
        increment: u64,
    ) {
        if increment == 0 {
            return;
        }
<<<<<<< HEAD
=======
        TotalColdkeyStake::<T>::mutate(coldkey, |stake| {
            *stake = stake.saturating_add(increment);
        });
        TotalHotkeyStake::<T>::mutate(hotkey, |stake| {
            *stake = stake.saturating_add(increment);
        });
>>>>>>> a21ee6a2
        TotalHotkeySubStake::<T>::mutate(hotkey, netuid, |stake| {
            *stake = stake.saturating_add(increment);
        });
        Stake::<T>::mutate(hotkey, coldkey, |stake| {
            *stake = stake.saturating_add(increment);
        });
        SubStake::<T>::insert(
            (hotkey, coldkey, netuid),
            SubStake::<T>::try_get((hotkey, coldkey, netuid))
                .unwrap_or(0)
                .saturating_add(increment),
        );
        TotalStake::<T>::mutate(|stake| *stake = stake.saturating_add(increment));
    }

    // Decreases the stake on the cold - hot pairing by the decrement while decreasing other counters.
    //
    pub fn decrease_stake_on_coldkey_hotkey_account(
        coldkey: &T::AccountId,
        hotkey: &T::AccountId,
        netuid: u16,
        decrement: u64,
    ) {
        if decrement == 0 {
            return;
        }
        TotalHotkeySubStake::<T>::mutate(hotkey, netuid, |stake| {
            *stake = stake.saturating_sub(decrement);
        });
        Stake::<T>::mutate(hotkey, coldkey, |stake| {
            *stake = stake.saturating_sub(decrement);
        });
        SubStake::<T>::insert(
            (hotkey, coldkey, netuid),
            SubStake::<T>::try_get((hotkey, coldkey, netuid))
                .unwrap_or(0)
                .saturating_sub(decrement),
        );
        TotalStake::<T>::mutate(|stake| *stake = stake.saturating_sub(decrement));
    }

    pub fn u64_to_balance(
        input: u64,
    ) -> Option<
        <<T as Config>::Currency as fungible::Inspect<<T as frame_system::Config>::AccountId>>::Balance,
    >{
        input.try_into().ok()
    }

    pub fn add_balance_to_coldkey_account(
        coldkey: &T::AccountId,
        amount: <<T as Config>::Currency as fungible::Inspect<<T as system::Config>::AccountId>>::Balance,
    ) {
        // infallible
        let _ = T::Currency::deposit(&coldkey, amount, Precision::BestEffort);
    }

    pub fn set_balance_on_coldkey_account(
        coldkey: &T::AccountId,
        amount: <<T as Config>::Currency as fungible::Inspect<<T as system::Config>::AccountId>>::Balance,
    ) {
        T::Currency::set_balance(&coldkey, amount);
    }

    pub fn can_remove_balance_from_coldkey_account(
        coldkey: &T::AccountId,
        amount: <<T as Config>::Currency as fungible::Inspect<<T as system::Config>::AccountId>>::Balance,
    ) -> bool {
        let current_balance = Self::get_coldkey_balance(coldkey);
        if amount > current_balance {
            return false;
        }

        // This bit is currently untested. @todo
        let can_withdraw = T::Currency::can_withdraw(&coldkey, amount)
            .into_result(false)
            .is_ok();
        can_withdraw
    }

    pub fn get_coldkey_balance(
        coldkey: &T::AccountId,
    ) -> <<T as Config>::Currency as fungible::Inspect<<T as system::Config>::AccountId>>::Balance
    {
        return T::Currency::reducible_balance(
            &coldkey,
            Preservation::Expendable,
            Fortitude::Polite,
        );
    }

    #[must_use = "Balance must be used to preserve total issuance of token"]
    pub fn remove_balance_from_coldkey_account(
        coldkey: &T::AccountId,
        amount: <<T as Config>::Currency as fungible::Inspect<<T as system::Config>::AccountId>>::Balance,
    ) -> Result<u64, DispatchError> {
        let amount_u64: u64 = amount
            .try_into()
            .map_err(|_| Error::<T>::CouldNotConvertToU64)?;

        if amount_u64 == 0 {
            return Ok(0);
        }

        let credit = T::Currency::withdraw(
            &coldkey,
            amount,
            Precision::BestEffort,
            Preservation::Preserve,
            Fortitude::Polite,
        )
        .map_err(|_| Error::<T>::BalanceWithdrawalError)?
        .peek();

        let credit_u64: u64 = credit
            .try_into()
            .map_err(|_| Error::<T>::CouldNotConvertToU64)?;

        if credit_u64 == 0 {
            return Err(Error::<T>::BalanceWithdrawalError.into());
        }

        Ok(credit_u64)
    }

    pub fn unstake_all_coldkeys_from_hotkey_account(hotkey: &T::AccountId) {
        // Iterate through all coldkeys that have a stake on this hotkey account.
        let all_netuids: Vec<u16> = Self::get_all_subnet_netuids();
        for (coldkey_i, _) in
            <Stake<T> as IterableStorageDoubleMap<T::AccountId, T::AccountId, u64>>::iter_prefix(
                hotkey,
            )
        {
            for netuid_i in all_netuids.iter() {
                // Get the stake on this uid.
                let stake_i =
                    Self::get_subnet_stake_for_coldkey_and_hotkey(&coldkey_i, hotkey, *netuid_i);

                // Convert to balance and add to the coldkey account.
                let stake_i_as_balance = Self::u64_to_balance(stake_i);
                if stake_i_as_balance.is_none() {
                    continue; // Don't unstake if we can't convert to balance.
                } else {
                    // Stake is successfully converted to balance.

                    // Remove the stake from the coldkey - hotkey pairing.
                    Self::decrease_stake_on_coldkey_hotkey_account(
                        &coldkey_i, hotkey, *netuid_i, stake_i,
                    );

                    // Add the balance to the coldkey account.
                    Self::add_balance_to_coldkey_account(&coldkey_i, stake_i_as_balance.unwrap());
                }
            }
        }
    }
}<|MERGE_RESOLUTION|>--- conflicted
+++ resolved
@@ -1075,15 +1075,6 @@
         if increment == 0 {
             return;
         }
-<<<<<<< HEAD
-=======
-        TotalColdkeyStake::<T>::mutate(coldkey, |stake| {
-            *stake = stake.saturating_add(increment);
-        });
-        TotalHotkeyStake::<T>::mutate(hotkey, |stake| {
-            *stake = stake.saturating_add(increment);
-        });
->>>>>>> a21ee6a2
         TotalHotkeySubStake::<T>::mutate(hotkey, netuid, |stake| {
             *stake = stake.saturating_add(increment);
         });
