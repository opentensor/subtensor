use super::*;
use frame_support::{
    traits::{
        tokens::{
            fungible::{Balanced as _, Inspect as _, Mutate as _},
            Fortitude, Precision, Preservation,
        },
        Imbalance,
    },
};
use sp_core::Get;
use sp_std::vec::Vec;
use substrate_fixed::types::I64F64;
use types::SubnetType;

impl<T: Config> Pallet<T> {
    /// ---- The implementation for the extrinsic become_delegate: signals that this hotkey allows delegated stake.
    ///
    /// # Args:
    /// *  'origin': (<T as frame_system::Config>RuntimeOrigin):
    ///     - The signature of the caller's coldkey.
    ///
    /// *  'hotkey' (T::AccountId):
    ///     - The hotkey we are delegating (must be owned by the coldkey.)
    ///
    /// # Event:
    /// *  DelegateAdded;
    ///     - On successfully setting a hotkey as a delegate.
    ///
    /// # Raises:
    /// *  'NotRegistered':
    ///     - The hotkey we are delegating is not registered on the network.
    ///
    /// *  'NonAssociatedColdKey':
    ///     - The hotkey we are delegating is not owned by the calling coldket.
    ///
    /// *  'TxRateLimitExceeded':
    ///     - Thrown if key has hit transaction rate limit
    ///
    pub fn do_become_delegate(
        origin: T::RuntimeOrigin,
        hotkey: T::AccountId,
    ) -> dispatch::DispatchResult {
        // --- 1. We check the coldkey signature.
        let coldkey = ensure_signed(origin)?;
        log::info!(
            "do_become_delegate( origin:{:?} hotkey:{:?} )",
            coldkey,
            hotkey
        );

        // --- 2. Ensure we are delegating a known key.
        // --- 3. Ensure that the coldkey is the owner.
        Self::do_account_checks(&coldkey, &hotkey)?;

        // --- 5. Ensure we are not already a delegate
        ensure!(
            !Self::hotkey_is_delegate(&hotkey),
            Error::<T>::HotKeyAlreadyDelegate
        );

        // --- 6. Ensure we don't exceed tx rate limit
        let block: u64 = Self::get_current_block_as_u64();
        ensure!(
            !Self::exceeds_tx_rate_limit(Self::get_last_tx_block(&coldkey), block),
            Error::<T>::DelegateTxRateLimitExceeded
        );

        // --- 7. Delegate the key.
        // With introduction of DelegatesTake Delegates became just a flag.
        // Probably there is a migration needed to convert it to bool or something down the road
        Self::delegate_hotkey(&hotkey, Self::get_default_take());
                
        // Set last block for rate limiting
        Self::set_last_tx_block(&coldkey, block);

        // Also, set last block for take increase rate limiting, since default take is max
        Self::set_last_tx_block_delegate_take(&coldkey, block);

        // --- 8. Emit the staking event.
        log::info!(
            "DelegateAdded( coldkey:{:?}, hotkey:{:?} )",
            coldkey,
            hotkey
        );
        Self::deposit_event(Event::DelegateAdded(
            coldkey,
            hotkey,
            Self::get_default_take(),
        ));

        // --- 9. Ok and return.
        Ok(())
    }

    /// ---- The implementation for the extrinsic decrease_take
    ///
    /// # Args:
    /// * 'origin': (<T as frame_system::Config>::RuntimeOrigin):
    ///     - The signature of the caller's coldkey.
    ///
    /// * 'hotkey' (T::AccountId):
    ///     - The hotkey we are delegating (must be owned by the coldkey.)
    ///
    /// * 'netuid' (u16):
    ///     - Subnet ID to decrease take for
    /// 
    /// * 'take' (u16):
    ///     - The stake proportion that this hotkey takes from delegations for subnet ID.
    ///
    /// # Event:
    /// * TakeDecreased;
    ///     - On successfully setting a decreased take for this hotkey.
    ///
    /// # Raises:
    /// * 'NotRegistered':
    ///     - The hotkey we are delegating is not registered on the network.
    ///
    /// * 'NonAssociatedColdKey':
    ///     - The hotkey we are delegating is not owned by the calling coldket.
    ///
    /// * 'DelegateTakeTooLow':
    ///     - The delegate is setting a take which is not lower than the previous.
    ///
    pub fn do_decrease_take(
        origin: T::RuntimeOrigin,
        hotkey: T::AccountId,
        netuid: u16,
        take: u16,
    ) -> dispatch::DispatchResult {
        // --- 1. We check the coldkey signature.
        let coldkey = ensure_signed(origin)?;
        log::info!(
            "do_decrease_take( origin:{:?} hotkey:{:?}, netuid:{:?}, take:{:?} )",
            coldkey,
            hotkey,
            netuid,
            take
        );

        // --- 2. Ensure we are delegating a known key.
        //        Ensure that the coldkey is the owner.
        Self::do_account_checks(&coldkey, &hotkey)?;

        // --- 3. Ensure we are always strictly decreasing, never increasing take
        if let Ok(current_take) = DelegatesTake::<T>::try_get(&hotkey, netuid) {
            ensure!(take < current_take, Error::<T>::DelegateTakeTooLow);
        }

        // --- 3.1 Ensure take is within the min ..= InitialDefaultTake (18%) range
        let min_take = MinTake::<T>::get();
        ensure!(take >= min_take, Error::<T>::DelegateTakeTooLow);

        // --- 4. Set the new take value.
        DelegatesTake::<T>::insert(hotkey.clone(), netuid, take);

        // --- 5. Emit the take value.
        log::info!(
            "TakeDecreased( coldkey:{:?}, hotkey:{:?}, take:{:?} )",
            coldkey,
            hotkey,
            take
        );
        Self::deposit_event(Event::TakeDecreased(coldkey, hotkey, take));

        // --- 6. Ok and return.
        Ok(())
    }

    /// ---- The implementation for the extrinsic increase_take
    ///
    /// # Args:
    /// * 'origin': (<T as frame_system::Config>::RuntimeOrigin):
    ///     - The signature of the caller's coldkey.
    ///
    /// * 'hotkey' (T::AccountId):
    ///     - The hotkey we are delegating (must be owned by the coldkey.)
    ///
    /// * 'netuid' (u16):
    ///     - Subnet ID to decrease take for
    ///
    /// * 'take' (u16):
    ///     - The stake proportion that this hotkey takes from delegations for subnet ID.
    ///
    /// # Event:
    /// * TakeIncreased;
    ///     - On successfully setting a increased take for this hotkey.
    ///
    /// # Raises:
    /// * 'NotRegistered':
    ///     - The hotkey we are delegating is not registered on the network.
    ///
    /// * 'NonAssociatedColdKey':
    ///     - The hotkey we are delegating is not owned by the calling coldket.
    ///
    /// * 'TxRateLimitExceeded':
    ///     - Thrown if key has hit transaction rate limit
    ///
    /// * 'DelegateTakeTooLow':
    ///     - The delegate is setting a take which is not greater than the previous.
    ///
    pub fn do_increase_take(
        origin: T::RuntimeOrigin,
        hotkey: T::AccountId,
        netuid: u16,
        take: u16,
    ) -> dispatch::DispatchResult {
        // --- 1. We check the coldkey signature.
        let coldkey = ensure_signed(origin)?;
        log::info!(
            "do_increase_take( origin:{:?} hotkey:{:?}, netuid:{:?}, take:{:?} )",
            coldkey,
            hotkey,
            netuid,
            take
        );

        // --- 2. Ensure we are delegating a known key.
        //        Ensure that the coldkey is the owner.
        Self::do_account_checks(&coldkey, &hotkey)?;

        // --- 3. Ensure we are strinctly increasing take
        if let Ok(current_take) = DelegatesTake::<T>::try_get(&hotkey, netuid) {
            ensure!(take > current_take, Error::<T>::DelegateTakeTooLow);
        }

        // --- 4. Ensure take is within the min ..= InitialDefaultTake (18%) range
        let max_take = MaxTake::<T>::get();
        ensure!(take <= max_take, Error::<T>::DelegateTakeTooHigh);

        // --- 5. Enforce the rate limit (independently on do_add_stake rate limits)
        let block: u64 = Self::get_current_block_as_u64();
        ensure!(
            !Self::exceeds_tx_delegate_take_rate_limit(
                Self::get_last_tx_block_delegate_take(&coldkey),
                block
            ),
            Error::<T>::DelegateTxRateLimitExceeded
        );

        // Set last block for rate limiting
        Self::set_last_tx_block_delegate_take(&coldkey, block);

        // --- 6. Set the new take value.
        DelegatesTake::<T>::insert(hotkey.clone(), netuid, take);

        // --- 7. Emit the take value.
        log::info!(
            "TakeIncreased( coldkey:{:?}, hotkey:{:?}, take:{:?} )",
            coldkey,
            hotkey,
            take
        );
        Self::deposit_event(Event::TakeIncreased(coldkey, hotkey, take));

        // --- 8. Ok and return.
        Ok(())
    }

    // ---- The implementation for the extrinsic add_stake: Adds stake to a hotkey account.
    //
    // # Args:
    // 	* 'origin': (<T as frame_system::Config>RuntimeOrigin):
    // 		- The signature of the caller's coldkey.
    //
    // 	* 'hotkey' (T::AccountId):
    // 		- The associated hotkey account.
    //
    // 	* 'stake_to_be_added' (u64):
    // 		- The amount of stake to be added to the hotkey staking account.
    //
    // # Event:
    // 	* StakeAdded;
    // 		- On the successfully adding stake to a global account.
    //
    // # Raises:
    // 	* 'CouldNotConvertToBalance':
    // 		- Unable to convert the passed stake value to a balance.
    //
    // 	* 'NotEnoughBalanceToStake':
    // 		- Not enough balance on the coldkey to add onto the global account.
    //
    // 	* 'NonAssociatedColdKey':
    // 		- The calling coldkey is not associated with this hotkey.
    //
    // 	* 'BalanceWithdrawalError':
    // 		- Errors stemming from transaction pallet.
    //
    // 	* 'TxRateLimitExceeded':
    // 		- Thrown if key has hit transaction rate limit
    //
    pub fn do_add_stake(
        origin: T::RuntimeOrigin,
        hotkey: T::AccountId,
        netuid: u16,
        tao_to_be_added: u64,
    ) -> dispatch::DispatchResult {
        // We check that the transaction is signed by the caller and retrieve the T::AccountId coldkey information.
        let coldkey = ensure_signed(origin)?;
        log::info!(
            "do_add_stake( origin:{:?} hotkey:{:?}, netuid:{:?}, stake_to_be_added:{:?} )",
            coldkey,
            hotkey,
            netuid,
            tao_to_be_added
        );

        // Ensure that the netuid exists.
        ensure!(
            Self::if_subnet_exist(netuid),
            Error::<T>::SubNetworkDoesNotExist
        );

        // Ensure the callers coldkey has enough stake to perform the transaction.
        ensure!(
            Self::can_remove_balance_from_coldkey_account(&coldkey, tao_to_be_added),
            Error::<T>::NotEnoughBalanceToStake
        );

        // Ensure that the hotkey account exists this is only possible through registration.
        ensure!(
            Self::hotkey_account_exists(&hotkey),
            Error::<T>::HotKeyAccountNotExists
        );

        // Ensure that the hotkey allows delegation or that the hotkey is owned by the calling coldkey.
        ensure!(
            Self::hotkey_is_delegate(&hotkey) || Self::coldkey_owns_hotkey(&coldkey, &hotkey),
            Error::<T>::HotKeyNotDelegateAndSignerNotOwnHotKey
        );

        // Ensure we don't exceed stake rate limit
        let stakes_this_interval =
            Self::get_stakes_this_interval_for_coldkey_hotkey(&coldkey, &hotkey);
        ensure!(
            stakes_this_interval < Self::get_target_stakes_per_interval(),
            Error::<T>::StakeRateLimitExceeded
        );

        // If this is a nomination stake, check if total stake after adding will be above
        // the minimum required stake.

        // If coldkey is not owner of the hotkey, it's a nomination stake.
        if !Self::coldkey_owns_hotkey(&coldkey, &hotkey) {
            let current_stake_alpha = SubStake::<T>::get((&coldkey, &hotkey, netuid));
            let current_stake_tao = Self::estimate_dynamic_unstake(netuid, current_stake_alpha);
            let total_stake_after_add = current_stake_tao.saturating_add(tao_to_be_added);

            ensure!(
                total_stake_after_add >= NominatorMinRequiredStake::<T>::get(),
                Error::<T>::NomStakeBelowMinimumThreshold
            );
        }

        // Ensure the remove operation from the coldkey is a success.
        Self::remove_balance_from_coldkey_account(&coldkey, tao_to_be_added)
            .map_err(|_| Error::<T>::BalanceWithdrawalError)?;

        // Compute Dynamic Stake.
        let dynamic_stake = Self::compute_dynamic_stake(netuid, tao_to_be_added);

        // If we reach here, add the balance to the hotkey.
        Self::increase_subnet_token_on_coldkey_hotkey_account(&coldkey, &hotkey, netuid, dynamic_stake);
        TotalSubnetTAO::<T>::mutate(netuid, |stake| *stake = stake.saturating_add(tao_to_be_added));

        // -- 12. Set last block for rate limiting
        let block: u64 = Self::get_current_block_as_u64();
        Self::set_last_tx_block(&coldkey, block);
        Self::set_stakes_this_interval_for_coldkey_hotkey(
            &coldkey,
            &hotkey,
            stakes_this_interval + 1,
            block,
        );
                
        // --- 13. Emit the staking event.
        log::info!(
            "StakeAdded( hotkey:{:?}, netuid:{:?}, stake_to_be_added:{:?} )",
            hotkey,
            netuid,
            tao_to_be_added
        );
        Self::deposit_event(Event::StakeAdded(hotkey, netuid, tao_to_be_added));

        // --- 14. Ok and return.
        Ok(())
    }

    /// The implementation for the extrinsic remove_stake: Removes stake from a hotkey account and adds it onto a coldkey.
    ///
    /// # Args:
    /// * 'origin': (<T as frame_system::Config>RuntimeOrigin):
    ///     - The signature of the caller's coldkey.
    ///
    /// * 'hotkey' (T::AccountId):
    ///     - The associated hotkey account.
    ///
    /// * 'stake_to_be_added' (u64):
    ///     - The amount of stake to be added to the hotkey staking account.
    ///
    /// # Event:
    /// * StakeRemoved;
    ///     - On the successfully removing stake from the hotkey account.
    ///
    /// # Raises:
    /// * 'NotRegistered':
    ///     - Thrown if the account we are attempting to unstake from is non existent.
    ///
    /// * 'NonAssociatedColdKey':
    ///     - Thrown if the coldkey does not own the hotkey we are unstaking from.
    ///
    /// * 'NotEnoughStakeToWithdraw':
    ///     -  Thrown if there is not enough stake on the hotkey to withdwraw this amount.
    ///
    /// * 'TxRateLimitExceeded':
    ///     - Thrown if key has hit transaction rate limit
    ///
    pub fn do_remove_stake(
        origin: T::RuntimeOrigin,
        hotkey: T::AccountId,
        netuid: u16,
        alpha_to_be_removed: u64,
    ) -> dispatch::DispatchResult {
        // We check the transaction is signed by the caller and retrieve the T::AccountId coldkey information.
        let coldkey = ensure_signed(origin)?;
        log::info!(
            "do_remove_stake( origin:{:?} netuid:{:?}, hotkey:{:?}, stake_to_be_removed:{:?} )",
            coldkey,
            hotkey,
            netuid,
            alpha_to_be_removed
        );

        // Ensure that the netuid exists.
        ensure!(
            Self::if_subnet_exist(netuid),
            Error::<T>::SubNetworkDoesNotExist
        );

        // Ensure that the hotkey account exists this is only possible through registration.
        ensure!(
            Self::hotkey_account_exists(&hotkey),
            Error::<T>::HotKeyAccountNotExists
        );

        // Ensure that the hotkey allows delegation or that the hotkey is owned by the calling coldkey.
        ensure!(
            Self::hotkey_is_delegate(&hotkey) || Self::coldkey_owns_hotkey(&coldkey, &hotkey),
            Error::<T>::HotKeyNotDelegateAndSignerNotOwnHotKey
        );

        // Ensure that the stake amount to be removed is above zero.
        ensure!(alpha_to_be_removed > 0, Error::<T>::StakeToWithdrawIsZero);

        // Ensure that the hotkey has enough stake to withdraw.
        ensure!(
            Self::has_enough_stake(&coldkey, &hotkey, netuid, alpha_to_be_removed),
            Error::<T>::NotEnoughStakeToWithdraw
        );

        // Ensure we don't exceed stake rate limit
        let unstakes_this_interval =
            Self::get_stakes_this_interval_for_coldkey_hotkey(&coldkey, &hotkey);
        ensure!(
            unstakes_this_interval < Self::get_target_stakes_per_interval(),
            Error::<T>::UnstakeRateLimitExceeded
        );

        // If this is a nomination stake, check if total stake after removing will be above
        // the minimum required stake.

        // If coldkey is not owner of the hotkey, it's a nomination stake.
        if !Self::coldkey_owns_hotkey(&coldkey, &hotkey) {
            let current_stake_alpha = SubStake::<T>::get((&coldkey, &hotkey, netuid));
            let alpha_after_remove = current_stake_alpha.saturating_sub(alpha_to_be_removed);
            let total_stake_after_remove = Self::estimate_dynamic_unstake(netuid, alpha_after_remove);

            ensure!(
                total_stake_after_remove >= NominatorMinRequiredStake::<T>::get(),
                Error::<T>::NomStakeBelowMinimumThreshold
            );
        }

        // Ensure subnet lock period has not yet expired
        let block: u64 = Self::get_current_block_as_u64();
        let subnet_lock_period: u64 = Self::get_subnet_owner_lock_period();
        if Self::get_subnet_creator_hotkey(netuid) == hotkey {
            ensure!(
                block - Self::get_network_registered_block(netuid) >= subnet_lock_period,
                Error::<T>::SubnetCreatorLock
            )
        }

        // We remove the balance from the hotkey.
        Self::decrease_subnet_token_on_coldkey_hotkey_account(
            &coldkey,
            &hotkey,
            netuid,
            alpha_to_be_removed,
        );

        // Compute Dynamic unstake.
        let tao_unstaked: u64 = Self::compute_dynamic_unstake(netuid, alpha_to_be_removed);
        TotalSubnetTAO::<T>::mutate(netuid, |stake| *stake = stake.saturating_sub(tao_unstaked));

        // We add the balance to the coldkey. If the above fails we will not credit this coldkey.
        Self::add_balance_to_coldkey_account(&coldkey, tao_unstaked);

        // Set last block for rate limiting
        Self::set_last_tx_block(&coldkey, block);
        Self::set_stakes_this_interval_for_coldkey_hotkey(
            &coldkey,
            &hotkey,
            unstakes_this_interval + 1,
            block,
        );

        // Emit the unstaking event.
        log::info!(
            "StakeRemoved( hotkey:{:?}, stake_to_be_removed:{:?} )",
            hotkey,
            alpha_to_be_removed
        );
        Self::deposit_event(Event::StakeRemoved(hotkey, netuid, alpha_to_be_removed));

        // --- 11. Done and ok.
        Ok(())
    }

    /// Computes the dynamic unstake amount based on the current reserves and the stake to be removed.
    /// This function is used to dynamically adjust the reserves of a subnet when unstaking occurs,
    /// ensuring that the reserve ratios are maintained according to the bonding curve defined by `k`.
    ///
    /// # Arguments
    /// * `netuid` - The unique identifier for the network (subnet) from which the stake is being removed.
    /// * `stake_to_be_removed` - The amount of stake (in terms of alpha tokens) to be removed from the subnet.
    ///
    /// # Returns
    /// * `u64` - The amount of tao tokens that will be released as a result of the unstake operation.
    ///
    /// # Details
    /// The function first checks if the subnet identified by `netuid` supports dynamic staking. If not,
    /// it simply returns the `stake_to_be_removed` as the amount of tao to be released, since no dynamic calculations are needed.
    ///
    /// For dynamic subnets, the function retrieves the current tao and alpha reserves (`tao_reserve` and `dynamic_reserve`),
    /// along with the bonding curve constant `k`. It then calculates the new alpha reserve by adding the `stake_to_be_removed`
    /// to the current alpha reserve. Using the bonding curve equation `tao_reserve = k / alpha_reserve`, it computes the new
    /// tao reserve.
    ///
    /// The difference between the old and new tao reserves gives the amount of tao that will be released. This is calculated
    /// by subtracting the new tao reserve from the old tao reserve. The function then updates the subnet's reserves in storage
    /// and decrements the outstanding alpha by the amount of stake removed.
    ///
    /// # Panics
    /// The function will panic if the new dynamic reserve calculation overflows, although this is highly unlikely due to the
    /// use of saturating arithmetic operations.
    pub fn compute_dynamic_unstake(netuid: u16, stake_to_be_removed: u64) -> u64 {
        let subnet_type = Self::get_subnet_type(netuid);

        // STAO networks do not have dynamic stake
        match subnet_type {
            SubnetType::DTAO => {
                let tao_reserve = DynamicTAOReserve::<T>::get(netuid);
                let dynamic_reserve = DynamicAlphaReserve::<T>::get(netuid);
                let k = DynamicK::<T>::get(netuid);
        
                // Calculate the new dynamic reserve after adding the stake to be removed
                let new_dynamic_reserve = dynamic_reserve.saturating_add(stake_to_be_removed);
                // Calculate the new tao reserve based on the new dynamic reserve
                let new_tao_reserve: u64 = (k / (new_dynamic_reserve as u128)) as u64;
                // Calculate the amount of tao to be pulled out based on the difference in tao reserves
                let tao = tao_reserve.saturating_sub(new_tao_reserve);
        
                // Update the reserves with the new values
                DynamicTAOReserve::<T>::insert(netuid, new_tao_reserve);
                DynamicAlphaReserve::<T>::insert(netuid, new_dynamic_reserve);
                DynamicAlphaOutstanding::<T>::mutate(netuid, |outstanding| {
                    *outstanding -= stake_to_be_removed
                }); // Decrement outstanding alpha.
        
                tao
            }
            SubnetType::STAO => stake_to_be_removed
        }
    }

    /// Returns the amount of TAO returned if stake_to_be_removed is unstaked
    /// Doesn't make any state changes
    /// 
    pub fn estimate_dynamic_unstake(netuid: u16, stake_to_be_removed: u64) -> u64 {
        let subnet_type = Self::get_subnet_type(netuid);

        // STAO networks do not have dynamic stake
        match subnet_type {
            SubnetType::DTAO => {
                let tao_reserve = DynamicTAOReserve::<T>::get(netuid);
                let dynamic_reserve = DynamicAlphaReserve::<T>::get(netuid);
                let k = DynamicK::<T>::get(netuid);
        
                // Calculate the new dynamic reserve after adding the stake to be removed
                let new_dynamic_reserve = dynamic_reserve.saturating_add(stake_to_be_removed);
                // Calculate the new tao reserve based on the new dynamic reserve
                let new_tao_reserve: u64 = (k / (new_dynamic_reserve as u128)) as u64;
                // Calculate the amount of tao to be pulled out based on the difference in tao reserves
                tao_reserve.saturating_sub(new_tao_reserve)
            }
            SubnetType::STAO => stake_to_be_removed
        }
    }

    /// Computes the dynamic stake amount based on the current reserves and the stake to be added.
    /// This function is used to dynamically adjust the reserves of a subnet when staking occurs,
    /// ensuring that the reserve ratios are maintained according to the bonding curve defined by `k`.
    ///
    /// # Arguments
    /// * `netuid` - The unique identifier for the network (subnet) where the stake is being added.
    /// * `stake_to_be_added` - The amount of stake (in terms of alpha tokens) to be added to the subnet.
    ///
    /// # Returns
    /// * `u64` - The amount of dynamic token that will be pulled out as a result of the stake operation.
    ///
    /// # Details
    /// The function first checks if the subnet identified by `netuid` supports dynamic staking. If not,
    /// it simply returns the `stake_to_be_added` as the amount of dynamic token to be pulled out, since no dynamic calculations are needed.
    ///
    /// For dynamic subnets, the function retrieves the current tao and alpha reserves (`tao_reserve` and `dynamic_reserve`),
    /// along with the bonding curve constant `k`. It then calculates the new tao reserve by adding the `stake_to_be_added`
    /// to the current tao reserve. Using the bonding curve equation `dynamic_reserve = k / tao_reserve`, it computes the new
    /// dynamic reserve.
    ///
    /// The difference between the old and new dynamic reserves gives the amount of dynamic token that will be pulled out. This is calculated
    /// by subtracting the new dynamic reserve from the old dynamic reserve. The function then updates the subnet's reserves in storage
    /// and increments the outstanding alpha by the amount of stake added.
    ///
    /// # Panics
    /// The function will panic if the new tao reserve calculation overflows, although this is highly unlikely due to the
    /// use of saturating arithmetic operations.
    pub fn compute_dynamic_stake(netuid: u16, stake_to_be_added: u64) -> u64 {
        let subnet_type = Self::get_subnet_type(netuid);

        // STAO networks do not have dynamic stake
        match subnet_type {
            SubnetType::DTAO => {
                let tao_reserve = DynamicTAOReserve::<T>::get(netuid);
                let dynamic_reserve = DynamicAlphaReserve::<T>::get(netuid);
                let k = DynamicK::<T>::get(netuid);
        
                // Calculate the new tao reserve after adding the stake
                let new_tao_reserve = tao_reserve.saturating_add(stake_to_be_added);
                // Calculate the new dynamic reserve based on the new tao reserve
                let new_dynamic_reserve: u64 = (k / (new_tao_reserve as u128)) as u64;
                // Calculate the amount of dynamic token to be pulled out based on the difference in dynamic reserves
                let dynamic_token = dynamic_reserve.saturating_sub(new_dynamic_reserve);
        
                // Update the reserves with the new values
                DynamicTAOReserve::<T>::insert(netuid, new_tao_reserve);
                DynamicAlphaReserve::<T>::insert(netuid, new_dynamic_reserve);
                DynamicAlphaOutstanding::<T>::mutate(netuid, |outstanding| *outstanding += dynamic_token); // Increment outstanding alpha.
        
                dynamic_token
            }
            SubnetType::STAO => stake_to_be_added
        }
    }

    // Returns true if the passed hotkey allow delegative staking.
    //
    pub fn hotkey_is_delegate(hotkey: &T::AccountId) -> bool {
        Delegates::<T>::contains_key(hotkey)
    }

    // Sets the hotkey as a delegate with take.
    //
    pub fn delegate_hotkey(hotkey: &T::AccountId, take: u16) {
        Delegates::<T>::insert(hotkey, take);
    }

    // Getters for Dynamic terms
    //
    pub fn get_total_stake_on_subnet(netuid: u16) -> u64 {
        TotalSubnetStake::<T>::get(netuid)
    }
    pub fn get_tao_reserve(netuid: u16) -> u64 {
        DynamicTAOReserve::<T>::get(netuid)
    }
    pub fn set_tao_reserve(netuid: u16, amount: u64) {
        DynamicTAOReserve::<T>::insert(netuid, amount);
    }
    pub fn get_alpha_reserve(netuid: u16) -> u64 {
        DynamicAlphaReserve::<T>::get(netuid)
    }
    pub fn set_alpha_reserve(netuid: u16, amount: u64) {
        DynamicAlphaReserve::<T>::insert(netuid, amount);
    }
    pub fn get_alpha_outstanding(netuid: u16) -> u64 {
        DynamicAlphaOutstanding::<T>::get(netuid)
    }
    pub fn set_alpha_outstanding(netuid: u16, amount: u64) {
        DynamicAlphaOutstanding::<T>::insert(netuid, amount);
    }
    pub fn get_pool_k(netuid: u16) -> u128 {
        DynamicK::<T>::get(netuid)
    }
    pub fn get_alpha_issuance(netuid: u16) -> u64 {
        DynamicAlphaIssuance::<T>::get(netuid)
    }
    pub fn set_pool_k(netuid: u16, k: u128) {
        DynamicK::<T>::insert(netuid, k);
    }
    pub fn is_subnet_dynamic(netuid: u16) -> bool {
        IsDynamic::<T>::get(netuid)
    }
    pub fn set_subnet_dynamic(netuid: u16) {
        IsDynamic::<T>::insert(netuid, true)
    }

    // Returns the total amount of stake under a subnet (delegative or otherwise)
    pub fn get_total_stake_for_subnet(target_subnet: u16) -> u64 {
        SubStake::<T>::iter()
            .filter(|((_, _, subnet), _)| *subnet == target_subnet)
            .fold(0, |acc, (_, stake)| acc.saturating_add(stake))
    }

    // Returns the total amount of stake under a hotkey for a subnet (delegative or otherwise)
    //
    pub fn get_total_stake_for_hotkey_and_subnet(hotkey: &T::AccountId, netuid: u16) -> u64 {
        return TotalHotkeySubStake::<T>::get(hotkey, netuid);
    }

    // Retrieves the total stakes for a given hotkey (account ID) for the current staking interval.
    pub fn get_stakes_this_interval_for_coldkey_hotkey(
        coldkey: &T::AccountId,
        hotkey: &T::AccountId,
    ) -> u64 {
        // Retrieve the configured stake interval duration from storage.
        let stake_interval = StakeInterval::<T>::get();

        // Obtain the current block number as an unsigned 64-bit integer.
        let current_block = Self::get_current_block_as_u64();

        // Fetch the total stakes and the last block number when stakes were made for the hotkey.
        let (stakes, block_last_staked_at) =
            TotalHotkeyColdkeyStakesThisInterval::<T>::get(coldkey, hotkey);

        // Calculate the block number after which the stakes for the hotkey should be reset.
        let block_to_reset_after = block_last_staked_at + stake_interval;

        // If the current block number is beyond the reset point,
        // it indicates the end of the staking interval for the hotkey.
        if block_to_reset_after <= current_block {
            // Reset the stakes for this hotkey for the current interval.
            Self::set_stakes_this_interval_for_coldkey_hotkey(
                coldkey,
                hotkey,
                0,
                block_last_staked_at,
            );
            // Return 0 as the stake amount since we've just reset the stakes.
            return 0;
        }

        // If the staking interval has not yet ended, return the current stake amount.
        stakes
    }

    pub fn get_target_stakes_per_interval() -> u64 {
        TargetStakesPerInterval::<T>::get()
    }

    // Creates a cold - hot pairing account if the hotkey is not already an active account.
    //
    pub fn create_account_if_non_existent(coldkey: &T::AccountId, hotkey: &T::AccountId) {
        if !Self::hotkey_account_exists(hotkey) {
            Owner::<T>::insert(hotkey, coldkey);
        }
    }

    // Returns the coldkey owning this hotkey. This function should only be called for active accounts.
    //
    pub fn get_owning_coldkey_for_hotkey(hotkey: &T::AccountId) -> T::AccountId {
        Owner::<T>::get(hotkey)
    }

    // Returns the hotkey take
    //
    pub fn get_delegate_take(hotkey: &T::AccountId, netuid: u16) -> u16 {
        DelegatesTake::<T>::get(hotkey, netuid)
    }

    pub fn do_set_delegate_takes(
        origin: T::RuntimeOrigin,
        hotkey: &T::AccountId,
        takes: Vec<(u16, u16)>,
    ) -> dispatch::DispatchResult {
        let coldkey = ensure_signed(origin)?;
        log::trace!(
            "do_increase_take( origin:{:?} hotkey:{:?}, take:{:?} )",
            coldkey,
            hotkey,
            takes
        );

        // --- 2. Ensure we are delegating a known key.
        //        Ensure that the coldkey is the owner.
        Self::do_account_checks(&coldkey, &hotkey)?;
        let block: u64 = Self::get_current_block_as_u64();

        for (netuid, take) in takes {
            // Check if the subnet exists before setting the take.
            ensure!(
                Self::if_subnet_exist(netuid),
                Error::<T>::SubNetworkDoesNotExist
            );

            // Ensure the take does not exceed the initial default take.
            let max_take = T::InitialDefaultTake::get();
            ensure!(take <= max_take, Error::<T>::DelegateTakeTooHigh);

            // Enforce the rate limit (independently on do_add_stake rate limits)
            ensure!(
                !Self::exceeds_tx_delegate_take_rate_limit(
                    Self::get_last_tx_block_delegate_take(&hotkey),
                    block
                ),
                Error::<T>::DelegateTxRateLimitExceeded
            );

            // Insert the take into the storage.
            DelegatesTake::<T>::insert(hotkey, netuid, take);
        }

        // Set last block for rate limiting after all takes are set
        Self::set_last_tx_block_delegate_take(hotkey, block);

        Ok(())
    }

    // Returns true if the hotkey account has been created.
    //
    pub fn hotkey_account_exists(hotkey: &T::AccountId) -> bool {
        Owner::<T>::contains_key(hotkey)
    }

    // Return true if the passed coldkey owns the hotkey.
    //
    pub fn coldkey_owns_hotkey(coldkey: &T::AccountId, hotkey: &T::AccountId) -> bool {
        if Self::hotkey_account_exists(hotkey) {
            Owner::<T>::get(hotkey) == *coldkey
        } else {
            false
        }
    }

    // Returns true if the cold-hot staking account has enough balance to fufil the decrement.
    //
    pub fn has_enough_stake(
        coldkey: &T::AccountId,
        hotkey: &T::AccountId,
        netuid: u16,
        decrement: u64,
    ) -> bool {
        Self::get_subnet_stake_for_coldkey_and_hotkey(coldkey, hotkey, netuid) >= decrement
    }
    // Increases the stake on the hotkey account under its owning coldkey.
    //
    pub fn increase_subnet_token_on_hotkey_account(hotkey: &T::AccountId, netuid: u16, increment: u64) {
        Self::increase_subnet_token_on_coldkey_hotkey_account(
            &Self::get_owning_coldkey_for_hotkey(hotkey),
            hotkey,
            netuid,
            increment,
        );
    }

    // Decreases the stake on the hotkey account under its owning coldkey.
    //
    pub fn decrease_subnet_token_on_hotkey_account(hotkey: &T::AccountId, netuid: u16, decrement: u64) {
        Self::decrease_subnet_token_on_coldkey_hotkey_account(
            &Self::get_owning_coldkey_for_hotkey(hotkey),
            hotkey,
            netuid,
            decrement,
        );
    }

    // Returns the subent stake under the cold - hot pairing in the staking table.
    //
    pub fn get_subnet_stake_for_coldkey_and_hotkey(
        coldkey: &T::AccountId,
        hotkey: &T::AccountId,
        netuid: u16,
    ) -> u64 {
        SubStake::<T>::try_get((coldkey, hotkey, netuid)).unwrap_or(0)
    }

    pub fn get_tao_per_alpha_price(netuid: u16) -> I64F64 {
        let tao_reserve: u64 = DynamicTAOReserve::<T>::get(netuid);
        let alpha_reserve: u64 = DynamicAlphaReserve::<T>::get(netuid);
        if alpha_reserve == 0 {
            return I64F64::from_num(1.0);
        } else {
            return I64F64::from_num(tao_reserve) / I64F64::from_num(alpha_reserve);
        }
    }

    /// Returns the stake under the cold - hot pairing in the staking table.
    ///
    /// TODO: We could probably store this total as a state variable
    pub fn get_hotkey_global_dynamic_tao(hotkey: &T::AccountId) -> u64 {
        let mut global_dynamic_tao: I64F64 = I64F64::from_num(0.0);
        let netuids: Vec<u16> = Self::get_all_subnet_netuids();
        for netuid in netuids.iter() {
            if IsDynamic::<T>::get(*netuid) {
                // Computes the proportion of TAO owned by this netuid.
                let other_subnet_token: I64F64 =
                    I64F64::from_num(Self::get_total_stake_for_hotkey_and_subnet(hotkey, *netuid));
                let other_dynamic_outstanding: I64F64 =
                    I64F64::from_num(DynamicAlphaOutstanding::<T>::get(*netuid));
                let other_tao_reserve: I64F64 =
                    I64F64::from_num(DynamicTAOReserve::<T>::get(*netuid));
                let my_proportion: I64F64 = if other_dynamic_outstanding != 0 {
                    other_subnet_token / other_dynamic_outstanding
                } else {
                    I64F64::from_num(1.0)
                };
                global_dynamic_tao += my_proportion * other_tao_reserve;
            } else {
                // Computes the amount of TAO owned in the non dynamic subnet.
                let other_subnet_token_tao: u64 =
                    Self::get_total_stake_for_hotkey_and_subnet(hotkey, *netuid);
                global_dynamic_tao += I64F64::from_num(other_subnet_token_tao);
            }
        }
        return global_dynamic_tao.to_num::<u64>();
    }

    /// Returns the stake under the cold - hot pairing in the staking table.
    ///
    pub fn get_nominator_global_dynamic_tao(coldkey: &T::AccountId, hotkey: &T::AccountId) -> u64 {
        let mut global_dynamic_tao: I64F64 = I64F64::from_num(0.0);
        let netuids: Vec<u16> = Self::get_all_subnet_netuids();
        for netuid in netuids.iter() {
            if IsDynamic::<T>::get(*netuid) {
                // Computes the proportion of TAO owned by this netuid.
                let other_subnet_token: I64F64 = I64F64::from_num(
                    Self::get_subnet_stake_for_coldkey_and_hotkey(coldkey, hotkey, *netuid),
                );
                let other_dynamic_outstanding: I64F64 =
                    I64F64::from_num(DynamicAlphaOutstanding::<T>::get(*netuid));
                let other_tao_reserve: I64F64 =
                    I64F64::from_num(DynamicTAOReserve::<T>::get(*netuid));
                let my_proportion: I64F64 = if other_dynamic_outstanding != 0 {
                    other_subnet_token / other_dynamic_outstanding
                } else {
                    I64F64::from_num(1.0)
                };
                global_dynamic_tao += my_proportion * other_tao_reserve;
            } else {
                // Computes the amount of TAO owned in the non dynamic subnet.
                let other_subnet_token_tao: u64 =
                    Self::get_subnet_stake_for_coldkey_and_hotkey(coldkey, hotkey, *netuid);
                global_dynamic_tao += I64F64::from_num(other_subnet_token_tao);
            }
        }
        return global_dynamic_tao.to_num::<u64>();
    }

    /// Increases the stake on the cold - hot pairing by increment while also incrementing other counters.
    /// This function should be called rather than set_stake under account.
    ///
    pub fn increase_subnet_token_on_coldkey_hotkey_account(
        coldkey: &T::AccountId,
        hotkey: &T::AccountId,
        netuid: u16,
        increment_alpha: u64,
    ) {
        if increment_alpha == 0 {
            return;
        }
        TotalSubnetStake::<T>::mutate(netuid, |stake| {
            *stake = stake.saturating_add(increment);
        });
        TotalHotkeySubStake::<T>::mutate(hotkey, netuid, |stake| {
            *stake = stake.saturating_add(increment_alpha);
        });
        SubStake::<T>::mutate((coldkey, hotkey, netuid), |stake| {
            *stake = stake.saturating_add(increment_alpha)
        });
        Staker::<T>::insert(hotkey, coldkey, true);
    }

    /// Decreases the stake on the cold - hot pairing by the decrement while decreasing other counters.
    ///
    pub fn decrease_subnet_token_on_coldkey_hotkey_account(
        coldkey: &T::AccountId,
        hotkey: &T::AccountId,
        netuid: u16,
        decrement_alpha: u64,
    ) {
        if decrement_alpha == 0 {
            return;
        }
<<<<<<< HEAD
        let existing_total_stake = TotalHotkeySubStake::<T>::get(&hotkey, netuid);
        if existing_total_stake == decrement_alpha {
            TotalHotkeySubStake::<T>::remove(hotkey, netuid);
=======
        TotalSubnetStake::<T>::mutate(netuid, |stake| {
            *stake = stake.saturating_sub(decrement);
        });
        TotalHotkeySubStake::<T>::mutate(hotkey, netuid, |stake| {
            *stake = stake.saturating_sub(decrement);
        });

        // Delete stake map entry if all stake is removed
        let existing_stake = Stake::<T>::get(hotkey, coldkey);
        if existing_stake == decrement {
            Stake::<T>::remove(hotkey, coldkey);
>>>>>>> a680526f
        } else {
            TotalHotkeySubStake::<T>::insert(
                hotkey, 
                netuid, 
                existing_total_stake.saturating_sub(decrement_alpha)
            );
        }

        // Delete substake map entry if all stake is removed
        let existing_substake = SubStake::<T>::get((coldkey, hotkey, netuid));
        if existing_substake == decrement_alpha {
            SubStake::<T>::remove((coldkey, hotkey, netuid));
        } else {
            SubStake::<T>::insert(
                (coldkey, hotkey, netuid),
                existing_substake.saturating_sub(decrement_alpha),
            );
        }

        // Delete staker map entry if all stake is removed
        if SubStake::<T>::iter_prefix((&coldkey, &hotkey)).next().is_none() {
            Staker::<T>::remove(hotkey, coldkey);
        }
    }

    /// Empties the stake associated with a given coldkey-hotkey account pairing.
    /// This function retrieves the current stake for the specified coldkey-hotkey pairing.
    /// It also removes the stake entry for the hotkey-coldkey pairing and adjusts the TotalStake
    /// and TotalIssuance by subtracting the removed stake amount.
    ///
    /// Returns the amount of stake that was removed.
    ///
    /// # Arguments
    ///
    /// * `coldkey` - A reference to the AccountId of the coldkey involved in the staking.
    /// * `hotkey` - A reference to the AccountId of the hotkey associated with the coldkey.
<<<<<<< HEAD
    pub fn empty_stake_on_coldkey_hotkey_account(coldkey: &T::AccountId, hotkey: &T::AccountId, netuid: u16) {
        let unstaked_tao = {
            let stake = SubStake::<T>::get((&coldkey, &hotkey, netuid));
            // Determine the type of network. 
            // For STAO stake is TAO, for DTAO stake is alpha and needs to be unstaked
            match Self::get_subnet_type(netuid) {
                SubnetType::DTAO => {
                    Self::compute_dynamic_unstake(netuid, stake)
                },
                SubnetType::STAO => {
                    stake
                }
            }
        };
        
        // Clear SubStake entry
        SubStake::<T>::remove((coldkey, hotkey, netuid));

        // Clear Staker entry
        if SubStake::<T>::iter_prefix((&coldkey, &hotkey)).next().is_none() {
            Staker::<T>::remove(hotkey, coldkey);
        }

        // Reduce Total Issuance by total unstaked TAO
        TotalIssuance::<T>::mutate(|issuance| *issuance = issuance.saturating_sub(unstaked_tao));
=======
    pub fn empty_stake_on_coldkey_hotkey_account(
        coldkey: &T::AccountId,
        hotkey: &T::AccountId,
    ) -> u64 {
        let current_stake: u64 = Stake::<T>::get(hotkey, coldkey);
        Stake::<T>::remove(hotkey, coldkey);
        TotalStake::<T>::mutate(|stake| *stake = stake.saturating_sub(current_stake));
        TotalIssuance::<T>::mutate(|issuance| *issuance = issuance.saturating_sub(current_stake));

        current_stake
>>>>>>> a680526f
    }

    /// Clears the nomination for an account, if it is a nominator account and the stake is below the minimum required threshold.
    pub fn clear_small_nomination_if_required(
        hotkey: &T::AccountId,
        coldkey: &T::AccountId,
        netuid: u16,
        stake: u64,
    ) {
        // Verify if the account is a nominator account by checking ownership of the hotkey by the coldkey.
        if !Self::coldkey_owns_hotkey(coldkey, hotkey) {
            // If the stake is below the minimum required, it's considered a small nomination and needs to be cleared.
            if stake < Self::get_nominator_min_required_stake() {
                // Remove the stake from the nominator account. (this is a more forceful unstake operation which )
                // Actually deletes the staking account.
<<<<<<< HEAD
                Self::empty_stake_on_coldkey_hotkey_account(coldkey, hotkey, netuid);
=======
                let cleared_stake = Self::empty_stake_on_coldkey_hotkey_account(coldkey, hotkey);
>>>>>>> a680526f
                // Add the stake to the coldkey account.
                Self::add_balance_to_coldkey_account(coldkey, cleared_stake);
            }
        }
    }

    /// Clears small nominations for all accounts.
    ///
    /// WARN: This is an O(N) operation, where N is the number of staking accounts. It should be
    /// used with caution.
    pub fn clear_small_nominations() {
        // Loop through all staking accounts to identify and clear nominations below the minimum stake.
        for ((coldkey, hotkey, netuid), stake) in SubStake::<T>::iter() {
            Self::clear_small_nomination_if_required(&hotkey, &coldkey, netuid, stake);
        }
    }

    pub fn add_balance_to_coldkey_account(
        coldkey: &T::AccountId,
        amount: <<T as Config>::Currency as fungible::Inspect<<T as system::Config>::AccountId>>::Balance,
    ) {
        // infallible
        let _ = T::Currency::deposit(coldkey, amount, Precision::BestEffort);
    }

    pub fn set_balance_on_coldkey_account(
        coldkey: &T::AccountId,
        amount: <<T as Config>::Currency as fungible::Inspect<<T as system::Config>::AccountId>>::Balance,
    ) {
        T::Currency::set_balance(coldkey, amount);
    }

    pub fn can_remove_balance_from_coldkey_account(
        coldkey: &T::AccountId,
        amount: <<T as Config>::Currency as fungible::Inspect<<T as system::Config>::AccountId>>::Balance,
    ) -> bool {
        let current_balance = Self::get_coldkey_balance(coldkey);
        if amount > current_balance {
            return false;
        }

        // This bit is currently untested. @todo
        let can_withdraw = T::Currency::can_withdraw(
            &coldkey,
            amount,
        )
        .into_result(false)
        .is_ok();
        can_withdraw
    }

    pub fn get_coldkey_balance(
        coldkey: &T::AccountId,
    ) -> <<T as Config>::Currency as fungible::Inspect<<T as system::Config>::AccountId>>::Balance {
        return T::Currency::reducible_balance(&coldkey, Preservation::Expendable, Fortitude::Polite);
    }

    #[must_use = "Balance must be used to preserve total issuance of token"]
    pub fn remove_balance_from_coldkey_account(
        coldkey: &T::AccountId,
        amount: <<T as Config>::Currency as fungible::Inspect<<T as system::Config>::AccountId>>::Balance,
    ) -> Result<u64, DispatchError> {
        if amount == 0 {
            return Ok(0);
        }

        let credit = T::Currency::withdraw(
                coldkey,
                amount,
                Precision::BestEffort,
                Preservation::Preserve,
                Fortitude::Polite,
            )
            .map_err(|_| Error::<T>::BalanceWithdrawalError)?
            .peek();

        if credit == 0 {
            return Err(Error::<T>::ZeroBalanceAfterWithdrawn.into());
        }

        Ok(credit)
    }

    pub fn unstake_all_coldkeys_from_hotkey_account(hotkey: &T::AccountId) {
        // Iterate through all coldkeys that have a stake on this hotkey account.
        let all_netuids: Vec<u16> = Self::get_all_subnet_netuids();
        for (coldkey_i, _) in
            Staker::<T>::iter_prefix(
                hotkey,
            )
        {
            for &netuid_i in all_netuids.iter() {
                // Get the subnet type
                let subnet_type = Self::get_subnet_type(netuid_i);

                // Get the stake on this uid.
                let stake_alpha_i =
                    Self::get_subnet_stake_for_coldkey_and_hotkey(&coldkey_i, hotkey, netuid_i);

                let stake_tao_i = match subnet_type {
                    SubnetType::DTAO => {
                        Self::compute_dynamic_unstake(netuid_i, stake_alpha_i)
                    },
                    SubnetType::STAO => {
                        stake_alpha_i
                    },
                };

                // Remove the stake from the coldkey - hotkey pairing.
                Self::decrease_subnet_token_on_coldkey_hotkey_account(
                    &coldkey_i, hotkey, netuid_i, stake_alpha_i
                );

                // Add the balance to the coldkey account.
                Self::add_balance_to_coldkey_account(&coldkey_i, stake_tao_i);
            }
        }
    }
}<|MERGE_RESOLUTION|>--- conflicted
+++ resolved
@@ -149,7 +149,9 @@
 
         // --- 3.1 Ensure take is within the min ..= InitialDefaultTake (18%) range
         let min_take = MinTake::<T>::get();
+        let max_take = MaxTake::<T>::get();
         ensure!(take >= min_take, Error::<T>::DelegateTakeTooLow);
+        ensure!(take <= max_take, Error::<T>::DelegateTakeTooHigh);
 
         // --- 4. Set the new take value.
         DelegatesTake::<T>::insert(hotkey.clone(), netuid, take);
@@ -476,7 +478,7 @@
             let total_stake_after_remove = Self::estimate_dynamic_unstake(netuid, alpha_after_remove);
 
             ensure!(
-                total_stake_after_remove >= NominatorMinRequiredStake::<T>::get(),
+                total_stake_after_remove == 0 || total_stake_after_remove >= NominatorMinRequiredStake::<T>::get(),
                 Error::<T>::NomStakeBelowMinimumThreshold
             );
         }
@@ -977,9 +979,6 @@
         if increment_alpha == 0 {
             return;
         }
-        TotalSubnetStake::<T>::mutate(netuid, |stake| {
-            *stake = stake.saturating_add(increment);
-        });
         TotalHotkeySubStake::<T>::mutate(hotkey, netuid, |stake| {
             *stake = stake.saturating_add(increment_alpha);
         });
@@ -1000,23 +999,9 @@
         if decrement_alpha == 0 {
             return;
         }
-<<<<<<< HEAD
         let existing_total_stake = TotalHotkeySubStake::<T>::get(&hotkey, netuid);
         if existing_total_stake == decrement_alpha {
             TotalHotkeySubStake::<T>::remove(hotkey, netuid);
-=======
-        TotalSubnetStake::<T>::mutate(netuid, |stake| {
-            *stake = stake.saturating_sub(decrement);
-        });
-        TotalHotkeySubStake::<T>::mutate(hotkey, netuid, |stake| {
-            *stake = stake.saturating_sub(decrement);
-        });
-
-        // Delete stake map entry if all stake is removed
-        let existing_stake = Stake::<T>::get(hotkey, coldkey);
-        if existing_stake == decrement {
-            Stake::<T>::remove(hotkey, coldkey);
->>>>>>> a680526f
         } else {
             TotalHotkeySubStake::<T>::insert(
                 hotkey, 
@@ -1053,8 +1038,7 @@
     ///
     /// * `coldkey` - A reference to the AccountId of the coldkey involved in the staking.
     /// * `hotkey` - A reference to the AccountId of the hotkey associated with the coldkey.
-<<<<<<< HEAD
-    pub fn empty_stake_on_coldkey_hotkey_account(coldkey: &T::AccountId, hotkey: &T::AccountId, netuid: u16) {
+    pub fn empty_stake_on_coldkey_hotkey_account(coldkey: &T::AccountId, hotkey: &T::AccountId, netuid: u16) -> u64 {
         let unstaked_tao = {
             let stake = SubStake::<T>::get((&coldkey, &hotkey, netuid));
             // Determine the type of network. 
@@ -1079,18 +1063,8 @@
 
         // Reduce Total Issuance by total unstaked TAO
         TotalIssuance::<T>::mutate(|issuance| *issuance = issuance.saturating_sub(unstaked_tao));
-=======
-    pub fn empty_stake_on_coldkey_hotkey_account(
-        coldkey: &T::AccountId,
-        hotkey: &T::AccountId,
-    ) -> u64 {
-        let current_stake: u64 = Stake::<T>::get(hotkey, coldkey);
-        Stake::<T>::remove(hotkey, coldkey);
-        TotalStake::<T>::mutate(|stake| *stake = stake.saturating_sub(current_stake));
-        TotalIssuance::<T>::mutate(|issuance| *issuance = issuance.saturating_sub(current_stake));
-
-        current_stake
->>>>>>> a680526f
+
+        unstaked_tao
     }
 
     /// Clears the nomination for an account, if it is a nominator account and the stake is below the minimum required threshold.
@@ -1106,11 +1080,7 @@
             if stake < Self::get_nominator_min_required_stake() {
                 // Remove the stake from the nominator account. (this is a more forceful unstake operation which )
                 // Actually deletes the staking account.
-<<<<<<< HEAD
-                Self::empty_stake_on_coldkey_hotkey_account(coldkey, hotkey, netuid);
-=======
-                let cleared_stake = Self::empty_stake_on_coldkey_hotkey_account(coldkey, hotkey);
->>>>>>> a680526f
+                let cleared_stake = Self::empty_stake_on_coldkey_hotkey_account(coldkey, hotkey, netuid);
                 // Add the stake to the coldkey account.
                 Self::add_balance_to_coldkey_account(coldkey, cleared_stake);
             }
