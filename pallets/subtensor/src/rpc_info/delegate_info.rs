--- conflicted
+++ resolved
@@ -20,39 +20,36 @@
 }
 
 impl<T: Config> Pallet<T> {
-<<<<<<< HEAD
-    fn get_delegate_by_existing_account(delegate: AccountIdOf<T>) -> DelegateInfo<T::AccountId> {
-=======
-    fn return_per_1000_tao(
-        take: Compact<u16>,
-        total_stake: U64F64,
-        emissions_per_day: U64F64,
-    ) -> U64F64 {
-        // Get the take as a percentage and subtract it from 1 for remainder.
-        let without_take: U64F64 = U64F64::from_num(1)
-            .saturating_sub(U64F64::from_num(take.0).saturating_div(u16::MAX.into()));
 
-        if total_stake > U64F64::from_num(0) {
-            emissions_per_day
-                .saturating_mul(without_take)
-                // Divide by 1000 TAO for return per 1k
-                .saturating_div(total_stake.saturating_div(U64F64::from_num(1000.0 * 1e9)))
-        } else {
-            U64F64::from_num(0)
-        }
-    }
+	fn return_per_1000_tao(
+		take: Compact<u16>,
+		total_stake: U64F64,
+		emissions_per_day: U64F64,
+	) -> U64F64 {
+		// Get the take as a percentage and subtract it from 1 for remainder.
+		let without_take: U64F64 = U64F64::from_num(1)
+			.saturating_sub(U64F64::from_num(take.0).saturating_div(u16::MAX.into()));
 
-    #[cfg(test)]
-    pub fn return_per_1000_tao_test(
-        take: Compact<u16>,
-        total_stake: U64F64,
-        emissions_per_day: U64F64,
-    ) -> U64F64 {
-        Self::return_per_1000_tao(take, total_stake, emissions_per_day)
-    }
+		if total_stake > U64F64::from_num(0) {
+			emissions_per_day
+				.saturating_mul(without_take)
+				// Divide by 1000 TAO for return per 1k
+				.saturating_div(total_stake.saturating_div(U64F64::from_num(1000.0 * 1e9)))
+		} else {
+			U64F64::from_num(0)
+		}
+	}
 
-    fn get_delegate_by_existing_account(delegate: AccountIdOf<T>) -> DelegateInfo<T> {
->>>>>>> a1d7e871
+	#[cfg(test)]
+	pub fn return_per_1000_tao_test(
+		take: Compact<u16>,
+		total_stake: U64F64,
+		emissions_per_day: U64F64,
+	) -> U64F64 {
+		Self::return_per_1000_tao(take, total_stake, emissions_per_day)
+	}
+
+	fn get_delegate_by_existing_account(delegate: AccountIdOf<T>) -> DelegateInfo<T::AccountId> {
         let mut nominators = Vec::<(T::AccountId, Compact<u64>)>::new();
 
         for (nominator, stake) in
