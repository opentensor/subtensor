use super::*;
use substrate_fixed::types::U96F32;
use subtensor_runtime_common::{AlphaCurrency, Currency, NetUid, TaoCurrency};
use subtensor_swap_interface::{Order, SwapHandler};

impl<T: Config> Pallet<T> {
    /// ---- The implementation for the extrinsic remove_stake: Removes stake from a hotkey account and adds it onto a coldkey.
    ///
    /// # Args:
    /// * 'origin': (<T as frame_system::Config>RuntimeOrigin):
    ///     -  The signature of the caller's coldkey.
    ///
    /// * 'hotkey' (T::AccountId):
    ///     -  The associated hotkey account.
    ///
    /// * 'netuid' (u16):
    ///     - Subnetwork UID
    ///
    /// * 'alpha_unstaked' (Alpha):
    ///     -  The amount of stake to be removed from the staking account.
    ///
    /// # Event:
    /// * StakeRemoved;
    ///     -  On the successfully removing stake from the hotkey account.
    ///
    /// # Raises:
    /// * 'NotRegistered':
    ///     -  Thrown if the account we are attempting to unstake from is non existent.
    ///
    /// * 'NonAssociatedColdKey':
    ///     -  Thrown if the coldkey does not own the hotkey we are unstaking from.
    ///
    /// * 'NotEnoughStakeToWithdraw':
    ///     -  Thrown if there is not enough stake on the hotkey to withdwraw this amount.
    ///
    /// * 'TxRateLimitExceeded':
    ///     -  Thrown if key has hit transaction rate limit
    ///
    pub fn do_remove_stake(
        origin: T::RuntimeOrigin,
        hotkey: T::AccountId,
        netuid: NetUid,
        alpha_unstaked: AlphaCurrency,
    ) -> dispatch::DispatchResult {
        // 1. We check the transaction is signed by the caller and retrieve the T::AccountId coldkey information.
        let coldkey = ensure_signed(origin)?;
        log::debug!(
            "do_remove_stake( origin:{coldkey:?} hotkey:{hotkey:?}, netuid: {netuid:?}, alpha_unstaked:{alpha_unstaked:?} )"
        );

        Self::ensure_subtoken_enabled(netuid)?;

        // 1.1. Cap the alpha_unstaked at available Alpha because user might be paying transaxtion fees
        // in Alpha and their total is already reduced by now.
        let alpha_available =
            Self::get_stake_for_hotkey_and_coldkey_on_subnet(&hotkey, &coldkey, netuid);
        let alpha_unstaked = alpha_unstaked.min(alpha_available);

        // 2. Validate the user input
        Self::validate_remove_stake(
            &coldkey,
            &hotkey,
            netuid,
            alpha_unstaked,
            alpha_unstaked,
            false,
        )?;

        // 3. Swap the alpba to tao and update counters for this subnet.
        let tao_unstaked = Self::unstake_from_subnet(
            &hotkey,
            &coldkey,
            netuid,
            alpha_unstaked,
            T::SwapInterface::min_price(),
            false,
        )?;

        // 4. We add the balance to the coldkey. If the above fails we will not credit this coldkey.
        Self::add_balance_to_coldkey_account(&coldkey, tao_unstaked.into());

        // 5. If the stake is below the minimum, we clear the nomination from storage.
        Self::clear_small_nomination_if_required(&hotkey, &coldkey, netuid);

        // 6. Check if stake lowered below MinStake and remove Pending children if it did
        if Self::get_total_stake_for_hotkey(&hotkey) < StakeThreshold::<T>::get().into() {
            Self::get_all_subnet_netuids().iter().for_each(|netuid| {
                PendingChildKeys::<T>::remove(netuid, &hotkey);
            })
        }

        // Done and ok.
        Ok(())
    }

    /// ---- The implementation for the extrinsic unstake_all: Removes all stake from a hotkey account across all subnets and adds it onto a coldkey.
    ///
    /// # Args:
    /// * 'origin': (<T as frame_system::Config>RuntimeOrigin):
    ///     -  The signature of the caller's coldkey.
    ///
    /// * 'hotkey' (T::AccountId):
    ///     -  The associated hotkey account.
    ///
    /// # Event:
    /// * StakeRemoved;
    ///     -  On the successfully removing stake from the hotkey account.
    ///
    /// # Raises:
    /// * 'NotRegistered':
    ///     -  Thrown if the account we are attempting to unstake from is non existent.
    ///
    /// * 'NonAssociatedColdKey':
    ///     -  Thrown if the coldkey does not own the hotkey we are unstaking from.
    ///
    /// * 'NotEnoughStakeToWithdraw':
    ///     -  Thrown if there is not enough stake on the hotkey to withdraw this amount.
    ///
    /// * 'TxRateLimitExceeded':
    ///     -  Thrown if key has hit transaction rate limit
    ///
    pub fn do_unstake_all(
        origin: T::RuntimeOrigin,
        hotkey: T::AccountId,
    ) -> dispatch::DispatchResult {
        // 1. We check the transaction is signed by the caller and retrieve the T::AccountId coldkey information.
        let coldkey = ensure_signed(origin)?;
        log::debug!("do_unstake_all( origin:{coldkey:?} hotkey:{hotkey:?} )");

        // 2. Ensure that the hotkey account exists this is only possible through registration.
        ensure!(
            Self::hotkey_account_exists(&hotkey),
            Error::<T>::HotKeyAccountNotExists
        );

        // 3. Get all netuids.
        let netuids = Self::get_all_subnet_netuids();
        log::debug!("All subnet netuids: {netuids:?}");

        // 4. Iterate through all subnets and remove stake.
        for netuid in netuids.into_iter() {
            if !SubtokenEnabled::<T>::get(netuid) {
                continue;
            }
            // Ensure that the hotkey has enough stake to withdraw.
            let alpha_unstaked =
                Self::get_stake_for_hotkey_and_coldkey_on_subnet(&hotkey, &coldkey, netuid);

            if Self::validate_remove_stake(
                &coldkey,
                &hotkey,
                netuid,
                alpha_unstaked,
                alpha_unstaked,
                false,
            )
            .is_err()
            {
                // Don't unstake from this netuid
                continue;
            }

            if !alpha_unstaked.is_zero() {
                // Swap the alpha to tao and update counters for this subnet.
                let tao_unstaked = Self::unstake_from_subnet(
                    &hotkey,
                    &coldkey,
                    netuid,
                    alpha_unstaked,
                    T::SwapInterface::min_price(),
                    false,
                )?;

                // Add the balance to the coldkey. If the above fails we will not credit this coldkey.
                Self::add_balance_to_coldkey_account(&coldkey, tao_unstaked.into());

                // If the stake is below the minimum, we clear the nomination from storage.
                Self::clear_small_nomination_if_required(&hotkey, &coldkey, netuid);
            }
        }

        // 5. Done and ok.
        Ok(())
    }

    /// ---- The implementation for the extrinsic unstake_all: Removes all stake from a hotkey account across all subnets and adds it onto a coldkey.
    ///
    /// # Args:
    /// * 'origin': (<T as frame_system::Config>RuntimeOrigin):
    ///     -  The signature of the caller's coldkey.
    ///
    /// * 'hotkey' (T::AccountId):
    ///     -  The associated hotkey account.
    ///
    /// # Event:
    /// * StakeRemoved;
    ///     -  On the successfully removing stake from the hotkey account.
    ///
    /// # Raises:
    /// * 'NotRegistered':
    ///     -  Thrown if the account we are attempting to unstake from is non existent.
    ///
    /// * 'NonAssociatedColdKey':
    ///     -  Thrown if the coldkey does not own the hotkey we are unstaking from.
    ///
    /// * 'NotEnoughStakeToWithdraw':
    ///     -  Thrown if there is not enough stake on the hotkey to withdraw this amount.
    ///
    /// * 'TxRateLimitExceeded':
    ///     -  Thrown if key has hit transaction rate limit
    ///
    pub fn do_unstake_all_alpha(
        origin: T::RuntimeOrigin,
        hotkey: T::AccountId,
    ) -> dispatch::DispatchResult {
        // 1. We check the transaction is signed by the caller and retrieve the T::AccountId coldkey information.
        let coldkey = ensure_signed(origin)?;
        log::debug!("do_unstake_all( origin:{coldkey:?} hotkey:{hotkey:?} )");

        // 2. Ensure that the hotkey account exists this is only possible through registration.
        ensure!(
            Self::hotkey_account_exists(&hotkey),
            Error::<T>::HotKeyAccountNotExists
        );

        // 3. Get all netuids.
        let netuids = Self::get_all_subnet_netuids();
        log::debug!("All subnet netuids: {netuids:?}");

        // 4. Iterate through all subnets and remove stake.
        let mut total_tao_unstaked = TaoCurrency::ZERO;
        for netuid in netuids.into_iter() {
            if !SubtokenEnabled::<T>::get(netuid) {
                continue;
            }
            // If not Root network.
            if !netuid.is_root() {
                // Ensure that the hotkey has enough stake to withdraw.
                let alpha_unstaked =
                    Self::get_stake_for_hotkey_and_coldkey_on_subnet(&hotkey, &coldkey, netuid);

                if Self::validate_remove_stake(
                    &coldkey,
                    &hotkey,
                    netuid,
                    alpha_unstaked,
                    alpha_unstaked,
                    false,
                )
                .is_err()
                {
                    // Don't unstake from this netuid
                    continue;
                }

                if !alpha_unstaked.is_zero() {
                    // Swap the alpha to tao and update counters for this subnet.
                    let tao_unstaked = Self::unstake_from_subnet(
                        &hotkey,
                        &coldkey,
                        netuid,
                        alpha_unstaked,
                        T::SwapInterface::min_price(),
                        false,
                    )?;

                    // Increment total
                    total_tao_unstaked = total_tao_unstaked.saturating_add(tao_unstaked);

                    // If the stake is below the minimum, we clear the nomination from storage.
                    Self::clear_small_nomination_if_required(&hotkey, &coldkey, netuid);
                }
            }
        }

        // Stake into root.
        Self::stake_into_subnet(
            &hotkey,
            &coldkey,
            NetUid::ROOT,
            total_tao_unstaked,
            T::SwapInterface::max_price(),
            false, // no limit for Root subnet
            false,
        )?;

        // 5. Done and ok.
        Ok(())
    }

    /// ---- The implementation for the extrinsic remove_stake_limit: Removes stake from
    /// a hotkey on a subnet with a price limit.
    ///
    /// In case if slippage occurs and the price shall move beyond the limit
    /// price, the staking order may execute only partially or not execute
    /// at all.
    ///
    /// # Args:
    /// * 'origin': (<T as frame_system::Config>Origin):
    ///     - The signature of the caller's coldkey.
    ///
    /// * 'hotkey' (T::AccountId):
    ///     - The associated hotkey account.
    ///
    /// * 'netuid' (u16):
    ///     - Subnetwork UID
    ///
    /// * 'amount_unstaked' (u64):
    ///     - The amount of stake to be added to the hotkey staking account.
    ///
    ///  * 'limit_price' (u64):
    ///     - The limit price expressed in units of RAO per one Alpha.
    ///
    ///  * 'allow_partial' (bool):
    ///     - Allows partial execution of the amount. If set to false, this becomes
    ///       fill or kill type or order.
    ///
    /// # Event:
    /// * StakeRemoved;
    ///     - On the successfully removing stake from the hotkey account.
    ///
    /// # Raises:
    /// * 'NotRegistered':
    ///     - Thrown if the account we are attempting to unstake from is non existent.
    ///
    /// * 'NonAssociatedColdKey':
    ///     - Thrown if the coldkey does not own the hotkey we are unstaking from.
    ///
    /// * 'NotEnoughStakeToWithdraw':
    ///     - Thrown if there is not enough stake on the hotkey to withdwraw this amount.
    ///
    pub fn do_remove_stake_limit(
        origin: T::RuntimeOrigin,
        hotkey: T::AccountId,
        netuid: NetUid,
        alpha_unstaked: AlphaCurrency,
        limit_price: TaoCurrency,
        allow_partial: bool,
    ) -> dispatch::DispatchResult {
        // 1. We check the transaction is signed by the caller and retrieve the T::AccountId coldkey information.
        let coldkey = ensure_signed(origin)?;
        log::debug!(
            "do_remove_stake( origin:{coldkey:?} hotkey:{hotkey:?}, netuid: {netuid:?}, alpha_unstaked:{alpha_unstaked:?} )"
        );

        // 2. Calculate the maximum amount that can be executed with price limit
        let max_amount = Self::get_max_amount_remove(netuid, limit_price)?;
        let mut possible_alpha = alpha_unstaked;
        if possible_alpha > max_amount {
            possible_alpha = max_amount;
        }

        // 3. Validate the user input
        Self::validate_remove_stake(
            &coldkey,
            &hotkey,
            netuid,
            alpha_unstaked,
            max_amount,
            allow_partial,
        )?;

        // 4. Swap the alpha to tao and update counters for this subnet.
        let tao_unstaked = Self::unstake_from_subnet(
            &hotkey,
            &coldkey,
            netuid,
            possible_alpha,
            limit_price,
            false,
        )?;

        // 5. We add the balance to the coldkey. If the above fails we will not credit this coldkey.
        Self::add_balance_to_coldkey_account(&coldkey, tao_unstaked.into());

        // 6. If the stake is below the minimum, we clear the nomination from storage.
        Self::clear_small_nomination_if_required(&hotkey, &coldkey, netuid);

        // 7. Check if stake lowered below MinStake and remove Pending children if it did
        if Self::get_total_stake_for_hotkey(&hotkey) < StakeThreshold::<T>::get().into() {
            Self::get_all_subnet_netuids().iter().for_each(|netuid| {
                PendingChildKeys::<T>::remove(netuid, &hotkey);
            })
        }

        // Done and ok.
        Ok(())
    }

    // Returns the maximum amount of RAO that can be executed with price limit
    pub fn get_max_amount_remove(
        netuid: NetUid,
        limit_price: TaoCurrency,
    ) -> Result<AlphaCurrency, Error<T>> {
        // Corner case: root and stao
        // There's no slippage for root or stable subnets, so if limit price is 1e9 rao or
        // lower, then max_amount equals u64::MAX, otherwise it is 0.
        if netuid.is_root() || SubnetMechanism::<T>::get(netuid) == 0 {
            if limit_price <= 1_000_000_000.into() {
                return Ok(AlphaCurrency::MAX);
            } else {
                return Err(Error::ZeroMaxStakeAmount);
            }
        }

        // Use reverting swap to estimate max limit amount
        let order = GetTaoForAlpha::<T>::with_amount(u64::MAX);
        let result = T::SwapInterface::swap(netuid.into(), order, limit_price.into(), false, true)
            .map(|r| r.amount_paid_in.saturating_add(r.fee_paid))
            .map_err(|_| Error::ZeroMaxStakeAmount)?;

        if !result.is_zero() {
            Ok(result)
        } else {
            Err(Error::ZeroMaxStakeAmount)
        }
    }

    pub fn do_remove_stake_full_limit(
        origin: T::RuntimeOrigin,
        hotkey: T::AccountId,
        netuid: NetUid,
        limit_price: Option<TaoCurrency>,
    ) -> DispatchResult {
        let coldkey = ensure_signed(origin.clone())?;

        let alpha_unstaked =
            Self::get_stake_for_hotkey_and_coldkey_on_subnet(&hotkey, &coldkey, netuid);

        if let Some(limit_price) = limit_price {
            Self::do_remove_stake_limit(origin, hotkey, netuid, alpha_unstaked, limit_price, false)
        } else {
            Self::do_remove_stake(origin, hotkey, netuid, alpha_unstaked)
        }
    }

    pub fn destroy_alpha_in_out_stakes(netuid: NetUid) -> DispatchResult {
        // 1) Ensure the subnet exists.
        ensure!(Self::if_subnet_exist(netuid), Error::<T>::SubnetNotExists);

        // 2) Owner / lock cost.
        let owner_coldkey: T::AccountId = SubnetOwner::<T>::get(netuid);
        let lock_cost: TaoCurrency = Self::get_subnet_locked_balance(netuid);

        // Determine if this subnet is eligible for a lock refund (legacy).
        let reg_at: u64 = NetworkRegisteredAt::<T>::get(netuid);
        let start_block: u64 = NetworkRegistrationStartBlock::<T>::get();
        let should_refund_owner: bool = reg_at < start_block;

        // 3) Compute owner's received emission in TAO at current price (ONLY if we may refund).
        //    Emission::<T> is Vec<AlphaCurrency>. We:
        //      - sum emitted α,
        //      - apply owner fraction to get owner α,
        //      - price that α using a *simulated* AMM swap.
<<<<<<< HEAD
        let total_emitted_alpha_u128: u128 =
            Emission::<T>::get(netuid)
                .into_iter()
                .fold(0u128, |acc, e_alpha| {
                    let e_u64: u64 = Into::<u64>::into(e_alpha);
                    acc.saturating_add(e_u64 as u128)
                });

        let owner_fraction: U96F32 = Self::get_float_subnet_owner_cut();
        let owner_alpha_u64: u64 = U96F32::from_num(total_emitted_alpha_u128)
            .saturating_mul(owner_fraction)
            .floor()
            .saturating_to_num::<u64>();

        let owner_emission_tao: TaoCurrency = if owner_alpha_u64 > 0 {
            let order = GetTaoForAlpha::<T>::with_amount(owner_alpha_u64);
            match T::SwapInterface::sim_swap(netuid.into(), order) {
                Ok(sim) => sim.amount_paid_out,
                Err(e) => {
                    log::debug!(
                        "destroy_alpha_in_out_stakes: sim_swap owner α→τ failed (netuid={netuid:?}, alpha={owner_alpha_u64}, err={e:?}); falling back to price multiply.",
                    );
                    let cur_price: U96F32 = T::SwapInterface::current_alpha_price(netuid.into());
                    let val_u64: u64 = U96F32::from_num(owner_alpha_u64)
                        .saturating_mul(cur_price)
                        .floor()
                        .saturating_to_num::<u64>();
                    TaoCurrency::from(val_u64)
                }
=======
        let mut owner_emission_tao: TaoCurrency = TaoCurrency::ZERO;
        if should_refund_owner && !lock_cost.is_zero() {
            let total_emitted_alpha_u128: u128 =
                Emission::<T>::get(netuid)
                    .into_iter()
                    .fold(0u128, |acc, e_alpha| {
                        let e_u64: u64 = Into::<u64>::into(e_alpha);
                        acc.saturating_add(e_u64 as u128)
                    });

            if total_emitted_alpha_u128 > 0 {
                let owner_fraction: U96F32 = Self::get_float_subnet_owner_cut();
                let owner_alpha_u64: u64 = U96F32::from_num(total_emitted_alpha_u128)
                    .saturating_mul(owner_fraction)
                    .floor()
                    .saturating_to_num::<u64>();

                owner_emission_tao = if owner_alpha_u64 > 0 {
                    match T::SwapInterface::sim_swap(
                        netuid.into(),
                        OrderType::Sell,
                        owner_alpha_u64,
                    ) {
                        Ok(sim) => TaoCurrency::from(sim.amount_paid_out),
                        Err(e) => {
                            log::debug!(
                                "destroy_alpha_in_out_stakes: sim_swap owner α→τ failed (netuid={netuid:?}, alpha={owner_alpha_u64}, err={e:?}); falling back to price multiply.",
                            );
                            let cur_price: U96F32 =
                                T::SwapInterface::current_alpha_price(netuid.into());
                            let val_u64: u64 = U96F32::from_num(owner_alpha_u64)
                                .saturating_mul(cur_price)
                                .floor()
                                .saturating_to_num::<u64>();
                            TaoCurrency::from(val_u64)
                        }
                    }
                } else {
                    TaoCurrency::ZERO
                };
>>>>>>> 5786adda
            }
        }

        // 4) Enumerate all α entries on this subnet to build distribution weights and cleanup lists.
        //    - collect keys to remove,
        //    - per (hot,cold) α VALUE (not shares) with fallback to raw share if pool uninitialized,
        //    - track hotkeys to clear pool totals.
        let mut keys_to_remove: Vec<(T::AccountId, T::AccountId)> = Vec::new();
        let mut hotkeys_seen: Vec<T::AccountId> = Vec::new();
        let mut stakers: Vec<(T::AccountId, T::AccountId, u128)> = Vec::new();
        let mut total_alpha_value_u128: u128 = 0;

        for ((hot, cold, this_netuid), share_u64f64) in Alpha::<T>::iter() {
            if this_netuid != netuid {
                continue;
            }

            keys_to_remove.push((hot.clone(), cold.clone()));
            if !hotkeys_seen.contains(&hot) {
                hotkeys_seen.push(hot.clone());
            }

            // Primary: actual α value via share pool.
            let pool = Self::get_alpha_share_pool(hot.clone(), netuid);
            let actual_val_u64 = pool.try_get_value(&cold).unwrap_or(0);

            // Fallback: if pool uninitialized, treat raw Alpha share as value.
            let val_u64 = if actual_val_u64 == 0 {
                share_u64f64.saturating_to_num::<u64>()
            } else {
                actual_val_u64
            };

            if val_u64 > 0 {
                let val_u128 = val_u64 as u128;
                total_alpha_value_u128 = total_alpha_value_u128.saturating_add(val_u128);
                stakers.push((hot, cold, val_u128));
            }
        }

        // 5) Determine the TAO pot and pre-adjust accounting to avoid double counting.
        let pot_tao: TaoCurrency = SubnetTAO::<T>::get(netuid);
        let pot_u64: u64 = pot_tao.into();

        if pot_u64 > 0 {
            SubnetTAO::<T>::remove(netuid);
            TotalStake::<T>::mutate(|total| *total = total.saturating_sub(pot_tao));
        }

        // 6) Pro‑rata distribution of the pot by α value (largest‑remainder),
        //    **credited directly to each staker's COLDKEY free balance**.
        if pot_u64 > 0 && total_alpha_value_u128 > 0 && !stakers.is_empty() {
            struct Portion<A, C> {
                _hot: A,
                cold: C,
                share: u64, // TAO to credit to coldkey balance
                rem: u128,  // remainder for largest‑remainder method
            }

            let pot_u128: u128 = pot_u64 as u128;
            let mut portions: Vec<Portion<_, _>> = Vec::with_capacity(stakers.len());
            let mut distributed: u128 = 0;

            for (hot, cold, alpha_val) in &stakers {
                let prod: u128 = pot_u128.saturating_mul(*alpha_val);
                let share_u128: u128 = prod.checked_div(total_alpha_value_u128).unwrap_or_default();
                let share_u64: u64 = share_u128.min(u128::from(u64::MAX)) as u64;
                distributed = distributed.saturating_add(u128::from(share_u64));

                let rem: u128 = prod.checked_rem(total_alpha_value_u128).unwrap_or_default();
                portions.push(Portion {
                    _hot: hot.clone(),
                    cold: cold.clone(),
                    share: share_u64,
                    rem,
                });
            }

            let leftover: u128 = pot_u128.saturating_sub(distributed);
            if leftover > 0 {
                portions.sort_by(|a, b| b.rem.cmp(&a.rem));
                let give: usize = core::cmp::min(leftover, portions.len() as u128) as usize;
                for p in portions.iter_mut().take(give) {
                    p.share = p.share.saturating_add(1);
                }
            }

            // Credit each share directly to coldkey free balance.
            for p in portions {
                if p.share > 0 {
                    Self::add_balance_to_coldkey_account(&p.cold, p.share);
                }
            }
        }

        // 7) Destroy all α-in/α-out state for this subnet.
        // 7.a) Remove every (hot, cold, netuid) α entry.
        for (hot, cold) in keys_to_remove {
            Alpha::<T>::remove((hot, cold, netuid));
        }
        // 7.b) Clear share‑pool totals for each hotkey on this subnet.
        for hot in hotkeys_seen {
            TotalHotkeyAlpha::<T>::remove(&hot, netuid);
            TotalHotkeyShares::<T>::remove(&hot, netuid);
        }
        // 7.c) Remove α‑in/α‑out counters (fully destroyed).
        SubnetAlphaIn::<T>::remove(netuid);
        SubnetAlphaInProvided::<T>::remove(netuid);
        SubnetAlphaOut::<T>::remove(netuid);

        // Clear the locked balance on the subnet.
        Self::set_subnet_locked_balance(netuid, TaoCurrency::ZERO);

        // 8) Finalize lock handling:
        //    - Legacy subnets (registered before NetworkRegistrationStartBlock) receive:
        //        refund = max(0, lock_cost(τ) − owner_received_emission_in_τ).
        //    - New subnets: no refund.
        let refund: TaoCurrency = if should_refund_owner {
            lock_cost.saturating_sub(owner_emission_tao)
        } else {
            TaoCurrency::ZERO
        };

        if !refund.is_zero() {
            Self::add_balance_to_coldkey_account(&owner_coldkey, refund.to_u64());
        }

        Ok(())
    }
}<|MERGE_RESOLUTION|>--- conflicted
+++ resolved
@@ -452,38 +452,7 @@
         //      - sum emitted α,
         //      - apply owner fraction to get owner α,
         //      - price that α using a *simulated* AMM swap.
-<<<<<<< HEAD
-        let total_emitted_alpha_u128: u128 =
-            Emission::<T>::get(netuid)
-                .into_iter()
-                .fold(0u128, |acc, e_alpha| {
-                    let e_u64: u64 = Into::<u64>::into(e_alpha);
-                    acc.saturating_add(e_u64 as u128)
-                });
-
-        let owner_fraction: U96F32 = Self::get_float_subnet_owner_cut();
-        let owner_alpha_u64: u64 = U96F32::from_num(total_emitted_alpha_u128)
-            .saturating_mul(owner_fraction)
-            .floor()
-            .saturating_to_num::<u64>();
-
-        let owner_emission_tao: TaoCurrency = if owner_alpha_u64 > 0 {
-            let order = GetTaoForAlpha::<T>::with_amount(owner_alpha_u64);
-            match T::SwapInterface::sim_swap(netuid.into(), order) {
-                Ok(sim) => sim.amount_paid_out,
-                Err(e) => {
-                    log::debug!(
-                        "destroy_alpha_in_out_stakes: sim_swap owner α→τ failed (netuid={netuid:?}, alpha={owner_alpha_u64}, err={e:?}); falling back to price multiply.",
-                    );
-                    let cur_price: U96F32 = T::SwapInterface::current_alpha_price(netuid.into());
-                    let val_u64: u64 = U96F32::from_num(owner_alpha_u64)
-                        .saturating_mul(cur_price)
-                        .floor()
-                        .saturating_to_num::<u64>();
-                    TaoCurrency::from(val_u64)
-                }
-=======
-        let mut owner_emission_tao: TaoCurrency = TaoCurrency::ZERO;
+        let mut owner_emission_tao = TaoCurrency::ZERO;
         if should_refund_owner && !lock_cost.is_zero() {
             let total_emitted_alpha_u128: u128 =
                 Emission::<T>::get(netuid)
@@ -495,17 +464,14 @@
 
             if total_emitted_alpha_u128 > 0 {
                 let owner_fraction: U96F32 = Self::get_float_subnet_owner_cut();
-                let owner_alpha_u64: u64 = U96F32::from_num(total_emitted_alpha_u128)
+                let owner_alpha_u64 = U96F32::from_num(total_emitted_alpha_u128)
                     .saturating_mul(owner_fraction)
                     .floor()
                     .saturating_to_num::<u64>();
 
                 owner_emission_tao = if owner_alpha_u64 > 0 {
-                    match T::SwapInterface::sim_swap(
-                        netuid.into(),
-                        OrderType::Sell,
-                        owner_alpha_u64,
-                    ) {
+                    let order = GetTaoForAlpha::with_amount(owner_alpha_u64);
+                    match T::SwapInterface::sim_swap(netuid.into(), order) {
                         Ok(sim) => TaoCurrency::from(sim.amount_paid_out),
                         Err(e) => {
                             log::debug!(
@@ -513,7 +479,7 @@
                             );
                             let cur_price: U96F32 =
                                 T::SwapInterface::current_alpha_price(netuid.into());
-                            let val_u64: u64 = U96F32::from_num(owner_alpha_u64)
+                            let val_u64 = U96F32::from_num(owner_alpha_u64)
                                 .saturating_mul(cur_price)
                                 .floor()
                                 .saturating_to_num::<u64>();
@@ -523,7 +489,6 @@
                 } else {
                     TaoCurrency::ZERO
                 };
->>>>>>> 5786adda
             }
         }
 
