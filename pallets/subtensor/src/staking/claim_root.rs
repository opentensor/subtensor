--- conflicted
+++ resolved
@@ -128,7 +128,7 @@
         hotkey: &T::AccountId,
         coldkey: &T::AccountId,
         netuid: NetUid,
-        mut root_claim_type: RootClaimTypeEnum,
+        root_claim_type: RootClaimTypeEnum,
         ignore_minimum_condition: bool,
     ) {
         // Subtract the root claimed.
@@ -157,66 +157,21 @@
             return; // no-op
         }
 
-<<<<<<< HEAD
+        let mut actual_root_claim = root_claim_type;
         // If root_claim_type is Delegated, switch to the delegate's actual claim type.
-        if root_claim_type == RootClaimTypeEnum::Delegated {
-            root_claim_type = ValidatorClaimType::<T>::get(hotkey, netuid);
-        }
-
-        match root_claim_type {
-            //  Increase stake on root
-            RootClaimTypeEnum::Swap => {
-                // Swap the alpha owed to TAO
-                let owed_tao = match Self::swap_alpha_for_tao(
-                    netuid,
-                    owed_u64.into(),
-                    T::SwapInterface::min_price::<TaoCurrency>(),
-                    true,
-                ) {
-                    Ok(owed_tao) => owed_tao,
-                    Err(err) => {
-                        log::error!("Error swapping alpha for TAO: {err:?}");
-                        return;
-                    }
-                };
-
-                // Importantly measures swap as flow.
-                Self::record_tao_outflow(netuid, owed_tao.amount_paid_out.into());
-
-                Self::increase_stake_for_hotkey_and_coldkey_on_subnet(
-                    hotkey,
-                    coldkey,
-                    NetUid::ROOT,
-                    owed_tao.amount_paid_out.to_u64().into(),
-                );
-
-                Self::add_stake_adjust_root_claimed_for_hotkey_and_coldkey(
-                    hotkey,
-                    coldkey,
-                    owed_tao.amount_paid_out.into(),
-                );
-            }
-            RootClaimTypeEnum::Keep => {
-                // Increase the stake with the alpha owed
-                Self::increase_stake_for_hotkey_and_coldkey_on_subnet(
-                    hotkey,
-                    coldkey,
-                    netuid,
-                    owed_u64.into(),
-                );
-            }
-            // Add Delegated arm for completeness, but it should never reach here due to switch above.
+        if actual_root_claim == RootClaimTypeEnum::Delegated {
+            actual_root_claim = ValidatorClaimType::<T>::get(hotkey, netuid);
+        }
+
+        let swap = match actual_root_claim {
+            RootClaimTypeEnum::Swap => true,
+            RootClaimTypeEnum::Keep => false,
+            RootClaimTypeEnum::KeepSubnets { subnets } => !subnets.contains(&netuid),
             RootClaimTypeEnum::Delegated => {
                 // Should not reach here. Added for completeness.
                 log::error!("Delegated root_claim_type should have been switched. Skipping.");
                 return;
             }
-=======
-        let swap = match root_claim_type {
-            RootClaimTypeEnum::Swap => true,
-            RootClaimTypeEnum::Keep => false,
-            RootClaimTypeEnum::KeepSubnets { subnets } => !subnets.contains(&netuid),
->>>>>>> b4c95f2d
         };
 
         if swap {
@@ -235,6 +190,9 @@
                 }
             };
 
+            // Importantly measures swap as flow.
+            Self::record_tao_outflow(netuid, owed_tao.amount_paid_out.into());
+
             Self::increase_stake_for_hotkey_and_coldkey_on_subnet(
                 hotkey,
                 coldkey,
@@ -250,7 +208,7 @@
         } else
         /* Keep */
         {
-            // Increase the stake with the alpha owned
+            // Increase the stake with the alpha owed
             Self::increase_stake_for_hotkey_and_coldkey_on_subnet(
                 hotkey,
                 coldkey,
