use frame_support::traits::{
    Imbalance,
    tokens::{
        Fortitude, Precision, Preservation,
        fungible::{Balanced as _, Inspect as _},
    },
};
use safe_math::*;
use substrate_fixed::types::U96F32;
use subtensor_runtime_common::{NetUid, TaoCurrency};
use subtensor_swap_interface::{OrderType, SwapHandler};

use super::*;

impl<T: Config> Pallet<T> {
    // Returns true if the passed hotkey allow delegative staking.
    //
    pub fn hotkey_is_delegate(hotkey: &T::AccountId) -> bool {
        Delegates::<T>::contains_key(hotkey)
    }

    // Sets the hotkey as a delegate with take.
    //
    pub fn delegate_hotkey(hotkey: &T::AccountId, take: u16) {
        Delegates::<T>::insert(hotkey, take);
    }

    // Returns the total amount of stake in the staking table.
    //
    pub fn get_total_stake() -> TaoCurrency {
        TotalStake::<T>::get()
    }

    // Increases the total amount of stake by the passed amount.
    //
    pub fn increase_total_stake(increment: TaoCurrency) {
        TotalStake::<T>::put(Self::get_total_stake().saturating_add(increment));
    }

    // Decreases the total amount of stake by the passed amount.
    //
    pub fn decrease_total_stake(decrement: TaoCurrency) {
        TotalStake::<T>::put(Self::get_total_stake().saturating_sub(decrement));
    }

    /// Returns the total amount of stake (in TAO) under a hotkey (delegative or otherwise)
    pub fn get_total_stake_for_hotkey(hotkey: &T::AccountId) -> TaoCurrency {
        Self::get_all_subnet_netuids()
            .into_iter()
            .map(|netuid| {
                let alpha = U96F32::saturating_from_num(Self::get_stake_for_hotkey_on_subnet(
                    hotkey, netuid,
                ));
                let alpha_price = U96F32::saturating_from_num(
                    T::SwapInterface::current_alpha_price(netuid.into()),
                );
                alpha.saturating_mul(alpha_price)
            })
            .sum::<U96F32>()
            .saturating_to_num::<u64>()
            .into()
    }

    // Returns the total amount of stake under a coldkey
    //
    pub fn get_total_stake_for_coldkey(coldkey: &T::AccountId) -> TaoCurrency {
        let hotkeys = StakingHotkeys::<T>::get(coldkey);
        hotkeys
            .iter()
            .map(|hotkey| {
                Alpha::<T>::iter_prefix((hotkey, coldkey))
                    .map(|(netuid, _)| {
                        let alpha_stake = Self::get_stake_for_hotkey_and_coldkey_on_subnet(
                            hotkey, coldkey, netuid,
                        );
                        T::SwapInterface::sim_swap(
                            netuid.into(),
                            OrderType::Sell,
                            alpha_stake.into(),
                        )
                        .map(|r| {
                            let fee: u64 = U96F32::saturating_from_num(r.fee_paid)
                                .saturating_mul(T::SwapInterface::current_alpha_price(
                                    netuid.into(),
                                ))
                                .saturating_to_num();
                            r.amount_paid_out.saturating_add(fee)
                        })
                        .unwrap_or_default()
                    })
                    .sum::<u64>()
            })
            .sum::<u64>()
            .into()
    }

    // Creates a cold - hot pairing account if the hotkey is not already an active account.
    //
    pub fn create_account_if_non_existent(coldkey: &T::AccountId, hotkey: &T::AccountId) {
        if !Self::hotkey_account_exists(hotkey) {
            Owner::<T>::insert(hotkey, coldkey);

            // Update OwnedHotkeys map
            let mut hotkeys = OwnedHotkeys::<T>::get(coldkey);
            if !hotkeys.contains(hotkey) {
                hotkeys.push(hotkey.clone());
                OwnedHotkeys::<T>::insert(coldkey, hotkeys);
            }

            // Update StakingHotkeys map
            let mut staking_hotkeys = StakingHotkeys::<T>::get(coldkey);
            if !staking_hotkeys.contains(hotkey) {
                staking_hotkeys.push(hotkey.clone());
                StakingHotkeys::<T>::insert(coldkey, staking_hotkeys);
            }
        }
    }

    //// If the hotkey is not a delegate, make it a delegate.
    pub fn maybe_become_delegate(hotkey: &T::AccountId) {
        if !Self::hotkey_is_delegate(hotkey) {
            Self::delegate_hotkey(hotkey, Self::get_hotkey_take(hotkey));
        }
    }

    /// Returns the coldkey owning this hotkey. This function should only be called for active accounts.
    ///
    /// # Arguments
    /// * `hotkey` - The hotkey account ID.
    ///
    /// # Returns
    /// The coldkey account ID that owns the hotkey.
    pub fn get_owning_coldkey_for_hotkey(hotkey: &T::AccountId) -> T::AccountId {
        Owner::<T>::get(hotkey)
    }

    /// Returns the hotkey take.
    ///
    /// # Arguments
    /// * `hotkey` - The hotkey account ID.
    ///
    /// # Returns
    /// The take value of the hotkey.
    pub fn get_hotkey_take(hotkey: &T::AccountId) -> u16 {
        Delegates::<T>::get(hotkey)
    }
    pub fn get_hotkey_take_float(hotkey: &T::AccountId) -> U96F32 {
        U96F32::saturating_from_num(Self::get_hotkey_take(hotkey))
            .safe_div(U96F32::saturating_from_num(u16::MAX))
    }

    /// Returns true if the hotkey account has been created.
    ///
    /// # Arguments
    /// * `hotkey` - The hotkey account ID.
    ///
    /// # Returns
    /// True if the hotkey account exists, false otherwise.
    pub fn hotkey_account_exists(hotkey: &T::AccountId) -> bool {
        Owner::<T>::contains_key(hotkey)
    }

    /// Returns true if the passed coldkey owns the hotkey.
    ///
    /// # Arguments
    /// * `coldkey` - The coldkey account ID.
    /// * `hotkey` - The hotkey account ID.
    ///
    /// # Returns
    /// True if the coldkey owns the hotkey, false otherwise.
    pub fn coldkey_owns_hotkey(coldkey: &T::AccountId, hotkey: &T::AccountId) -> bool {
        if Self::hotkey_account_exists(hotkey) {
            Owner::<T>::get(hotkey) == *coldkey
        } else {
            false
        }
    }

    /// Clears the nomination for an account, if it is a nominator account and the stake is below the minimum required threshold.
    pub fn clear_small_nomination_if_required(
        hotkey: &T::AccountId,
        coldkey: &T::AccountId,
        netuid: NetUid,
    ) {
        // Verify if the account is a nominator account by checking ownership of the hotkey by the coldkey.
        if !Self::coldkey_owns_hotkey(coldkey, hotkey) {
            // If the stake is non-zero and below the minimum required, it's considered a small nomination and needs to be cleared.
            // Log if the stake is below the minimum required
            let alpha_stake =
                Self::get_stake_for_hotkey_and_coldkey_on_subnet(hotkey, coldkey, netuid);
            let min_alpha_stake =
                U96F32::saturating_from_num(Self::get_nominator_min_required_stake())
                    .safe_div(T::SwapInterface::current_alpha_price(netuid))
                    .saturating_to_num::<u64>();
            if alpha_stake > 0.into() && alpha_stake < min_alpha_stake.into() {
                // Log the clearing of a small nomination
                // Remove the stake from the nominator account. (this is a more forceful unstake operation which )
                // Actually deletes the staking account.
                // Do not apply any fees
                let maybe_cleared_stake = Self::unstake_from_subnet(
                    hotkey,
                    coldkey,
                    netuid,
                    alpha_stake,
                    T::SwapInterface::min_price().into(),
                    false,
                );

                if let Ok(cleared_stake) = maybe_cleared_stake {
                    // Add the stake to the coldkey account.
                    Self::add_balance_to_coldkey_account(coldkey, cleared_stake.into());
                } else {
                    // Just clear small alpha
                    let alpha =
                        Self::get_stake_for_hotkey_and_coldkey_on_subnet(hotkey, coldkey, netuid);
                    Self::decrease_stake_for_hotkey_and_coldkey_on_subnet(
                        hotkey, coldkey, netuid, alpha,
                    );
                }
            }
        }
    }

    /// Clears small nominations for all accounts.
    ///
    /// WARN: This is an O(N) operation, where N is the number of staking accounts. It should be
    /// used with caution.
    pub fn clear_small_nominations() {
        // Loop through all staking accounts to identify and clear nominations below the minimum stake.
        for ((hotkey, coldkey, netuid), _) in Alpha::<T>::iter() {
            Self::clear_small_nomination_if_required(&hotkey, &coldkey, netuid);
        }
    }

    pub fn add_balance_to_coldkey_account(
        coldkey: &T::AccountId,
        amount: <<T as Config>::Currency as fungible::Inspect<<T as system::Config>::AccountId>>::Balance,
    ) {
        // infallible
        let _ = <T as Config>::Currency::deposit(coldkey, amount, Precision::BestEffort);
    }

    pub fn can_remove_balance_from_coldkey_account(
        coldkey: &T::AccountId,
        amount: <<T as Config>::Currency as fungible::Inspect<<T as system::Config>::AccountId>>::Balance,
    ) -> bool {
        let current_balance = Self::get_coldkey_balance(coldkey);
        if amount > current_balance {
            return false;
        }

        // This bit is currently untested. @todo

        <T as Config>::Currency::can_withdraw(coldkey, amount)
            .into_result(false)
            .is_ok()
    }

    pub fn get_coldkey_balance(
        coldkey: &T::AccountId,
    ) -> <<T as Config>::Currency as fungible::Inspect<<T as system::Config>::AccountId>>::Balance
    {
        <T as Config>::Currency::reducible_balance(
            coldkey,
            Preservation::Expendable,
            Fortitude::Polite,
        )
    }

    #[must_use = "Balance must be used to preserve total issuance of token"]
    pub fn remove_balance_from_coldkey_account(
        coldkey: &T::AccountId,
        amount: <<T as Config>::Currency as fungible::Inspect<<T as system::Config>::AccountId>>::Balance,
    ) -> Result<TaoCurrency, DispatchError> {
        if amount == 0 {
            return Ok(TaoCurrency::ZERO);
        }

        let credit = <T as Config>::Currency::withdraw(
            coldkey,
            amount,
            Precision::BestEffort,
            Preservation::Preserve,
            Fortitude::Polite,
        )
        .map_err(|_| Error::<T>::BalanceWithdrawalError)?
        .peek();

        if credit == 0 {
            return Err(Error::<T>::ZeroBalanceAfterWithdrawn.into());
        }

        Ok(credit.into())
    }

    pub fn kill_coldkey_account(
        coldkey: &T::AccountId,
        amount: <<T as Config>::Currency as fungible::Inspect<<T as system::Config>::AccountId>>::Balance,
    ) -> Result<u64, DispatchError> {
        if amount == 0 {
            return Ok(0);
        }

        let credit = <T as Config>::Currency::withdraw(
            coldkey,
            amount,
            Precision::Exact,
            Preservation::Expendable,
            Fortitude::Force,
        )
        .map_err(|_| Error::<T>::BalanceWithdrawalError)?
        .peek();

        if credit == 0 {
            return Err(Error::<T>::ZeroBalanceAfterWithdrawn.into());
        }

        Ok(credit)
    }

    pub fn is_user_liquidity_enabled(netuid: NetUid) -> bool {
        T::SwapInterface::is_user_liquidity_enabled(netuid)
    }

    pub fn recycle_subnet_alpha(netuid: NetUid, amount: AlphaCurrency) {
        // TODO: record recycled alpha in a tracker
        SubnetAlphaOut::<T>::mutate(netuid, |total| {
            *total = total.saturating_sub(amount);
        });
    }

<<<<<<< HEAD
    /// The function clears Alpha map in batches. Each run will check ALPHA_MAP_CLEAN_BATCH_SIZE
    /// alphas. It keeps the alpha value stored when it's >= than MIN_ALPHA.
    /// The function uses AlphaMapCleanLastKey as a storage for key iterator between runs.
    pub fn populate_root_coldkey_staking_maps() {
        // Get starting key for the batch. Get the first key if we restart the process.
        let mut starting_raw_key = AlphaMapLastKey::<T>::get();
        let mut starting_key = None;
        if starting_raw_key.is_none() {
            starting_key = Alpha::<T>::iter_keys().next();
            starting_raw_key = starting_key.as_ref().map(Alpha::<T>::hashed_key_for);
        }

        if let Some(starting_raw_key) = starting_raw_key {
            // Get the key batch
            let mut keys = Alpha::<T>::iter_keys_from(starting_raw_key)
                .take(ALPHA_MAP_BATCH_SIZE)
                .collect::<Vec<_>>();

            // New iteration: insert the starting key in the batch if it's a new iteration
            // iter_keys_from() skips the starting key
            if let Some(starting_key) = starting_key {
                if keys.len() == ALPHA_MAP_BATCH_SIZE {
                    keys.remove(keys.len().saturating_sub(1));
                }
                keys.insert(0, starting_key);
            }

            let mut new_starting_key = None;
            let new_iteration = keys.len() < ALPHA_MAP_BATCH_SIZE;

            // Check and remove alphas if necessary
            for key in keys {
                let (_, coldkey, netuid) = key.clone();

                if netuid == NetUid::ROOT {
                    Self::maybe_add_coldkey_index(&coldkey);
                }

                new_starting_key = Some(Alpha::<T>::hashed_key_for(key));
            }

            // Restart the process if it's the last batch
            if new_iteration {
                new_starting_key = None;
            }

            AlphaMapLastKey::<T>::put(new_starting_key);
        }
=======
    pub fn burn_subnet_alpha(_netuid: NetUid, _amount: AlphaCurrency) {
        // Do nothing; TODO: record burned alpha in a tracker
>>>>>>> 3146dbb8
    }
}<|MERGE_RESOLUTION|>--- conflicted
+++ resolved
@@ -329,7 +329,6 @@
         });
     }
 
-<<<<<<< HEAD
     /// The function clears Alpha map in batches. Each run will check ALPHA_MAP_CLEAN_BATCH_SIZE
     /// alphas. It keeps the alpha value stored when it's >= than MIN_ALPHA.
     /// The function uses AlphaMapCleanLastKey as a storage for key iterator between runs.
@@ -378,9 +377,9 @@
 
             AlphaMapLastKey::<T>::put(new_starting_key);
         }
-=======
+	}
+
     pub fn burn_subnet_alpha(_netuid: NetUid, _amount: AlphaCurrency) {
         // Do nothing; TODO: record burned alpha in a tracker
->>>>>>> 3146dbb8
     }
 }