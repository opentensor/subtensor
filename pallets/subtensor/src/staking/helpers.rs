--- conflicted
+++ resolved
@@ -329,7 +329,6 @@
         });
     }
 
-<<<<<<< HEAD
     /// Gets the validator cut for a given subnet.
     ///
     /// # Arguments
@@ -348,9 +347,9 @@
     /// * `cut` - The validator cut value to set.
     pub fn set_validator_cut(netuid: NetUid, cut: u64) {
         ValidatorCut::<T>::insert(netuid, cut);
-=======
+    }
+
     pub fn burn_subnet_alpha(_netuid: NetUid, _amount: AlphaCurrency) {
         // Do nothing; TODO: record burned alpha in a tracker
->>>>>>> 2f417081
     }
 }