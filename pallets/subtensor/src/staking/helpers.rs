--- conflicted
+++ resolved
@@ -1,11 +1,3 @@
-<<<<<<< HEAD
-=======
-use super::*;
-use safe_math::*;
-use substrate_fixed::types::U96F32;
-use subtensor_runtime_common::NetUid;
-
->>>>>>> 1f41b5ec
 use frame_support::traits::{
     Imbalance,
     tokens::{
@@ -15,6 +7,7 @@
 };
 use safe_math::*;
 use substrate_fixed::types::U96F32;
+use subtensor_runtime_common::NetUid;
 use subtensor_swap_interface::{OrderType, SwapHandler};
 
 use super::*;
