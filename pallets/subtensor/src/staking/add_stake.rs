--- conflicted
+++ resolved
@@ -76,14 +76,9 @@
             &coldkey,
             netuid,
             tao_staked.saturating_to_num::<u64>(),
-<<<<<<< HEAD
-            fee,
+            T::SwapInterface::max_price(),
             true,
-        );
-=======
-            T::SwapInterface::max_price(),
         )?;
->>>>>>> 35199c64
 
         // Ok and return.
         Ok(())
@@ -174,19 +169,7 @@
 
         // 6. Swap the stake into alpha on the subnet and increase counters.
         // Emit the staking event.
-<<<<<<< HEAD
-        let fee = DefaultStakingFee::<T>::get();
-        Self::stake_into_subnet(
-            &hotkey,
-            &coldkey,
-            netuid,
-            tao_staked.saturating_to_num::<u64>(),
-            fee,
-            true,
-        );
-=======
-        Self::stake_into_subnet(&hotkey, &coldkey, netuid, tao_staked, limit_price)?;
->>>>>>> 35199c64
+        Self::stake_into_subnet(&hotkey, &coldkey, netuid, tao_staked, limit_price, true)?;
 
         // Ok and return.
         Ok(())
