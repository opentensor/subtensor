use super::*;
use safe_math::*;
use sp_core::Get;
use substrate_fixed::types::U64F64;
use subtensor_runtime_common::{AlphaCurrency, Currency, NetUid, TaoCurrency};
use subtensor_swap_interface::SwapHandler;

impl<T: Config> Pallet<T> {
    /// Moves stake from one hotkey to another across subnets.
    ///
    /// # Arguments
    /// * `origin` - The origin of the transaction, which must be signed by the `origin_hotkey`.
    /// * `origin_hotkey` - The account ID of the hotkey from which the stake is being moved.
    /// * `destination_hotkey` - The account ID of the hotkey to which the stake is being moved.
    /// * `origin_netuid` - The network ID of the origin subnet.
    /// * `destination_netuid` - The network ID of the destination subnet.
    ///
    /// # Returns
    /// * `DispatchResult` - Indicates the success or failure of the operation.
    ///
    /// # Errors
    /// This function will return an error if:
    /// * The origin is not signed by the `origin_hotkey`.
    /// * Either the origin or destination subnet does not exist.
    /// * The `origin_hotkey` or `destination_hotkey` does not exist.
    /// * There are locked funds that cannot be moved across subnets.
    ///
    /// # Events
    /// Emits a `StakeMoved` event upon successful completion of the stake movement.
    pub fn do_move_stake(
        origin: T::RuntimeOrigin,
        origin_hotkey: T::AccountId,
        destination_hotkey: T::AccountId,
        origin_netuid: NetUid,
        destination_netuid: NetUid,
        alpha_amount: AlphaCurrency,
    ) -> dispatch::DispatchResult {
        // Check that the origin is signed by the origin_hotkey.
        let coldkey = ensure_signed(origin)?;

        // Validate input and move stake
        let tao_moved = Self::transition_stake_internal(
            &coldkey,
            &coldkey,
            &origin_hotkey,
            &destination_hotkey,
            origin_netuid,
            destination_netuid,
            alpha_amount,
            None,
            None,
            false,
            true,
        )?;

        // Log the event.
        log::debug!(
            "StakeMoved( coldkey:{:?}, origin_hotkey:{:?}, origin_netuid:{:?}, destination_hotkey:{:?}, destination_netuid:{:?} )",
            coldkey.clone(),
            origin_hotkey.clone(),
            origin_netuid,
            destination_hotkey.clone(),
            destination_netuid
        );
        Self::deposit_event(Event::StakeMoved(
            coldkey,
            origin_hotkey,
            origin_netuid,
            destination_hotkey,
            destination_netuid,
            tao_moved,
        ));

        // Ok and return.
        Ok(())
    }

    /// Toggles the atomic alpha transfers for a specific subnet.
    ///
    /// # Arguments
    /// * `netuid` - The network ID (subnet) for which the transfer functionality is being toggled.
    /// * `toggle` - A boolean value indicating whether to enable (true) or disable (false) transfers.
    ///
    /// # Returns
    /// * `DispatchResult` - Indicates success or failure of the operation.
    ///
    /// # Events
    /// Emits a `TransferToggle` event upon successful completion.
    pub fn toggle_transfer(netuid: NetUid, toggle: bool) -> dispatch::DispatchResult {
        TransferToggle::<T>::insert(netuid, toggle);
        log::debug!("TransferToggle( netuid: {netuid:?}, toggle: {toggle:?} ) ");
        Self::deposit_event(Event::TransferToggle(netuid, toggle));
        Ok(())
    }

    /// Transfers stake from one coldkey to another, optionally moving from one subnet to another,
    /// while keeping the same hotkey.
    ///
    /// # Arguments
    /// * `origin` - The origin of the transaction, which must be signed by the `origin_coldkey`.
    /// * `destination_coldkey` - The account ID of the coldkey to which the stake is being transferred.
    /// * `hotkey` - The account ID of the hotkey associated with this stake.
    /// * `origin_netuid` - The network ID (subnet) from which the stake is being transferred.
    /// * `destination_netuid` - The network ID (subnet) to which the stake is being transferred.
    /// * `alpha_amount` - The amount of stake to transfer.
    ///
    /// # Returns
    /// * `DispatchResult` - Indicates success or failure.
    ///
    /// # Errors
    /// This function will return an error if:
    /// * The transaction is not signed by the `origin_coldkey`.
    /// * The subnet (`origin_netuid` or `destination_netuid`) does not exist.
    /// * The `hotkey` does not exist.
    /// * The `(origin_coldkey, hotkey, origin_netuid)` does not have enough stake for `alpha_amount`.
    /// * The amount to be transferred is below the minimum stake requirement.
    /// * There is a failure in staking or unstaking logic.
    ///
    /// # Events
    /// Emits a `StakeTransferred` event upon successful completion of the transfer.
    pub fn do_transfer_stake(
        origin: T::RuntimeOrigin,
        destination_coldkey: T::AccountId,
        hotkey: T::AccountId,
        origin_netuid: NetUid,
        destination_netuid: NetUid,
        alpha_amount: AlphaCurrency,
    ) -> dispatch::DispatchResult {
        // Ensure the extrinsic is signed by the origin_coldkey.
        let coldkey = ensure_signed(origin)?;

        // Validate input and move stake
        let tao_moved = Self::transition_stake_internal(
            &coldkey,
            &destination_coldkey,
            &hotkey,
            &hotkey,
            origin_netuid,
            destination_netuid,
            alpha_amount,
            None,
            None,
            true,
            false,
        )?;

        // 9. Emit an event for logging/monitoring.
        log::debug!(
            "StakeTransferred(origin_coldkey: {coldkey:?}, destination_coldkey: {destination_coldkey:?}, hotkey: {hotkey:?}, origin_netuid: {origin_netuid:?}, destination_netuid: {destination_netuid:?}, amount: {tao_moved:?})"
        );
        Self::deposit_event(Event::StakeTransferred(
            coldkey,
            destination_coldkey,
            hotkey,
            origin_netuid,
            destination_netuid,
            tao_moved,
        ));

        // 10. Return success.
        Ok(())
    }

    /// Swaps a specified amount of stake for the same `(coldkey, hotkey)` pair from one subnet
    /// (`origin_netuid`) to another (`destination_netuid`).
    ///
    /// # Arguments
    /// * `origin` - The origin of the transaction, which must be signed by the coldkey that owns the hotkey.
    /// * `hotkey` - The hotkey whose stake is being swapped.
    /// * `origin_netuid` - The subnet ID from which stake is removed.
    /// * `destination_netuid` - The subnet ID to which stake is added.
    /// * `alpha_amount` - The amount of stake to swap.
    ///
    /// # Returns
    /// * `DispatchResult` - Indicates success or failure.
    ///
    /// # Errors
    /// This function returns an error if:
    /// * The origin is not signed by the correct coldkey (i.e., not associated with `hotkey`).
    /// * Either the `origin_netuid` or the `destination_netuid` does not exist.
    /// * The specified `hotkey` does not exist.
    /// * The `(coldkey, hotkey, origin_netuid)` does not have enough stake (`alpha_amount`).
    /// * The unstaked amount is below `DefaultMinStake`.
    ///
    /// # Events
    /// Emits a `StakeSwapped` event upon successful completion.
    pub fn do_swap_stake(
        origin: T::RuntimeOrigin,
        hotkey: T::AccountId,
        origin_netuid: NetUid,
        destination_netuid: NetUid,
        alpha_amount: AlphaCurrency,
    ) -> dispatch::DispatchResult {
        // Ensure the extrinsic is signed by the coldkey.
        let coldkey = ensure_signed(origin)?;

        // Validate input and move stake
        let tao_moved = Self::transition_stake_internal(
            &coldkey,
            &coldkey,
            &hotkey,
            &hotkey,
            origin_netuid,
            destination_netuid,
            alpha_amount,
            None,
            None,
            false,
            true,
        )?;

        // Emit an event for logging.
        log::debug!(
            "StakeSwapped(coldkey: {coldkey:?}, hotkey: {hotkey:?}, origin_netuid: {origin_netuid:?}, destination_netuid: {destination_netuid:?}, amount: {tao_moved:?})"
        );
        Self::deposit_event(Event::StakeSwapped(
            coldkey,
            hotkey,
            origin_netuid,
            destination_netuid,
            tao_moved,
        ));

        // 6. Return success.
        Ok(())
    }

    /// Swaps a specified amount of stake for the same `(coldkey, hotkey)` pair from one subnet
    /// (`origin_netuid`) to another (`destination_netuid`).
    ///
    /// # Arguments
    /// * `origin` - The origin of the transaction, which must be signed by the coldkey that owns the hotkey.
    /// * `hotkey` - The hotkey whose stake is being swapped.
    /// * `origin_netuid` - The subnet ID from which stake is removed.
    /// * `destination_netuid` - The subnet ID to which stake is added.
    /// * `alpha_amount` - The amount of stake to swap.
    /// * `limit_price` - The limit price.
    /// * `allow_partial` - Allow partial execution
    ///
    /// # Returns
    /// * `DispatchResult` - Indicates success or failure.
    ///
    /// # Errors
    /// This function returns an error if:
    /// * The origin is not signed by the correct coldkey (i.e., not associated with `hotkey`).
    /// * Either the `origin_netuid` or the `destination_netuid` does not exist.
    /// * The specified `hotkey` does not exist.
    /// * The `(coldkey, hotkey, origin_netuid)` does not have enough stake (`alpha_amount`).
    /// * The unstaked amount is below `DefaultMinStake`.
    ///
    /// # Events
    /// Emits a `StakeSwapped` event upon successful completion.
    pub fn do_swap_stake_limit(
        origin: T::RuntimeOrigin,
        hotkey: T::AccountId,
        origin_netuid: NetUid,
        destination_netuid: NetUid,
        alpha_amount: AlphaCurrency,
        limit_price: TaoCurrency,
        allow_partial: bool,
    ) -> dispatch::DispatchResult {
        // Ensure the extrinsic is signed by the coldkey.
        let coldkey = ensure_signed(origin)?;

        // Validate input and move stake
        let tao_moved = Self::transition_stake_internal(
            &coldkey,
            &coldkey,
            &hotkey,
            &hotkey,
            origin_netuid,
            destination_netuid,
            alpha_amount,
            Some(limit_price),
            Some(allow_partial),
            false,
            true,
        )?;

        // Emit an event for logging.
        log::debug!(
            "StakeSwapped(coldkey: {coldkey:?}, hotkey: {hotkey:?}, origin_netuid: {origin_netuid:?}, destination_netuid: {destination_netuid:?}, amount: {tao_moved:?})"
        );
        Self::deposit_event(Event::StakeSwapped(
            coldkey,
            hotkey,
            origin_netuid,
            destination_netuid,
            tao_moved,
        ));

        // 6. Return success.
        Ok(())
    }

    // If limit_price is None, this is a regular operation, otherwise, it is slippage-protected
    // by setting limit price between origin_netuid and destination_netuid token
    fn transition_stake_internal(
        origin_coldkey: &T::AccountId,
        destination_coldkey: &T::AccountId,
        origin_hotkey: &T::AccountId,
        destination_hotkey: &T::AccountId,
        origin_netuid: NetUid,
        destination_netuid: NetUid,
        alpha_amount: AlphaCurrency,
        maybe_limit_price: Option<TaoCurrency>,
        maybe_allow_partial: Option<bool>,
        check_transfer_toggle: bool,
        set_limit: bool,
<<<<<<< HEAD
    ) -> Result<u64, DispatchError> {
        // Cap the alpha_amount at available Alpha because user might be paying transaxtion fees
        // in Alpha and their total is already reduced by now.
        let alpha_available = Self::get_stake_for_hotkey_and_coldkey_on_subnet(
            origin_hotkey,
            origin_coldkey,
            origin_netuid,
        );
        let alpha_amount = alpha_amount.min(alpha_available);

=======
    ) -> Result<TaoCurrency, DispatchError> {
>>>>>>> 7c8ff6d8
        // Calculate the maximum amount that can be executed
        let max_amount = if origin_netuid != destination_netuid {
            if let Some(limit_price) = maybe_limit_price {
                Self::get_max_amount_move(origin_netuid, destination_netuid, limit_price)?
            } else {
                alpha_amount
            }
        } else {
            alpha_amount
        };

        // Validate user input
        Self::validate_stake_transition(
            origin_coldkey,
            destination_coldkey,
            origin_hotkey,
            destination_hotkey,
            origin_netuid,
            destination_netuid,
            alpha_amount,
            max_amount,
            maybe_allow_partial,
            check_transfer_toggle,
        )?;

        // Calculate the amount that should be moved in this operation
        let move_amount = if alpha_amount < max_amount {
            alpha_amount
        } else {
            max_amount
        };

        if origin_netuid != destination_netuid {
            // do not pay remove fees to avoid double fees in moves transactions
            let tao_unstaked = Self::unstake_from_subnet(
                origin_hotkey,
                origin_coldkey,
                origin_netuid,
                move_amount,
                T::SwapInterface::min_price().into(),
                true,
            )?;

            // Stake the unstaked amount into the destination.
            // Because of the fee, the tao_unstaked may be too low if initial stake is low. In that case,
            // do not restake.
            if tao_unstaked >= DefaultMinStake::<T>::get() {
                // If the coldkey is not the owner, make the hotkey a delegate.
                if Self::get_owning_coldkey_for_hotkey(destination_hotkey) != *destination_coldkey {
                    Self::maybe_become_delegate(destination_hotkey);
                }

                Self::stake_into_subnet(
                    destination_hotkey,
                    destination_coldkey,
                    destination_netuid,
                    tao_unstaked,
                    T::SwapInterface::max_price().into(),
                    set_limit,
                )?;
            }

            Ok(tao_unstaked)
        } else {
            Self::transfer_stake_within_subnet(
                origin_coldkey,
                origin_hotkey,
                destination_coldkey,
                destination_hotkey,
                origin_netuid,
                move_amount,
            )
        }
    }

    /// Returns the maximum amount of origin netuid Alpha that can be executed before we cross
    /// limit_price.
    ///
    /// ```ignore
    /// The TAO we get from unstaking is
    ///     unstaked_tao = subnet_tao(1) - alpha_in(1) * subnet_tao(1) / (alpha_in(1) + unstaked_alpha)
    ///
    /// The Alpha we get from staking is
    ///     moved_alpha = alpha_in(2) - alpha_in(2) * subnet_tao(2) / (subnet_tao(2) + unstaked_tao)
    ///
    /// The resulting swap price that shall be compared to limit_price is moved_alpha / unstaked_alpha
    ///
    /// With a known limit_price parameter x = unstaked_alpha can be found using the formula:
    ///
    ///     alpha_in(2) * subnet_tao(1) - limit_price * alpha_in(1) * subnet_tao(2)
    /// x = -----------------------------------------------------------------------
    ///              limit_price * (subnet_tao(1) + subnet_tao(2))
    /// ```
    ///
    /// In the corner case when SubnetTAO(2) == SubnetTAO(1), no slippage is going to occur.
    ///
    /// TODO: This formula only works for a single swap step, so it is not 100% correct for swap v3. We need an updated one.
    ///
    pub fn get_max_amount_move(
        origin_netuid: NetUid,
        destination_netuid: NetUid,
        limit_price: TaoCurrency,
    ) -> Result<AlphaCurrency, Error<T>> {
        let tao: U64F64 = U64F64::saturating_from_num(1_000_000_000);

        // Corner case: both subnet IDs are root or stao
        // There's no slippage for root or stable subnets, so slippage is always 0.
        // The price always stays at 1.0, return 0 if price is expected to raise.
        if (origin_netuid.is_root() || SubnetMechanism::<T>::get(origin_netuid) == 0)
            && (destination_netuid.is_root() || SubnetMechanism::<T>::get(destination_netuid) == 0)
        {
            if limit_price > tao.saturating_to_num::<u64>().into() {
                return Err(Error::ZeroMaxStakeAmount);
            } else {
                return Ok(AlphaCurrency::MAX);
            }
        }

        // Corner case: Origin is root or stable, destination is dynamic
        // Same as adding stake with limit price
        if (origin_netuid.is_root() || SubnetMechanism::<T>::get(origin_netuid) == 0)
            && (SubnetMechanism::<T>::get(destination_netuid) == 1)
        {
            if limit_price.is_zero() {
                return Ok(AlphaCurrency::MAX);
            } else {
                // The destination price is reverted because the limit_price is origin_price / destination_price
                let destination_subnet_price = tao
                    .safe_div(U64F64::saturating_from_num(limit_price))
                    .saturating_mul(tao)
                    .saturating_to_num::<u64>();
                // FIXME: mixed types alpha/tao
                return Self::get_max_amount_add(
                    destination_netuid,
                    destination_subnet_price.into(),
                )
                .map(Into::into);
            }
        }

        // Corner case: Origin is dynamic, destination is root or stable
        // Same as removing stake with limit price
        if (destination_netuid.is_root() || SubnetMechanism::<T>::get(destination_netuid) == 0)
            && (SubnetMechanism::<T>::get(origin_netuid) == 1)
        {
            return Self::get_max_amount_remove(origin_netuid, limit_price).into();
        }

        // Corner case: SubnetTAO for any of two subnets is zero
        let subnet_tao_1 = SubnetTAO::<T>::get(origin_netuid)
            .saturating_add(SubnetTaoProvided::<T>::get(origin_netuid));
        let subnet_tao_2 = SubnetTAO::<T>::get(destination_netuid)
            .saturating_add(SubnetTaoProvided::<T>::get(destination_netuid));
        if subnet_tao_1.is_zero() || subnet_tao_2.is_zero() {
            return Err(Error::ZeroMaxStakeAmount);
        }
        let subnet_tao_1_float: U64F64 = U64F64::saturating_from_num(subnet_tao_1);
        let subnet_tao_2_float: U64F64 = U64F64::saturating_from_num(subnet_tao_2);

        // Corner case: SubnetAlphaIn for any of two subnets is zero
        let alpha_in_1 = SubnetAlphaIn::<T>::get(origin_netuid)
            .saturating_add(SubnetAlphaInProvided::<T>::get(origin_netuid));
        let alpha_in_2 = SubnetAlphaIn::<T>::get(destination_netuid)
            .saturating_add(SubnetAlphaInProvided::<T>::get(destination_netuid));
        if alpha_in_1.is_zero() || alpha_in_2.is_zero() {
            return Err(Error::ZeroMaxStakeAmount);
        }
        let alpha_in_1_float: U64F64 = U64F64::saturating_from_num(alpha_in_1);
        let alpha_in_2_float: U64F64 = U64F64::saturating_from_num(alpha_in_2);

        // Corner case: limit_price > current_price (price of origin (as a base) relative
        // to destination (as a quote) cannot increase with moving)
        // The alpha price is never zero at this point because of the checks above.
        // Excluding this corner case guarantees that main case nominator is non-negative
        let limit_price_float: U64F64 = U64F64::saturating_from_num(limit_price)
            .checked_div(U64F64::saturating_from_num(1_000_000_000))
            .unwrap_or(U64F64::saturating_from_num(0));
        let current_price = T::SwapInterface::current_alpha_price(origin_netuid.into()).safe_div(
            T::SwapInterface::current_alpha_price(destination_netuid.into()),
        );
        if limit_price_float > current_price {
            return Err(Error::ZeroMaxStakeAmount);
        }

        // Corner case: limit_price is zero
        if limit_price.is_zero() {
            return Ok(AlphaCurrency::MAX);
        }

        // Main case
        // Nominator is positive
        // Denominator is positive
        // Perform calculation in a non-overflowing order
        let tao_sum: U64F64 =
            U64F64::saturating_from_num(subnet_tao_2_float.saturating_add(subnet_tao_1_float));
        let t1_over_sum: U64F64 = subnet_tao_1_float.safe_div(tao_sum);
        let t2_over_sum: U64F64 = subnet_tao_2_float.safe_div(tao_sum);

        let final_result = alpha_in_2_float
            .saturating_mul(t1_over_sum)
            .safe_div(limit_price_float)
            .saturating_sub(alpha_in_1_float.saturating_mul(t2_over_sum))
            .saturating_to_num::<u64>();

        if final_result != 0 {
            Ok(final_result.into())
        } else {
            Err(Error::ZeroMaxStakeAmount)
        }
    }
}<|MERGE_RESOLUTION|>--- conflicted
+++ resolved
@@ -307,8 +307,7 @@
         maybe_allow_partial: Option<bool>,
         check_transfer_toggle: bool,
         set_limit: bool,
-<<<<<<< HEAD
-    ) -> Result<u64, DispatchError> {
+    ) -> Result<TaoCurrency, DispatchError> {
         // Cap the alpha_amount at available Alpha because user might be paying transaxtion fees
         // in Alpha and their total is already reduced by now.
         let alpha_available = Self::get_stake_for_hotkey_and_coldkey_on_subnet(
@@ -318,9 +317,6 @@
         );
         let alpha_amount = alpha_amount.min(alpha_available);
 
-=======
-    ) -> Result<TaoCurrency, DispatchError> {
->>>>>>> 7c8ff6d8
         // Calculate the maximum amount that can be executed
         let max_amount = if origin_netuid != destination_netuid {
             if let Some(limit_price) = maybe_limit_price {
