--- conflicted
+++ resolved
@@ -84,43 +84,6 @@
     ///
     /// # Events
     /// Emits a `TransferToggle` event upon successful completion.
-    pub fn toggle_transfer(netuid: u16, toggle: bool) -> dispatch::DispatchResult {
-        TransferToggle::<T>::insert(netuid, toggle);
-        log::debug!(
-            "TransferToggle( netuid: {:?}, toggle: {:?} ) ",
-            netuid,
-            toggle
-        );
-        Self::deposit_event(Event::TransferToggle(netuid, toggle));
-        Ok(())
-    }
-
-    /// Transfers stake from one coldkey to another, optionally moving from one subnet to another,
-    /// while keeping the same hotkey.
-    ///
-    /// # Arguments
-    /// * `origin` - The origin of the transaction, which must be signed by the `origin_coldkey`.
-    /// * `destination_coldkey` - The account ID of the coldkey to which the stake is being transferred.
-    /// * `hotkey` - The account ID of the hotkey associated with this stake.
-    /// * `origin_netuid` - The network ID (subnet) from which the stake is being transferred.
-    /// * `destination_netuid` - The network ID (subnet) to which the stake is being transferred.
-    /// * `alpha_amount` - The amount of stake to transfer.
-    ///
-    /// # Returns
-    /// * `DispatchResult` - Indicates success or failure.
-    ///
-    /// # Errors
-    /// This function will return an error if:
-    /// * The transaction is not signed by the `origin_coldkey`.
-    /// * The subnet (`origin_netuid` or `destination_netuid`) does not exist.
-    /// * The `hotkey` does not exist.
-    /// * The `(origin_coldkey, hotkey, origin_netuid)` does not have enough stake for `alpha_amount`.
-    /// * The amount to be transferred is below the minimum stake requirement.
-    /// * There is a failure in staking or unstaking logic.
-    ///
-    /// # Events
-    /// Emits a `StakeTransferred` event upon successful completion of the transfer.
-<<<<<<< HEAD
     pub fn toggle_transfer(netuid: NetUid, toggle: bool) -> dispatch::DispatchResult {
         TransferToggle::<T>::insert(netuid, toggle);
         log::debug!(
@@ -131,8 +94,32 @@
         Self::deposit_event(Event::TransferToggle(netuid, toggle));
         Ok(())
     }
-=======
->>>>>>> 3685d33e
+
+    /// Transfers stake from one coldkey to another, optionally moving from one subnet to another,
+    /// while keeping the same hotkey.
+    ///
+    /// # Arguments
+    /// * `origin` - The origin of the transaction, which must be signed by the `origin_coldkey`.
+    /// * `destination_coldkey` - The account ID of the coldkey to which the stake is being transferred.
+    /// * `hotkey` - The account ID of the hotkey associated with this stake.
+    /// * `origin_netuid` - The network ID (subnet) from which the stake is being transferred.
+    /// * `destination_netuid` - The network ID (subnet) to which the stake is being transferred.
+    /// * `alpha_amount` - The amount of stake to transfer.
+    ///
+    /// # Returns
+    /// * `DispatchResult` - Indicates success or failure.
+    ///
+    /// # Errors
+    /// This function will return an error if:
+    /// * The transaction is not signed by the `origin_coldkey`.
+    /// * The subnet (`origin_netuid` or `destination_netuid`) does not exist.
+    /// * The `hotkey` does not exist.
+    /// * The `(origin_coldkey, hotkey, origin_netuid)` does not have enough stake for `alpha_amount`.
+    /// * The amount to be transferred is below the minimum stake requirement.
+    /// * There is a failure in staking or unstaking logic.
+    ///
+    /// # Events
+    /// Emits a `StakeTransferred` event upon successful completion of the transfer.
     pub fn do_transfer_stake(
         origin: T::RuntimeOrigin,
         destination_coldkey: T::AccountId,
