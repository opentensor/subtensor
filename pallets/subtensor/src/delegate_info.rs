use super::*;
<<<<<<< HEAD
use substrate_fixed::types::{U64F64};
use frame_support::IterableStorageDoubleMap;
use frame_support::IterableStorageNMap;
use frame_support::storage::IterableStorageMap;
=======
>>>>>>> e607d7e9
use frame_support::pallet_prelude::{Decode, Encode};
use frame_support::storage::IterableStorageMap;
use frame_support::IterableStorageDoubleMap;
use substrate_fixed::types::U64F64;
extern crate alloc;
use alloc::vec::Vec;
use codec::Compact;
use sp_core::hexdisplay::AsBytesRef;

#[derive(Decode, Encode, PartialEq, Eq, Clone, Debug)]
pub struct DelegateInfo<T: Config> {
    delegate_ss58: T::AccountId,
    take: Compact<u16>,
    nominators: Vec<(T::AccountId, Compact<u64>)>, // map of nominator_ss58 to stake amount
    owner_ss58: T::AccountId,
    registrations: Vec<Compact<u16>>, // Vec of netuid this delegate is registered on
    validator_permits: Vec<Compact<u16>>, // Vec of netuid this delegate has validator permit on
    return_per_1000: Compact<u64>, // Delegators current daily return per 1000 TAO staked minus take fee
    total_daily_return: Compact<u64>, // Delegators current daily return
}

impl<T: Config> Pallet<T> {
    fn get_delegate_by_existing_account(delegate: AccountIdOf<T>) -> DelegateInfo<T> {
        let mut nominators = Vec::<(T::AccountId, Compact<u64>)>::new();

<<<<<<< HEAD
        for ( nominator, _, stake ) in < SubStake<T> as IterableStorageNMap<T::AccountId, T::AccountId, u16, u64> >::iter_prefix( delegate.clone() ) {
            if stake == 0 { continue; }
=======
        for (nominator, stake) in
            <Stake<T> as IterableStorageDoubleMap<T::AccountId, T::AccountId, u64>>::iter_prefix(
                delegate.clone(),
            )
        {
            if stake == 0 {
                continue;
            }
>>>>>>> e607d7e9
            // Only add nominators with stake
            nominators.push((nominator.clone(), stake.into()));
        }

        let registrations = Self::get_registered_networks_for_hotkey(&delegate.clone());
        let mut validator_permits = Vec::<Compact<u16>>::new();
        let mut emissions_per_day: U64F64 = U64F64::from_num(0);

        for netuid in registrations.iter() {
            let _uid = Self::get_uid_for_net_and_hotkey(*netuid, &delegate.clone());
            if !_uid.is_ok() {
                continue; // this should never happen
            } else {
                let uid = _uid.expect("Delegate's UID should be ok");
                let validator_permit = Self::get_validator_permit_for_uid(*netuid, uid);
                if validator_permit {
                    validator_permits.push((*netuid).into());
                }

                let emission: U64F64 = Self::get_emission_for_uid(*netuid, uid).into();
                let tempo: U64F64 = Self::get_tempo(*netuid).into();
                let epochs_per_day: U64F64 = U64F64::from_num(7200) / tempo;
                emissions_per_day += emission * epochs_per_day;
            }
        }

        let owner = Self::get_owning_coldkey_for_hotkey(&delegate.clone());
        let take: Compact<u16> = <Delegates<T>>::get(delegate.clone()).into();

        let total_stake: U64F64 = Self::get_total_stake_for_hotkey(&delegate.clone()).into();

        let mut return_per_1000: U64F64 = U64F64::from_num(0);

        if total_stake > U64F64::from_num(0) {
            return_per_1000 = (emissions_per_day * U64F64::from_num(0.82))
                / (total_stake / U64F64::from_num(1000));
        }

        return DelegateInfo {
            delegate_ss58: delegate.clone(),
            take,
            nominators,
            owner_ss58: owner.clone(),
            registrations: registrations.iter().map(|x| x.into()).collect(),
            validator_permits,
            return_per_1000: U64F64::to_num::<u64>(return_per_1000).into(),
            total_daily_return: U64F64::to_num::<u64>(emissions_per_day).into(),
        };
    }

    pub fn get_delegate(delegate_account_vec: Vec<u8>) -> Option<DelegateInfo<T>> {
        if delegate_account_vec.len() != 32 {
            return None;
        }

        let delegate: AccountIdOf<T> =
            T::AccountId::decode(&mut delegate_account_vec.as_bytes_ref()).unwrap();
        // Check delegate exists
        if !<Delegates<T>>::contains_key(delegate.clone()) {
            return None;
        }

        let delegate_info = Self::get_delegate_by_existing_account(delegate.clone());
        return Some(delegate_info);
    }

    pub fn get_delegates() -> Vec<DelegateInfo<T>> {
        let mut delegates = Vec::<DelegateInfo<T>>::new();
        for delegate in
            <Delegates<T> as IterableStorageMap<T::AccountId, u16>>::iter_keys().into_iter()
        {
            let delegate_info = Self::get_delegate_by_existing_account(delegate.clone());
            delegates.push(delegate_info);
        }

        return delegates;
    }

    pub fn get_delegated(delegatee_account_vec: Vec<u8>) -> Vec<(DelegateInfo<T>, Compact<u64>)> {
        if delegatee_account_vec.len() != 32 {
            return Vec::new(); // No delegates for invalid account
        }

        let delegatee: AccountIdOf<T> =
            T::AccountId::decode(&mut delegatee_account_vec.as_bytes_ref()).unwrap();

        let mut delegates: Vec<(DelegateInfo<T>, Compact<u64>)> = Vec::new();
        for delegate in
            <Delegates<T> as IterableStorageMap<T::AccountId, u16>>::iter_keys().into_iter()
        {
            let staked_to_this_delegatee =
                Self::get_stake_for_coldkey_and_hotkey(&delegatee.clone(), &delegate.clone());
            if staked_to_this_delegatee == 0 {
                continue; // No stake to this delegate
            }
            // Staked to this delegate, so add to list
            let delegate_info = Self::get_delegate_by_existing_account(delegate.clone());
            delegates.push((delegate_info, staked_to_this_delegatee.into()));
        }

        return delegates;
    }
}<|MERGE_RESOLUTION|>--- conflicted
+++ resolved
@@ -1,11 +1,8 @@
 use super::*;
-<<<<<<< HEAD
 use substrate_fixed::types::{U64F64};
 use frame_support::IterableStorageDoubleMap;
 use frame_support::IterableStorageNMap;
 use frame_support::storage::IterableStorageMap;
-=======
->>>>>>> e607d7e9
 use frame_support::pallet_prelude::{Decode, Encode};
 use frame_support::storage::IterableStorageMap;
 use frame_support::IterableStorageDoubleMap;
@@ -31,19 +28,8 @@
     fn get_delegate_by_existing_account(delegate: AccountIdOf<T>) -> DelegateInfo<T> {
         let mut nominators = Vec::<(T::AccountId, Compact<u64>)>::new();
 
-<<<<<<< HEAD
         for ( nominator, _, stake ) in < SubStake<T> as IterableStorageNMap<T::AccountId, T::AccountId, u16, u64> >::iter_prefix( delegate.clone() ) {
             if stake == 0 { continue; }
-=======
-        for (nominator, stake) in
-            <Stake<T> as IterableStorageDoubleMap<T::AccountId, T::AccountId, u64>>::iter_prefix(
-                delegate.clone(),
-            )
-        {
-            if stake == 0 {
-                continue;
-            }
->>>>>>> e607d7e9
             // Only add nominators with stake
             nominators.push((nominator.clone(), stake.into()));
         }
