--- conflicted
+++ resolved
@@ -95,17 +95,6 @@
         Ok(())
     }
 
-<<<<<<< HEAD
-    pub fn check_max_uids_vs_mechanism_count(
-        max_uids: u16,
-        mechanism_count: MechId,
-    ) -> DispatchResult {
-        let max_uids_for_one_mechanism = 256_u16;
-        let max_uids_for_mechanism_count =
-            max_uids_for_one_mechanism.safe_div(u8::from(mechanism_count) as u16);
-        ensure!(
-            max_uids_for_mechanism_count >= max_uids,
-=======
     pub fn ensure_max_uids_over_all_mechanisms(
         max_uids: u16,
         mechanism_count: MechId,
@@ -114,17 +103,12 @@
             max_uids.saturating_mul(u8::from(mechanism_count) as u16);
         ensure!(
             max_uids_over_all_mechanisms <= T::DefaultMaxAllowedUids::get(),
->>>>>>> 3832d591
             Error::<T>::TooManyUIDsPerMechanism
         );
         Ok(())
     }
 
-<<<<<<< HEAD
-    /// Set the desired value of sub-subnet count for a subnet identified
-=======
     /// Set the desired value of mechanism count for a subnet identified
->>>>>>> 3832d591
     /// by netuid
     pub fn do_set_mechanism_count(netuid: NetUid, mechanism_count: MechId) -> DispatchResult {
         // Make sure the subnet exists
@@ -144,11 +128,7 @@
 
         // Prevent chain bloat: Require max UIDs to be limited
         let max_uids = MaxAllowedUids::<T>::get(netuid);
-<<<<<<< HEAD
-        Self::check_max_uids_vs_mechanism_count(max_uids, mechanism_count)?;
-=======
         Self::ensure_max_uids_over_all_mechanisms(max_uids, mechanism_count)?;
->>>>>>> 3832d591
 
         // Make sure we are not allowing numbers that will break the math
         ensure!(
