--- conflicted
+++ resolved
@@ -524,17 +524,6 @@
     /// Default value for network immunity period.
     pub fn DefaultNetworkImmunityPeriod<T: Config>() -> u64 {
         T::InitialNetworkImmunityPeriod::get()
-    }
-    #[pallet::type_value]
-<<<<<<< HEAD
-    /// Default value for network last registered.
-    pub fn DefaultNetworkLastRegistered<T: Config>() -> u64 {
-        0
-=======
-    /// Default value for network min allowed UIDs.
-    pub fn DefaultNetworkMinAllowedUids<T: Config>() -> u16 {
-        T::InitialNetworkMinAllowedUids::get()
->>>>>>> 37506bdd
     }
     #[pallet::type_value]
     /// Default value for network min lock cost.
