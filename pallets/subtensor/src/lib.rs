--- conflicted
+++ resolved
@@ -1604,23 +1604,17 @@
     #[pallet::storage]
     pub type NetworkRegisteredAt<T: Config> =
         StorageMap<_, Identity, NetUid, u64, ValueQuery, DefaultNetworkRegisteredAt<T>>;
-<<<<<<< HEAD
-
-    /// --- MAP ( netuid ) --> pending_emission
-    #[pallet::storage]
-    pub type PendingEmission<T> =
-        StorageMap<_, Identity, NetUid, AlphaCurrency, ValueQuery, DefaultPendingEmission<T>>;
-
-=======
-    #[pallet::storage]
+
     /// --- MAP ( netuid ) --> pending_server_emission
+    #[pallet::storage]
     pub type PendingServerEmission<T> =
         StorageMap<_, Identity, NetUid, AlphaCurrency, ValueQuery, DefaultZeroAlpha<T>>;
+
     /// --- MAP ( netuid ) --> pending_validator_emission
     #[pallet::storage]
     pub type PendingValidatorEmission<T> =
         StorageMap<_, Identity, NetUid, AlphaCurrency, ValueQuery, DefaultZeroAlpha<T>>;
->>>>>>> b97bb551
+
     /// --- MAP ( netuid ) --> pending_root_alpha_emission
     #[pallet::storage]
     pub type PendingRootAlphaDivs<T> =
