--- conflicted
+++ resolved
@@ -1605,30 +1605,31 @@
     pub type NetworkRegisteredAt<T: Config> =
         StorageMap<_, Identity, NetUid, u64, ValueQuery, DefaultNetworkRegisteredAt<T>>;
 
+    /// --- FIFO queue of netuids pending deregistration
+    #[pallet::storage]
+    pub type SubnetDeregistrationPriorityQueue<T: Config> =
+        StorageValue<_, sp_std::vec::Vec<NetUid>, ValueQuery>;
+
+    /// --- MAP ( netuid ) --> scheduled block for enqueuing deregistration priority
+    #[pallet::storage]
+    pub type SubnetDeregistrationPrioritySchedule<T: Config> =
+        StorageMap<_, Identity, NetUid, BlockNumberFor<T>, OptionQuery>;
+
     /// --- MAP ( netuid ) --> pending_server_emission
     #[pallet::storage]
     pub type PendingServerEmission<T> =
         StorageMap<_, Identity, NetUid, AlphaCurrency, ValueQuery, DefaultZeroAlpha<T>>;
 
-    /// --- MAP ( netuid ) --> pending_validator_emission
-    #[pallet::storage]
-<<<<<<< HEAD
-    /// --- FIFO queue of netuids pending deregistration
-    pub type SubnetDeregistrationPriorityQueue<T: Config> =
-        StorageValue<_, sp_std::vec::Vec<NetUid>, ValueQuery>;
-    #[pallet::storage]
-    /// --- MAP ( netuid ) --> scheduled block for enqueuing deregistration priority
-    pub type SubnetDeregistrationPrioritySchedule<T: Config> =
-        StorageMap<_, Identity, NetUid, BlockNumberFor<T>, OptionQuery>;
-    #[pallet::storage]
     /// --- MAP ( netuid ) --> pending_emission
+    #[pallet::storage]
     pub type PendingEmission<T> =
         StorageMap<_, Identity, NetUid, AlphaCurrency, ValueQuery, DefaultPendingEmission<T>>;
-=======
+
+    /// --- MAP ( netuid ) --> pending_validator_emission
+    #[pallet::storage]
     pub type PendingValidatorEmission<T> =
         StorageMap<_, Identity, NetUid, AlphaCurrency, ValueQuery, DefaultZeroAlpha<T>>;
 
->>>>>>> f678cdd5
     /// --- MAP ( netuid ) --> pending_root_alpha_emission
     #[pallet::storage]
     pub type PendingRootAlphaDivs<T> =
