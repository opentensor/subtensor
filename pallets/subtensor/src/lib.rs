--- conflicted
+++ resolved
@@ -2556,8 +2556,7 @@
 #[derive(Encode, Decode, Clone, PartialEq, Eq, Debug, TypeInfo)]
 pub enum RateLimitKey {
     // The setting sn owner hotkey operation is rate limited per netuid
-<<<<<<< HEAD
-    SetSNOwnerHotkey(u16),
+    SetSNOwnerHotkey(NetUid),
 }
 
 pub trait ProxyInterface<AccountId> {
@@ -2574,7 +2573,4 @@
     fn remove_lease_beneficiary_proxy(_: &T, _: &T) -> DispatchResult {
         Ok(())
     }
-=======
-    SetSNOwnerHotkey(NetUid),
->>>>>>> d2469645
 }