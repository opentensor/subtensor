--- conflicted
+++ resolved
@@ -1062,16 +1062,12 @@
         128
     }
 
-<<<<<<< HEAD
     /// Default value for MinNonImmuneUids.
     #[pallet::type_value]
     pub fn DefaultMinNonImmuneUids<T: Config>() -> u16 {
         10u16
     }
 
-=======
-    /// Global minimum activity cutoff value
->>>>>>> a1369c7f
     #[pallet::storage]
     pub type MinActivityCutoff<T: Config> =
         StorageValue<_, u16, ValueQuery, DefaultMinActivityCutoff<T>>;
