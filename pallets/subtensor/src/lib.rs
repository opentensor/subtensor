--- conflicted
+++ resolved
@@ -1634,43 +1634,6 @@
 			}
 			Ok(())
 		}
-<<<<<<< HEAD
-
-		#[pallet::weight((Weight::from_ref_time(49_882_000_000)
-		.saturating_add(T::DbWeight::get().reads(8303))
-		.saturating_add(T::DbWeight::get().writes(110)), DispatchClass::Normal, Pays::No))]
-		pub fn benchmark_epoch_with_weights( _:OriginFor<T> ) -> DispatchResult {
-			Self::epoch( 11, 1_000_000_000 );
-			Ok(())
-		} 
-		#[pallet::weight((Weight::from_ref_time(117_586_465_000 as u64)
-		.saturating_add(T::DbWeight::get().reads(12299 as u64))
-		.saturating_add(T::DbWeight::get().writes(110 as u64)), DispatchClass::Normal, Pays::No))]
-		pub fn benchmark_epoch_without_weights( _:OriginFor<T> ) -> DispatchResult {
-			let _: Vec<(T::AccountId, u64)> = Self::epoch( 11, 1_000_000_000 );
-			Ok(())
-		} 
-		#[pallet::weight((0, DispatchClass::Normal, Pays::No))]
-		pub fn benchmark_drain_emission( _:OriginFor<T> ) -> DispatchResult {
-			Self::drain_emission( 11 );
-			Ok(())
-		} 
-	}	
-
-	// ---- Subtensor helper functions.
-	impl<T: Config> Pallet<T> {
-		// --- Returns the transaction priority for setting weights.
-		pub fn get_priority_set_weights( hotkey: &T::AccountId, netuid: u16 ) -> u64 {
-			if Uids::<T>::contains_key( netuid, &hotkey ) {
-				let uid = Self::get_uid_for_net_and_hotkey(netuid, &hotkey.clone()).unwrap();
-				let current_block_number: u64 = Self::get_current_block_as_u64();
-				let default_priority: u64 = current_block_number - Self::get_last_update_for_uid(netuid, uid as u16);
-				return default_priority + u32::max_value() as u64;
-			}
-			return 0;
-		}
-=======
->>>>>>> edf7fdc5
 	}
 }
 
