#![cfg_attr(not(feature = "std"), no_std)]
#![recursion_limit = "512"]
#![allow(non_snake_case, non_camel_case_types)]
// Edit this file to define custom logic or remove it if it is not needed.
// Learn more about FRAME and the core library of Substrate FRAME pallets:
// <https://docs.substrate.io/reference/frame-pallets/>
pub use pallet::*;

use frame_system::{self as system, ensure_signed};

use frame_support::{
    dispatch,
    dispatch::{DispatchError, DispatchInfo, DispatchResult, PostDispatchInfo},
    ensure,
    traits::{tokens::fungible, IsSubType},
};

use codec::{Decode, Encode};
use frame_support::sp_runtime::transaction_validity::InvalidTransaction;
use frame_support::sp_runtime::transaction_validity::ValidTransaction;
use scale_info::TypeInfo;
use sp_runtime::{
    traits::{DispatchInfoOf, Dispatchable, PostDispatchInfoOf, SignedExtension},
    transaction_validity::{TransactionValidity, TransactionValidityError},
};
use sp_std::marker::PhantomData;

// ============================
//	==== Benchmark Imports =====
// ============================
#[cfg(feature = "runtime-benchmarks")]
mod benchmarks;

// =========================
//	==== Pallet Imports =====
// =========================
mod block_step;

mod epoch;
mod math;
mod registration;
mod root;
mod serving;
mod staking;
pub mod types;
mod uids;
mod utils;
mod weights;

pub mod delegate_info;
pub mod neuron_info;
pub mod stake_info;
pub mod subnet_info;

// apparently this is stabilized since rust 1.36
extern crate alloc;
pub mod migration;

#[frame_support::pallet]
pub mod pallet {

    use frame_support::{
        dispatch::GetDispatchInfo,
        pallet_prelude::{DispatchResult, StorageMap, ValueQuery, *},
        sp_std::vec,
        sp_std::vec::Vec,
        traits::{tokens::fungible, UnfilteredDispatchable},
    };
    use frame_system::pallet_prelude::*;
    use sp_runtime::traits::TrailingZeroInput;

    #[cfg(not(feature = "std"))]
    use alloc::boxed::Box;
    #[cfg(feature = "std")]
    use sp_std::prelude::Box;

    // Tracks version for migrations. Should be monotonic with respect to the
    // order of migrations. (i.e. always increasing)
    const STORAGE_VERSION: StorageVersion = StorageVersion::new(1);

    #[pallet::pallet]
    #[pallet::without_storage_info]
    #[pallet::storage_version(STORAGE_VERSION)]
    pub struct Pallet<T>(_);

    // Configure the pallet by specifying the parameters and types on which it depends.
    #[pallet::config]
    pub trait Config: frame_system::Config {
        // Because this pallet emits events, it depends on the runtime's definition of an event.
        type RuntimeEvent: From<Event<Self>> + IsType<<Self as frame_system::Config>::RuntimeEvent>;

        /// A sudo-able call.
        type SudoRuntimeCall: Parameter
            + UnfilteredDispatchable<RuntimeOrigin = Self::RuntimeOrigin>
            + GetDispatchInfo;

        /// Origin checking for council majority
        type CouncilOrigin: EnsureOrigin<Self::RuntimeOrigin>;

        // --- Currency type that will be used to place deposits on neurons
        type Currency: fungible::Balanced<Self::AccountId, Balance = u64>
            + fungible::Mutate<Self::AccountId>;

        type SenateMembers: crate::MemberManagement<Self::AccountId>;

        type TriumvirateInterface: crate::CollectiveInterface<Self::AccountId, Self::Hash, u32>;

        // =================================
        // ==== Initial Value Constants ====
        // =================================
        #[pallet::constant] // Initial currency issuance.
        type InitialIssuance: Get<u64>;
        #[pallet::constant] // Initial min allowed weights setting.
        type InitialMinAllowedWeights: Get<u16>;
        #[pallet::constant] // Initial Emission Ratio.
        type InitialEmissionValue: Get<u16>;
        #[pallet::constant] // Initial max weight limit.
        type InitialMaxWeightsLimit: Get<u16>;
        #[pallet::constant] // Tempo for each network.
        type InitialTempo: Get<u16>;
        #[pallet::constant] // Initial Difficulty.
        type InitialDifficulty: Get<u64>;
        #[pallet::constant] // Initial Max Difficulty.
        type InitialMaxDifficulty: Get<u64>;
        #[pallet::constant] // Initial Min Difficulty.
        type InitialMinDifficulty: Get<u64>;
        #[pallet::constant] // Initial RAO Recycled.
        type InitialRAORecycledForRegistration: Get<u64>;
        #[pallet::constant] // Initial Burn.
        type InitialBurn: Get<u64>;
        #[pallet::constant] // Initial Max Burn.
        type InitialMaxBurn: Get<u64>;
        #[pallet::constant] // Initial Min Burn.
        type InitialMinBurn: Get<u64>;
        #[pallet::constant] // Initial adjustment interval.
        type InitialAdjustmentInterval: Get<u16>;
        #[pallet::constant] // Initial bonds moving average.
        type InitialBondsMovingAverage: Get<u64>;
        #[pallet::constant] // Initial target registrations per interval.
        type InitialTargetRegistrationsPerInterval: Get<u16>;
        #[pallet::constant] // Rho constant.
        type InitialRho: Get<u16>;
        #[pallet::constant] // Kappa constant.
        type InitialKappa: Get<u16>;
        #[pallet::constant] // Max UID constant.
        type InitialMaxAllowedUids: Get<u16>;
        #[pallet::constant] // Initial validator context pruning length.
        type InitialValidatorPruneLen: Get<u64>;
        #[pallet::constant] // Initial scaling law power.
        type InitialScalingLawPower: Get<u16>;
        #[pallet::constant] // Immunity Period Constant.
        type InitialImmunityPeriod: Get<u16>;
        #[pallet::constant] // Activity constant.
        type InitialActivityCutoff: Get<u16>;
        #[pallet::constant] // Initial max registrations per block.
        type InitialMaxRegistrationsPerBlock: Get<u16>;
        #[pallet::constant] // Initial pruning score for each neuron.
        type InitialPruningScore: Get<u16>;
        #[pallet::constant] // Initial maximum allowed validators per network.
        type InitialMaxAllowedValidators: Get<u16>;
        #[pallet::constant] // Initial default delegation take.
        type InitialDefaultTake: Get<u16>;
        #[pallet::constant] // Initial limit on number of nominators per subnet validator
        type InitialDelegateLimit: Get<u32>;
        #[pallet::constant] // Initial weights version key.
        type InitialWeightsVersionKey: Get<u64>;
        #[pallet::constant] // Initial serving rate limit.
        type InitialServingRateLimit: Get<u64>;
        #[pallet::constant] // Initial transaction rate limit.
        type InitialTxRateLimit: Get<u64>;
        #[pallet::constant] // Initial delegate take transaction rate limit.
        type InitialTxDelegateTakeRateLimit: Get<u64>;
        #[pallet::constant] // Initial percentage of total stake required to join senate.
        type InitialSenateRequiredStakePercentage: Get<u64>;
        #[pallet::constant] // Initial adjustment alpha on burn and pow.
        type InitialAdjustmentAlpha: Get<u64>;
        #[pallet::constant] // Initial network immunity period
        type InitialNetworkImmunityPeriod: Get<u64>;
        #[pallet::constant] // Initial minimum allowed network UIDs
        type InitialNetworkMinAllowedUids: Get<u16>;
        #[pallet::constant] // Initial network minimum burn cost
        type InitialNetworkMinLockCost: Get<u64>;
        #[pallet::constant] // Initial network subnet cut.
        type InitialSubnetOwnerCut: Get<u16>;
        #[pallet::constant] // Initial lock reduction interval.
        type InitialNetworkLockReductionInterval: Get<u64>;
        #[pallet::constant] // Initial max allowed subnets
        type InitialSubnetLimit: Get<u16>;
        #[pallet::constant] // Initial network creation rate limit
        type InitialNetworkRateLimit: Get<u64>;
        #[pallet::constant] // Initial target stakes per interval issuance.
        type InitialTargetStakesPerInterval: Get<u64>;
    }

    pub type AccountIdOf<T> = <T as frame_system::Config>::AccountId;

    // Senate requirements
    #[pallet::type_value]
    pub fn DefaultSenateRequiredStakePercentage<T: Config>() -> u64 {
        T::InitialSenateRequiredStakePercentage::get()
    }

    #[pallet::storage]
    pub(super) type SenateRequiredStakePercentage<T> =
        StorageValue<_, u64, ValueQuery, DefaultSenateRequiredStakePercentage<T>>;

    // ============================
    // ==== Staking + Accounts ====
    // ============================
    #[pallet::type_value]
    pub fn TotalSupply<T: Config>() -> u64 {
        21_000_000_000_000_000 // Rao => 21_000_000 Tao
    }
    #[pallet::type_value]
    pub fn DefaultDefaultTake<T: Config>() -> u16 {
        T::InitialDefaultTake::get()
    }
    #[pallet::type_value]
<<<<<<< HEAD
    pub fn DefaultDelegateLimit<T: Config>() -> u32 {
        T::InitialDelegateLimit::get()
    }
    #[pallet::type_value]
=======
>>>>>>> a70c57bd
    pub fn DefaultZeroU64<T: Config>() -> u64 {
        0
    }
    #[pallet::type_value]
    pub fn DefaultMaxU16<T: Config>() -> u16 {
        u16::MAX
    }
    #[pallet::type_value]
<<<<<<< HEAD
    pub fn DefaultStakesPerInterval<T: Config>() -> (u64, u64) {
        (0, 0)
    }

    #[pallet::type_value]
=======
>>>>>>> a70c57bd
    pub fn DefaultBlockEmission<T: Config>() -> u64 {
        1_000_000_000
    }
    #[pallet::type_value]
    pub fn DefaultAllowsDelegation<T: Config>() -> bool {
        false
    }
    #[pallet::type_value]
    pub fn DefaultTotalIssuance<T: Config>() -> u64 {
        T::InitialIssuance::get()
    }
    #[pallet::type_value]
    pub fn DefaultAccount<T: Config>() -> T::AccountId {
        T::AccountId::decode(&mut TrailingZeroInput::zeroes()).unwrap()
    }
    #[pallet::type_value]
    pub fn DefaultAccountTake<T: Config>() -> u64 {
        0
    }
    #[pallet::type_value]
    pub fn DefaultTargetStakesPerInterval<T: Config>() -> u64 {
        T::InitialTargetStakesPerInterval::get()
    }

    #[pallet::type_value]
    pub fn DefaultStakeInterval<T: Config>() -> u64 {
        360
    }

    #[pallet::storage] // --- ITEM ( GlobalStakeWeight )
    pub type GlobalStakeWeight<T> = StorageValue<_, u16, ValueQuery, DefaultMaxU16<T>>;
    #[pallet::storage] // --- ITEM ( total_stake )
    pub type TotalStake<T> = StorageValue<_, u64, ValueQuery>;
    #[pallet::storage] // --- ITEM ( default_take )
    pub type DefaultTake<T> = StorageValue<_, u16, ValueQuery, DefaultDefaultTake<T>>;
    #[pallet::storage] // --- ITEM ( global_block_emission )
    pub type BlockEmission<T> = StorageValue<_, u64, ValueQuery, DefaultBlockEmission<T>>;
    #[pallet::storage] // --- ITEM ( total_issuance )
    pub type TotalIssuance<T> = StorageValue<_, u64, ValueQuery, DefaultTotalIssuance<T>>;
    #[pallet::storage] // --- ITEM (target_stakes_per_interval)
    pub type TargetStakesPerInterval<T> =
        StorageValue<_, u64, ValueQuery, DefaultTargetStakesPerInterval<T>>;
    #[pallet::storage] // --- ITEM (default_stake_interval)
    pub type StakeInterval<T> = StorageValue<_, u64, ValueQuery, DefaultStakeInterval<T>>;
    #[pallet::storage] // --- MAP ( hot ) --> stake | Returns the total amount of stake under a hotkey.
    pub type TotalHotkeyStake<T: Config> =
        StorageMap<_, Identity, T::AccountId, u64, ValueQuery, DefaultZeroU64<T>>;
    #[pallet::storage] // --- MAP ( cold ) --> stake | Returns the total amount of stake under a coldkey.
    pub type TotalColdkeyStake<T: Config> =
<<<<<<< HEAD
        StorageMap<_, Identity, T::AccountId, u64, ValueQuery, DefaultAccountTake<T>>;
    #[pallet::storage]
    // --- MAP (hot) --> stake | Returns a tuple (u64: stakes, u64: block_number)
    pub type TotalHotkeyStakesThisInterval<T: Config> =
        StorageMap<_, Identity, T::AccountId, (u64, u64), ValueQuery, DefaultStakesPerInterval<T>>;

=======
        StorageMap<_, Identity, T::AccountId, u64, ValueQuery, DefaultZeroU64<T>>;
>>>>>>> a70c57bd
    #[pallet::storage] // --- MAP ( hot ) --> cold | Returns the controlling coldkey for a hotkey.
    pub type Owner<T: Config> =
        StorageMap<_, Blake2_128Concat, T::AccountId, T::AccountId, ValueQuery, DefaultAccount<T>>;
    #[pallet::storage] // --- ITEM ( delegate_limit ) --> Maximmu number of nominators per subnet validator
    pub type DelegateLimit<T> = StorageValue<_, u32, ValueQuery, DefaultDelegateLimit<T>>;

    #[pallet::storage] // --- MAP ( hot, u16 ) --> take | Signals that this key is open for delegation.
    pub type Delegates<T: Config> =
        StorageMap<_, Blake2_128Concat, T::AccountId, u16, ValueQuery, DefaultDefaultTake<T>>;
    #[pallet::storage] // --- DMAP ( hot, subnetid ) --> take | Returns the hotkey delegation take by subnet.
    pub type DelegatesTake<T: Config> = StorageDoubleMap<
        _,
        Blake2_128Concat,
        T::AccountId,
        Identity,
        u16,
        u16,
        ValueQuery,
        DefaultDefaultTake<T>,
    >;
    #[pallet::storage] // --- DMAP ( hot, cold ) --> stake | Returns the stake under a coldkey prefixed by hotkey.
    pub type Stake<T: Config> = StorageDoubleMap<
        _,
        Blake2_128Concat,
        T::AccountId,
        Identity,
        T::AccountId,
        u64,
        ValueQuery,
        DefaultZeroU64<T>,
<<<<<<< HEAD
    >;
    #[pallet::storage] // --- DMAP ( hot, netuid ) --> stake | Returns the total stake attached to a hotkey on a subnet.
    pub type TotalHotkeySubStake<T: Config> = StorageDoubleMap<
        _,
        Blake2_128Concat,
        T::AccountId,
        Identity,
        u16,
        u64,
        ValueQuery,
        DefaultZeroU64<T>,
    >;
    #[pallet::storage] // --- NMAP ( hot, cold, netuid ) --> stake | Returns the stake under a subnet prefixed by hotkey, coldkey, netuid triplet.
    pub type SubStake<T: Config> = StorageNMap<
        _,
        (
            NMapKey<Blake2_128Concat, T::AccountId>, // hot
            NMapKey<Blake2_128Concat, T::AccountId>, // cold
            NMapKey<Identity, u16>,                  // subnet
        ),
        u64,
        ValueQuery,
    >;
    #[pallet::type_value]
    pub fn DefaultSubnetStaking<T: Config>() -> bool {
        return true;
    }
    #[pallet::storage] // --- ITEM( total_number_of_existing_networks )
    pub type SubnetStakingOn<T> = StorageValue<_, bool, ValueQuery, DefaultSubnetStaking<T>>;
=======
    >;
    #[pallet::storage] // --- DMAP ( hot, netuid ) --> stake | Returns the total stake attached to a hotkey on a subnet.
    pub type TotalHotkeySubStake<T: Config> = StorageDoubleMap<
        _,
        Blake2_128Concat,
        T::AccountId,
        Identity,
        u16,
        u64,
        ValueQuery,
        DefaultZeroU64<T>,
    >;
    #[pallet::storage] // --- NMAP ( hot, cold, netuid ) --> stake | Returns the stake under a subnet prefixed by hotkey, coldkey, netuid triplet.
    pub type SubStake<T: Config> = StorageNMap<
        _, 
        (
            NMapKey<Blake2_128Concat, T::AccountId>,    // hot
            NMapKey<Blake2_128Concat, T::AccountId>,    // cold
            NMapKey<Identity, u16>,                     // subnet
        ),
        u64,
        ValueQuery
    >;
    #[pallet::type_value]
    pub fn DefaultSubnetStaking<T: Config>() -> bool {
        if cfg!(feature = "subnet-staking") {
            return true;
        } else {
            return false;
        }
    }
    #[pallet::storage] // --- ITEM( total_number_of_existing_networks )
    pub type SubnetStakingOn<T> = StorageValue<_, bool, ValueQuery, DefaultSubnetStaking<T>>;
    #[pallet::storage] // --- MAP ( netuid ) --> DynamicTAOReserve | Returns the TAO reserve for a given netuid.
    pub type DynamicTAOReserve<T> = StorageMap<_, Identity, u16, u64, ValueQuery>;
    #[pallet::storage] // --- MAP ( netuid ) --> DynamicAlphaReserve | Returns the dynamic sub-reserve for a given netuid.
    pub type DynamicAlphaReserve<T> = StorageMap<_, Identity, u16, u64, ValueQuery>;
    #[pallet::storage] // --- MAP ( netuid ) --> issuance | Returns the total dynamic token issuance.
    pub type DynamicAlphaIssuance<T> = StorageMap<_, Identity, u16, u64, ValueQuery>;
    #[pallet::storage] // --- MAP ( netuid ) --> issuance | Returns the total dynamic token issuance outstanding.
    pub type DynamicAlphaOutstanding<T> = StorageMap<_, Identity, u16, u64, ValueQuery>;
    #[pallet::storage] // --- MAP ( netuid ) --> DynamicK | Returns the dynamic K value for a given netuid.
    pub type DynamicK<T> = StorageMap<_, Identity, u16, u128, ValueQuery>;
    #[pallet::storage] // --- MAP ( netuid ) --> is_subnet_dynamic | Returns true if the network is using dynamic staking.
    pub type IsDynamic<T> = StorageMap<_, Identity, u16, bool, ValueQuery>;
>>>>>>> a70c57bd

    // =====================================
    // ==== Difficulty / Registrations =====
    // =====================================
    #[pallet::type_value]
    pub fn DefaultLastAdjustmentBlock<T: Config>() -> u64 {
        0
    }
    #[pallet::type_value]
    pub fn DefaultRegistrationsThisBlock<T: Config>() -> u16 {
        0
    }
    #[pallet::type_value]
    pub fn DefaultBurn<T: Config>() -> u64 {
        T::InitialBurn::get()
    }
    #[pallet::type_value]
    pub fn DefaultMinBurn<T: Config>() -> u64 {
        T::InitialMinBurn::get()
    }
    #[pallet::type_value]
    pub fn DefaultMaxBurn<T: Config>() -> u64 {
        T::InitialMaxBurn::get()
    }
    #[pallet::type_value]
    pub fn DefaultDifficulty<T: Config>() -> u64 {
        T::InitialDifficulty::get()
    }
    #[pallet::type_value]
    pub fn DefaultMinDifficulty<T: Config>() -> u64 {
        T::InitialMinDifficulty::get()
    }
    #[pallet::type_value]
    pub fn DefaultMaxDifficulty<T: Config>() -> u64 {
        T::InitialMaxDifficulty::get()
    }
    #[pallet::type_value]
    pub fn DefaultMaxRegistrationsPerBlock<T: Config>() -> u16 {
        T::InitialMaxRegistrationsPerBlock::get()
    }
    #[pallet::type_value]
    pub fn DefaultRAORecycledForRegistration<T: Config>() -> u64 {
        T::InitialRAORecycledForRegistration::get()
    }

    #[pallet::storage] // ---- StorageItem Global Used Work.
    pub type UsedWork<T: Config> = StorageMap<_, Identity, Vec<u8>, u64, ValueQuery>;
    #[pallet::storage] // --- MAP ( netuid ) --> Burn
    pub type Burn<T> = StorageMap<_, Identity, u16, u64, ValueQuery, DefaultBurn<T>>;
    #[pallet::storage] // --- MAP ( netuid ) --> Difficulty
    pub type Difficulty<T> = StorageMap<_, Identity, u16, u64, ValueQuery, DefaultDifficulty<T>>;
    #[pallet::storage] // --- MAP ( netuid ) --> MinBurn
    pub type MinBurn<T> = StorageMap<_, Identity, u16, u64, ValueQuery, DefaultMinBurn<T>>;
    #[pallet::storage] // --- MAP ( netuid ) --> MaxBurn
    pub type MaxBurn<T> = StorageMap<_, Identity, u16, u64, ValueQuery, DefaultMaxBurn<T>>;
    #[pallet::storage] // --- MAP ( netuid ) --> MinDifficulty
    pub type MinDifficulty<T> =
        StorageMap<_, Identity, u16, u64, ValueQuery, DefaultMinDifficulty<T>>;
    #[pallet::storage] // --- MAP ( netuid ) --> MaxDifficulty
    pub type MaxDifficulty<T> =
        StorageMap<_, Identity, u16, u64, ValueQuery, DefaultMaxDifficulty<T>>;
    #[pallet::storage] // --- MAP ( netuid ) -->  Block at last adjustment.
    pub type LastAdjustmentBlock<T> =
        StorageMap<_, Identity, u16, u64, ValueQuery, DefaultLastAdjustmentBlock<T>>;
    #[pallet::storage] // --- MAP ( netuid ) --> Registrations of this Block.
    pub type RegistrationsThisBlock<T> =
        StorageMap<_, Identity, u16, u16, ValueQuery, DefaultRegistrationsThisBlock<T>>;
    #[pallet::storage] // --- ITEM( global_max_registrations_per_block )
    pub type MaxRegistrationsPerBlock<T> =
        StorageMap<_, Identity, u16, u16, ValueQuery, DefaultMaxRegistrationsPerBlock<T>>;
    #[pallet::storage] // --- MAP ( netuid, global_RAO_recycled_for_registration )
    pub type RAORecycledForRegistration<T> =
        StorageMap<_, Identity, u16, u64, ValueQuery, DefaultRAORecycledForRegistration<T>>;

    // ==============================
    // ==== Subnetworks Storage =====
    // ==============================
    #[pallet::type_value]
    pub fn DefaultN<T: Config>() -> u16 {
        0
    }
    #[pallet::type_value]
    pub fn DefaultModality<T: Config>() -> u16 {
        0
    }
    #[pallet::type_value]
    pub fn DefaultHotkeys<T: Config>() -> Vec<u16> {
        vec![]
    }
    #[pallet::type_value]
    pub fn DefaultNeworksAdded<T: Config>() -> bool {
        false
    }
    #[pallet::type_value]
    pub fn DefaultIsNetworkMember<T: Config>() -> bool {
        false
    }
    #[pallet::type_value]
    pub fn DefaultRegistrationAllowed<T: Config>() -> bool {
        false
    }
    #[pallet::type_value]
    pub fn DefaultNetworkRegisteredAt<T: Config>() -> u64 {
        0
    }
    #[pallet::type_value]
    pub fn DefaultNetworkImmunityPeriod<T: Config>() -> u64 {
        T::InitialNetworkImmunityPeriod::get()
    }
    #[pallet::type_value]
    pub fn DefaultNetworkLastRegistered<T: Config>() -> u64 {
        0
    }
    #[pallet::type_value]
    pub fn DefaultNetworkMinAllowedUids<T: Config>() -> u16 {
        T::InitialNetworkMinAllowedUids::get()
    }
    #[pallet::type_value]
    pub fn DefaultNetworkMinLockCost<T: Config>() -> u64 {
        T::InitialNetworkMinLockCost::get()
    }
    #[pallet::type_value]
    pub fn DefaultNetworkLockReductionInterval<T: Config>() -> u64 {
        T::InitialNetworkLockReductionInterval::get()
    }
    #[pallet::type_value]
    pub fn DefaultSubnetOwnerCut<T: Config>() -> u16 {
        T::InitialSubnetOwnerCut::get()
    }
    #[pallet::type_value]
    pub fn DefaultSubnetLimit<T: Config>() -> u16 {
        T::InitialSubnetLimit::get()
    }
    #[pallet::type_value]
    pub fn DefaultNetworkRateLimit<T: Config>() -> u64 {
        if cfg!(feature = "pow-faucet") {
            return 0;
        }

        T::InitialNetworkRateLimit::get()
    }

    #[pallet::storage] // --- ITEM( maximum_number_of_networks )
    pub type SubnetLimit<T> = StorageValue<_, u16, ValueQuery, DefaultSubnetLimit<T>>;
    #[pallet::storage] // --- ITEM( total_number_of_existing_networks )
    pub type TotalNetworks<T> = StorageValue<_, u16, ValueQuery>;
    #[pallet::storage] // --- MAP ( netuid ) --> subnetwork_n (Number of UIDs in the network).
    pub type SubnetworkN<T: Config> = StorageMap<_, Identity, u16, u16, ValueQuery, DefaultN<T>>;
    #[pallet::storage] // --- MAP ( netuid ) --> modality   TEXT: 0, IMAGE: 1, TENSOR: 2
    pub type NetworkModality<T> = StorageMap<_, Identity, u16, u16, ValueQuery, DefaultModality<T>>;
    #[pallet::storage] // --- MAP ( netuid ) --> network_is_added
    pub type NetworksAdded<T: Config> =
        StorageMap<_, Identity, u16, bool, ValueQuery, DefaultNeworksAdded<T>>;
    #[pallet::storage] // --- DMAP ( hotkey, netuid ) --> bool
    pub type IsNetworkMember<T: Config> = StorageDoubleMap<
        _,
        Blake2_128Concat,
        T::AccountId,
        Identity,
        u16,
        bool,
        ValueQuery,
        DefaultIsNetworkMember<T>,
    >;
    #[pallet::storage] // --- MAP ( netuid ) --> network_registration_allowed
    pub type NetworkRegistrationAllowed<T: Config> =
        StorageMap<_, Identity, u16, bool, ValueQuery, DefaultRegistrationAllowed<T>>;
    #[pallet::storage] // --- MAP ( netuid ) --> network_pow_allowed
    pub type NetworkPowRegistrationAllowed<T: Config> =
        StorageMap<_, Identity, u16, bool, ValueQuery, DefaultRegistrationAllowed<T>>;
    #[pallet::storage] // --- MAP ( netuid ) --> block_created
    pub type NetworkRegisteredAt<T: Config> =
        StorageMap<_, Identity, u16, u64, ValueQuery, DefaultNetworkRegisteredAt<T>>;
    #[pallet::storage] // ITEM( network_immunity_period )
    pub type NetworkImmunityPeriod<T> =
        StorageValue<_, u64, ValueQuery, DefaultNetworkImmunityPeriod<T>>;
    #[pallet::storage] // ITEM( network_last_registered_block )
    pub type NetworkLastRegistered<T> =
        StorageValue<_, u64, ValueQuery, DefaultNetworkLastRegistered<T>>;
    #[pallet::storage] // ITEM( network_min_allowed_uids )
    pub type NetworkMinAllowedUids<T> =
        StorageValue<_, u16, ValueQuery, DefaultNetworkMinAllowedUids<T>>;
    #[pallet::storage] // ITEM( min_network_lock_cost )
    pub type NetworkMinLockCost<T> = StorageValue<_, u64, ValueQuery, DefaultNetworkMinLockCost<T>>;
    #[pallet::storage] // ITEM( last_network_lock_cost )
    pub type NetworkLastLockCost<T> =
        StorageValue<_, u64, ValueQuery, DefaultNetworkMinLockCost<T>>;
    #[pallet::storage] // ITEM( network_lock_reduction_interval )
    pub type NetworkLockReductionInterval<T> =
        StorageValue<_, u64, ValueQuery, DefaultNetworkLockReductionInterval<T>>;
    #[pallet::storage] // ITEM( subnet_owner_cut )
    pub type SubnetOwnerCut<T> = StorageValue<_, u16, ValueQuery, DefaultSubnetOwnerCut<T>>;
    #[pallet::storage] // ITEM( network_rate_limit )
    pub type NetworkRateLimit<T> = StorageValue<_, u64, ValueQuery, DefaultNetworkRateLimit<T>>;

    // ==============================
    // ==== Subnetwork Features =====
    // ==============================
    #[pallet::type_value]
    pub fn DefaultEmissionValues<T: Config>() -> u64 {
        0
    }
    #[pallet::type_value]
    pub fn DefaultPendingEmission<T: Config>() -> u64 {
        0
    }
    #[pallet::type_value]
    pub fn DefaultBlocksSinceLastStep<T: Config>() -> u64 {
        0
    }
    #[pallet::type_value]
    pub fn DefaultLastMechanismStepBlock<T: Config>() -> u64 {
        0
    }
    #[pallet::type_value]
    pub fn DefaultSubnetOwner<T: Config>() -> T::AccountId {
        T::AccountId::decode(&mut sp_runtime::traits::TrailingZeroInput::zeroes()).unwrap()
    }
    #[pallet::type_value]
    pub fn DefaultSubnetLocked<T: Config>() -> u64 {
        0
    }
    #[pallet::type_value]
    pub fn DefaultTempo<T: Config>() -> u16 {
        if cfg!(feature = "pow-faucet") {
            return 4;
        }
        T::InitialTempo::get()
    }

    #[pallet::storage] // --- MAP ( netuid ) --> tempo
    pub type Tempo<T> = StorageMap<_, Identity, u16, u16, ValueQuery, DefaultTempo<T>>;
    #[pallet::storage] // --- MAP ( netuid ) --> emission_values
    pub type EmissionValues<T> =
        StorageMap<_, Identity, u16, u64, ValueQuery, DefaultEmissionValues<T>>;
    #[pallet::storage] // --- MAP ( netuid ) --> pending_emission
    pub type PendingEmission<T> =
        StorageMap<_, Identity, u16, u64, ValueQuery, DefaultPendingEmission<T>>;
<<<<<<< HEAD
    #[pallet::storage] // --- MAP ( netuid ) --> blocks_since_last_step
=======
        #[pallet::storage] // --- MAP ( netuid ) --> pending_alpha_emission
    pub type PendingAlphaEmission<T> =
        StorageMap<_, Identity, u16, u64, ValueQuery, DefaultPendingEmission<T>>;
    #[pallet::storage] // --- MAP ( netuid ) --> blocks_since_last_step.
>>>>>>> a70c57bd
    pub type BlocksSinceLastStep<T> =
        StorageMap<_, Identity, u16, u64, ValueQuery, DefaultBlocksSinceLastStep<T>>;
    #[pallet::storage] // --- MAP ( netuid ) --> last_mechanism_step_block
    pub type LastMechansimStepBlock<T> =
        StorageMap<_, Identity, u16, u64, ValueQuery, DefaultLastMechanismStepBlock<T>>;
    #[pallet::storage] // --- MAP ( netuid ) --> subnet_owner
    pub type SubnetOwner<T: Config> =
        StorageMap<_, Identity, u16, T::AccountId, ValueQuery, DefaultSubnetOwner<T>>;
<<<<<<< HEAD
    #[pallet::storage] // --- MAP ( netuid ) --> subnet_locked
=======
    #[pallet::storage]
    pub type SubnetCreator<T: Config> =
        StorageMap<_, Identity, u16, T::AccountId, ValueQuery, DefaultSubnetOwner<T>>;
    #[pallet::storage]
>>>>>>> a70c57bd
    pub type SubnetLocked<T: Config> =
        StorageMap<_, Identity, u16, u64, ValueQuery, DefaultSubnetLocked<T>>;

    // =================================
    // ==== Axon / Promo Endpoints =====
    // =================================

    // --- Struct for Axon.
    pub type AxonInfoOf = AxonInfo;

    #[derive(Encode, Decode, Default, TypeInfo, Clone, PartialEq, Eq, Debug)]
    pub struct AxonInfo {
        pub block: u64,       // --- Axon serving block.
        pub version: u32,     // --- Axon version
        pub ip: u128,         // --- Axon u128 encoded ip address of type v6 or v4.
        pub port: u16,        // --- Axon u16 encoded port.
        pub ip_type: u8,      // --- Axon ip type, 4 for ipv4 and 6 for ipv6.
        pub protocol: u8,     // --- Axon protocol. TCP, UDP, other.
        pub placeholder1: u8, // --- Axon proto placeholder 1.
        pub placeholder2: u8, // --- Axon proto placeholder 2.
    }

    // --- Struct for Prometheus.
    pub type PrometheusInfoOf = PrometheusInfo;
    #[derive(Encode, Decode, Default, TypeInfo, Clone, PartialEq, Eq, Debug)]
    pub struct PrometheusInfo {
        pub block: u64,   // --- Prometheus serving block.
        pub version: u32, // --- Prometheus version.
        pub ip: u128,     // --- Prometheus u128 encoded ip address of type v6 or v4.
        pub port: u16,    // --- Prometheus u16 encoded port.
        pub ip_type: u8,  // --- Prometheus ip type, 4 for ipv4 and 6 for ipv6.
    }

    // Rate limiting
    #[pallet::type_value]
    pub fn DefaultTxRateLimit<T: Config>() -> u64 {

        // TODO we should figure out a better way of saying this is a dev net.
        if cfg!(feature = "pow-faucet") {
            return 0;
        }
        T::InitialTxRateLimit::get()
    }
    #[pallet::type_value]
    pub fn DefaultTxDelegateTakeRateLimit<T: Config>() -> u64 {
        T::InitialTxDelegateTakeRateLimit::get()
    }
    #[pallet::type_value]
    pub fn DefaultLastTxBlock<T: Config>() -> u64 {
        0
    }

    #[pallet::storage] // --- ITEM ( tx_rate_limit )
    pub(super) type TxRateLimit<T> = StorageValue<_, u64, ValueQuery, DefaultTxRateLimit<T>>;
    #[pallet::storage] // --- ITEM ( tx_rate_limit )
    pub(super) type TxDelegateTakeRateLimit<T> =
        StorageValue<_, u64, ValueQuery, DefaultTxDelegateTakeRateLimit<T>>;
    #[pallet::storage] // --- MAP ( key ) --> last_block
    pub(super) type LastTxBlock<T: Config> =
        StorageMap<_, Identity, T::AccountId, u64, ValueQuery, DefaultLastTxBlock<T>>;
    #[pallet::storage] // --- MAP ( key ) --> last_block
    pub(super) type LastTxBlockDelegateTake<T: Config> =
        StorageMap<_, Identity, T::AccountId, u64, ValueQuery, DefaultLastTxBlock<T>>;

    #[pallet::type_value]
    pub fn DefaultServingRateLimit<T: Config>() -> u64 {
        T::InitialServingRateLimit::get()
    }

    #[pallet::storage] // --- MAP ( netuid ) --> serving_rate_limit
    pub type ServingRateLimit<T> =
        StorageMap<_, Identity, u16, u64, ValueQuery, DefaultServingRateLimit<T>>;
    #[pallet::storage] // --- MAP ( netuid, hotkey ) --> axon_info
    pub(super) type Axons<T: Config> =
        StorageDoubleMap<_, Identity, u16, Blake2_128Concat, T::AccountId, AxonInfoOf, OptionQuery>;
    #[pallet::storage] // --- MAP ( netuid, hotkey ) --> prometheus_info
    pub(super) type Prometheus<T: Config> = StorageDoubleMap<
        _,
        Identity,
        u16,
        Blake2_128Concat,
        T::AccountId,
        PrometheusInfoOf,
        OptionQuery,
    >;

    // =======================================
    // ==== Subnetwork Hyperparam storage ====
    // =======================================
    #[pallet::type_value]
    pub fn DefaultWeightsSetRateLimit<T: Config>() -> u64 {
        100
    }
    #[pallet::type_value]
    pub fn DefaultBlockAtRegistration<T: Config>() -> u64 {
        0
    }
    #[pallet::type_value]
    pub fn DefaultRho<T: Config>() -> u16 {
        T::InitialRho::get()
    }
    #[pallet::type_value]
    pub fn DefaultKappa<T: Config>() -> u16 {
        T::InitialKappa::get()
    }
    #[pallet::type_value]
    pub fn DefaultMaxAllowedUids<T: Config>() -> u16 {
        T::InitialMaxAllowedUids::get()
    }
    #[pallet::type_value]
    pub fn DefaultImmunityPeriod<T: Config>() -> u16 {
        T::InitialImmunityPeriod::get()
    }
    #[pallet::type_value]
    pub fn DefaultActivityCutoff<T: Config>() -> u16 {
        T::InitialActivityCutoff::get()
    }
    #[pallet::type_value]
    pub fn DefaultMaxWeightsLimit<T: Config>() -> u16 {
        T::InitialMaxWeightsLimit::get()
    }
    #[pallet::type_value]
    pub fn DefaultWeightsVersionKey<T: Config>() -> u64 {
        T::InitialWeightsVersionKey::get()
    }
    #[pallet::type_value]
    pub fn DefaultMinAllowedWeights<T: Config>() -> u16 {
        T::InitialMinAllowedWeights::get()
    }
    #[pallet::type_value]
    pub fn DefaultMaxAllowedValidators<T: Config>() -> u16 {
        T::InitialMaxAllowedValidators::get()
    }
    #[pallet::type_value]
    pub fn DefaultAdjustmentInterval<T: Config>() -> u16 {
        T::InitialAdjustmentInterval::get()
    }
    #[pallet::type_value]
    pub fn DefaultBondsMovingAverage<T: Config>() -> u64 {
        T::InitialBondsMovingAverage::get()
    }
    #[pallet::type_value]
    pub fn DefaultValidatorPruneLen<T: Config>() -> u64 {
        T::InitialValidatorPruneLen::get()
    }
    #[pallet::type_value]
    pub fn DefaultScalingLawPower<T: Config>() -> u16 {
        T::InitialScalingLawPower::get()
    }
    #[pallet::type_value]
    pub fn DefaultTargetRegistrationsPerInterval<T: Config>() -> u16 {
        T::InitialTargetRegistrationsPerInterval::get()
    }
    #[pallet::type_value]
    pub fn DefaultAdjustmentAlpha<T: Config>() -> u64 {
        T::InitialAdjustmentAlpha::get()
    }
    #[pallet::type_value]
    pub fn DefaultWeightsMinStake<T: Config>() -> u64 {
        0
    }

    #[pallet::storage] // ITEM( weights_min_stake )
    pub type WeightsMinStake<T> = StorageValue<_, u64, ValueQuery, DefaultWeightsMinStake<T>>;
    #[pallet::storage] // --- MAP ( netuid ) --> Rho
    pub type Rho<T> = StorageMap<_, Identity, u16, u16, ValueQuery, DefaultRho<T>>;
    #[pallet::storage] // --- MAP ( netuid ) --> Kappa
    pub type Kappa<T> = StorageMap<_, Identity, u16, u16, ValueQuery, DefaultKappa<T>>;
    #[pallet::storage] // --- MAP ( netuid ) --> uid, we use to record uids to prune at next epoch.
    pub type NeuronsToPruneAtNextEpoch<T: Config> = StorageMap<_, Identity, u16, u16, ValueQuery>;
    #[pallet::storage] // --- MAP ( netuid ) --> registrations_this_interval
    pub type RegistrationsThisInterval<T: Config> = StorageMap<_, Identity, u16, u16, ValueQuery>;
    #[pallet::storage] // --- MAP ( netuid ) --> pow_registrations_this_interval
    pub type POWRegistrationsThisInterval<T: Config> =
        StorageMap<_, Identity, u16, u16, ValueQuery>;
    #[pallet::storage] // --- MAP ( netuid ) --> burn_registrations_this_interval
    pub type BurnRegistrationsThisInterval<T: Config> =
        StorageMap<_, Identity, u16, u16, ValueQuery>;
    #[pallet::storage] // --- MAP ( netuid ) --> max_allowed_uids
    pub type MaxAllowedUids<T> =
        StorageMap<_, Identity, u16, u16, ValueQuery, DefaultMaxAllowedUids<T>>;
    #[pallet::storage] // --- MAP ( netuid ) --> immunity_period
    pub type ImmunityPeriod<T> =
        StorageMap<_, Identity, u16, u16, ValueQuery, DefaultImmunityPeriod<T>>;
    #[pallet::storage] // --- MAP ( netuid ) --> activity_cutoff
    pub type ActivityCutoff<T> =
        StorageMap<_, Identity, u16, u16, ValueQuery, DefaultActivityCutoff<T>>;
    #[pallet::storage] // --- MAP ( netuid ) --> max_weight_limit
    pub type MaxWeightsLimit<T> =
        StorageMap<_, Identity, u16, u16, ValueQuery, DefaultMaxWeightsLimit<T>>;
    #[pallet::storage] // --- MAP ( netuid ) --> weights_version_key
    pub type WeightsVersionKey<T> =
        StorageMap<_, Identity, u16, u64, ValueQuery, DefaultWeightsVersionKey<T>>;
    #[pallet::storage] // --- MAP ( netuid ) --> min_allowed_weights
    pub type MinAllowedWeights<T> =
        StorageMap<_, Identity, u16, u16, ValueQuery, DefaultMinAllowedWeights<T>>;
    #[pallet::storage] // --- MAP ( netuid ) --> max_allowed_validators
    pub type MaxAllowedValidators<T> =
        StorageMap<_, Identity, u16, u16, ValueQuery, DefaultMaxAllowedValidators<T>>;
    #[pallet::storage] // --- MAP ( netuid ) --> adjustment_interval
    pub type AdjustmentInterval<T> =
        StorageMap<_, Identity, u16, u16, ValueQuery, DefaultAdjustmentInterval<T>>;
    #[pallet::storage] // --- MAP ( netuid ) --> bonds_moving_average
    pub type BondsMovingAverage<T> =
        StorageMap<_, Identity, u16, u64, ValueQuery, DefaultBondsMovingAverage<T>>;
    #[pallet::storage] // --- MAP ( netuid ) --> weights_set_rate_limit
    pub type WeightsSetRateLimit<T> =
        StorageMap<_, Identity, u16, u64, ValueQuery, DefaultWeightsSetRateLimit<T>>;
    #[pallet::storage] // --- MAP ( netuid ) --> validator_prune_len
    pub type ValidatorPruneLen<T> =
        StorageMap<_, Identity, u16, u64, ValueQuery, DefaultValidatorPruneLen<T>>;
    #[pallet::storage] // --- MAP ( netuid ) --> scaling_law_power
    pub type ScalingLawPower<T> =
        StorageMap<_, Identity, u16, u16, ValueQuery, DefaultScalingLawPower<T>>;
    #[pallet::storage] // --- MAP ( netuid ) --> target_registrations_this_interval
    pub type TargetRegistrationsPerInterval<T> =
        StorageMap<_, Identity, u16, u16, ValueQuery, DefaultTargetRegistrationsPerInterval<T>>;
    #[pallet::storage] // --- DMAP ( netuid, uid ) --> block_at_registration
    pub type BlockAtRegistration<T: Config> = StorageDoubleMap<
        _,
        Identity,
        u16,
        Identity,
        u16,
        u64,
        ValueQuery,
        DefaultBlockAtRegistration<T>,
    >;
    #[pallet::storage] // --- DMAP ( netuid ) --> adjustment_alpha
    pub type AdjustmentAlpha<T: Config> =
        StorageMap<_, Identity, u16, u64, ValueQuery, DefaultAdjustmentAlpha<T>>;

    // =======================================
    // ==== Subnetwork Consensus Storage  ====
    // =======================================
    #[pallet::type_value]
    pub fn EmptyU16Vec<T: Config>() -> Vec<u16> {
        vec![]
    }
    #[pallet::type_value]
    pub fn EmptyU64Vec<T: Config>() -> Vec<u64> {
        vec![]
    }
    #[pallet::type_value]
    pub fn EmptyBoolVec<T: Config>() -> Vec<bool> {
        vec![]
    }
    #[pallet::type_value]
    pub fn DefaultBonds<T: Config>() -> Vec<(u16, u16)> {
        vec![]
    }
    #[pallet::type_value]
    pub fn DefaultWeights<T: Config>() -> Vec<(u16, u16)> {
        vec![]
    }
    #[pallet::type_value]
    pub fn DefaultKey<T: Config>() -> T::AccountId {
        T::AccountId::decode(&mut sp_runtime::traits::TrailingZeroInput::zeroes()).unwrap()
    }

    #[pallet::storage] // --- DMAP ( netuid, hotkey ) --> uid
    pub(super) type Uids<T: Config> =
        StorageDoubleMap<_, Identity, u16, Blake2_128Concat, T::AccountId, u16, OptionQuery>;
    #[pallet::storage] // --- DMAP ( netuid, uid ) --> hotkey
    pub(super) type Keys<T: Config> =
        StorageDoubleMap<_, Identity, u16, Identity, u16, T::AccountId, ValueQuery, DefaultKey<T>>;
    #[pallet::storage] // --- DMAP ( netuid ) --> (hotkey, se, ve)
    pub(super) type LoadedEmission<T: Config> =
        StorageMap<_, Identity, u16, Vec<(T::AccountId, u64, u64)>, OptionQuery>;

    #[pallet::storage] // --- DMAP ( netuid ) --> active
    pub(super) type Active<T: Config> =
        StorageMap<_, Identity, u16, Vec<bool>, ValueQuery, EmptyBoolVec<T>>;
    #[pallet::storage] // --- DMAP ( netuid ) --> rank
    pub(super) type Rank<T: Config> =
        StorageMap<_, Identity, u16, Vec<u16>, ValueQuery, EmptyU16Vec<T>>;
    #[pallet::storage] // --- DMAP ( netuid ) --> trust
    pub(super) type Trust<T: Config> =
        StorageMap<_, Identity, u16, Vec<u16>, ValueQuery, EmptyU16Vec<T>>;
    #[pallet::storage] // --- DMAP ( netuid ) --> consensus
    pub(super) type Consensus<T: Config> =
        StorageMap<_, Identity, u16, Vec<u16>, ValueQuery, EmptyU16Vec<T>>;
    #[pallet::storage] // --- DMAP ( netuid ) --> incentive
    pub(super) type Incentive<T: Config> =
        StorageMap<_, Identity, u16, Vec<u16>, ValueQuery, EmptyU16Vec<T>>;
    #[pallet::storage] // --- DMAP ( netuid ) --> dividends
    pub(super) type Dividends<T: Config> =
        StorageMap<_, Identity, u16, Vec<u16>, ValueQuery, EmptyU16Vec<T>>;
    #[pallet::storage] // --- DMAP ( netuid ) --> emission
    pub(super) type Emission<T: Config> =
        StorageMap<_, Identity, u16, Vec<u64>, ValueQuery, EmptyU64Vec<T>>;
    #[pallet::storage] // --- DMAP ( netuid ) --> last_update
    pub(super) type LastUpdate<T: Config> =
        StorageMap<_, Identity, u16, Vec<u64>, ValueQuery, EmptyU64Vec<T>>;
    #[pallet::storage] // --- DMAP ( netuid ) --> validator_trust
    pub(super) type ValidatorTrust<T: Config> =
        StorageMap<_, Identity, u16, Vec<u16>, ValueQuery, EmptyU16Vec<T>>;
    #[pallet::storage] // --- DMAP ( netuid ) --> pruning_scores
    pub(super) type PruningScores<T: Config> =
        StorageMap<_, Identity, u16, Vec<u16>, ValueQuery, EmptyU16Vec<T>>;
    #[pallet::storage] // --- DMAP ( netuid ) --> validator_permit
    pub(super) type ValidatorPermit<T: Config> =
        StorageMap<_, Identity, u16, Vec<bool>, ValueQuery, EmptyBoolVec<T>>;

    #[pallet::storage] // --- DMAP ( netuid, uid ) --> weights
    pub(super) type Weights<T: Config> = StorageDoubleMap<
        _,
        Identity,
        u16,
        Identity,
        u16,
        Vec<(u16, u16)>,
        ValueQuery,
        DefaultWeights<T>,
    >;
    #[pallet::storage] // --- DMAP ( netuid, uid ) --> bonds
    pub(super) type Bonds<T: Config> = StorageDoubleMap<
        _,
        Identity,
        u16,
        Identity,
        u16,
        Vec<(u16, u16)>,
        ValueQuery,
        DefaultBonds<T>,
    >;

    // Pallets use events to inform users when important changes are made.
    // https://docs.substrate.io/main-docs/build/events-errors/
    #[pallet::event]
    #[pallet::generate_deposit(pub(super) fn deposit_event)]
    pub enum Event<T: Config> {
        // Event documentation should end with an array that provides descriptive names for event
        // parameters. [something, who]
        NetworkAdded(u16, u16), // --- Event created when a new network is added.
        NetworkRemoved(u16),    // --- Event created when a network is removed.
        StakeAdded(T::AccountId, u16, u64), // --- Event created when stake has been transfered from the a coldkey account onto the hotkey staking account.
        StakeRemoved(T::AccountId, u16, u64), // --- Event created when stake has been removed from the hotkey staking account onto the coldkey account.
        WeightsSet(u16, u16), // ---- Event created when a caller successfully sets their weights on a subnetwork.
        NeuronRegistered(u16, u16, T::AccountId), // --- Event created when a new neuron account has been registered to the chain.
        BulkNeuronsRegistered(u16, u16), // --- Event created when multiple uids have been concurrently registered.
        BulkBalancesSet(u16, u16),       // --- FIXME: Not used yet
        MaxAllowedUidsSet(u16, u16), // --- Event created when max allowed uids has been set for a subnetwork.
        MaxWeightLimitSet(u16, u16), // --- Event created when the max weight limit has been set for a subnetwork.
        DifficultySet(u16, u64), // --- Event created when the difficulty has been set for a subnet.
        AdjustmentIntervalSet(u16, u16), // --- Event created when the adjustment interval is set for a subnet.
        RegistrationPerIntervalSet(u16, u16), // --- Event created when registration per interval is set for a subnet.
        MaxRegistrationsPerBlockSet(u16, u16), // --- Event created when we set max registrations per block.
        ActivityCutoffSet(u16, u16), // --- Event created when an activity cutoff is set for a subnet.
        RhoSet(u16, u16),            // --- Event created when Rho value is set.
        KappaSet(u16, u16),          // --- Event created when Kappa is set for a subnet.
        MinAllowedWeightSet(u16, u16), // --- Event created when minimum allowed weight is set for a subnet.
        ValidatorPruneLenSet(u16, u64), // --- Event created when the validator pruning length has been set.
        ScalingLawPowerSet(u16, u16), // --- Event created when the scaling law power has been set for a subnet.
        WeightsSetRateLimitSet(u16, u64), // --- Event created when weights set rate limit has been set for a subnet.
        ImmunityPeriodSet(u16, u16), // --- Event created when immunity period is set for a subnet.
        BondsMovingAverageSet(u16, u64), // --- Event created when bonds moving average is set for a subnet.
        MaxAllowedValidatorsSet(u16, u16), // --- Event created when setting the max number of allowed validators on a subnet.
        AxonServed(u16, T::AccountId), // --- Event created when the axon server information is added to the network.
        PrometheusServed(u16, T::AccountId), // --- Event created when the prometheus server information is added to the network.
        EmissionValuesSet(), // --- Event created when emission ratios for all networks is set.
        DelegateAdded(T::AccountId, T::AccountId, u16), // --- Event created to signal that a hotkey has become a delegate.
        DefaultTakeSet(u16), // --- Event created when the default take is set.
        WeightsVersionKeySet(u16, u64), // --- Event created when weights version key is set for a network.
        MinDifficultySet(u16, u64), // --- Event created when setting min difficulty on a network.
        MaxDifficultySet(u16, u64), // --- Event created when setting max difficulty on a network.
        ServingRateLimitSet(u16, u64), // --- Event created when setting the prometheus serving rate limit.
        BurnSet(u16, u64),             // --- Event created when setting burn on a network.
        MaxBurnSet(u16, u64),          // --- Event created when setting max burn on a network.
        MinBurnSet(u16, u64),          // --- Event created when setting min burn on a network.
        TxRateLimitSet(u64),           // --- Event created when setting the transaction rate limit.
        TxDelegateTakeRateLimitSet(u64), // --- Event created when setting the delegate take transaction rate limit.
        Sudid(DispatchResult),           // --- Event created when a sudo call is done.
        RegistrationAllowed(u16, bool), // --- Event created when registration is allowed/disallowed for a subnet.
        PowRegistrationAllowed(u16, bool), // --- Event created when POW registration is allowed/disallowed for a subnet.
        TempoSet(u16, u16),                // --- Event created when setting tempo on a network
        RAORecycledForRegistrationSet(u16, u64), // Event created when setting the RAO recycled for registration.
        WeightsMinStake(u64), // --- Event created when min stake is set for validators to set weights.
        SenateRequiredStakePercentSet(u64), // Event created when setting the minimum required stake amount for senate registration.
        AdjustmentAlphaSet(u16, u64), // Event created when setting the adjustment alpha on a subnet.
        Faucet(T::AccountId, u64),    // Event created when the faucet it called on the test net.
        SubnetOwnerCutSet(u16),       // Event created when the subnet owner cut is set.
        NetworkRateLimitSet(u64),     // Event created when the network creation rate limit is set.
        NetworkImmunityPeriodSet(u64), // Event created when the network immunity period is set.
        NetworkMinLockCostSet(u64),   // Event created when the network minimum locking cost is set.
        SubnetLimitSet(u16),          // Event created when the maximum number of subnets is set
        NetworkLockCostReductionIntervalSet(u64), // Event created when the lock cost reduction is set
        TakeDecreased(T::AccountId, T::AccountId, u16), // Event created when the take for a delegate is decreased.
        TakeIncreased(T::AccountId, T::AccountId, u16), // Event created when the take for a delegate is increased.
        HotkeySwapped {
            coldkey: T::AccountId,
            old_hotkey: T::AccountId,
            new_hotkey: T::AccountId,
        }, // Event created when a hotkey is swapped
    }

    // Errors inform users that something went wrong.
    #[pallet::error]
    pub enum Error<T> {
        NetworkDoesNotExist,                // --- Thrown when the network does not exist.
        NetworkExist,                       // --- Thrown when the network already exists.
        InvalidModality,  // --- Thrown when an invalid modality attempted on serve.
        InvalidIpType, // ---- Thrown when the user tries to serve an axon which is not of type	4 (IPv4) or 6 (IPv6).
        InvalidIpAddress, // --- Thrown when an invalid IP address is passed to the serve function.
        InvalidPort,   // --- Thrown when an invalid port is passed to the serve function.
        NotRegistered, // ---- Thrown when the caller requests setting or removing data from a neuron which does not exist in the active set.
        NonAssociatedColdKey, // ---- Thrown when a stake, unstake or subscribe request is made by a coldkey which is not associated with the hotkey account.
        NotEnoughStaketoWithdraw, // ---- Thrown when the caller requests removing more stake than there exists in the staking account. See: fn remove_stake.
        NotEnoughStakeToSetWeights, // ---- Thrown when the caller requests to set weights but has less than WeightsMinStake
        NotEnoughBalanceToStake, //  ---- Thrown when the caller requests adding more stake than there exists in the cold key account. See: fn add_stake
        BalanceWithdrawalError, // ---- Thrown when the caller tries to add stake, but for some reason the requested amount could not be withdrawn from the coldkey account.
        NoValidatorPermit, // ---- Thrown when the caller attempts to set non-self weights without being a permitted validator.
        WeightVecNotEqualSize, // ---- Thrown when the caller attempts to set the weight keys and values but these vectors have different size.
        DuplicateUids, // ---- Thrown when the caller attempts to set weights with duplicate uids in the weight matrix.
        InvalidUid, // ---- Thrown when a caller attempts to set weight to at least one uid that does not exist in the metagraph.
        NotSettingEnoughWeights, // ---- Thrown when the dispatch attempts to set weights on chain with fewer elements than are allowed.
        TooManyRegistrationsThisBlock, // ---- Thrown when registrations this block exceeds allowed number.
        AlreadyRegistered, // ---- Thrown when the caller requests registering a neuron which already exists in the active set.
        InvalidWorkBlock, // ---- Thrown if the supplied pow hash block is in the future or negative.
        InvalidDifficulty, // ---- Thrown if the supplied pow hash block does not meet the network difficulty.
        InvalidSeal, // ---- Thrown if the supplied pow hash seal does not match the supplied work.
        MaxAllowedUIdsNotAllowed, // ---  Thrown if the value is invalid for MaxAllowedUids.
        CouldNotConvertToBalance, // ---- Thrown when the dispatch attempts to convert between a u64 and T::balance but the call fails.
        CouldNotConvertToU64, // -- Thrown when the dispatch attempts to convert from a T::Balance to a u64 but the call fails.
        StakeAlreadyAdded, // --- Thrown when the caller requests adding stake for a hotkey to the total stake which already added.
        MaxWeightExceeded, // --- Thrown when the dispatch attempts to set weights on chain with where any normalized weight is more than MaxWeightLimit.
        StorageValueOutOfRange, // --- Thrown when the caller attempts to set a storage value outside of its allowed range.
        TempoHasNotSet,         // --- Thrown when tempo has not set.
        InvalidTempo,           // --- Thrown when tempo is not valid.
        EmissionValuesDoesNotMatchNetworks, // --- Thrown when number or received emission rates does not match number of networks.
        InvalidEmissionValues, // --- Thrown when emission ratios are not valid (did not sum up to 10^9).
        AlreadyDelegate, // --- Thrown if the hotkey attempts to become delegate when they are already.
        SettingWeightsTooFast, // --- Thrown if the hotkey attempts to set weights twice within net_tempo/2 blocks.
        IncorrectNetworkVersionKey, // --- Thrown when a validator attempts to set weights from a validator with incorrect code base key.
        ServingRateLimitExceeded, // --- Thrown when an axon or prometheus serving exceeds the rate limit for a registered neuron.
        BalanceSetError,          // --- Thrown when an error occurs while setting a balance.
        MaxAllowedUidsExceeded, // --- Thrown when number of accounts going to be registered exceeds MaxAllowedUids for the network.
        TooManyUids, // ---- Thrown when the caller attempts to set weights with more uids than allowed.
        TooManyNominations, // ---- Thrown when the limit of nominators per subnet validator is exceeded
        TxRateLimitExceeded, // --- Thrown when a transactor exceeds the rate limit for transactions.
        StakeRateLimitExceeded, // --- Thrown when a transactor exceeds the rate limit for stakes.
        UnstakeRateLimitExceeded, // --- Thrown when a transactor exceeds the rate limit for unstakes.
        RegistrationDisabled,     // --- Thrown when registration is disabled
        TooManyRegistrationsThisInterval, // --- Thrown when registration attempt exceeds allowed in interval
        BenchmarkingOnly, // --- Thrown when a function is only available for benchmarking
        HotkeyOriginMismatch, // --- Thrown when the hotkey passed is not the origin, but it should be
        // Senate errors
        SenateMember, // --- Thrown when attempting to do something to a senate member that is limited
        NotSenateMember, // --- Thrown when a hotkey attempts to do something only senate members can do
        AlreadySenateMember, // --- Thrown when a hotkey attempts to join the senate while already being a member
        BelowStakeThreshold, // --- Thrown when a hotkey attempts to join the senate without enough stake
        NotDelegate, // --- Thrown when a hotkey attempts to join the senate without being a delegate first
        IncorrectNetuidsLength, // --- Thrown when an incorrect amount of Netuids are passed as input
        FaucetDisabled,         // --- Thrown when the faucet is disabled
        NotSubnetOwner,
        OperationNotPermittedOnRootSubnet,
        StakeTooLowForRoot, // --- Thrown when a hotkey attempts to join the root subnet with too little stake
        AllNetworksInImmunity, // --- Thrown when all subnets are in the immunity period
        NotEnoughBalance,
<<<<<<< HEAD
        InvalidTake, // --- Thrown when delegate take is being set out of bounds
=======
        SubnetCreatorLock, // --- Thrown when the subnet creator attempts to unstake within the first 6 months.
>>>>>>> a70c57bd
    }

    // ==================
    // ==== Genesis =====
    // ==================

    #[pallet::genesis_config]
    pub struct GenesisConfig<T: Config> {
        pub stakes: Vec<(T::AccountId, Vec<(T::AccountId, (u64, u16))>)>,
        pub balances_issuance: u64,
    }

    impl<T: Config> Default for GenesisConfig<T> {
        fn default() -> Self {
            Self {
                stakes: Default::default(),
                balances_issuance: 0,
            }
        }
    }

    #[pallet::genesis_build]
    impl<T: Config> BuildGenesisConfig for GenesisConfig<T> {
        fn build(&self) {
<<<<<<< HEAD
=======
            

>>>>>>> a70c57bd
            // Set initial total issuance from balances
            TotalIssuance::<T>::put(self.balances_issuance);

            // Subnet config values
            let netuid: u16 = 3;
            let tempo = 99;
            let max_uids = 4096;

            // The functions for initializing new networks/setting defaults cannot be run directly from genesis functions like extrinsics would
            // --- Set this network uid to alive.
            NetworksAdded::<T>::insert(netuid, true);

            // --- Fill tempo memory item.
            Tempo::<T>::insert(netuid, tempo);

            // --- Fill modality item.
            // Only modality 0 exists (text)
            NetworkModality::<T>::insert(netuid, 0);

            // Make network parameters explicit.
            if !Tempo::<T>::contains_key(netuid) {
                Tempo::<T>::insert(netuid, Tempo::<T>::get(netuid));
            }
            if !Kappa::<T>::contains_key(netuid) {
                Kappa::<T>::insert(netuid, Kappa::<T>::get(netuid));
            }
            if !Difficulty::<T>::contains_key(netuid) {
                Difficulty::<T>::insert(netuid, Difficulty::<T>::get(netuid));
            }
            if !MaxAllowedUids::<T>::contains_key(netuid) {
                MaxAllowedUids::<T>::insert(netuid, MaxAllowedUids::<T>::get(netuid));
            }
            if !ImmunityPeriod::<T>::contains_key(netuid) {
                ImmunityPeriod::<T>::insert(netuid, ImmunityPeriod::<T>::get(netuid));
            }
            if !ActivityCutoff::<T>::contains_key(netuid) {
                ActivityCutoff::<T>::insert(netuid, ActivityCutoff::<T>::get(netuid));
            }
            if !EmissionValues::<T>::contains_key(netuid) {
                EmissionValues::<T>::insert(netuid, EmissionValues::<T>::get(netuid));
            }
            if !MaxWeightsLimit::<T>::contains_key(netuid) {
                MaxWeightsLimit::<T>::insert(netuid, MaxWeightsLimit::<T>::get(netuid));
            }
            if !MinAllowedWeights::<T>::contains_key(netuid) {
                MinAllowedWeights::<T>::insert(netuid, MinAllowedWeights::<T>::get(netuid));
            }
            if !RegistrationsThisInterval::<T>::contains_key(netuid) {
                RegistrationsThisInterval::<T>::insert(
                    netuid,
                    RegistrationsThisInterval::<T>::get(netuid),
                );
            }
            if !POWRegistrationsThisInterval::<T>::contains_key(netuid) {
                POWRegistrationsThisInterval::<T>::insert(
                    netuid,
                    POWRegistrationsThisInterval::<T>::get(netuid),
                );
            }
            if !BurnRegistrationsThisInterval::<T>::contains_key(netuid) {
                BurnRegistrationsThisInterval::<T>::insert(
                    netuid,
                    BurnRegistrationsThisInterval::<T>::get(netuid),
                );
            }

            // Set max allowed uids
            MaxAllowedUids::<T>::insert(netuid, max_uids);

            let mut next_uid = 0;

            for (coldkey, hotkeys) in self.stakes.iter() {
                for (hotkey, stake_uid) in hotkeys.iter() {
                    let (stake, uid) = stake_uid;

                    // Expand Yuma Consensus with new position.
                    Rank::<T>::mutate(netuid, |v| v.push(0));
                    Trust::<T>::mutate(netuid, |v| v.push(0));
                    Active::<T>::mutate(netuid, |v| v.push(true));
                    Emission::<T>::mutate(netuid, |v| v.push(0));
                    Consensus::<T>::mutate(netuid, |v| v.push(0));
                    Incentive::<T>::mutate(netuid, |v| v.push(0));
                    Dividends::<T>::mutate(netuid, |v| v.push(0));
                    LastUpdate::<T>::mutate(netuid, |v| v.push(0));
                    PruningScores::<T>::mutate(netuid, |v| v.push(0));
                    ValidatorTrust::<T>::mutate(netuid, |v| v.push(0));
                    ValidatorPermit::<T>::mutate(netuid, |v| v.push(false));

                    // Insert account information.
                    Keys::<T>::insert(netuid, uid, hotkey.clone()); // Make hotkey - uid association.
                    Uids::<T>::insert(netuid, hotkey.clone(), uid); // Make uid - hotkey association.
                    BlockAtRegistration::<T>::insert(netuid, uid, 0); // Fill block at registration.
                    IsNetworkMember::<T>::insert(hotkey.clone(), netuid, true); // Fill network is member.

                    // Fill stake information.
                    Owner::<T>::insert(hotkey.clone(), coldkey.clone());

                    TotalHotkeyStake::<T>::insert(hotkey.clone(), stake);
                    TotalColdkeyStake::<T>::insert(
                        coldkey.clone(),
                        TotalColdkeyStake::<T>::get(coldkey).saturating_add(*stake),
                    );

                    // Update total issuance value
                    TotalIssuance::<T>::put(TotalIssuance::<T>::get().saturating_add(*stake));

                    Stake::<T>::insert(hotkey.clone(), coldkey.clone(), stake);

                    next_uid += 1;
                }
            }

            // Set correct length for Subnet neurons
            SubnetworkN::<T>::insert(netuid, next_uid);

            // --- Increase total network count.
            TotalNetworks::<T>::mutate(|n| *n += 1);

            // Get the root network uid.
            let root_netuid: u16 = 0;

            // Set the root network as added.
            NetworksAdded::<T>::insert(root_netuid, true);

            // Increment the number of total networks.
            TotalNetworks::<T>::mutate(|n| *n += 1);

            // Set the number of validators to 1.
            SubnetworkN::<T>::insert(root_netuid, 0);

            // Set the maximum number to the number of senate members.
            MaxAllowedUids::<T>::insert(root_netuid, 64u16);

            // Set the maximum number to the number of validators to all members.
            MaxAllowedValidators::<T>::insert(root_netuid, 64u16);

            // Set the min allowed weights to zero, no weights restrictions.
            MinAllowedWeights::<T>::insert(root_netuid, 0);

            // Set the max weight limit to infitiy, no weight restrictions.
            MaxWeightsLimit::<T>::insert(root_netuid, u16::MAX);

            // Add default root tempo.
            Tempo::<T>::insert(root_netuid, 100);

            // Set the root network as open.
            NetworkRegistrationAllowed::<T>::insert(root_netuid, true);

            // Set target registrations for validators as 1 per block.
            TargetRegistrationsPerInterval::<T>::insert(root_netuid, 1);
        }
    }

    // ================
    // ==== Hooks =====
    // ================

    #[pallet::hooks]
    impl<T: Config> Hooks<BlockNumberFor<T>> for Pallet<T> {
        // ---- Called on the initialization of this pallet. (the order of on_finalize calls is determined in the runtime)
        //
        // # Args:
        // 	* 'n': (BlockNumberFor<T>):
        // 		- The number of the block we are initializing.
        fn on_initialize(_block_number: BlockNumberFor<T>) -> Weight {
            let block_step_result = Self::block_step();
            match block_step_result {
                Ok(_) => {
                    // --- If the block step was successful, return the weight.
                    log::info!("Successfully ran block step.");
                    return Weight::from_parts(110_634_229_000 as u64, 0)
                        .saturating_add(T::DbWeight::get().reads(8304 as u64))
                        .saturating_add(T::DbWeight::get().writes(110 as u64));
                }
                Err(e) => {
                    // --- If the block step was unsuccessful, return the weight anyway.
                    log::error!("Error while stepping block: {:?}", e);
                    return Weight::from_parts(110_634_229_000 as u64, 0)
                        .saturating_add(T::DbWeight::get().reads(8304 as u64))
                        .saturating_add(T::DbWeight::get().writes(110 as u64));
                }
            }
        }

        fn on_runtime_upgrade() -> frame_support::weights::Weight {
            // --- Migrate storage
            use crate::migration;
            let mut weight = frame_support::weights::Weight::from_parts(0, 0);

            // Hex encoded foundation coldkey
            let hex = hex_literal::hex![
                "feabaafee293d3b76dae304e2f9d885f77d2b17adab9e17e921b321eccd61c77"
            ];
            weight = weight
                .saturating_add(migration::migrate_to_v1_separate_emission::<T>())
                .saturating_add(migration::migrate_to_v2_fixed_total_stake::<T>())
                .saturating_add(migration::migrate_create_root_network::<T>())
                .saturating_add(migration::migrate_transfer_ownership_to_foundation::<T>(
                    hex,
                ))
                .saturating_add(migration::migrate_delete_subnet_3::<T>())
                .saturating_add(migration::migrate_delete_subnet_21::<T>())
                .saturating_add(migration::migration5_total_issuance::<T>(false));

            return weight;
        }
    }

    // Dispatchable functions allow users to interact with the pallet and invoke state changes.
    // These functions materialize as "extrinsics", which are often compared to transactions.
    // Dispatchable functions must be annotated with a weight and must return a DispatchResult.
    #[pallet::call]
    impl<T: Config> Pallet<T> {
        // --- Sets the caller weights for the incentive mechanism. The call can be
        // made from the hotkey account so is potentially insecure, however, the damage
        // of changing weights is minimal if caught early. This function includes all the
        // checks that the passed weights meet the requirements. Stored as u16s they represent
        // rational values in the range [0,1] which sum to 1 and can be interpreted as
        // probabilities. The specific weights determine how inflation propagates outward
        // from this peer.
        //
        // Note: The 16 bit integers weights should represent 1.0 as the max u16.
        // However, the function normalizes all integers to u16_max anyway. This means that if the sum of all
        // elements is larger or smaller than the amount of elements * u16_max, all elements
        // will be corrected for this deviation.
        //
        // # Args:
        // 	* `origin`: (<T as frame_system::Config>Origin):
        // 		- The caller, a hotkey who wishes to set their weights.
        //
        // 	* `netuid` (u16):
        // 		- The network uid we are setting these weights on.
        //
        // 	* `dests` (Vec<u16>):
        // 		- The edge endpoint for the weight, i.e. j for w_ij.
        //
        // 	* 'weights' (Vec<u16>):
        // 		- The u16 integer encoded weights. Interpreted as rational
        // 		values in the range [0,1]. They must sum to in32::MAX.
        //
        // 	* 'version_key' ( u64 ):
        // 		- The network version key to check if the validator is up to date.
        //
        // # Event:
        // 	* WeightsSet;
        // 		- On successfully setting the weights on chain.
        //
        // # Raises:
        // 	* 'NetworkDoesNotExist':
        // 		- Attempting to set weights on a non-existent network.
        //
        // 	* 'NotRegistered':
        // 		- Attempting to set weights from a non registered account.
        //
        // 	* 'WeightVecNotEqualSize':
        // 		- Attempting to set weights with uids not of same length.
        //
        // 	* 'DuplicateUids':
        // 		- Attempting to set weights with duplicate uids.
        //
        //     * 'TooManyUids':
        // 		- Attempting to set weights above the max allowed uids.
        //
        // 	* 'InvalidUid':
        // 		- Attempting to set weights with invalid uids.
        //
        // 	* 'NotSettingEnoughWeights':
        // 		- Attempting to set weights with fewer weights than min.
        //
        // 	* 'MaxWeightExceeded':
        // 		- Attempting to set weights with max value exceeding limit.
        #[pallet::call_index(0)]
        #[pallet::weight((Weight::from_parts(10_151_000_000, 0)
		.saturating_add(T::DbWeight::get().reads(4104))
		.saturating_add(T::DbWeight::get().writes(2)), DispatchClass::Normal, Pays::No))]
        pub fn set_weights(
            origin: OriginFor<T>,
            netuid: u16,
            dests: Vec<u16>,
            weights: Vec<u16>,
            version_key: u64,
        ) -> DispatchResult {
            Self::do_set_weights(origin, netuid, dests, weights, version_key)
        }

        // --- Sets the key as a delegate.
        //
        // # Args:
        // 	* 'origin': (<T as frame_system::Config>Origin):
        // 		- The signature of the caller's coldkey.
        //
        // 	* 'hotkey' (T::AccountId):
        // 		- The hotkey we are delegating (must be owned by the coldkey.)
        //
        // 	* 'take' (u16):
        // 		- The stake proportion that this hotkey takes from delegations.
        //
        // # Event:
        // 	* DelegateAdded;
        // 		- On successfully setting a hotkey as a delegate.
        //
        // # Raises:
        // 	* 'NotRegistered':
        // 		- The hotkey we are delegating is not registered on the network.
        //
        // 	* 'NonAssociatedColdKey':
        // 		- The hotkey we are delegating is not owned by the calling coldket.
        //
        //
        #[pallet::call_index(1)]
        #[pallet::weight((0, DispatchClass::Normal, Pays::No))]
        pub fn become_delegate(origin: OriginFor<T>, hotkey: T::AccountId) -> DispatchResult {
            Self::do_become_delegate(origin, hotkey, Self::get_default_take())
        }

        // --- Allows delegates to decrease its take value.
        //
        // # Args:
        // 	* 'origin': (<T as frame_system::Config>::Origin):
        // 		- The signature of the caller's coldkey.
        //
        // 	* 'hotkey' (T::AccountId):
        // 		- The hotkey we are delegating (must be owned by the coldkey.)
        //
        // 	* 'netuid' (u16):
        // 		- Subnet ID to decrease take for
        //
        // 	* 'take' (u16):
        // 		- The new stake proportion that this hotkey takes from delegations.
        //        The new value can be between 0 and 11_796 and should be strictly
        //        lower than the previous value. It T is the new value (rational number),
        //        the the parameter is calculated as [65535 * T]. For example, 1% would be
        //        [0.01 * 65535] = [655.35] = 655
        //
        // # Event:
        // 	* TakeDecreased;
        // 		- On successfully setting a decreased take for this hotkey.
        //
        // # Raises:
        // 	* 'NotRegistered':
        // 		- The hotkey we are delegating is not registered on the network.
        //
        // 	* 'NonAssociatedColdKey':
        // 		- The hotkey we are delegating is not owned by the calling coldkey.
        //
        // 	* 'InvalidTransaction':
        // 		- The delegate is setting a take which is not lower than the previous.
        //
        #[pallet::call_index(65)]
        #[pallet::weight((0, DispatchClass::Normal, Pays::No))]
        pub fn decrease_take(
            origin: OriginFor<T>,
            hotkey: T::AccountId,
            netuid: u16,
            take: u16,
        ) -> DispatchResult {
            Self::do_decrease_take(origin, hotkey, netuid, take)
        }

        // --- Allows delegates to increase its take value. This call is rate-limited.
        //
        // # Args:
        // 	* 'origin': (<T as frame_system::Config>::Origin):
        // 		- The signature of the caller's coldkey.
        //
        // 	* 'hotkey' (T::AccountId):
        // 		- The hotkey we are delegating (must be owned by the coldkey.)
        //
        // 	* 'netuid' (u16):
        // 		- Subnet ID to decrease take for
        //
        // 	* 'take' (u16):
        // 		- The new stake proportion that this hotkey takes from delegations.
        //        The new value can be between 0 and 11_796 and should be strictly
        //        greater than the previous value. It T is the new value (rational number),
        //        the the parameter is calculated as [65535 * T]. For example, 1% would be
        //        [0.01 * 65535] = [655.35] = 655
        //
        // # Event:
        // 	* TakeDecreased;
        // 		- On successfully setting a decreased take for this hotkey.
        //
        // # Raises:
        // 	* 'NotRegistered':
        // 		- The hotkey we are delegating is not registered on the network.
        //
        // 	* 'NonAssociatedColdKey':
        // 		- The hotkey we are delegating is not owned by the calling coldkey.
        //
        // 	* 'InvalidTransaction':
        // 		- The delegate is setting a take which is not lower than the previous.
        //
        #[pallet::call_index(66)]
        #[pallet::weight((0, DispatchClass::Normal, Pays::No))]
        pub fn increase_take(
            origin: OriginFor<T>,
            hotkey: T::AccountId,
            netuid: u16,
            take: u16,
        ) -> DispatchResult {
            Self::do_increase_take(origin, hotkey, netuid, take)
        }

        // --- Adds stake to a hotkey. The call is made from the
        // coldkey account linked in the hotkey.
        // Only the associated coldkey is allowed to make staking and
        // unstaking requests. This protects the neuron against
        // attacks on its hotkey running in production code.
        //
        // # Args:
        // 	* 'origin': (<T as frame_system::Config>Origin):
        // 		- The signature of the caller's coldkey.
        //
        // 	* 'hotkey' (T::AccountId):
        // 		- The associated hotkey account.
        //
        // 	* 'amount_staked' (u64):
        // 		- The amount of stake to be added to the hotkey staking account.
        //
        // # Event:
        // 	* StakeAdded;
        // 		- On the successfully adding stake to a global account.
        //
        // # Raises:
        // 	* 'CouldNotConvertToBalance':
        // 		- Unable to convert the passed stake value to a balance.
        //
        // 	* 'NotEnoughBalanceToStake':
        // 		- Not enough balance on the coldkey to add onto the global account.
        //
        // 	* 'NonAssociatedColdKey':
        // 		- The calling coldkey is not associated with this hotkey.
        //
        // 	* 'BalanceWithdrawalError':
        // 		- Errors stemming from transaction pallet.
        //
        //
        #[pallet::call_index(2)]
        #[pallet::weight((Weight::from_parts(65_000_000, 0)
		.saturating_add(T::DbWeight::get().reads(8))
		.saturating_add(T::DbWeight::get().writes(6)), DispatchClass::Normal, Pays::No))]
        pub fn add_stake(
            origin: OriginFor<T>,
            hotkey: T::AccountId,
            amount_staked: u64,
        ) -> DispatchResult {
<<<<<<< HEAD
            Self::do_add_stake(origin, hotkey, Self::get_root_netuid(), amount_staked)
        }

        #[pallet::call_index(63)]
        #[pallet::weight((Weight::from_parts(65_000_000,0)
=======
            Self::do_add_stake( origin, hotkey, Self::get_root_netuid(), amount_staked )
        }
        #[pallet::call_index(63)]
        #[pallet::weight((Weight::from_ref_time(65_000_000)
>>>>>>> a70c57bd
		.saturating_add(T::DbWeight::get().reads(8))
		.saturating_add(T::DbWeight::get().writes(6)), DispatchClass::Normal, Pays::No))]
        pub fn add_subnet_stake(
            origin: OriginFor<T>,
            hotkey: T::AccountId,
            netuid: u16,
            amount_staked: u64,
        ) -> DispatchResult {
<<<<<<< HEAD
            Self::do_add_stake(origin, hotkey, netuid, amount_staked)
        }
        // TODO(const) this needs to be properly benchmarked (these values are copied from above.)
        #[pallet::call_index(67)]
        #[pallet::weight((Weight::from_parts(65_000_000,0)
		.saturating_add(T::DbWeight::get().reads(8))
		.saturating_add(T::DbWeight::get().writes(6)), DispatchClass::Normal, Pays::No))]
        pub fn add_weighted_stake(
            origin: OriginFor<T>,
            hotkey: T::AccountId,
            netuids: Vec<u16>,
            values: Vec<u16>,
        ) -> DispatchResult {
            Self::do_add_weighted_stake(origin, hotkey, netuids, values )
=======
            Self::do_add_stake( origin, hotkey, netuid, amount_staked )
>>>>>>> a70c57bd
        }

        // ---- Remove stake from the staking account. The call must be made
        // from the coldkey account attached to the neuron metadata. Only this key
        // has permission to make staking and unstaking requests.
        //
        // # Args:
        // 	* 'origin': (<T as frame_system::Config>Origin):
        // 		- The signature of the caller's coldkey.
        //
        // 	* 'hotkey' (T::AccountId):
        // 		- The associated hotkey account.
        //
        // 	* 'amount_unstaked' (u64):
        // 		- The amount of stake to be added to the hotkey staking account.
        //
        // # Event:
        // 	* StakeRemoved;
        // 		- On the successfully removing stake from the hotkey account.
        //
        // # Raises:
        // 	* 'NotRegistered':
        // 		- Thrown if the account we are attempting to unstake from is non existent.
        //
        // 	* 'NonAssociatedColdKey':
        // 		- Thrown if the coldkey does not own the hotkey we are unstaking from.
        //
        // 	* 'NotEnoughStaketoWithdraw':
        // 		- Thrown if there is not enough stake on the hotkey to withdwraw this amount.
        //
        // 	* 'CouldNotConvertToBalance':
        // 		- Thrown if we could not convert this amount to a balance.
        //
        //
        #[pallet::call_index(3)]
        #[pallet::weight((Weight::from_parts(63_000_000, 0)
		.saturating_add(Weight::from_parts(0, 43991))
		.saturating_add(T::DbWeight::get().reads(14))
		.saturating_add(T::DbWeight::get().writes(9)), DispatchClass::Normal, Pays::No))]
        pub fn remove_stake(
            origin: OriginFor<T>,
            hotkey: T::AccountId,
            amount_unstaked: u64,
        ) -> DispatchResult {
<<<<<<< HEAD
            Self::do_remove_stake(origin, hotkey, Self::get_root_netuid(), amount_unstaked)
        }
        #[pallet::call_index(64)]
        #[pallet::weight((Weight::from_parts(63_000_000,0)
		.saturating_add(Weight::from_parts(0, 43991))
=======
            Self::do_remove_stake( origin, hotkey, Self::get_root_netuid(), amount_unstaked )
        }
        #[pallet::call_index(64)]
        #[pallet::weight((Weight::from_ref_time(63_000_000)
		.saturating_add(Weight::from_proof_size(43991))
>>>>>>> a70c57bd
		.saturating_add(T::DbWeight::get().reads(14))
		.saturating_add(T::DbWeight::get().writes(9)), DispatchClass::Normal, Pays::No))]
        pub fn remove_subnet_stake(
            origin: OriginFor<T>,
            hotkey: T::AccountId,
            netuid: u16,
            amount_unstaked: u64,
        ) -> DispatchResult {
<<<<<<< HEAD
            Self::do_remove_stake(origin, hotkey, netuid, amount_unstaked)
=======
            Self::do_remove_stake( origin, hotkey, netuid, amount_unstaked )
>>>>>>> a70c57bd
        }


        // ---- Serves or updates axon /promethteus information for the neuron associated with the caller. If the caller is
        // already registered the metadata is updated. If the caller is not registered this call throws NotRegistered.
        //
        // # Args:
        // 	* 'origin': (<T as frame_system::Config>Origin):
        // 		- The signature of the caller.
        //
        // 	* 'netuid' (u16):
        // 		- The u16 network identifier.
        //
        // 	* 'version' (u64):
        // 		- The bittensor version identifier.
        //
        // 	* 'ip' (u64):
        // 		- The endpoint ip information as a u128 encoded integer.
        //
        // 	* 'port' (u16):
        // 		- The endpoint port information as a u16 encoded integer.
        //
        // 	* 'ip_type' (u8):
        // 		- The endpoint ip version as a u8, 4 or 6.
        //
        // 	* 'protocol' (u8):
        // 		- UDP:1 or TCP:0
        //
        // 	* 'placeholder1' (u8):
        // 		- Placeholder for further extra params.
        //
        // 	* 'placeholder2' (u8):
        // 		- Placeholder for further extra params.
        //
        // # Event:
        // 	* AxonServed;
        // 		- On successfully serving the axon info.
        //
        // # Raises:
        // 	* 'NetworkDoesNotExist':
        // 		- Attempting to set weights on a non-existent network.
        //
        // 	* 'NotRegistered':
        // 		- Attempting to set weights from a non registered account.
        //
        // 	* 'InvalidIpType':
        // 		- The ip type is not 4 or 6.
        //
        // 	* 'InvalidIpAddress':
        // 		- The numerically encoded ip address does not resolve to a proper ip.
        //
        // 	* 'ServingRateLimitExceeded':
        // 		- Attempting to set prometheus information withing the rate limit min.
        //
        #[pallet::call_index(4)]
        #[pallet::weight((Weight::from_parts(19_000_000, 0)
		.saturating_add(T::DbWeight::get().reads(2))
		.saturating_add(T::DbWeight::get().writes(1)), DispatchClass::Normal, Pays::No))]
        pub fn serve_axon(
            origin: OriginFor<T>,
            netuid: u16,
            version: u32,
            ip: u128,
            port: u16,
            ip_type: u8,
            protocol: u8,
            placeholder1: u8,
            placeholder2: u8,
        ) -> DispatchResult {
            Self::do_serve_axon(
                origin,
                netuid,
                version,
                ip,
                port,
                ip_type,
                protocol,
                placeholder1,
                placeholder2,
            )
        }

        #[pallet::call_index(5)]
        #[pallet::weight((Weight::from_parts(17_000_000, 0)
		.saturating_add(T::DbWeight::get().reads(2))
		.saturating_add(T::DbWeight::get().writes(1)), DispatchClass::Normal, Pays::No))]
        pub fn serve_prometheus(
            origin: OriginFor<T>,
            netuid: u16,
            version: u32,
            ip: u128,
            port: u16,
            ip_type: u8,
        ) -> DispatchResult {
            Self::do_serve_prometheus(origin, netuid, version, ip, port, ip_type)
        }

        // ---- Registers a new neuron to the subnetwork.
        //
        // # Args:
        // 	* 'origin': (<T as frame_system::Config>Origin):
        // 		- The signature of the calling hotkey.
        //
        // 	* 'netuid' (u16):
        // 		- The u16 network identifier.
        //
        // 	* 'block_number' ( u64 ):
        // 		- Block hash used to prove work done.
        //
        // 	* 'nonce' ( u64 ):
        // 		- Positive integer nonce used in POW.
        //
        // 	* 'work' ( Vec<u8> ):
        // 		- Vector encoded bytes representing work done.
        //
        // 	* 'hotkey' ( T::AccountId ):
        // 		- Hotkey to be registered to the network.
        //
        // 	* 'coldkey' ( T::AccountId ):
        // 		- Associated coldkey account.
        //
        // # Event:
        // 	* NeuronRegistered;
        // 		- On successfully registereing a uid to a neuron slot on a subnetwork.
        //
        // # Raises:
        // 	* 'NetworkDoesNotExist':
        // 		- Attempting to registed to a non existent network.
        //
        // 	* 'TooManyRegistrationsThisBlock':
        // 		- This registration exceeds the total allowed on this network this block.
        //
        // 	* 'AlreadyRegistered':
        // 		- The hotkey is already registered on this network.
        //
        // 	* 'InvalidWorkBlock':
        // 		- The work has been performed on a stale, future, or non existent block.
        //
        // 	* 'InvalidDifficulty':
        // 		- The work does not match the difficutly.
        //
        // 	* 'InvalidSeal':
        // 		- The seal is incorrect.
        //
        #[pallet::call_index(6)]
        #[pallet::weight((Weight::from_parts(91_000_000, 0)
		.saturating_add(T::DbWeight::get().reads(27))
		.saturating_add(T::DbWeight::get().writes(22)), DispatchClass::Normal, Pays::No))]
        pub fn register(
            origin: OriginFor<T>,
            netuid: u16,
            block_number: u64,
            nonce: u64,
            work: Vec<u8>,
            hotkey: T::AccountId,
            coldkey: T::AccountId,
        ) -> DispatchResult {
            Self::do_registration(origin, netuid, block_number, nonce, work, hotkey, coldkey)
        }

        #[pallet::call_index(62)]
        #[pallet::weight((Weight::from_parts(120_000_000, 0)
		.saturating_add(T::DbWeight::get().reads(23))
		.saturating_add(T::DbWeight::get().writes(20)), DispatchClass::Normal, Pays::No))]
        pub fn root_register(origin: OriginFor<T>, hotkey: T::AccountId) -> DispatchResult {
            Self::do_root_register(origin, hotkey)
        }

        #[pallet::call_index(7)]
        #[pallet::weight((Weight::from_parts(89_000_000, 0)
		.saturating_add(T::DbWeight::get().reads(27))
		.saturating_add(T::DbWeight::get().writes(22)), DispatchClass::Normal, Pays::No))]
        pub fn burned_register(
            origin: OriginFor<T>,
            netuid: u16,
            hotkey: T::AccountId,
        ) -> DispatchResult {
            Self::do_burned_registration(origin, netuid, hotkey)
        }

        #[pallet::call_index(70)]
        #[pallet::weight((0, DispatchClass::Operational, Pays::No))]
        pub fn swap_hotkey(
            origin: OriginFor<T>,
            hotkey: T::AccountId,
            new_hotkey: T::AccountId,
        ) -> DispatchResultWithPostInfo {
            Self::do_swap_hotkey(origin, &hotkey, &new_hotkey)
        }

        // ---- SUDO ONLY FUNCTIONS ------------------------------------------------------------

        // ==================================
        // ==== Parameter Sudo calls ========
        // ==================================
        // Each function sets the corresponding hyper paramter on the specified network
        // Args:
        // 	* 'origin': (<T as frame_system::Config>Origin):
        // 		- The caller, must be sudo.
        //
        // 	* `netuid` (u16):
        // 		- The network identifier.
        //
        // 	* `hyperparameter value` (u16):
        // 		- The value of the hyper parameter.
        //

        /// Authenticates a council proposal and dispatches a function call with `Root` origin.
        ///
        /// The dispatch origin for this call must be a council majority.
        ///
        /// ## Complexity
        /// - O(1).
        #[pallet::call_index(51)]
        #[pallet::weight((Weight::from_parts(0, 0), DispatchClass::Operational, Pays::No))]
        pub fn sudo(
            origin: OriginFor<T>,
            call: Box<T::SudoRuntimeCall>,
        ) -> DispatchResultWithPostInfo {
            // This is a public call, so we ensure that the origin is a council majority.
            T::CouncilOrigin::ensure_origin(origin)?;

            let result = call.dispatch_bypass_filter(frame_system::RawOrigin::Root.into());
            let error = result.map(|_| ()).map_err(|e| e.error);
            Self::deposit_event(Event::Sudid(error));

            return result;
        }

        /// Authenticates a council proposal and dispatches a function call with `Root` origin.
        /// This function does not check the weight of the call, and instead allows the
        /// user to specify the weight of the call.
        ///
        /// The dispatch origin for this call must be a council majority.
        ///
        /// ## Complexity
        /// - O(1).
        #[pallet::call_index(52)]
        #[pallet::weight((*_weight, call.get_dispatch_info().class, Pays::No))]
        pub fn sudo_unchecked_weight(
            origin: OriginFor<T>,
            call: Box<T::SudoRuntimeCall>,
            _weight: Weight,
        ) -> DispatchResultWithPostInfo {
            // This is a public call, so we ensure that the origin is a council majority.
            T::CouncilOrigin::ensure_origin(origin)?;

            let result = call.dispatch_bypass_filter(frame_system::RawOrigin::Root.into());
            let error = result.map(|_| ()).map_err(|e| e.error);
            Self::deposit_event(Event::Sudid(error));

            return result;
        }

        #[pallet::call_index(55)]
        #[pallet::weight((Weight::from_parts(0, 0)
		.saturating_add(Weight::from_parts(0, 0))
		.saturating_add(T::DbWeight::get().reads(0))
		.saturating_add(T::DbWeight::get().writes(0)), DispatchClass::Operational))]
        pub fn vote(
            origin: OriginFor<T>,
            hotkey: T::AccountId,
            proposal: T::Hash,
            #[pallet::compact] index: u32,
            approve: bool,
        ) -> DispatchResultWithPostInfo {
            Self::do_vote_root(origin, &hotkey, proposal, index, approve)
        }

        #[pallet::call_index(59)]
        #[pallet::weight((Weight::from_parts(85_000_000, 0)
		.saturating_add(T::DbWeight::get().reads(16))
		.saturating_add(T::DbWeight::get().writes(28)), DispatchClass::Operational, Pays::No))]
        pub fn register_network(origin: OriginFor<T>, hotkey: T::AccountId) -> DispatchResult {
            Self::user_add_network(origin, hotkey)
        }

        #[pallet::call_index(60)]
        #[pallet::weight((Weight::from_parts(91_000_000, 0)
		.saturating_add(T::DbWeight::get().reads(27))
		.saturating_add(T::DbWeight::get().writes(22)), DispatchClass::Normal, Pays::No))]
        pub fn faucet(
            origin: OriginFor<T>,
            block_number: u64,
            nonce: u64,
            work: Vec<u8>,
        ) -> DispatchResult {
            if cfg!(feature = "pow-faucet") {
                return Self::do_faucet(origin, block_number, nonce, work);
            }

            Err(Error::<T>::FaucetDisabled.into())
        }
<<<<<<< HEAD

        #[pallet::call_index(61)]
        #[pallet::weight((Weight::from_parts(70_000_000, 0)
		.saturating_add(T::DbWeight::get().reads(5))
		.saturating_add(T::DbWeight::get().writes(31)), DispatchClass::Operational, Pays::No))]
        pub fn dissolve_network(origin: OriginFor<T>, netuid: u16) -> DispatchResult {
            Self::user_remove_network(origin, netuid)
        }
=======
>>>>>>> a70c57bd
    }

    // ---- Subtensor helper functions.
    impl<T: Config> Pallet<T> {
        // --- Returns the transaction priority for setting weights.
        pub fn get_priority_set_weights(hotkey: &T::AccountId, netuid: u16) -> u64 {
            if Uids::<T>::contains_key(netuid, &hotkey) {
                let uid = Self::get_uid_for_net_and_hotkey(netuid, &hotkey.clone()).unwrap();
<<<<<<< HEAD
=======
                let _stake = Self::get_total_stake_for_hotkey(&hotkey);
>>>>>>> a70c57bd
                let current_block_number: u64 = Self::get_current_block_as_u64();
                let default_priority: u64 =
                    current_block_number - Self::get_last_update_for_uid(netuid, uid as u16);
                return default_priority + u32::max_value() as u64;
            }
            return 0;
        }

        // --- Is the caller allowed to set weights
        pub fn check_weights_min_stake(hotkey: &T::AccountId) -> bool {
            // Blacklist weights transactions for low stake peers.
            if Self::get_total_stake_for_hotkey(&hotkey) >= Self::get_weights_min_stake() {
                return true;
            } else {
                return false;
            }
        }

        pub fn checked_allowed_register(netuid: u16) -> bool {
            if netuid == Self::get_root_netuid() {
                return false;
            }
            if !Self::if_subnet_exist(netuid) {
                return false;
            }
            if !Self::get_network_registration_allowed(netuid) {
                return false;
            }
            if Self::get_registrations_this_block(netuid)
                >= Self::get_max_registrations_per_block(netuid)
            {
                return false;
            }
            if Self::get_registrations_this_interval(netuid)
                >= Self::get_target_registrations_per_interval(netuid) * 3
            {
                return false;
            }
            true
        }
    }
}

/************************************************************
    CallType definition
************************************************************/
#[derive(Debug, PartialEq)]
pub enum CallType {
    SetWeights,
    AddStake,
    RemoveStake,
    AddDelegate,
    Register,
    Serve,
    RegisterNetwork,
    Other,
}
impl Default for CallType {
    fn default() -> Self {
        CallType::Other
    }
}

#[derive(Encode, Decode, Clone, Eq, PartialEq, TypeInfo)]
pub struct SubtensorSignedExtension<T: Config + Send + Sync + TypeInfo>(pub PhantomData<T>);

impl<T: Config + Send + Sync + TypeInfo> SubtensorSignedExtension<T>
where
    T::RuntimeCall: Dispatchable<Info = DispatchInfo, PostInfo = PostDispatchInfo>,
    <T as frame_system::Config>::RuntimeCall: IsSubType<Call<T>>,
{
    pub fn new() -> Self {
        Self(Default::default())
    }

    pub fn get_priority_vanilla() -> u64 {
        // Return high priority so that every extrinsic except set_weights function will
        // have a higher priority than the set_weights call
        return u64::max_value();
    }

    pub fn get_priority_set_weights(who: &T::AccountId, netuid: u16) -> u64 {
        return Pallet::<T>::get_priority_set_weights(who, netuid);
    }

    pub fn check_weights_min_stake(who: &T::AccountId) -> bool {
        Pallet::<T>::check_weights_min_stake(who)
    }

    pub fn u64_to_balance(
        input: u64,
    ) -> Option<
        <<T as Config>::Currency as fungible::Inspect<<T as frame_system::Config>::AccountId>>::Balance,
    >{
        input.try_into().ok()
    }
}

impl<T: Config + Send + Sync + TypeInfo> sp_std::fmt::Debug for SubtensorSignedExtension<T> {
    fn fmt(&self, f: &mut sp_std::fmt::Formatter) -> sp_std::fmt::Result {
        write!(f, "SubtensorSignedExtension")
    }
}

impl<T: Config + Send + Sync + TypeInfo> SignedExtension for SubtensorSignedExtension<T>
where
    T::RuntimeCall: Dispatchable<Info = DispatchInfo, PostInfo = PostDispatchInfo>,
    <T as frame_system::Config>::RuntimeCall: IsSubType<Call<T>>,
{
    const IDENTIFIER: &'static str = "SubtensorSignedExtension";

    type AccountId = T::AccountId;
    type Call = T::RuntimeCall;
    type AdditionalSigned = ();
    type Pre = (CallType, u64, Self::AccountId);

    fn additional_signed(&self) -> Result<Self::AdditionalSigned, TransactionValidityError> {
        Ok(())
    }

    fn validate(
        &self,
        who: &Self::AccountId,
        call: &Self::Call,
        _info: &DispatchInfoOf<Self::Call>,
        _len: usize,
    ) -> TransactionValidity {
        match call.is_sub_type() {
            Some(Call::set_weights { netuid, .. }) => {
                if Self::check_weights_min_stake(who) {
                    let priority: u64 = Self::get_priority_set_weights(who, *netuid);
                    Ok(ValidTransaction {
                        priority: priority,
                        longevity: 1,
                        ..Default::default()
                    })
                } else {
                    return Err(InvalidTransaction::Call.into());
                }
            }
            Some(Call::add_stake { hotkey, .. }) => {
                let stakes_this_interval = Pallet::<T>::get_stakes_this_interval_for_hotkey(hotkey);
                let max_stakes_per_interval = Pallet::<T>::get_target_stakes_per_interval();

                if stakes_this_interval >= max_stakes_per_interval {
                    return InvalidTransaction::ExhaustsResources.into();
                }

                Ok(ValidTransaction {
                    priority: Self::get_priority_vanilla(),
                    ..Default::default()
                })
            }
            Some(Call::remove_stake { hotkey, .. }) => {
                let stakes_this_interval = Pallet::<T>::get_stakes_this_interval_for_hotkey(hotkey);
                let max_stakes_per_interval = Pallet::<T>::get_target_stakes_per_interval();

                if stakes_this_interval >= max_stakes_per_interval {
                    return InvalidTransaction::ExhaustsResources.into();
                }

                Ok(ValidTransaction {
                    priority: Self::get_priority_vanilla(),
                    ..Default::default()
                })
            }
            Some(Call::register { netuid, .. } | Call::burned_register { netuid, .. }) => {
                let registrations_this_interval =
                    Pallet::<T>::get_registrations_this_interval(*netuid);
                let max_registrations_per_interval =
                    Pallet::<T>::get_target_registrations_per_interval(*netuid);
                if registrations_this_interval >= max_registrations_per_interval {
                    // If the registration limit for the interval is exceeded, reject the transaction
                    return InvalidTransaction::ExhaustsResources.into();
                }
                Ok(ValidTransaction {
                    priority: Self::get_priority_vanilla(),
                    ..Default::default()
                })
            }
            Some(Call::register_network { .. }) => Ok(ValidTransaction {
                priority: Self::get_priority_vanilla(),
                ..Default::default()
            }),
            _ => Ok(ValidTransaction {
                priority: Self::get_priority_vanilla(),
                ..Default::default()
            }),
        }
    }

    // NOTE: Add later when we put in a pre and post dispatch step.
    fn pre_dispatch(
        self,
        who: &Self::AccountId,
        call: &Self::Call,
        _info: &DispatchInfoOf<Self::Call>,
        _len: usize,
    ) -> Result<Self::Pre, TransactionValidityError> {
        match call.is_sub_type() {
            Some(Call::add_stake { .. }) => {
                let transaction_fee = 100000;
                Ok((CallType::AddStake, transaction_fee, who.clone()))
            }
            Some(Call::remove_stake { .. }) => {
                let transaction_fee = 0;
                Ok((CallType::RemoveStake, transaction_fee, who.clone()))
            }
            Some(Call::set_weights { .. }) => {
                let transaction_fee = 0;
                Ok((CallType::SetWeights, transaction_fee, who.clone()))
            }
            Some(Call::register { .. }) => {
                let transaction_fee = 0;
                Ok((CallType::Register, transaction_fee, who.clone()))
            }
            Some(Call::serve_axon { .. }) => {
                let transaction_fee = 0;
                Ok((CallType::Serve, transaction_fee, who.clone()))
            }
            Some(Call::register_network { .. }) => {
                let transaction_fee = 0;
                Ok((CallType::RegisterNetwork, transaction_fee, who.clone()))
            }
            _ => {
                let transaction_fee = 0;
                Ok((CallType::Other, transaction_fee, who.clone()))
            }
        }
    }

    fn post_dispatch(
        maybe_pre: Option<Self::Pre>,
        _info: &DispatchInfoOf<Self::Call>,
        _post_info: &PostDispatchInfoOf<Self::Call>,
        _len: usize,
        _result: &dispatch::DispatchResult,
    ) -> Result<(), TransactionValidityError> {
        if let Some((call_type, _transaction_fee, _who)) = maybe_pre {
            match call_type {
                CallType::SetWeights => {
                    log::debug!("Not Implemented!");
                }
                CallType::AddStake => {
                    log::debug!("Not Implemented! Need to add potential transaction fees here.");
                }
                CallType::RemoveStake => {
                    log::debug!("Not Implemented! Need to add potential transaction fees here.");
                }
                CallType::Register => {
                    log::debug!("Not Implemented!");
                }
                _ => {
                    log::debug!("Not Implemented!");
                }
            }
        }
        Ok(())
    }
}

use frame_support::sp_std::vec;

// TODO: unravel this rats nest, for some reason rustc thinks this is unused even though it's
// used not 25 lines below
#[allow(unused)]
use sp_std::vec::Vec;

/// Trait for managing a membership pallet instance in the runtime
pub trait MemberManagement<AccountId> {
    /// Add member
    fn add_member(account: &AccountId) -> DispatchResult;

    /// Remove a member
    fn remove_member(account: &AccountId) -> DispatchResult;

    /// Swap member
    fn swap_member(remove: &AccountId, add: &AccountId) -> DispatchResult;

    /// Get all members
    fn members() -> Vec<AccountId>;

    /// Check if an account is apart of the set
    fn is_member(account: &AccountId) -> bool;

    /// Get our maximum member count
    fn max_members() -> u32;
}

impl<T> MemberManagement<T> for () {
    /// Add member
    fn add_member(_: &T) -> DispatchResult {
        Ok(())
    }

    // Remove a member
    fn remove_member(_: &T) -> DispatchResult {
        Ok(())
    }

    // Swap member
    fn swap_member(_: &T, _: &T) -> DispatchResult {
        Ok(())
    }

    // Get all members
    fn members() -> Vec<T> {
        vec![]
    }

    // Check if an account is apart of the set
    fn is_member(_: &T) -> bool {
        false
    }

    fn max_members() -> u32 {
        0
    }
}

/// Trait for interacting with collective pallets
pub trait CollectiveInterface<AccountId, Hash, ProposalIndex> {
    /// Remove vote
    fn remove_votes(hotkey: &AccountId) -> Result<bool, DispatchError>;

    fn add_vote(
        hotkey: &AccountId,
        proposal: Hash,
        index: ProposalIndex,
        approve: bool,
    ) -> Result<bool, DispatchError>;
}

impl<T, H, P> CollectiveInterface<T, H, P> for () {
    fn remove_votes(_: &T) -> Result<bool, DispatchError> {
        Ok(true)
    }

    fn add_vote(_: &T, _: H, _: P, _: bool) -> Result<bool, DispatchError> {
        Ok(true)
    }
}<|MERGE_RESOLUTION|>--- conflicted
+++ resolved
@@ -216,13 +216,10 @@
         T::InitialDefaultTake::get()
     }
     #[pallet::type_value]
-<<<<<<< HEAD
     pub fn DefaultDelegateLimit<T: Config>() -> u32 {
         T::InitialDelegateLimit::get()
     }
     #[pallet::type_value]
-=======
->>>>>>> a70c57bd
     pub fn DefaultZeroU64<T: Config>() -> u64 {
         0
     }
@@ -231,14 +228,11 @@
         u16::MAX
     }
     #[pallet::type_value]
-<<<<<<< HEAD
     pub fn DefaultStakesPerInterval<T: Config>() -> (u64, u64) {
         (0, 0)
     }
 
     #[pallet::type_value]
-=======
->>>>>>> a70c57bd
     pub fn DefaultBlockEmission<T: Config>() -> u64 {
         1_000_000_000
     }
@@ -288,16 +282,7 @@
         StorageMap<_, Identity, T::AccountId, u64, ValueQuery, DefaultZeroU64<T>>;
     #[pallet::storage] // --- MAP ( cold ) --> stake | Returns the total amount of stake under a coldkey.
     pub type TotalColdkeyStake<T: Config> =
-<<<<<<< HEAD
-        StorageMap<_, Identity, T::AccountId, u64, ValueQuery, DefaultAccountTake<T>>;
-    #[pallet::storage]
-    // --- MAP (hot) --> stake | Returns a tuple (u64: stakes, u64: block_number)
-    pub type TotalHotkeyStakesThisInterval<T: Config> =
-        StorageMap<_, Identity, T::AccountId, (u64, u64), ValueQuery, DefaultStakesPerInterval<T>>;
-
-=======
         StorageMap<_, Identity, T::AccountId, u64, ValueQuery, DefaultZeroU64<T>>;
->>>>>>> a70c57bd
     #[pallet::storage] // --- MAP ( hot ) --> cold | Returns the controlling coldkey for a hotkey.
     pub type Owner<T: Config> =
         StorageMap<_, Blake2_128Concat, T::AccountId, T::AccountId, ValueQuery, DefaultAccount<T>>;
@@ -328,37 +313,6 @@
         u64,
         ValueQuery,
         DefaultZeroU64<T>,
-<<<<<<< HEAD
-    >;
-    #[pallet::storage] // --- DMAP ( hot, netuid ) --> stake | Returns the total stake attached to a hotkey on a subnet.
-    pub type TotalHotkeySubStake<T: Config> = StorageDoubleMap<
-        _,
-        Blake2_128Concat,
-        T::AccountId,
-        Identity,
-        u16,
-        u64,
-        ValueQuery,
-        DefaultZeroU64<T>,
-    >;
-    #[pallet::storage] // --- NMAP ( hot, cold, netuid ) --> stake | Returns the stake under a subnet prefixed by hotkey, coldkey, netuid triplet.
-    pub type SubStake<T: Config> = StorageNMap<
-        _,
-        (
-            NMapKey<Blake2_128Concat, T::AccountId>, // hot
-            NMapKey<Blake2_128Concat, T::AccountId>, // cold
-            NMapKey<Identity, u16>,                  // subnet
-        ),
-        u64,
-        ValueQuery,
-    >;
-    #[pallet::type_value]
-    pub fn DefaultSubnetStaking<T: Config>() -> bool {
-        return true;
-    }
-    #[pallet::storage] // --- ITEM( total_number_of_existing_networks )
-    pub type SubnetStakingOn<T> = StorageValue<_, bool, ValueQuery, DefaultSubnetStaking<T>>;
-=======
     >;
     #[pallet::storage] // --- DMAP ( hot, netuid ) --> stake | Returns the total stake attached to a hotkey on a subnet.
     pub type TotalHotkeySubStake<T: Config> = StorageDoubleMap<
@@ -404,7 +358,6 @@
     pub type DynamicK<T> = StorageMap<_, Identity, u16, u128, ValueQuery>;
     #[pallet::storage] // --- MAP ( netuid ) --> is_subnet_dynamic | Returns true if the network is using dynamic staking.
     pub type IsDynamic<T> = StorageMap<_, Identity, u16, bool, ValueQuery>;
->>>>>>> a70c57bd
 
     // =====================================
     // ==== Difficulty / Registrations =====
@@ -643,14 +596,10 @@
     #[pallet::storage] // --- MAP ( netuid ) --> pending_emission
     pub type PendingEmission<T> =
         StorageMap<_, Identity, u16, u64, ValueQuery, DefaultPendingEmission<T>>;
-<<<<<<< HEAD
-    #[pallet::storage] // --- MAP ( netuid ) --> blocks_since_last_step
-=======
         #[pallet::storage] // --- MAP ( netuid ) --> pending_alpha_emission
     pub type PendingAlphaEmission<T> =
         StorageMap<_, Identity, u16, u64, ValueQuery, DefaultPendingEmission<T>>;
     #[pallet::storage] // --- MAP ( netuid ) --> blocks_since_last_step.
->>>>>>> a70c57bd
     pub type BlocksSinceLastStep<T> =
         StorageMap<_, Identity, u16, u64, ValueQuery, DefaultBlocksSinceLastStep<T>>;
     #[pallet::storage] // --- MAP ( netuid ) --> last_mechanism_step_block
@@ -659,14 +608,10 @@
     #[pallet::storage] // --- MAP ( netuid ) --> subnet_owner
     pub type SubnetOwner<T: Config> =
         StorageMap<_, Identity, u16, T::AccountId, ValueQuery, DefaultSubnetOwner<T>>;
-<<<<<<< HEAD
-    #[pallet::storage] // --- MAP ( netuid ) --> subnet_locked
-=======
     #[pallet::storage]
     pub type SubnetCreator<T: Config> =
         StorageMap<_, Identity, u16, T::AccountId, ValueQuery, DefaultSubnetOwner<T>>;
     #[pallet::storage]
->>>>>>> a70c57bd
     pub type SubnetLocked<T: Config> =
         StorageMap<_, Identity, u16, u64, ValueQuery, DefaultSubnetLocked<T>>;
 
@@ -1126,11 +1071,8 @@
         StakeTooLowForRoot, // --- Thrown when a hotkey attempts to join the root subnet with too little stake
         AllNetworksInImmunity, // --- Thrown when all subnets are in the immunity period
         NotEnoughBalance,
-<<<<<<< HEAD
         InvalidTake, // --- Thrown when delegate take is being set out of bounds
-=======
-        SubnetCreatorLock, // --- Thrown when the subnet creator attempts to unstake within the first 6 months.
->>>>>>> a70c57bd
+        SubnetCreatorLock, // -- Thrown when the subnet creator attempts to remove their funds within the lock period.
     }
 
     // ==================
@@ -1155,11 +1097,6 @@
     #[pallet::genesis_build]
     impl<T: Config> BuildGenesisConfig for GenesisConfig<T> {
         fn build(&self) {
-<<<<<<< HEAD
-=======
-            
-
->>>>>>> a70c57bd
             // Set initial total issuance from balances
             TotalIssuance::<T>::put(self.balances_issuance);
 
@@ -1606,18 +1543,11 @@
             hotkey: T::AccountId,
             amount_staked: u64,
         ) -> DispatchResult {
-<<<<<<< HEAD
             Self::do_add_stake(origin, hotkey, Self::get_root_netuid(), amount_staked)
         }
 
         #[pallet::call_index(63)]
         #[pallet::weight((Weight::from_parts(65_000_000,0)
-=======
-            Self::do_add_stake( origin, hotkey, Self::get_root_netuid(), amount_staked )
-        }
-        #[pallet::call_index(63)]
-        #[pallet::weight((Weight::from_ref_time(65_000_000)
->>>>>>> a70c57bd
 		.saturating_add(T::DbWeight::get().reads(8))
 		.saturating_add(T::DbWeight::get().writes(6)), DispatchClass::Normal, Pays::No))]
         pub fn add_subnet_stake(
@@ -1626,7 +1556,6 @@
             netuid: u16,
             amount_staked: u64,
         ) -> DispatchResult {
-<<<<<<< HEAD
             Self::do_add_stake(origin, hotkey, netuid, amount_staked)
         }
         // TODO(const) this needs to be properly benchmarked (these values are copied from above.)
@@ -1641,9 +1570,6 @@
             values: Vec<u16>,
         ) -> DispatchResult {
             Self::do_add_weighted_stake(origin, hotkey, netuids, values )
-=======
-            Self::do_add_stake( origin, hotkey, netuid, amount_staked )
->>>>>>> a70c57bd
         }
 
         // ---- Remove stake from the staking account. The call must be made
@@ -1688,19 +1614,11 @@
             hotkey: T::AccountId,
             amount_unstaked: u64,
         ) -> DispatchResult {
-<<<<<<< HEAD
             Self::do_remove_stake(origin, hotkey, Self::get_root_netuid(), amount_unstaked)
         }
         #[pallet::call_index(64)]
         #[pallet::weight((Weight::from_parts(63_000_000,0)
 		.saturating_add(Weight::from_parts(0, 43991))
-=======
-            Self::do_remove_stake( origin, hotkey, Self::get_root_netuid(), amount_unstaked )
-        }
-        #[pallet::call_index(64)]
-        #[pallet::weight((Weight::from_ref_time(63_000_000)
-		.saturating_add(Weight::from_proof_size(43991))
->>>>>>> a70c57bd
 		.saturating_add(T::DbWeight::get().reads(14))
 		.saturating_add(T::DbWeight::get().writes(9)), DispatchClass::Normal, Pays::No))]
         pub fn remove_subnet_stake(
@@ -1709,11 +1627,7 @@
             netuid: u16,
             amount_unstaked: u64,
         ) -> DispatchResult {
-<<<<<<< HEAD
             Self::do_remove_stake(origin, hotkey, netuid, amount_unstaked)
-=======
-            Self::do_remove_stake( origin, hotkey, netuid, amount_unstaked )
->>>>>>> a70c57bd
         }
 
 
@@ -2007,17 +1921,7 @@
 
             Err(Error::<T>::FaucetDisabled.into())
         }
-<<<<<<< HEAD
-
-        #[pallet::call_index(61)]
-        #[pallet::weight((Weight::from_parts(70_000_000, 0)
-		.saturating_add(T::DbWeight::get().reads(5))
-		.saturating_add(T::DbWeight::get().writes(31)), DispatchClass::Operational, Pays::No))]
-        pub fn dissolve_network(origin: OriginFor<T>, netuid: u16) -> DispatchResult {
-            Self::user_remove_network(origin, netuid)
-        }
-=======
->>>>>>> a70c57bd
+
     }
 
     // ---- Subtensor helper functions.
@@ -2026,10 +1930,6 @@
         pub fn get_priority_set_weights(hotkey: &T::AccountId, netuid: u16) -> u64 {
             if Uids::<T>::contains_key(netuid, &hotkey) {
                 let uid = Self::get_uid_for_net_and_hotkey(netuid, &hotkey.clone()).unwrap();
-<<<<<<< HEAD
-=======
-                let _stake = Self::get_total_stake_for_hotkey(&hotkey);
->>>>>>> a70c57bd
                 let current_block_number: u64 = Self::get_current_block_as_u64();
                 let default_priority: u64 =
                     current_block_number - Self::get_last_update_for_uid(netuid, uid as u16);
@@ -2170,27 +2070,13 @@
                     return Err(InvalidTransaction::Call.into());
                 }
             }
-            Some(Call::add_stake { hotkey, .. }) => {
-                let stakes_this_interval = Pallet::<T>::get_stakes_this_interval_for_hotkey(hotkey);
-                let max_stakes_per_interval = Pallet::<T>::get_target_stakes_per_interval();
-
-                if stakes_this_interval >= max_stakes_per_interval {
-                    return InvalidTransaction::ExhaustsResources.into();
-                }
-
+            Some(Call::add_stake { .. }) => {
                 Ok(ValidTransaction {
                     priority: Self::get_priority_vanilla(),
                     ..Default::default()
                 })
             }
-            Some(Call::remove_stake { hotkey, .. }) => {
-                let stakes_this_interval = Pallet::<T>::get_stakes_this_interval_for_hotkey(hotkey);
-                let max_stakes_per_interval = Pallet::<T>::get_target_stakes_per_interval();
-
-                if stakes_this_interval >= max_stakes_per_interval {
-                    return InvalidTransaction::ExhaustsResources.into();
-                }
-
+            Some(Call::remove_stake { .. }) => {
                 Ok(ValidTransaction {
                     priority: Self::get_priority_vanilla(),
                     ..Default::default()
