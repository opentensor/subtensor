#![cfg_attr(not(feature = "std"), no_std)]
#![recursion_limit = "512"]
// Edit this file to define custom logic or remove it if it is not needed.
// Learn more about FRAME and the core library of Substrate FRAME pallets:
// <https://docs.substrate.io/reference/frame-pallets/>
pub use pallet::*;

use frame_system::{
	self as system,
	ensure_signed
};

use frame_support::{
	dispatch,
	dispatch::{
		DispatchInfo,
		PostDispatchInfo
	}, ensure, 
	traits::{
		Currency, 
		ExistenceRequirement,
		tokens::{
			WithdrawReasons
		},
		IsSubType,
		}
};

use sp_std::marker::PhantomData;
use codec::{Decode, Encode};
use sp_runtime::{
	traits::{
		Dispatchable,
		DispatchInfoOf,
		SignedExtension,
		PostDispatchInfoOf
	},
	transaction_validity::{
		TransactionValidity,
		TransactionValidityError
	}
};
use scale_info::TypeInfo;
use frame_support::sp_runtime::transaction_validity::ValidTransaction;

// ============================
//	==== Benchmark Imports =====
// ============================
#[cfg(feature = "runtime-benchmarks")]
mod benchmarks;

// =========================
//	==== Pallet Imports =====
// =========================
mod block_step;

mod epoch;
mod math;
mod networks;
mod registration;
mod serving;
mod staking;
mod utils;
mod uids;
mod weights;

pub mod delegate_info;
pub mod neuron_info;
pub mod subnet_info;

mod migration;

#[frame_support::pallet]
pub mod pallet {
	use frame_support::pallet_prelude::*;
	use frame_system::pallet_prelude::*;
	use frame_support::traits::Currency;
	use frame_support::sp_std::vec;
<<<<<<< HEAD
	use frame_support::inherent::Vec;
=======
	
	
	use frame_support::inherent::Vec;
	
>>>>>>> 6859df5f

	// Tracks version for migrations. Should be monotonic with respect to the
	// order of migrations. (i.e. always increasing)
	const STORAGE_VERSION: StorageVersion = StorageVersion::new(1);

	#[pallet::pallet]
	#[pallet::generate_store(pub(super) trait Store)]
	#[pallet::without_storage_info]
	#[pallet::storage_version(STORAGE_VERSION)]
	pub struct Pallet<T>(_);

	// Configure the pallet by specifying the parameters and types on which it depends.
	#[pallet::config]
	pub trait Config: frame_system::Config {
		// Because this pallet emits events, it depends on the runtime's definition of an event.
		type RuntimeEvent: From<Event<Self>> + IsType<<Self as frame_system::Config>::RuntimeEvent>;

		// --- Currency type that will be used to place deposits on neurons
		type Currency: Currency<Self::AccountId> + Send + Sync;

		// =================================
		// ==== Initial Value Constants ====
		// =================================
		#[pallet::constant] // Initial currency issuance.
		type InitialIssuance: Get<u64>;
		#[pallet::constant] // Initial min allowed weights setting.
		type InitialMinAllowedWeights: Get<u16>;
		#[pallet::constant] // Initial Emission Ratio
		type InitialEmissionValue: Get<u16>;
		#[pallet::constant] // Initial max weight limit.
		type InitialMaxWeightsLimit: Get<u16>;
		#[pallet::constant] // Tempo for each network
		type InitialTempo: Get<u16>;
		#[pallet::constant] // Initial Difficulty.
		type InitialDifficulty: Get<u64>;
		#[pallet::constant] // Initial Max Difficulty.
		type InitialMaxDifficulty: Get<u64>;
		#[pallet::constant] // Initial Min Difficulty.
		type InitialMinDifficulty: Get<u64>;
		#[pallet::constant] // Initial RAO Recycled.
		type InitialRAORecycledForRegistration: Get<u64>;
		#[pallet::constant] // Initial Burn.
		type InitialBurn: Get<u64>;
		#[pallet::constant] // Initial Max Burn.
		type InitialMaxBurn: Get<u64>;
		#[pallet::constant] // Initial Min Burn.
		type InitialMinBurn: Get<u64>;
		#[pallet::constant] // Initial adjustment interval.
		type InitialAdjustmentInterval: Get<u16>;
		#[pallet::constant] // Initial bonds moving average.
		type InitialBondsMovingAverage: Get<u64>;
		#[pallet::constant] // Initial target registrations per interval.
		type InitialTargetRegistrationsPerInterval: Get<u16>;
		#[pallet::constant] // Rho constant
		type InitialRho: Get<u16>;
		#[pallet::constant] // Kappa constant
		type InitialKappa: Get<u16>;		
		#[pallet::constant] // Max UID constant.
		type InitialMaxAllowedUids: Get<u16>;
		#[pallet::constant] // Default Batch size.
		type InitialValidatorBatchSize: Get<u16>;
		#[pallet::constant] // Default Batch size.
		type InitialValidatorSequenceLen: Get<u16>;
		#[pallet::constant] // Default Epoch length.
		type InitialValidatorEpochLen: Get<u16>;
		#[pallet::constant] // Default Reset length.
		type InitialValidatorEpochsPerReset: Get<u16>;
		#[pallet::constant] // Initial validator exclude quantile.
		type InitialValidatorExcludeQuantile: Get<u16>;
		#[pallet::constant] // Initial validator logits divergence penalty/threshold.
		type InitialValidatorLogitsDivergence: Get<u16>;
		#[pallet::constant] // Initial validator context pruning length.
		type InitialValidatorPruneLen: Get<u64>; 
		#[pallet::constant] // Initial scaling law power.
		type InitialScalingLawPower: Get<u16>;
		#[pallet::constant] // Initial synergy scaling law power.
		type InitialSynergyScalingLawPower: Get<u16>;
		#[pallet::constant] // Immunity Period Constant.
		type InitialImmunityPeriod: Get<u16>;
		#[pallet::constant] // Activity constant
		type InitialActivityCutoff: Get<u16>;
		#[pallet::constant] // Initial max registrations per block.
		type InitialMaxRegistrationsPerBlock: Get<u16>;
		#[pallet::constant] // Initial pruning score for each neuron
		type InitialPruningScore: Get<u16>;	
		#[pallet::constant] // Initial allowed validators per network.
		type InitialMaxAllowedValidators: Get<u16>;
		#[pallet::constant] // Initial default delegation take.
		type InitialDefaultTake: Get<u16>;
		#[pallet::constant] // Initial weights version key.
		type InitialWeightsVersionKey: Get<u64>;
		#[pallet::constant] // Initial serving rate limit.
		type InitialServingRateLimit: Get<u64>;
		#[pallet::constant] // Initial transaction rate limit.
		type InitialTxRateLimit: Get<u64>;
	}

	pub type AccountIdOf<T> = <T as frame_system::Config>::AccountId;

	// ============================
	// ==== Staking + Accounts ====
	// ============================
	#[pallet::type_value] 
	pub fn DefaultDefaultTake<T: Config>() -> u16 { T::InitialDefaultTake::get() }
	#[pallet::type_value] 
	pub fn DefaultAccountTake<T: Config>() -> u64 { 0 }
	#[pallet::type_value]
	pub fn DefaultBlockEmission<T: Config>() -> u64 {1_000_000_000}
	#[pallet::type_value] 
	pub fn DefaultAllowsDelegation<T: Config>() -> bool { false }
	#[pallet::type_value] 
	pub fn DefaultTotalIssuance<T: Config>() -> u64 { T::InitialIssuance::get() }
	#[pallet::type_value] 
	pub fn DefaultAccount<T: Config>() -> T::AccountId { T::AccountId::decode(&mut sp_runtime::traits::TrailingZeroInput::zeroes()).unwrap()}

	#[pallet::storage] // --- ITEM ( total_stake )
	pub type TotalStake<T> = StorageValue<_, u64, ValueQuery>;
	#[pallet::storage] // --- ITEM ( default_take )
	pub type DefaultTake<T> = StorageValue<_, u16, ValueQuery, DefaultDefaultTake<T>>;
	#[pallet::storage] // --- ITEM ( global_block_emission )
	pub type BlockEmission<T> = StorageValue<_, u64, ValueQuery, DefaultBlockEmission<T>>;
	#[pallet::storage] // --- ITEM ( total_issuance )
	pub type TotalIssuance<T> = StorageValue<_, u64, ValueQuery, DefaultTotalIssuance<T>>;
	#[pallet::storage] // --- MAP ( hot ) --> stake | Returns the total amount of stake under a hotkey.
    pub type TotalHotkeyStake<T:Config> = StorageMap<_, Identity, T::AccountId, u64, ValueQuery, DefaultAccountTake<T>>;
	#[pallet::storage] // --- MAP ( cold ) --> stake | Returns the total amount of stake under a coldkey.
    pub type TotalColdkeyStake<T:Config> = StorageMap<_, Identity, T::AccountId, u64, ValueQuery, DefaultAccountTake<T>>;
	#[pallet::storage] // --- MAP ( hot ) --> cold | Returns the controlling coldkey for a hotkey.
    pub type Owner<T:Config> = StorageMap<_, Blake2_128Concat, T::AccountId, T::AccountId, ValueQuery, DefaultAccount<T>>;
	#[pallet::storage] // --- MAP ( hot ) --> take | Returns the hotkey delegation take. And signals that this key is open for delegation.
    pub type Delegates<T:Config> = StorageMap<_, Blake2_128Concat, T::AccountId, u16, ValueQuery, DefaultDefaultTake<T>>;
	#[pallet::storage] // --- DMAP ( hot, cold ) --> stake | Returns the stake under a hotkey prefixed by hotkey.
    pub type Stake<T:Config> = StorageDoubleMap<_, Blake2_128Concat, T::AccountId, Identity, T::AccountId, u64, ValueQuery, DefaultAccountTake<T>>;

	// =====================================
	// ==== Difficulty / Registrations =====
	// =====================================
	#[pallet::type_value] 
	pub fn DefaultLastAdjustmentBlock<T: Config>() -> u64 { 0 }
	#[pallet::type_value]
	pub fn DefaultRegistrationsThisBlock<T: Config>() ->  u16 { 0}
	#[pallet::type_value]
	pub fn DefaultBurn<T: Config>() -> u64 { T::InitialBurn::get() }
	#[pallet::type_value]
	pub fn DefaultMinBurn<T: Config>() -> u64 { T::InitialMinBurn::get()  }
	#[pallet::type_value]
	pub fn DefaultMaxBurn<T: Config>() -> u64 { T::InitialMaxBurn::get() }
	#[pallet::type_value]
	pub fn DefaultDifficulty<T: Config>() -> u64 { T::InitialDifficulty::get() }
	#[pallet::type_value]
	pub fn DefaultMinDifficulty<T: Config>() -> u64 { T::InitialMinDifficulty::get()  }
	#[pallet::type_value]
	pub fn DefaultMaxDifficulty<T: Config>() -> u64 { T::InitialMaxDifficulty::get() }
	#[pallet::type_value] 
	pub fn DefaultMaxRegistrationsPerBlock<T: Config>() -> u16 { T::InitialMaxRegistrationsPerBlock::get() }
	#[pallet::type_value]
	pub fn DefaultRAORecycledForRegistration<T: Config>() -> u64 { T::InitialRAORecycledForRegistration::get() }

	#[pallet::storage] // ---- StorageItem Global Used Work.
    pub type UsedWork<T:Config> = StorageMap<_, Identity, Vec<u8>, u64, ValueQuery>;
	#[pallet::storage] // --- MAP ( netuid ) --> Difficulty
	pub type Burn<T> = StorageMap<_, Identity, u16, u64, ValueQuery, DefaultBurn<T> >;
	#[pallet::storage] // --- MAP ( netuid ) --> Difficulty
	pub type Difficulty<T> = StorageMap<_, Identity, u16, u64, ValueQuery, DefaultDifficulty<T> >;
	#[pallet::storage] // --- MAP ( netuid ) --> MinBurn
	pub type MinBurn<T> = StorageMap<_, Identity, u16, u64, ValueQuery, DefaultMinBurn<T> >;
	#[pallet::storage] // --- MAP ( netuid ) --> MaxBurn
	pub type MaxBurn<T> = StorageMap<_, Identity, u16, u64, ValueQuery, DefaultMaxBurn<T> >;
	#[pallet::storage] // --- MAP ( netuid ) --> MinDifficulty
	pub type MinDifficulty<T> = StorageMap<_, Identity, u16, u64, ValueQuery, DefaultMinDifficulty<T> >;
	#[pallet::storage] // --- MAP ( netuid ) --> MaxDifficulty
	pub type MaxDifficulty<T> = StorageMap<_, Identity, u16, u64, ValueQuery, DefaultMaxDifficulty<T> >;
	#[pallet::storage] // --- MAP ( netuid ) -->  Block at last adjustment.
	pub type LastAdjustmentBlock<T> = StorageMap<_, Identity, u16, u64, ValueQuery, DefaultLastAdjustmentBlock<T> >;
	#[pallet::storage] // --- MAP ( netuid ) --> Registration this Block.
	pub type RegistrationsThisBlock<T> = StorageMap<_, Identity, u16, u16, ValueQuery, DefaultRegistrationsThisBlock<T>>;
	#[pallet::storage] // --- ITEM( global_max_registrations_per_block ) 
	pub type MaxRegistrationsPerBlock<T> = StorageMap<_, Identity, u16, u16, ValueQuery, DefaultMaxRegistrationsPerBlock<T> >;
	#[pallet::storage] // --- MAP ( netuid, global_RAO_recycled_for_registration )
	pub type RAORecycledForRegistration<T> = StorageMap<_, Identity, u16, u64, ValueQuery, DefaultRAORecycledForRegistration<T> >;

	// ==============================
	// ==== Subnetworks Storage =====
	// ==============================
	#[pallet::type_value] 
	pub fn DefaultN<T:Config>() -> u16 { 0 }
	#[pallet::type_value] 
	pub fn DefaultModality<T:Config>() -> u16 { 0 }
	#[pallet::type_value] 
	pub fn DefaultHotkeys<T:Config>() -> Vec<u16> { vec![ ] }
	#[pallet::type_value]
	pub fn DefaultNeworksAdded<T: Config>() ->  bool { false }
	#[pallet::type_value]
	pub fn DefaultIsNetworkMember<T: Config>() ->  bool { false }


	#[pallet::storage] // --- ITEM( tota_number_of_existing_networks )
	pub type TotalNetworks<T> = StorageValue<_, u16, ValueQuery>;
	#[pallet::storage] // --- MAP ( netuid ) --> subnetwork_n (Number of UIDs in the network).
	pub type SubnetworkN<T:Config> = StorageMap< _, Identity, u16, u16, ValueQuery, DefaultN<T> >;
	#[pallet::storage] // --- MAP ( netuid ) --> modality   TEXT: 0, IMAGE: 1, TENSOR: 2
	pub type NetworkModality<T> = StorageMap<_, Identity, u16, u16, ValueQuery, DefaultModality<T>> ;
	#[pallet::storage] // --- MAP ( netuid ) --> network_is_added
	pub type NetworksAdded<T:Config> = StorageMap<_, Identity, u16, bool, ValueQuery, DefaultNeworksAdded<T>>;	
	#[pallet::storage] // --- DMAP ( netuid, netuid ) -> registration_requirement
	pub type NetworkConnect<T:Config> = StorageDoubleMap<_, Identity, u16, Identity, u16, u16, OptionQuery>;
	#[pallet::storage] // --- DMAP ( hotkey, netuid ) --> bool
	pub type IsNetworkMember<T:Config> = StorageDoubleMap<_, Blake2_128Concat, T::AccountId, Identity, u16, bool, ValueQuery, DefaultIsNetworkMember<T>>;

	// ==============================
	// ==== Subnetwork Features =====
	// ==============================
	#[pallet::type_value]
	pub fn DefaultEmissionValues<T: Config>() ->  u64 { 0 }
	#[pallet::type_value]
	pub fn DefaultPendingEmission<T: Config>() ->  u64 { 0 }
	#[pallet::type_value] 
	pub fn DefaultBlocksSinceLastStep<T: Config>() -> u64 { 0 }
	#[pallet::type_value] 
	pub fn DefaultLastMechansimStepBlock<T: Config>() -> u64 { 0 }
	#[pallet::type_value]
	pub fn DefaultTempo<T: Config>() -> u16 { T::InitialTempo::get() }

	#[pallet::storage] // --- MAP ( netuid ) --> tempo
	pub type Tempo<T> = StorageMap<_, Identity, u16, u16, ValueQuery, DefaultTempo<T> >;
	#[pallet::storage] // --- MAP ( netuid ) --> emission_values
	pub type EmissionValues<T> = StorageMap<_, Identity, u16, u64, ValueQuery, DefaultEmissionValues<T>>;
	#[pallet::storage] // --- MAP ( netuid ) --> pending_emission
	pub type PendingEmission<T> = StorageMap<_, Identity, u16, u64, ValueQuery, DefaultPendingEmission<T>>;
	#[pallet::storage] // --- MAP ( netuid ) --> blocks_since_last_step.
	pub type BlocksSinceLastStep<T> = StorageMap<_, Identity, u16, u64, ValueQuery, DefaultBlocksSinceLastStep<T>>;
	#[pallet::storage] // --- MAP ( netuid ) --> last_mechanism_step_block
	pub type LastMechansimStepBlock<T> = StorageMap<_, Identity, u16, u64, ValueQuery, DefaultLastMechansimStepBlock<T> >;

	// =================================
	// ==== Axon / Promo Endpoints =====
	// =================================
	
	// --- Struct for Axon.
	pub type AxonInfoOf = AxonInfo;
	
	#[derive(Encode, Decode, Default, TypeInfo, Clone, PartialEq, Eq, Debug)]
    pub struct AxonInfo {
		pub block: u64, // --- Axon serving block.
        pub version: u32, // --- Axon version
        pub ip: u128, // --- Axon u128 encoded ip address of type v6 or v4.
        pub port: u16, // --- Axon u16 encoded port.
        pub ip_type: u8, // --- Axon ip type, 4 for ipv4 and 6 for ipv6.
		pub protocol: u8, // --- Axon protocol. TCP, UDP, other.
		pub placeholder1: u8, // --- Axon proto placeholder 1.
		pub placeholder2: u8, // --- Axon proto placeholder 1.
	}

	// --- Struct for Prometheus.
	pub type PrometheusInfoOf = PrometheusInfo;
	#[derive(Encode, Decode, Default, TypeInfo, Clone, PartialEq, Eq, Debug)]
	pub struct PrometheusInfo {
		pub block: u64, // --- Prometheus serving block.
        pub version: u32, // --- Prometheus version.
        pub ip: u128, // --- Prometheus u128 encoded ip address of type v6 or v4.
        pub port: u16, // --- Prometheus u16 encoded port.
        pub ip_type: u8, // --- Prometheus ip type, 4 for ipv4 and 6 for ipv6.
	}

	// Rate limiting
	#[pallet::type_value]
	pub fn DefaultTxRateLimit<T: Config>() -> u64 { T::InitialTxRateLimit::get() }
	#[pallet::type_value]
	pub fn DefaultLastTxBlock<T: Config>() -> u64 { 0 }

	#[pallet::storage] // --- ITEM ( tx_rate_limit )
	pub(super) type TxRateLimit<T> = StorageValue<_, u64, ValueQuery, DefaultTxRateLimit<T>>;
	#[pallet::storage] // --- MAP ( key ) --> last_block
	pub(super) type LastTxBlock<T:Config> = StorageMap<_, Identity, T::AccountId, u64, ValueQuery, DefaultLastTxBlock<T>>;


	#[pallet::type_value] 
	pub fn DefaultServingRateLimit<T: Config>() -> u64 { T::InitialServingRateLimit::get() }

	#[pallet::storage] // --- MAP ( netuid ) --> serving_rate_limit
	pub type ServingRateLimit<T> = StorageMap<_, Identity, u16, u64, ValueQuery, DefaultServingRateLimit<T>> ;
	#[pallet::storage] // --- MAP ( netuid, hotkey ) --> axon_info
	pub(super) type Axons<T:Config> = StorageDoubleMap<_, Identity, u16, Blake2_128Concat, T::AccountId, AxonInfoOf, OptionQuery>;
	#[pallet::storage] // --- MAP ( netuid, hotkey ) --> prometheus_info
	pub(super) type Prometheus<T:Config> = StorageDoubleMap<_, Identity, u16, Blake2_128Concat, T::AccountId, PrometheusInfoOf, OptionQuery>;

	// =======================================
	// ==== Subnetwork Hyperparam storage ====
	// =======================================	
	#[pallet::type_value] 
	pub fn DefaultWeightsSetRateLimit<T: Config>() -> u64 { 0 }
	#[pallet::type_value] 
	pub fn DefaultBlockAtRegistration<T: Config>() -> u64 { 0 }
	#[pallet::type_value]
	pub fn DefaultRho<T: Config>() -> u16 { T::InitialRho::get() }
	#[pallet::type_value]
	pub fn DefaultKappa<T: Config>() -> u16 { T::InitialKappa::get() }
	#[pallet::type_value] 
	pub fn DefaultMaxAllowedUids<T: Config>() -> u16 { T::InitialMaxAllowedUids::get() }
	#[pallet::type_value] 
	pub fn DefaultImmunityPeriod<T: Config>() -> u16 { T::InitialImmunityPeriod::get() }
	#[pallet::type_value] 
	pub fn DefaultActivityCutoff<T: Config>() -> u16 { T::InitialActivityCutoff::get() }
	#[pallet::type_value] 
	pub fn DefaultMaxWeightsLimit<T: Config>() -> u16 { T::InitialMaxWeightsLimit::get() }
	#[pallet::type_value] 
	pub fn DefaultWeightsVersionKey<T: Config>() -> u64 { T::InitialWeightsVersionKey::get() }
	#[pallet::type_value] 
	pub fn DefaultMinAllowedWeights<T: Config>() -> u16 { T::InitialMinAllowedWeights::get() }
	#[pallet::type_value] 
	pub fn DefaultValidatorEpochLen<T: Config>() -> u16 { T::InitialValidatorEpochLen::get() }
	#[pallet::type_value] 
	pub fn DefaultMaxAllowedValidators<T: Config>() -> u16 { T::InitialMaxAllowedValidators::get() }
	#[pallet::type_value]
	pub fn DefaultAdjustmentInterval<T: Config>() -> u16 { T::InitialAdjustmentInterval::get() }
	#[pallet::type_value]
	pub fn DefaultBondsMovingAverage<T: Config>() -> u64 { T::InitialBondsMovingAverage::get() }
	#[pallet::type_value] 
	pub fn DefaultValidatorPruneLen<T: Config>() -> u64 { T::InitialValidatorPruneLen::get() }
	#[pallet::type_value] 
	pub fn DefaultValidatorBatchSize<T: Config>() -> u16 { T::InitialValidatorBatchSize::get() }
	#[pallet::type_value] 
	pub fn DefaultValidatorSequenceLen<T: Config>() -> u16 { T::InitialValidatorSequenceLen::get() }
	#[pallet::type_value] 
	pub fn DefaultValidatorEpochsPerReset<T: Config>() -> u16 { T::InitialValidatorEpochsPerReset::get() }
	#[pallet::type_value]
	pub fn DefaultValidatorExcludeQuantile<T: Config>() -> u16 { T::InitialValidatorExcludeQuantile::get() }
	#[pallet::type_value] 
	pub fn DefaultValidatorLogitsDivergence<T: Config>() -> u16 { T::InitialValidatorLogitsDivergence::get() }
	#[pallet::type_value]
	pub fn DefaultScalingLawPower<T: Config>() -> u16 { T::InitialScalingLawPower::get() }
	#[pallet::type_value]
	pub fn DefaultSynergyScalingLawPower<T: Config>() -> u16 { T::InitialSynergyScalingLawPower::get() }
	#[pallet::type_value] 
	pub fn DefaultTargetRegistrationsPerInterval<T: Config>() -> u16 { T::InitialTargetRegistrationsPerInterval::get() }


	#[pallet::storage] // --- MAP ( netuid ) --> Rho
	pub type Rho<T> =  StorageMap<_, Identity, u16, u16, ValueQuery, DefaultRho<T> >;
	#[pallet::storage] // --- MAP ( netuid ) --> Kappa
	pub type Kappa<T> = StorageMap<_, Identity, u16, u16, ValueQuery, DefaultKappa<T> >;
	#[pallet::storage] // --- MAP ( netuid ) --> uid, we use to record uids to prune at next epoch.
    pub type NeuronsToPruneAtNextEpoch<T:Config> = StorageMap<_, Identity, u16, u16, ValueQuery>;
	#[pallet::storage] // --- MAP ( netuid ) --> registrations_this_interval
	pub type RegistrationsThisInterval<T:Config> = StorageMap<_, Identity, u16, u16, ValueQuery>;
	#[pallet::storage] // --- MAP ( netuid ) --> pow_registrations_this_interval
	pub type POWRegistrationsThisInterval<T:Config> = StorageMap<_, Identity, u16, u16, ValueQuery>;
	#[pallet::storage] // --- MAP ( netuid ) --> burn_registrations_this_interval
	pub type BurnRegistrationsThisInterval<T:Config> = StorageMap<_, Identity, u16, u16, ValueQuery>;
	#[pallet::storage] // --- MAP ( netuid ) --> max_allowed_uids
	pub type MaxAllowedUids<T> = StorageMap<_, Identity, u16, u16, ValueQuery, DefaultMaxAllowedUids<T> >;
	#[pallet::storage] // --- MAP ( netuid ) --> immunity_period
	pub type ImmunityPeriod<T> = StorageMap<_, Identity, u16, u16, ValueQuery, DefaultImmunityPeriod<T> >;
	#[pallet::storage] // --- MAP ( netuid ) --> activity_cutoff
	pub type ActivityCutoff<T> = StorageMap<_, Identity, u16, u16, ValueQuery, DefaultActivityCutoff<T> >;
	#[pallet::storage] // --- MAP ( netuid ) --> max_weight_limit
	pub type MaxWeightsLimit<T> = StorageMap< _, Identity, u16, u16, ValueQuery, DefaultMaxWeightsLimit<T> >;
	#[pallet::storage] // --- MAP ( netuid ) --> weights_version_key
	pub type WeightsVersionKey<T> = StorageMap<_, Identity, u16, u64, ValueQuery, DefaultWeightsVersionKey<T> >;
	#[pallet::storage] // --- MAP ( netuid ) --> validator_epoch_len
	pub type ValidatorEpochLen<T> = StorageMap<_, Identity, u16, u16, ValueQuery, DefaultValidatorEpochLen<T> >; 
	#[pallet::storage] // --- MAP ( netuid ) --> min_allowed_weights
	pub type MinAllowedWeights<T> = StorageMap< _, Identity, u16, u16, ValueQuery, DefaultMinAllowedWeights<T> >;
	#[pallet::storage] // --- MAP ( netuid ) --> max_allowed_validators
	pub type MaxAllowedValidators<T> = StorageMap<_, Identity, u16, u16, ValueQuery, DefaultMaxAllowedValidators<T> >;
	#[pallet::storage] // --- MAP ( netuid ) --> adjustment_interval
	pub type AdjustmentInterval<T> = StorageMap<_, Identity, u16, u16, ValueQuery, DefaultAdjustmentInterval<T> >;
	#[pallet::storage] // --- MAP ( netuid ) --> bonds_moving_average
	pub type BondsMovingAverage<T> = StorageMap<_, Identity, u16, u64, ValueQuery, DefaultBondsMovingAverage<T> >;
	#[pallet::storage] // --- MAP ( netuid ) --> validator_batch_size
	pub type ValidatorBatchSize<T> = StorageMap<_, Identity, u16, u16, ValueQuery, DefaultValidatorBatchSize<T> >;
	#[pallet::storage] // --- MAP ( netuid ) --> weights_set_rate_limit
	pub type WeightsSetRateLimit<T> = StorageMap<_, Identity, u16, u64, ValueQuery, DefaultWeightsSetRateLimit<T> >;
	#[pallet::storage] // --- MAP ( netuid ) --> validator_prune_len
	pub type ValidatorPruneLen<T> = StorageMap<_, Identity, u16, u64, ValueQuery, DefaultValidatorPruneLen<T> >;
	#[pallet::storage] // --- MAP ( netuid ) --> validator_sequence_length
	pub type ValidatorSequenceLength<T> = StorageMap<_, Identity, u16, u16, ValueQuery, DefaultValidatorSequenceLen<T> >;
	#[pallet::storage] // --- MAP ( netuid ) --> validator_epochs_per_reset
	pub type ValidatorEpochsPerReset<T> = StorageMap<_, Identity, u16, u16, ValueQuery, DefaultValidatorEpochsPerReset<T> >;
	#[pallet::storage] // --- MAP ( netuid ) --> validator_exclude_quantile
	pub type ValidatorExcludeQuantile<T> = StorageMap<_, Identity, u16, u16, ValueQuery, DefaultValidatorExcludeQuantile<T> >;
	#[pallet::storage] // --- MAP ( netuid ) --> validator_logits_divergence
	pub type ValidatorLogitsDivergence<T> = StorageMap<_, Identity, u16, u16, ValueQuery, DefaultValidatorLogitsDivergence<T> >;
	#[pallet::storage] // --- MAP ( netuid ) --> scaling_law_power
	pub type ScalingLawPower<T> = StorageMap<_, Identity, u16, u16, ValueQuery, DefaultScalingLawPower<T> >;
	#[pallet::storage] // --- MAP ( netuid ) --> synergy_scaling_law_power
	pub type SynergyScalingLawPower<T> = StorageMap<_, Identity, u16, u16, ValueQuery, DefaultSynergyScalingLawPower<T> >;
	#[pallet::storage] // --- MAP ( netuid ) --> target_registrations_this_interval
	pub type TargetRegistrationsPerInterval<T> = StorageMap<_, Identity, u16, u16, ValueQuery, DefaultTargetRegistrationsPerInterval<T> >;
	#[pallet::storage] // --- DMAP ( netuid, uid ) --> block_at_registration
	pub type BlockAtRegistration<T:Config> = StorageDoubleMap<_, Identity, u16, Identity, u16, u64, ValueQuery, DefaultBlockAtRegistration<T> >;

	// =======================================
	// ==== Subnetwork Consensus Storage  ====
	// =======================================
	#[pallet::type_value] 
	pub fn EmptyU16Vec<T:Config>() -> Vec<u16> { vec![] }
	#[pallet::type_value] 
	pub fn EmptyU64Vec<T:Config>() -> Vec<u64> { vec![] }
	#[pallet::type_value] 
	pub fn EmptyBoolVec<T:Config>() -> Vec<bool> { vec![] }
	#[pallet::type_value] 
	pub fn DefaultBonds<T:Config>() -> Vec<(u16, u16)> { vec![] }
	#[pallet::type_value] 
	pub fn DefaultWeights<T:Config>() -> Vec<(u16, u16)> { vec![] }
	#[pallet::type_value] 
	pub fn DefaultKey<T:Config>() -> T::AccountId { T::AccountId::decode(&mut sp_runtime::traits::TrailingZeroInput::zeroes()).unwrap() }

	#[pallet::storage] // --- DMAP ( netuid, hotkey ) --> uid
	pub(super) type Uids<T:Config> = StorageDoubleMap<_, Identity, u16, Blake2_128Concat, T::AccountId, u16, OptionQuery>;
	#[pallet::storage] // --- DMAP ( netuid, uid ) --> hotkey
	pub(super) type Keys<T:Config> = StorageDoubleMap<_, Identity, u16, Identity, u16, T::AccountId, ValueQuery, DefaultKey<T> >;
	#[pallet::storage] // --- DMAP ( netuid ) --> (hotkey, se, ve)
	pub(super) type LoadedEmission<T:Config> = StorageMap< _, Identity, u16, Vec<(T::AccountId, u64, u64)>, OptionQuery >;

	#[pallet::storage] // --- DMAP ( netuid ) --> active
	pub(super) type Active<T:Config> = StorageMap< _, Identity, u16, Vec<bool>, ValueQuery, EmptyBoolVec<T> >;
	#[pallet::storage] // --- DMAP ( netuid ) --> rank
	pub(super) type Rank<T:Config> = StorageMap< _, Identity, u16, Vec<u16>, ValueQuery, EmptyU16Vec<T>>;
	#[pallet::storage] // --- DMAP ( netuid ) --> trust
	pub(super) type Trust<T:Config> = StorageMap< _, Identity, u16, Vec<u16>, ValueQuery, EmptyU16Vec<T>>;
	#[pallet::storage] // --- DMAP ( netuid ) --> consensus
	pub(super) type Consensus<T:Config> = StorageMap< _, Identity, u16, Vec<u16>, ValueQuery, EmptyU16Vec<T>>;
	#[pallet::storage] // --- DMAP ( netuid ) --> incentive
	pub(super) type Incentive<T:Config> = StorageMap< _, Identity, u16, Vec<u16>, ValueQuery, EmptyU16Vec<T>>;
	#[pallet::storage] // --- DMAP ( netuid ) --> dividends
	pub(super) type Dividends<T:Config> = StorageMap< _, Identity, u16, Vec<u16>, ValueQuery, EmptyU16Vec<T>>;
	#[pallet::storage] // --- DMAP ( netuid ) --> dividends
	pub(super) type Emission<T:Config> = StorageMap< _, Identity, u16, Vec<u64>, ValueQuery, EmptyU64Vec<T>>;
	#[pallet::storage] // --- DMAP ( netuid ) --> last_update
	pub(super) type LastUpdate<T:Config> = StorageMap< _, Identity, u16, Vec<u64>, ValueQuery, EmptyU64Vec<T>>;
	#[pallet::storage] // --- DMAP ( netuid ) --> validator_trust
	pub(super) type ValidatorTrust<T:Config> = StorageMap< _, Identity, u16, Vec<u16>, ValueQuery, EmptyU16Vec<T>>;
	#[pallet::storage] // --- DMAP ( netuid ) --> pruning_scores
	pub(super) type PruningScores<T:Config> = StorageMap< _, Identity, u16, Vec<u16>, ValueQuery, EmptyU16Vec<T> >;
	#[pallet::storage] // --- DMAP ( netuid ) --> validator_permit
    pub(super) type ValidatorPermit<T:Config> = StorageMap<_, Identity, u16, Vec<bool>, ValueQuery, EmptyBoolVec<T> >;

	#[pallet::storage] // --- DMAP ( netuid, uid ) --> weights
    pub(super) type Weights<T:Config> = StorageDoubleMap<_, Identity, u16, Identity, u16, Vec<(u16, u16)>, ValueQuery, DefaultWeights<T> >;
	#[pallet::storage] // --- DMAP ( netuid, uid ) --> bonds
    pub(super) type Bonds<T:Config> = StorageDoubleMap<_, Identity, u16, Identity, u16, Vec<(u16, u16)>, ValueQuery, DefaultBonds<T> >;

	// Pallets use events to inform users when important changes are made.
	// https://docs.substrate.io/main-docs/build/events-errors/
	#[pallet::event]
	#[pallet::generate_deposit(pub(super) fn deposit_event)]
	pub enum Event<T: Config> {
		// Event documentation should end with an array that provides descriptive names for event
		// parameters. [something, who]
		NetworkAdded( u16, u16 ),	// --- Event created when a new network is added.
		NetworkRemoved( u16 ), // --- Event created when a network is removed.
		StakeAdded( T::AccountId, u64 ), // --- Event created when stake has been transfered from the a coldkey account onto the hotkey staking account.
		StakeRemoved( T::AccountId, u64 ), // --- Event created when stake has been removed from the hotkey staking account onto the coldkey account.
		WeightsSet( u16, u16 ), // ---- Event created when a caller successfully set's their weights on a subnetwork.
		NeuronRegistered( u16, u16, T::AccountId ), // --- Event created when a new neuron account has been registered to the chain.
		BulkNeuronsRegistered( u16, u16 ), // --- Event created when multiple uids have been concurrently registered.
		BulkBalancesSet(u16, u16),
		MaxAllowedUidsSet( u16, u16 ), // --- Event created when max allowed uids has been set for a subnetwor.
		MaxWeightLimitSet( u16, u16 ), // --- Event created when the max weight limit has been set.
		DifficultySet( u16, u64 ), // --- Event created when the difficulty has been set for a subnet.
		AdjustmentIntervalSet( u16, u16 ), // --- Event created when the adjustment interval is set for a subnet.
		RegistrationPerIntervalSet( u16, u16 ), // --- Event created when registeration per interval is set for a subnet.
		MaxRegistrationsPerBlockSet( u16, u16), // --- Event created when we set max registrations per block
		ActivityCutoffSet( u16, u16 ), // --- Event created when an activity cutoff is set for a subnet.
		RhoSet( u16, u16 ), // --- Event created when Rho value is set.
		KappaSet( u16, u16 ), // --- Event created when kappa is set for a subnet.
		MinAllowedWeightSet( u16, u16 ), // --- Event created when minimun allowed weight is set for a subnet.
		ValidatorBatchSizeSet( u16, u16 ), // --- Event created when validator batch size is set for a subnet.
		ValidatorSequenceLengthSet( u16, u16 ), // --- Event created when validator sequence length i set for a subnet.
		ValidatorEpochPerResetSet( u16, u16 ), // --- Event created when validator epoch per reset is set for a subnet.
		ValidatorExcludeQuantileSet( u16, u16 ), // --- Event created when the validator exclude quantile has been set for a subnet.
		ValidatorEpochLengthSet( u16, u16 ), // --- Event created when the validator epoch length has been set for a subnet.
		ValidatorLogitsDivergenceSet( u16, u16 ), // --- Event created when the validator logits divergence value has been set.
		ValidatorPruneLenSet( u16, u64 ), // --- Event created when the validator pruning length has been set.
		ScalingLawPowerSet( u16, u16 ), // --- Event created when the scaling law power has been set for a subnet.
		SynergyScalingLawPowerSet( u16, u16 ), // --- Event created when the synergy scaling law has been set for a subnet.
		WeightsSetRateLimitSet( u16, u64 ), // --- Event create when weights set rate limit has been set for a subnet.
		ImmunityPeriodSet( u16, u16), // --- Event created when immunity period is set for a subnet.
		BondsMovingAverageSet( u16, u64), // --- Event created when bonds moving average is set for a subnet.
		MaxAllowedValidatorsSet( u16, u16), // --- Event created when setting the max number of allowed validators on a subnet.
		AxonServed( u16, T::AccountId ), // --- Event created when the axon server information is added to the network.
		PrometheusServed( u16, T::AccountId ), // --- Event created when the axon server information is added to the network.
		EmissionValuesSet(), // --- Event created when emission ratios fr all networks is set.
		NetworkConnectionAdded( u16, u16, u16 ), // --- Event created when a network connection requirement is added.
		NetworkConnectionRemoved( u16, u16 ), // --- Event created when a network connection requirement is removed.
		DelegateAdded( T::AccountId, T::AccountId, u16 ), // --- Event created to signal a hotkey has become a delegate.
		DefaultTakeSet( u16 ), // --- Event created when the default take is set.
		WeightsVersionKeySet( u16, u64 ), // --- Event created when weights version key is set for a network.
		MinDifficultySet( u16, u64 ), // --- Event created when setting min difficutly on a network.
		MaxDifficultySet( u16, u64 ), // --- Event created when setting max difficutly on a network.
		ServingRateLimitSet( u16, u64 ), // --- Event created when setting the prometheus serving rate limit.
		BurnSet( u16, u64 ), // --- Event created when setting burn on a network.
		MaxBurnSet( u16, u64 ), // --- Event created when setting max burn on a network.
		MinBurnSet( u16, u64 ), // --- Event created when setting min burn on a network.
		TxRateLimitSet( u64 ), // --- Event created when setting the transaction rate limit.
		RAORecycledForRegistrationSet( u16, u64 ), // Event created when setting the RAO recycled for registration.
	}

	// Errors inform users that something went wrong.
	#[pallet::error]
	pub enum Error<T> {
		InvalidConnectionRequirement, // --- Thrown if we are attempting to create an invalid connection requirement.
		NetworkDoesNotExist, // --- Thrown when the network does not exist.
		NetworkExist, // --- Thrown when the network already exist.
		InvalidModality, // --- Thrown when an invalid modality attempted on serve.
		InvalidIpType, // ---- Thrown when the user tries to serve an axon which is not of type	4 (IPv4) or 6 (IPv6).
		InvalidIpAddress, // --- Thrown when an invalid IP address is passed to the serve function.
		NotRegistered, // ---- Thrown when the caller requests setting or removing data from a neuron which does not exist in the active set.
		NonAssociatedColdKey, // ---- Thrown when a stake, unstake or subscribe request is made by a coldkey which is not associated with the hotkey account. 
		NotEnoughStaketoWithdraw, // ---- Thrown when the caller requests removing more stake then there exists in the staking account. See: fn remove_stake.
		NotEnoughBalanceToStake, //  ---- Thrown when the caller requests adding more stake than there exists in the cold key account. See: fn add_stake
		BalanceWithdrawalError, // ---- Thrown when the caller tries to add stake, but for some reason the requested amount could not be withdrawn from the coldkey account
		NoValidatorPermit, // ---- Thrown when the caller attempts to set non-self weights without being a permitted validator.
		WeightVecNotEqualSize, // ---- Thrown when the caller attempts to set the weight keys and values but these vectors have different size.
		DuplicateUids, // ---- Thrown when the caller attempts to set weights with duplicate uids in the weight matrix.
		InvalidUid, // ---- Thrown when a caller attempts to set weight to at least one uid that does not exist in the metagraph.
		NotSettingEnoughWeights, // ---- Thrown when the dispatch attempts to set weights on chain with fewer elements than are allowed.
		TooManyRegistrationsThisBlock, // ---- Thrown when registrations this block exceeds allowed number.
		AlreadyRegistered, // ---- Thrown when the caller requests registering a neuron which already exists in the active set.
		InvalidWorkBlock, // ---- Thrown if the supplied pow hash block is in the future or negative
		InvalidDifficulty, // ---- Thrown if the supplied pow hash block does not meet the network difficulty.
		InvalidSeal, // ---- Thrown if the supplied pow hash seal does not match the supplied work.
		MaxAllowedUIdsNotAllowed, // ---  Thrown if the vaule is invalid for MaxAllowedUids
		CouldNotConvertToBalance, // ---- Thrown when the dispatch attempts to convert between a u64 and T::balance but the call fails.
		StakeAlreadyAdded, // --- Thrown when the caller requests adding stake for a hotkey to the total stake which already added
		MaxWeightExceeded, // --- Thrown when the dispatch attempts to set weights on chain with where any normalized weight is more than MaxWeightLimit.
		StorageValueOutOfRange, // --- Thrown when the caller attempts to set a storage value outside of its allowed range.
		TempoHasNotSet, // --- Thrown when tempo has not set
		InvalidTempo, // --- Thrown when tempo is not valid
		EmissionValuesDoesNotMatchNetworks, // --- Thrown when number or recieved emission rates does not match number of networks
		InvalidEmissionValues, // --- Thrown when emission ratios are not valid (did not sum up to 10^9)
		DidNotPassConnectedNetworkRequirement, // --- Thrown when a hotkey attempts to register into a network without passing the  registration requirment from another network.
		AlreadyDelegate, // --- Thrown if the hotkey attempt to become delegate when they are already.
		SettingWeightsTooFast, // --- Thrown if the hotkey attempts to set weights twice withing net_tempo/2 blocks.
		IncorrectNetworkVersionKey, // --- Thrown of a validator attempts to set weights from a validator with incorrect code base key.
		ServingRateLimitExceeded, // --- Thrown when an axon or prometheus serving exceeds the rate limit for a registered neuron.
		BalanceSetError, // --- Thrown when an error occurs setting a balance
		MaxAllowedUidsExceeded, // --- Thrown when number of accounts going to be registered exceed MaxAllowedUids for the network.
		TooManyUids, // ---- Thrown when the caller attempts to set weights with more uids than allowed.
		TxRateLimitExceeded, // --- Thrown when a transactor exceeds the rate limit for transactions.
		RegistrationDisabled, // --- Thrown when registration is disabled
		TooManyRegistrationsThisInterval, // --- Thrown when registration attempt exceeds allowed in interval
		BenchmarkingOnly, // --- Thrown when a function is only available for benchmarking
	}

	// ==================
	// ==== Genesis =====
	// ==================

	#[pallet::genesis_config]
	#[cfg(feature = "std")]
	pub struct GenesisConfig<T: Config> {
		pub stakes: Vec<(T::AccountId, Vec<(T::AccountId, (u64, u16))>)>,
		pub balances_issuance: u64
	}

	#[cfg(feature = "std")]
	impl<T: Config> Default for GenesisConfig<T> {
		fn default() -> Self {
			Self { 
				stakes: Default::default(),
				balances_issuance: 0
			}
		}
	}

	#[pallet::genesis_build]
	impl<T: Config> GenesisBuild<T> for GenesisConfig<T> {
		fn build(&self) {
			// Set initial total issuance from balances
			TotalIssuance::<T>::put(self.balances_issuance);

			// Subnet config values
			let netuid: u16 = 3;
			let tempo = 99;
			let max_uids = 4096;
			
			// The functions for initializing new networks/setting defaults cannot be run directly from genesis functions like extrinsics would
			// --- Set this network uid to alive.
			NetworksAdded::<T>::insert(netuid, true);
			
			// --- Fill tempo memory item.
			Tempo::<T>::insert(netuid, tempo);
	
			// --- Fill modality item.
			// Only modality 0 exists (text)
			NetworkModality::<T>::insert(netuid, 0);

			// Make network parameters explicit.
			if !Tempo::<T>::contains_key( netuid ) { Tempo::<T>::insert( netuid, Tempo::<T>::get( netuid ));}
			if !Kappa::<T>::contains_key( netuid ) { Kappa::<T>::insert( netuid, Kappa::<T>::get( netuid ));}
			if !Difficulty::<T>::contains_key( netuid ) { Difficulty::<T>::insert( netuid, Difficulty::<T>::get( netuid ));}
			if !MaxAllowedUids::<T>::contains_key( netuid ) { MaxAllowedUids::<T>::insert( netuid, MaxAllowedUids::<T>::get( netuid ));}
			if !ImmunityPeriod::<T>::contains_key( netuid ) { ImmunityPeriod::<T>::insert( netuid, ImmunityPeriod::<T>::get( netuid ));}
			if !ActivityCutoff::<T>::contains_key( netuid ) { ActivityCutoff::<T>::insert( netuid, ActivityCutoff::<T>::get( netuid ));}
			if !EmissionValues::<T>::contains_key( netuid ) { EmissionValues::<T>::insert( netuid, EmissionValues::<T>::get( netuid ));}   
			if !MaxWeightsLimit::<T>::contains_key( netuid ) { MaxWeightsLimit::<T>::insert( netuid, MaxWeightsLimit::<T>::get( netuid ));}
			if !ValidatorEpochLen::<T>::contains_key( netuid ) { ValidatorEpochLen::<T>::insert( netuid, ValidatorEpochLen::<T>::get( netuid ));}
			if !MinAllowedWeights::<T>::contains_key( netuid ) { MinAllowedWeights::<T>::insert( netuid, MinAllowedWeights::<T>::get( netuid )); }
			if !ValidatorBatchSize::<T>::contains_key( netuid ) { ValidatorBatchSize::<T>::insert( netuid, ValidatorBatchSize::<T>::get( netuid ));}
			if !ValidatorEpochsPerReset::<T>::contains_key( netuid ) { ValidatorEpochsPerReset::<T>::insert( netuid, ValidatorEpochsPerReset::<T>::get( netuid ));}
			if !ValidatorSequenceLength::<T>::contains_key( netuid ) { ValidatorSequenceLength::<T>::insert( netuid, ValidatorSequenceLength::<T>::get( netuid ));}
			if !RegistrationsThisInterval::<T>::contains_key( netuid ) { RegistrationsThisInterval::<T>::insert( netuid, RegistrationsThisInterval::<T>::get( netuid ));}
			if !POWRegistrationsThisInterval::<T>::contains_key( netuid ) { POWRegistrationsThisInterval::<T>::insert( netuid, POWRegistrationsThisInterval::<T>::get( netuid ));}
			if !BurnRegistrationsThisInterval::<T>::contains_key( netuid ) { BurnRegistrationsThisInterval::<T>::insert( netuid, BurnRegistrationsThisInterval::<T>::get( netuid ));}

			// Set max allowed uids
			MaxAllowedUids::<T>::insert(netuid, max_uids);

			let mut next_uid = 0;

			for (coldkey, hotkeys) in self.stakes.iter() {
				for (hotkey, stake_uid) in hotkeys.iter() {
					let (stake, uid) = stake_uid;

					// Expand Yuma Consensus with new position.
					Rank::<T>::mutate(netuid, |v| v.push(0));
					Trust::<T>::mutate(netuid, |v| v.push(0));
					Active::<T>::mutate(netuid, |v| v.push(true));
					Emission::<T>::mutate(netuid, |v| v.push(0));
					Consensus::<T>::mutate(netuid, |v| v.push(0));
					Incentive::<T>::mutate(netuid, |v| v.push(0));
					Dividends::<T>::mutate(netuid, |v| v.push(0));
					LastUpdate::<T>::mutate(netuid, |v| v.push(0));
					PruningScores::<T>::mutate(netuid, |v| v.push(0));
					ValidatorTrust::<T>::mutate(netuid, |v| v.push(0));
					ValidatorPermit::<T>::mutate(netuid, |v| v.push(false));
			
					// Insert account information.
					Keys::<T>::insert(netuid, uid, hotkey.clone()); // Make hotkey - uid association.
					Uids::<T>::insert(netuid, hotkey.clone(), uid); // Make uid - hotkey association.
					BlockAtRegistration::<T>::insert(netuid, uid, 0); // Fill block at registration.
					IsNetworkMember::<T>::insert(hotkey.clone(), netuid, true); // Fill network is member.
	
					// Fill stake information.
					Owner::<T>::insert(hotkey.clone(), coldkey.clone());
	
					TotalHotkeyStake::<T>::insert(hotkey.clone(), stake);
					TotalColdkeyStake::<T>::insert(coldkey.clone(), TotalColdkeyStake::<T>::get(coldkey).saturating_add(*stake));

					// Update total issuance value
					TotalIssuance::<T>::put(TotalIssuance::<T>::get().saturating_add(*stake));
	
					Stake::<T>::insert(hotkey.clone(), coldkey.clone(), stake);
	
					next_uid += 1;
				}
			}

	 	 	// Set correct length for Subnet neurons
			SubnetworkN::<T>::insert(netuid, next_uid);

			// --- Increase total network count.
			TotalNetworks::<T>::mutate(|n| *n += 1);
		}
	}

	// ================
	// ==== Hooks =====
	// ================
  
	#[pallet::hooks] 
	impl<T: Config> Hooks<BlockNumberFor<T>> for Pallet<T> { 
		// ---- Called on the initialization of this pallet. (the order of on_finalize calls is determined in the runtime)
		//
		// # Args:
		// 	* 'n': (T::BlockNumber):
		// 		- The number of the block we are initializing.
		fn on_initialize( _block_number: BlockNumberFor<T> ) -> Weight {
			Self::block_step();
			
			return Weight::from_ref_time(110_634_229_000 as u64)
						.saturating_add(T::DbWeight::get().reads(8304 as u64))
						.saturating_add(T::DbWeight::get().writes(110 as u64));
		}

		fn on_runtime_upgrade() -> frame_support::weights::Weight {
			// --- Migrate to v2 
			use crate::migration;

			migration::migrate_to_v2_separate_emission::<T>()
		}
	}

	// Dispatchable functions allows users to interact with the pallet and invoke state changes.
	// These functions materialize as "extrinsics", which are often compared to transactions.
	// Dispatchable functions must be annotated with a weight and must return a DispatchResult.
	#[pallet::call]
	impl<T: Config> Pallet<T> {

		// --- Sets the caller weights for the incentive mechanism. The call can be
		// made from the hotkey account so is potentially insecure, however, the damage
		// of changing weights is minimal if caught early. This function includes all the
		// checks that the passed weights meet the requirements. Stored as u16s they represent
		// rational values in the range [0,1] which sum to 1 and can be interpreted as
		// probabilities. The specific weights determine how inflation propagates outward
		// from this peer. 
		// 
		// Note: The 16 bit integers weights should represent 1.0 as the max u16.
		// However, the function normalizes all integers to u16_max anyway. This means that if the sum of all
		// elements is larger or smaller than the amount of elements * u16_max, all elements
		// will be corrected for this deviation. 
		// 
		// # Args:
		// 	* `origin`: (<T as frame_system::Config>Origin):
		// 		- The caller, a hotkey who wishes to set their weights.
		//
		// 	* `netuid` (u16):
		// 		- The network uid we are setting these weights on.
		// 
		// 	* `dests` (Vec<u16>):
		// 		- The edge endpoint for the weight, i.e. j for w_ij.
		//
		// 	* 'weights' (Vec<u16>):
		// 		- The u16 integer encoded weights. Interpreted as rational
		// 		values in the range [0,1]. They must sum to in32::MAX.
		//
		// 	* 'version_key' ( u64 ):
    	// 		- The network version key to check if the validator is up to date.
		//
		// # Event:
		// 	* WeightsSet;
		// 		- On successfully setting the weights on chain.
		//
		// # Raises:
		// 	* 'NetworkDoesNotExist':
		// 		- Attempting to set weights on a non-existent network.
		//
		// 	* 'NotRegistered':
		// 		- Attempting to set weights from a non registered account.
		//
		// 	* 'WeightVecNotEqualSize':
		// 		- Attempting to set weights with uids not of same length.
		//
		// 	* 'DuplicateUids':
		// 		- Attempting to set weights with duplicate uids.
		//		
		//     * 'TooManyUids':
		// 		- Attempting to set weights above the max allowed uids.
		//
		// 	* 'InvalidUid':
		// 		- Attempting to set weights with invalid uids.
		//
		// 	* 'NotSettingEnoughWeights':
		// 		- Attempting to set weights with fewer weights than min.
		//
		// 	* 'MaxWeightExceeded':
		// 		- Attempting to set weights with max value exceeding limit.
		#[pallet::call_index(0)]
        #[pallet::weight((Weight::from_ref_time(10_151_000_000)
		.saturating_add(T::DbWeight::get().reads(4104))
		.saturating_add(T::DbWeight::get().writes(2)), DispatchClass::Normal, Pays::No))]
		pub fn set_weights(
			origin:OriginFor<T>, 
			netuid: u16,
			dests: Vec<u16>, 
			weights: Vec<u16>,
			version_key: u64 
		) -> DispatchResult {
			Self::do_set_weights( origin, netuid, dests, weights, version_key )
		}

		// --- Sets the key as a delegate.
		//
		// # Args:
		// 	* 'origin': (<T as frame_system::Config>Origin):
		// 		- The signature of the caller's coldkey.
		//
		// 	* 'hotkey' (T::AccountId):
		// 		- The hotkey we are delegating (must be owned by the coldkey.)
		//
		// 	* 'take' (u64):
		// 		- The stake proportion that this hotkey takes from delegations.
		//
		// # Event:
		// 	* DelegateAdded;
		// 		- On successfully setting a hotkey as a delegate.
		//
		// # Raises:
		// 	* 'NotRegistered':
		// 		- The hotkey we are delegating is not registered on the network.
		//
		// 	* 'NonAssociatedColdKey':
		// 		- The hotkey we are delegating is not owned by the calling coldket.
		//
		//
		#[pallet::call_index(1)]
		#[pallet::weight((0, DispatchClass::Normal, Pays::No))]
		pub fn become_delegate(
			origin: OriginFor<T>, 
			hotkey: T::AccountId
		) -> DispatchResult {
			Self::do_become_delegate(origin, hotkey, Self::get_default_take() )
		}

		// --- Adds stake to a hotkey. The call is made from the
		// coldkey account linked in the hotkey.
		// Only the associated coldkey is allowed to make staking and
		// unstaking requests. This protects the neuron against
		// attacks on its hotkey running in production code.
		//
		// # Args:
		// 	* 'origin': (<T as frame_system::Config>Origin):
		// 		- The signature of the caller's coldkey.
		//
		// 	* 'hotkey' (T::AccountId):
		// 		- The associated hotkey account.
		//
		// 	* 'amount_staked' (u64):
		// 		- The amount of stake to be added to the hotkey staking account.
		//
		// # Event:
		// 	* StakeAdded;
		// 		- On the successfully adding stake to a global account.
		//
		// # Raises:
		// 	* 'CouldNotConvertToBalance':
		// 		- Unable to convert the passed stake value to a balance.
		//
		// 	* 'NotEnoughBalanceToStake':
		// 		- Not enough balance on the coldkey to add onto the global account.
		//
		// 	* 'NonAssociatedColdKey':
		// 		- The calling coldkey is not associated with this hotkey.
		//
		// 	* 'BalanceWithdrawalError':
		// 		- Errors stemming from transaction pallet.
		//
		//
		#[pallet::call_index(2)]
		#[pallet::weight((Weight::from_ref_time(65_000_000)
		.saturating_add(T::DbWeight::get().reads(8))
		.saturating_add(T::DbWeight::get().writes(6)), DispatchClass::Normal, Pays::No))]
		pub fn add_stake(
			origin: OriginFor<T>, 
			hotkey: T::AccountId, 
			amount_staked: u64
		) -> DispatchResult {
			Self::do_add_stake(origin, hotkey, amount_staked)
		}

		// ---- Remove stake from the staking account. The call must be made
		// from the coldkey account attached to the neuron metadata. Only this key
		// has permission to make staking and unstaking requests.
		//
		// # Args:
		// 	* 'origin': (<T as frame_system::Config>Origin):
		// 		- The signature of the caller's coldkey.
		//
		// 	* 'hotkey' (T::AccountId):
		// 		- The associated hotkey account.
		//
		// 	* 'amount_unstaked' (u64):
		// 		- The amount of stake to be added to the hotkey staking account.
		//
		// # Event:
		// 	* StakeRemoved;
		// 		- On the successfully removing stake from the hotkey account.
		//
		// # Raises:
		// 	* 'NotRegistered':
		// 		- Thrown if the account we are attempting to unstake from is non existent.
		//
		// 	* 'NonAssociatedColdKey':
		// 		- Thrown if the coldkey does not own the hotkey we are unstaking from.
		//
		// 	* 'NotEnoughStaketoWithdraw':
		// 		- Thrown if there is not enough stake on the hotkey to withdwraw this amount. 
		//
		// 	* 'CouldNotConvertToBalance':
		// 		- Thrown if we could not convert this amount to a balance.
		//
		//
		#[pallet::call_index(3)]
		#[pallet::weight((Weight::from_ref_time(66_000_000)
		.saturating_add(T::DbWeight::get().reads(8))
		.saturating_add(T::DbWeight::get().writes(6)), DispatchClass::Normal, Pays::No))]
		pub fn remove_stake(
			origin: OriginFor<T>, 
			hotkey: T::AccountId, 
			amount_unstaked: u64
		) -> DispatchResult {
			Self::do_remove_stake(origin, hotkey, amount_unstaked)
		}

		// ---- Serves or updates axon /promethteus information for the neuron associated with the caller. If the caller is
		// already registered the metadata is updated. If the caller is not registered this call throws NotRegistered.
		//
		// # Args:
		// 	* 'origin': (<T as frame_system::Config>Origin):
		// 		- The signature of the caller.
		//
		// 	* 'netuid' (u16):
		// 		- The u16 network identifier.
		//
		// 	* 'version' (u64):
		// 		- The bittensor version identifier.
		//
		// 	* 'ip' (u64):
		// 		- The endpoint ip information as a u128 encoded integer.
		//
		// 	* 'port' (u16):
		// 		- The endpoint port information as a u16 encoded integer.
		// 
		// 	* 'ip_type' (u8):
		// 		- The endpoint ip version as a u8, 4 or 6.
		//
		// 	* 'protocol' (u8):
		// 		- UDP:1 or TCP:0 
		//
		// 	* 'placeholder1' (u8):
		// 		- Placeholder for further extra params.
		//
		// 	* 'placeholder2' (u8):
		// 		- Placeholder for further extra params.
		//
		// # Event:
		// 	* AxonServed;
		// 		- On successfully serving the axon info.
		//
		// # Raises:
		// 	* 'NetworkDoesNotExist':
		// 		- Attempting to set weights on a non-existent network.
		//
		// 	* 'NotRegistered':
		// 		- Attempting to set weights from a non registered account.
		//
		// 	* 'InvalidIpType':
		// 		- The ip type is not 4 or 6.
		//
		// 	* 'InvalidIpAddress':
		// 		- The numerically encoded ip address does not resolve to a proper ip.
		//
		// 	* 'ServingRateLimitExceeded':
		// 		- Attempting to set prometheus information withing the rate limit min.
		//
		#[pallet::call_index(4)]
		#[pallet::weight((Weight::from_ref_time(19_000_000)
		.saturating_add(T::DbWeight::get().reads(2))
		.saturating_add(T::DbWeight::get().writes(1)), DispatchClass::Normal, Pays::No))]
		pub fn serve_axon(
			origin:OriginFor<T>, 
			netuid: u16,
			version: u32, 
			ip: u128, 
			port: u16, 
			ip_type: u8,
			protocol: u8, 
			placeholder1: u8, 
			placeholder2: u8,
		) -> DispatchResult {
			Self::do_serve_axon( origin, netuid, version, ip, port, ip_type, protocol, placeholder1, placeholder2 ) 
		}

		#[pallet::call_index(5)]
		#[pallet::weight((Weight::from_ref_time(17_000_000)
		.saturating_add(T::DbWeight::get().reads(2))
		.saturating_add(T::DbWeight::get().writes(1)), DispatchClass::Normal, Pays::No))]
		pub fn serve_prometheus(
			origin:OriginFor<T>, 
			netuid: u16,
			version: u32, 
			ip: u128, 
			port: u16, 
			ip_type: u8,
		) -> DispatchResult {
			Self::do_serve_prometheus( origin, netuid, version, ip, port, ip_type ) 
		}


		// ---- Registers a new neuron to the subnetwork. 
		//
		// # Args:
		// 	* 'origin': (<T as frame_system::Config>Origin):
		// 		- The signature of the calling hotkey.
		//
		// 	* 'netuid' (u16):
		// 		- The u16 network identifier.
		//
		// 	* 'block_number' ( u64 ):
		// 		- Block hash used to prove work done.
		//
		// 	* 'nonce' ( u64 ):
		// 		- Positive integer nonce used in POW.
		//
		// 	* 'work' ( Vec<u8> ):
		// 		- Vector encoded bytes representing work done.
		//
		// 	* 'hotkey' ( T::AccountId ):
		// 		- Hotkey to be registered to the network.
		//
		// 	* 'coldkey' ( T::AccountId ):
		// 		- Associated coldkey account.
		//
		// # Event:
		// 	* NeuronRegistered;
		// 		- On successfully registereing a uid to a neuron slot on a subnetwork.
		//
		// # Raises:
		// 	* 'NetworkDoesNotExist':
		// 		- Attempting to registed to a non existent network.
		//
		// 	* 'TooManyRegistrationsThisBlock':
		// 		- This registration exceeds the total allowed on this network this block.
		//
		// 	* 'AlreadyRegistered':
		// 		- The hotkey is already registered on this network.
		//
		// 	* 'InvalidWorkBlock':
		// 		- The work has been performed on a stale, future, or non existent block.
		//
		// 	* 'InvalidDifficulty':
		// 		- The work does not match the difficutly.
		//
		// 	* 'InvalidSeal':
		// 		- The seal is incorrect.
		//
		#[pallet::call_index(6)]
		#[pallet::weight((Weight::from_ref_time(91_000_000)
		.saturating_add(T::DbWeight::get().reads(27))
		.saturating_add(T::DbWeight::get().writes(22)), DispatchClass::Normal, Pays::No))]
		pub fn register( 
				origin:OriginFor<T>, 
				netuid: u16,
				block_number: u64, 
				nonce: u64, 
				work: Vec<u8>,
				hotkey: T::AccountId, 
				coldkey: T::AccountId,
		) -> DispatchResult { 
			Self::do_registration(origin, netuid, block_number, nonce, work, hotkey, coldkey)
		}

		#[pallet::call_index(7)]
		#[pallet::weight((Weight::from_ref_time(89_000_000)
		.saturating_add(T::DbWeight::get().reads(27))
		.saturating_add(T::DbWeight::get().writes(22)), DispatchClass::Normal, Pays::No))]
		pub fn burned_register( 
				origin:OriginFor<T>, 
				netuid: u16,
				hotkey: T::AccountId, 
		) -> DispatchResult { 
			Self::do_burned_registration(origin, netuid, hotkey)
		}

		#[pallet::call_index(8)]
		#[pallet::weight((Weight::from_ref_time(81_000_000)
		.saturating_add(T::DbWeight::get().reads(21))
		.saturating_add(T::DbWeight::get().writes(23)), DispatchClass::Operational, Pays::No))]
		pub fn sudo_register( 
				origin:OriginFor<T>, 
				netuid: u16,
				hotkey: T::AccountId, 
				coldkey: T::AccountId,
				stake: u64,
				balance: u64,
			) -> DispatchResult { 
			Self::do_sudo_registration(origin, netuid, hotkey, coldkey, stake, balance)
		}

		// ---- SUDO ONLY FUNCTIONS ------------------------------------------------------------

		// ---- Sudo add a network to the network set.
		// # Args:
		// 	* 'origin': (<T as frame_system::Config>Origin):
		// 		- Must be sudo.
		//
		// 	* 'netuid' (u16):
		// 		- The u16 network identifier.
		//
		// 	* 'tempo' ( u16 ):
		// 		- Number of blocks between epoch step.
		//
		// 	* 'modality' ( u16 ):
		// 		- Network modality specifier.
		//
		// # Event:
		// 	* NetworkAdded;
		// 		- On successfully creation of a network.
		//
		// # Raises:
		// 	* 'NetworkExist':
		// 		- Attempting to register an already existing.
		//
		// 	* 'InvalidModality':
		// 		- Attempting to register a network with an invalid modality.
		//
		// 	* 'InvalidTempo':
		// 		- Attempting to register a network with an invalid tempo.
		//
		#[pallet::call_index(9)]
		#[pallet::weight((Weight::from_ref_time(50_000_000)
		.saturating_add(T::DbWeight::get().reads(17))
		.saturating_add(T::DbWeight::get().writes(20)), DispatchClass::Operational, Pays::No))]
		pub fn sudo_add_network(
			origin: OriginFor<T>,
			netuid: u16,
			tempo: u16,
			modality: u16
		) -> DispatchResultWithPostInfo {
			Self::do_add_network(origin, netuid, tempo, modality)
		}

		// ---- Sudo remove a network from the network set.
		// # Args:
		// 	* 'origin': (<T as frame_system::Config>Origin):
		// 		- Must be sudo.
		//
		// 	* 'netuid' (u16):
		// 		- The u16 network identifier.
		//
		// # Event:
		// 	* NetworkRemoved;
		// 		- On the successfull removing of this network.
		//
		// # Raises:
		// 	* 'NetworkDoesNotExist':
		// 		- Attempting to remove a non existent network.
		//
		#[pallet::call_index(10)]
		#[pallet::weight((Weight::from_ref_time(42_000_000)
		.saturating_add(T::DbWeight::get().reads(2))
		.saturating_add(T::DbWeight::get().writes(31)), DispatchClass::Operational, Pays::No))]
		pub fn sudo_remove_network(
			origin: OriginFor<T>,
			netuid: u16
		) -> DispatchResult {
			Self::do_remove_network(origin, netuid)
		} 

		// ---- Sudo set emission values for all networks.
		// Args:
		// 	* 'origin': (<T as frame_system::Config>Origin):
		// 		- The caller, must be sudo.
		//
		// 	* `netuids` (Vec<u16>):
		// 		- A vector of network uids values. This must include all netuids.
		//
		// 	* `emission` (Vec<u64>):
		// 		- The emission values associated with passed netuids in order.
		// 
		#[pallet::call_index(11)]
		#[pallet::weight((Weight::from_ref_time(28_000_000)
		.saturating_add(T::DbWeight::get().reads(12))
		.saturating_add(T::DbWeight::get().writes(10)), DispatchClass::Operational, Pays::No))]
		pub fn sudo_set_emission_values(
			origin: OriginFor<T>,
			netuids: Vec<u16>,
			emission: Vec<u64>,
		) -> DispatchResult {
			Self::do_set_emission_values( 
				origin,
				netuids,
				emission
			)
		}

		// ---- Sudo add a network connect requirement.
		// Args:
		// 	* 'origin': (<T as frame_system::Config>Origin):
		// 		- The caller, must be sudo.
		//
		// 	* `netuid_a` (u16):
		// 		- The network we are adding the requirment to (parent network)
		//
		// 	* `netuid_b` (u16):
		// 		- The network we the requirement refers to (child network)
		//
		// 	* `requirement` (u16):
		// 		- The topk percentile prunning score requirement (u16:MAX normalized.)
		//
		#[pallet::call_index(12)]
		#[pallet::weight((Weight::from_ref_time(17_000_000)
		.saturating_add(T::DbWeight::get().reads(2))
		.saturating_add(T::DbWeight::get().writes(1)), DispatchClass::Operational, Pays::No))]
		pub fn sudo_add_network_connection_requirement( origin:OriginFor<T>, netuid_a: u16, netuid_b: u16, requirement: u16 ) -> DispatchResult { 
			Self::do_sudo_add_network_connection_requirement( origin, netuid_a, netuid_b, requirement )
		}

		// ---- Sudo remove a network connection requirement.
		// Args:
		// 	* 'origin': (<T as frame_system::Config>Origin):
		// 		- The caller, must be sudo.
		//
		// 	* `netuid_a` (u16):
		// 		- The network we are removing the requirment from.
		//
		// 	* `netuid_b` (u16):
		// 		- The required network connection to remove.
		//
		#[pallet::call_index(13)]   
		#[pallet::weight((Weight::from_ref_time(15_000_000)
		.saturating_add(T::DbWeight::get().reads(3)), DispatchClass::Operational, Pays::No))]
		pub fn sudo_remove_network_connection_requirement( origin:OriginFor<T>, netuid_a: u16, netuid_b: u16 ) -> DispatchResult { 
			Self::do_sudo_remove_network_connection_requirement( origin, netuid_a, netuid_b )
		}

		// ==================================
		// ==== Parameter Sudo calls ========
		// ==================================
		// Each function sets the corresponding hyper paramter on the specified network
		// Args:
		// 	* 'origin': (<T as frame_system::Config>Origin):
		// 		- The caller, must be sudo.
		//
		// 	* `netuid` (u16):
		// 		- The network identifier.
		//
		// 	* `hyperparameter value` (u16):
		// 		- The value of the hyper parameter.
		//
		#[pallet::call_index(14)]   
		#[pallet::weight((Weight::from_ref_time(11_000_000)
		.saturating_add(T::DbWeight::get().writes(1)), DispatchClass::Operational, Pays::No))]
		pub fn sudo_set_default_take( origin:OriginFor<T>, default_take: u16 ) -> DispatchResult {  
			Self::do_sudo_set_default_take( origin, default_take )
		}

		#[pallet::call_index(15)]
		#[pallet::weight((Weight::from_ref_time(10_000_000)
		.saturating_add(T::DbWeight::get().writes(1)), DispatchClass::Operational, Pays::No))]
		pub fn sudo_set_serving_rate_limit( origin:OriginFor<T>, netuid: u16, serving_rate_limit: u64 ) -> DispatchResult {  
			Self::do_sudo_set_serving_rate_limit( origin, netuid, serving_rate_limit )
		}

		// Sudo call for setting tx rate limit
		#[pallet::call_index(16)]
		#[pallet::weight((0, DispatchClass::Operational, Pays::No))]
		pub fn sudo_set_tx_rate_limit( origin:OriginFor<T>, tx_rate_limit: u64 ) -> DispatchResult {  
			Self::do_sudo_set_tx_rate_limit( origin, tx_rate_limit )
		}

		#[pallet::call_index(17)]
		#[pallet::weight((0, DispatchClass::Operational, Pays::No))]
		pub fn sudo_set_max_burn( origin:OriginFor<T>, netuid: u16, max_burn: u64 ) -> DispatchResult {  
			Self::do_sudo_set_max_burn( origin, netuid, max_burn )
		}

		#[pallet::call_index(18)]
		#[pallet::weight((Weight::from_ref_time(13_000_000)
		.saturating_add(T::DbWeight::get().reads(1))
		.saturating_add(T::DbWeight::get().writes(1)), DispatchClass::Operational, Pays::No))]
		pub fn sudo_set_min_burn( origin:OriginFor<T>, netuid: u16, min_burn: u64 ) -> DispatchResult {  
			Self::do_sudo_set_min_burn( origin, netuid, min_burn )
		}

		#[pallet::call_index(19)]
		#[pallet::weight((Weight::from_ref_time(14_000_000)
		.saturating_add(T::DbWeight::get().reads(1))
		.saturating_add(T::DbWeight::get().writes(1)), DispatchClass::Operational, Pays::No))]
		pub fn sudo_set_burn( origin:OriginFor<T>, netuid: u16, burn: u64 ) -> DispatchResult {  
			Self::do_sudo_set_burn( origin, netuid, burn )
		}

		#[pallet::call_index(20)]
		#[pallet::weight((Weight::from_ref_time(14_000_000)
		.saturating_add(T::DbWeight::get().reads(1))
		.saturating_add(T::DbWeight::get().writes(1)), DispatchClass::Operational, Pays::No))]
		pub fn sudo_set_max_difficulty( origin:OriginFor<T>, netuid: u16, max_difficulty: u64 ) -> DispatchResult {  
			Self::do_sudo_set_max_difficulty( origin, netuid, max_difficulty )
		}

		#[pallet::call_index(21)]
		#[pallet::weight((Weight::from_ref_time(14_000_000)
		.saturating_add(T::DbWeight::get().reads(1))
		.saturating_add(T::DbWeight::get().writes(1)), DispatchClass::Operational, Pays::No))]
		pub fn sudo_set_min_difficulty( origin:OriginFor<T>, netuid: u16, min_difficulty: u64 ) -> DispatchResult {  
			Self::do_sudo_set_min_difficulty( origin, netuid, min_difficulty )
		}

		#[pallet::call_index(22)]
		#[pallet::weight((Weight::from_ref_time(15_000_000)
		.saturating_add(T::DbWeight::get().reads(1))
		.saturating_add(T::DbWeight::get().writes(1)), DispatchClass::Operational, Pays::No))]
		pub fn sudo_set_weights_set_rate_limit( origin:OriginFor<T>, netuid: u16, weights_set_rate_limit: u64 ) -> DispatchResult {  
			Self::do_sudo_set_weights_set_rate_limit( origin, netuid, weights_set_rate_limit )
		}

		#[pallet::call_index(23)]
		#[pallet::weight((Weight::from_ref_time(14_000_000)
		.saturating_add(T::DbWeight::get().reads(1))
		.saturating_add(T::DbWeight::get().writes(1)), DispatchClass::Operational, Pays::No))]
		pub fn sudo_set_weights_version_key( origin:OriginFor<T>, netuid: u16, weights_version_key: u64 ) -> DispatchResult {  
			Self::do_sudo_set_weights_version_key( origin, netuid, weights_version_key )
		}

		#[pallet::call_index(24)]
		#[pallet::weight((Weight::from_ref_time(14_000_000)
		.saturating_add(T::DbWeight::get().reads(1))
		.saturating_add(T::DbWeight::get().writes(1)), DispatchClass::Operational, Pays::No))]
		pub fn sudo_set_bonds_moving_average( origin:OriginFor<T>, netuid: u16, bonds_moving_average: u64 ) -> DispatchResult {  
			Self::do_sudo_set_bonds_moving_average( origin, netuid, bonds_moving_average )
		}

		#[pallet::call_index(25)]
		#[pallet::weight((Weight::from_ref_time(14_000_000)
		.saturating_add(T::DbWeight::get().reads(1))
		.saturating_add(T::DbWeight::get().writes(1)), DispatchClass::Operational, Pays::No))]
		pub fn sudo_set_max_allowed_validators( origin:OriginFor<T>, netuid: u16, max_allowed_validators: u16 ) -> DispatchResult {  
			Self::do_sudo_set_max_allowed_validators( origin, netuid, max_allowed_validators )
		}

		#[pallet::call_index(26)]
		#[pallet::weight((Weight::from_ref_time(13_000_000)
		.saturating_add(T::DbWeight::get().reads(1))
		.saturating_add(T::DbWeight::get().writes(1)), DispatchClass::Operational, Pays::No))]
		pub fn sudo_set_difficulty( origin:OriginFor<T>, netuid: u16, difficulty: u64 ) -> DispatchResult {
			Self::do_sudo_set_difficulty( origin, netuid, difficulty )
		}

		#[pallet::call_index(27)]
		#[pallet::weight((Weight::from_ref_time(14_000_000)
		.saturating_add(T::DbWeight::get().reads(1))
		.saturating_add(T::DbWeight::get().writes(1)), DispatchClass::Operational, Pays::No))]
		pub fn sudo_set_adjustment_interval( origin:OriginFor<T>, netuid: u16, adjustment_interval: u16 ) -> DispatchResult { 
			Self::do_sudo_set_adjustment_interval( origin, netuid, adjustment_interval )
		}

		#[pallet::call_index(28)]
		#[pallet::weight((Weight::from_ref_time(14_000_000)
		.saturating_add(T::DbWeight::get().reads(1))
		.saturating_add(T::DbWeight::get().writes(1)), DispatchClass::Operational, Pays::No))]
		pub fn sudo_set_target_registrations_per_interval( origin:OriginFor<T>, netuid: u16, target_registrations_per_interval: u16 ) -> DispatchResult {
			Self::do_sudo_set_target_registrations_per_interval( origin, netuid, target_registrations_per_interval )
		}

		#[pallet::call_index(29)]
		#[pallet::weight((Weight::from_ref_time(13_000_000)
		.saturating_add(T::DbWeight::get().reads(1))
		.saturating_add(T::DbWeight::get().writes(1)), DispatchClass::Operational, Pays::No))]
		pub fn sudo_set_activity_cutoff( origin:OriginFor<T>, netuid: u16, activity_cutoff: u16 ) -> DispatchResult {
			Self::do_sudo_set_activity_cutoff( origin, netuid, activity_cutoff )
		}

		#[pallet::call_index(30)]
		#[pallet::weight((Weight::from_ref_time(14_000_000)
		.saturating_add(T::DbWeight::get().reads(1))
		.saturating_add(T::DbWeight::get().writes(1)), DispatchClass::Operational, Pays::No))]
		pub fn sudo_set_rho( origin:OriginFor<T>, netuid: u16, rho: u16 ) -> DispatchResult {
			Self::do_sudo_set_rho( origin, netuid, rho )
		}

		#[pallet::call_index(31)]
		#[pallet::weight((	Weight::from_ref_time(14_000_000)
		.saturating_add(T::DbWeight::get().reads(1))
		.saturating_add(T::DbWeight::get().writes(1)), DispatchClass::Operational, Pays::No))]
		pub fn sudo_set_kappa( origin:OriginFor<T>, netuid: u16, kappa: u16 ) -> DispatchResult {
			Self::do_sudo_set_kappa( origin, netuid, kappa )
		}

		#[pallet::call_index(32)]
		#[pallet::weight((Weight::from_ref_time(18_000_000)
		.saturating_add(T::DbWeight::get().reads(2))
		.saturating_add(T::DbWeight::get().writes(1)), DispatchClass::Operational, Pays::No))]
		pub fn sudo_set_max_allowed_uids( origin:OriginFor<T>, netuid: u16, max_allowed_uids: u16 ) -> DispatchResult {
			Self::do_sudo_set_max_allowed_uids(origin, netuid, max_allowed_uids )
		}

		#[pallet::call_index(33)]
		#[pallet::weight((Weight::from_ref_time(13_000_000)
		.saturating_add(T::DbWeight::get().reads(1))
		.saturating_add(T::DbWeight::get().writes(1)), DispatchClass::Operational, Pays::No))]
		pub fn sudo_set_min_allowed_weights( origin:OriginFor<T>, netuid: u16, min_allowed_weights: u16 ) -> DispatchResult {
			Self::do_sudo_set_min_allowed_weights( origin, netuid, min_allowed_weights )
		}

		#[pallet::call_index(34)]
		#[pallet::weight((Weight::from_ref_time(14_000_000)
		.saturating_add(T::DbWeight::get().reads(1))
		.saturating_add(T::DbWeight::get().writes(1)), DispatchClass::Operational, Pays::No))]
		pub fn sudo_set_validator_batch_size( origin:OriginFor<T>, netuid: u16, validator_batch_size: u16 ) -> DispatchResult {
			Self::do_sudo_set_validator_batch_size( origin, netuid, validator_batch_size )
		}

		#[pallet::call_index(35)]
		#[pallet::weight((Weight::from_ref_time(14_000_000)
		.saturating_add(T::DbWeight::get().reads(1))
		.saturating_add(T::DbWeight::get().writes(1)), DispatchClass::Operational, Pays::No))]
		pub fn sudo_set_validator_sequence_length( origin:OriginFor<T>, netuid: u16, validator_sequence_length: u16 ) -> DispatchResult {
			Self::do_sudo_set_validator_sequence_length(origin, netuid, validator_sequence_length )
		}

		#[pallet::call_index(36)]
		#[pallet::weight((Weight::from_ref_time(13_000_000)
		.saturating_add(T::DbWeight::get().reads(1))
		.saturating_add(T::DbWeight::get().writes(1)), DispatchClass::Operational, Pays::No))]
		pub fn sudo_set_validator_epochs_per_reset( origin:OriginFor<T>, netuid: u16, validator_epochs_per_reset: u16 ) -> DispatchResult {
			Self::do_sudo_set_validator_epochs_per_reset( origin, netuid, validator_epochs_per_reset )
		}

		#[pallet::call_index(37)]
		#[pallet::weight((Weight::from_ref_time(13_000_000)
		.saturating_add(T::DbWeight::get().reads(1))
		.saturating_add(T::DbWeight::get().writes(1)), DispatchClass::Operational, Pays::No))]
		pub fn sudo_set_validator_exclude_quantile( origin:OriginFor<T>, netuid: u16, validator_exclude_quantile: u16 ) -> DispatchResult {
			Self::do_sudo_set_validator_exclude_quantile( origin, netuid, validator_exclude_quantile )
		}

		#[pallet::call_index(38)]
		#[pallet::weight((Weight::from_ref_time(14_000_000)
		.saturating_add(T::DbWeight::get().reads(1))
		.saturating_add(T::DbWeight::get().writes(1)), DispatchClass::Operational, Pays::No))]
		pub fn sudo_set_validator_prune_len( origin:OriginFor<T>, netuid: u16, validator_prune_len: u64 ) -> DispatchResult {
			Self::do_sudo_set_validator_prune_len( origin, netuid, validator_prune_len )
		}

		#[pallet::call_index(39)]
		#[pallet::weight((Weight::from_ref_time(14_000_000)
		.saturating_add(T::DbWeight::get().reads(1))
		.saturating_add(T::DbWeight::get().writes(1)), DispatchClass::Operational, Pays::No))]
		pub fn sudo_set_validator_logits_divergence( origin:OriginFor<T>, netuid: u16,validator_logits_divergence: u16 ) -> DispatchResult {
			Self::do_sudo_set_validator_logits_divergence( origin, netuid, validator_logits_divergence )
		}

		#[pallet::call_index(40)]
		#[pallet::weight((Weight::from_ref_time(14_000_000)
		.saturating_add(T::DbWeight::get().reads(1))
		.saturating_add(T::DbWeight::get().writes(1)), DispatchClass::Operational, Pays::No))]
		pub fn sudo_set_validator_epoch_len( origin:OriginFor<T>, netuid: u16,validator_epoch_length: u16 ) -> DispatchResult {
			Self::do_sudo_set_validator_epoch_length( origin, netuid, validator_epoch_length )
		}

		#[pallet::call_index(41)]
		#[pallet::weight((Weight::from_ref_time(13_000_000)
		.saturating_add(T::DbWeight::get().reads(1))
		.saturating_add(T::DbWeight::get().writes(1)), DispatchClass::Operational, Pays::No))]
		pub fn sudo_set_scaling_law_power( origin:OriginFor<T>, netuid: u16, scaling_law_power: u16 ) -> DispatchResult {
			Self::do_sudo_set_scaling_law_power( origin, netuid, scaling_law_power )
		}

		#[pallet::call_index(42)]
		#[pallet::weight((Weight::from_ref_time(13_000_000)
		.saturating_add(T::DbWeight::get().reads(1))
		.saturating_add(T::DbWeight::get().writes(1)), DispatchClass::Operational, Pays::No))]
		pub fn sudo_set_synergy_scaling_law_power( origin:OriginFor<T>, netuid: u16, synergy_scaling_law_power: u16 ) -> DispatchResult {
			Self::do_sudo_set_synergy_scaling_law_power( origin, netuid, synergy_scaling_law_power )
		}

		#[pallet::call_index(43)]
		#[pallet::weight((Weight::from_ref_time(13_000_000)
		.saturating_add(T::DbWeight::get().reads(1))
		.saturating_add(T::DbWeight::get().writes(1)), DispatchClass::Operational, Pays::No))]
		pub fn sudo_set_immunity_period( origin:OriginFor<T>, netuid: u16, immunity_period: u16 ) -> DispatchResult {
			Self::do_sudo_set_immunity_period( origin, netuid, immunity_period )
		}

		#[pallet::call_index(44)]
		#[pallet::weight((Weight::from_ref_time(13_000_000)
		.saturating_add(T::DbWeight::get().reads(1))
		.saturating_add(T::DbWeight::get().writes(1)), DispatchClass::Operational, Pays::No))]
		pub fn sudo_set_max_weight_limit( origin:OriginFor<T>, netuid: u16, max_weight_limit: u16 ) -> DispatchResult {
			Self::do_sudo_set_max_weight_limit( origin, netuid, max_weight_limit )
		}

		#[pallet::call_index(45)]
		#[pallet::weight((Weight::from_ref_time(15_000_000)
		.saturating_add(T::DbWeight::get().reads(1))
		.saturating_add(T::DbWeight::get().writes(1)), DispatchClass::Operational, Pays::No))]
		pub fn sudo_set_max_registrations_per_block(origin: OriginFor<T>, netuid: u16, max_registrations_per_block: u16 ) -> DispatchResult {
			Self::do_sudo_set_max_registrations_per_block(origin, netuid, max_registrations_per_block )
		}

		#[pallet::call_index(46)]
		#[pallet::weight((0, DispatchClass::Operational, Pays::No))]
		pub fn sudo_set_total_issuance(origin: OriginFor<T>, total_issuance: u64 ) -> DispatchResult {
			Self::do_set_total_issuance(origin, total_issuance)
		}

		#[pallet::call_index(50)]
		#[pallet::weight((0, DispatchClass::Operational, Pays::No))]
		pub fn sudo_set_rao_recycled(origin: OriginFor<T>, netuid: u16, rao_recycled: u64 ) -> DispatchResult {
			Self::do_set_rao_recycled(origin, netuid, rao_recycled)
		}

		#[pallet::call_index(47)]
		#[pallet::weight((Weight::from_ref_time(49_882_000_000)
		.saturating_add(T::DbWeight::get().reads(8303))
		.saturating_add(T::DbWeight::get().writes(110)), DispatchClass::Normal, Pays::No))]
		pub fn benchmark_epoch_with_weights( _:OriginFor<T> ) -> DispatchResult {
			ensure!( cfg!(feature = "runtime-benchmarks"), Error::<T>::BenchmarkingOnly );
		
			Self::epoch( 11, 1_000_000_000 );
			Ok(())
		} 

		#[pallet::call_index(48)]
		#[pallet::weight((Weight::from_ref_time(117_586_465_000 as u64)
		.saturating_add(T::DbWeight::get().reads(12299 as u64))
		.saturating_add(T::DbWeight::get().writes(110 as u64)), DispatchClass::Normal, Pays::No))]
		pub fn benchmark_epoch_without_weights( _:OriginFor<T> ) -> DispatchResult {
			ensure!( cfg!(feature = "runtime-benchmarks"), Error::<T>::BenchmarkingOnly );

			let _: Vec<(T::AccountId, u64, u64)> = Self::epoch( 11, 1_000_000_000 );
			Ok(())
		} 

		#[pallet::call_index(49)]
		#[pallet::weight((0, DispatchClass::Normal, Pays::No))]
		pub fn benchmark_drain_emission( _:OriginFor<T> ) -> DispatchResult {
			ensure!( cfg!(feature = "runtime-benchmarks"), Error::<T>::BenchmarkingOnly );
		
			Self::drain_emission( 11 );
			Ok(())
		} 
	}	

	// ---- Subtensor helper functions.
	impl<T: Config> Pallet<T> {
		// --- Returns the transaction priority for setting weights.
		pub fn get_priority_set_weights( hotkey: &T::AccountId, netuid: u16 ) -> u64 {
			if Uids::<T>::contains_key( netuid, &hotkey ) {
				let uid = Self::get_uid_for_net_and_hotkey(netuid, &hotkey.clone()).unwrap();
				let current_block_number: u64 = Self::get_current_block_as_u64();
				let default_priority: u64 = current_block_number - Self::get_last_update_for_uid(netuid, uid as u16);
				return default_priority + u32::max_value() as u64;
			}
			return 0;
		}

		// Benchmarking functions.
		#[cfg(feature = "runtime-benchmarks")]
		pub fn create_network( _: OriginFor<T>, netuid: u16, n: u16, tempo: u16 ) -> DispatchResult {
			Self::init_new_network( netuid, tempo, 1 );
			Self::set_max_allowed_uids( netuid, n );
			let mut seed : u32 = 1;
			for _ in 0..n {
				let block_number: u64 = Self::get_current_block_as_u64();
				let hotkey: T::AccountId = T::AccountId::decode(&mut sp_runtime::traits::TrailingZeroInput::zeroes()).unwrap();
				Self::append_neuron( netuid, &hotkey, block_number );
				seed = seed + 1;
			}
			Ok(())
		}

		#[cfg(feature = "runtime-benchmarks")]
		pub fn create_network_with_weights( _: OriginFor<T>, netuid: u16, n: u16, tempo: u16, n_vals: u16, n_weights: u16 ) -> DispatchResult {
			Self::init_new_network( netuid, tempo, 1 );
			Self::set_max_allowed_uids( netuid, n );
			Self::set_max_allowed_validators( netuid, n_vals );
			Self::set_min_allowed_weights( netuid, n_weights );
			Self::set_emission_for_network( netuid, 1_000_000_000 );
			let mut seed : u32 = 1;
			for _ in 0..n {
				let block_number: u64 = Self::get_current_block_as_u64();
				let hotkey: T::AccountId = T::AccountId::decode(&mut sp_runtime::traits::TrailingZeroInput::zeroes()).unwrap();
				Self::increase_stake_on_coldkey_hotkey_account( &hotkey, &hotkey, 1_000_000_000 );
				Self::append_neuron( netuid, &hotkey, block_number );
				seed = seed + 1;
			}
			for uid in 0..n {
				let uids: Vec<u16> = (0..n_weights).collect();
				let values: Vec<u16> = vec![1; n_weights as usize];
				let normalized_values = Self::normalize_weights( values );
				let mut zipped_weights: Vec<( u16, u16 )> = vec![];
				for ( uid, val ) in uids.iter().zip(normalized_values.iter()) { zipped_weights.push((*uid, *val)) }
				if uid < n_vals {
					Weights::<T>::insert( netuid, uid, zipped_weights );
				} else {
					break;
				}
			}
			Ok(())
		}
	}
}


/************************************************************
	CallType definition
************************************************************/
#[derive(Debug, PartialEq)]
pub enum CallType {
    SetWeights,
    AddStake,
    RemoveStake,
	AddDelegate,
    Register,
    Serve,
	Other,
}
impl Default for CallType {
    fn default() -> Self {
        CallType::Other
    }
}

#[derive(Encode, Decode, Clone, Eq, PartialEq, TypeInfo)]
pub struct SubtensorSignedExtension<T: Config + Send + Sync + TypeInfo>(pub PhantomData<T>);

impl<T: Config + Send + Sync + TypeInfo> SubtensorSignedExtension<T> where
	T::RuntimeCall: Dispatchable<Info=DispatchInfo, PostInfo=PostDispatchInfo>,
	<T as frame_system::Config>::RuntimeCall: IsSubType<Call<T>>,
{
	pub fn new() -> Self {
		Self(Default::default())
	}

	pub fn get_priority_vanilla() -> u64 {
		// Return high priority so that every extrinsic except set_weights function will 
		// have a higher priority than the set_weights call
		return u64::max_value();
	}

	pub fn get_priority_set_weights( who: &T::AccountId, netuid: u16 ) -> u64 {
		// Return the non vanilla priority for a set weights call.

		return Pallet::<T>::get_priority_set_weights( who, netuid );
	}

	pub fn u64_to_balance( input: u64 ) -> Option<<<T as Config>::Currency as Currency<<T as frame_system::Config>::AccountId>>::Balance> { input.try_into().ok() }

}

impl <T:Config + Send + Sync + TypeInfo> sp_std::fmt::Debug for SubtensorSignedExtension<T> {
	fn fmt(&self, f: &mut sp_std::fmt::Formatter) -> sp_std::fmt::Result {
		write!(f, "SubtensorSignedExtension")
	}
}

impl<T: Config + Send + Sync + TypeInfo> SignedExtension for SubtensorSignedExtension<T>
    where
        T::RuntimeCall: Dispatchable<Info=DispatchInfo, PostInfo=PostDispatchInfo>,
        <T as frame_system::Config>::RuntimeCall: IsSubType<Call<T>>,
{
	const IDENTIFIER: &'static str = "SubtensorSignedExtension";

	type AccountId = T::AccountId;
	type Call = T::RuntimeCall;
	type AdditionalSigned = ();
	type Pre = (CallType, u64, Self::AccountId);
	
	fn additional_signed( &self ) -> Result<Self::AdditionalSigned, TransactionValidityError> { 
		Ok(())
	}


	fn validate(
		&self,
		who: &Self::AccountId,
		call: &Self::Call,
		_info: &DispatchInfoOf<Self::Call>,
		_len: usize,
	) -> TransactionValidity {
		match call.is_sub_type() {
			Some(Call::set_weights{netuid, ..}) => {
				let priority: u64 = Self::get_priority_set_weights(who, *netuid);
                Ok(ValidTransaction {
                    priority: priority,
                    longevity: 1,
                    ..Default::default()
                })
            }
			Some(Call::add_stake{..}) => {
                Ok(ValidTransaction {
                    priority: Self::get_priority_vanilla(),
                    ..Default::default()
                })
            }
            Some(Call::remove_stake{..}) => {
                Ok(ValidTransaction {
                    priority: Self::get_priority_vanilla(),
                    ..Default::default()
                })
            }
            Some(Call::register{..}) => {
                Ok(ValidTransaction {
                    priority: Self::get_priority_vanilla(),
                    ..Default::default()
                })
            }
			_ => {
                Ok(ValidTransaction {
                    priority: Self::get_priority_vanilla(),
                    ..Default::default()
                })
            }
		}
	}

	// NOTE: Add later when we put in a pre and post dispatch step.
    fn pre_dispatch(
        self,
        who: &Self::AccountId,
        call: &Self::Call,
        _info: &DispatchInfoOf<Self::Call>,
        _len: usize,
    ) -> Result<Self::Pre, TransactionValidityError> {

        match call.is_sub_type() {
            Some(Call::add_stake{..}) => {
				let transaction_fee = 100000;
                Ok((CallType::AddStake, transaction_fee, who.clone()))
            }
            Some(Call::remove_stake{..}) => {
				let transaction_fee = 0;
                Ok((CallType::RemoveStake, transaction_fee, who.clone()))
            }
			Some(Call::set_weights{..}) => {
				let transaction_fee = 0;
                Ok((CallType::SetWeights, transaction_fee, who.clone())) 
            }
			Some(Call::register{..}) => {
                let transaction_fee = 0;
                Ok((CallType::Register, transaction_fee, who.clone()))
            }
            Some(Call::serve_axon{..}) => {
                let transaction_fee = 0;
                Ok((CallType::Serve, transaction_fee, who.clone()))
            }
            _ => {
				let transaction_fee = 0;
                Ok((CallType::Other, transaction_fee, who.clone()))
            }
        }
    }

	fn post_dispatch(
        maybe_pre: Option<Self::Pre>,
        _info: &DispatchInfoOf<Self::Call>,
        _post_info: &PostDispatchInfoOf<Self::Call>,
        _len: usize,
        _result: &dispatch::DispatchResult,
    ) -> Result<(), TransactionValidityError> {

		if let Some((call_type, _transaction_fee, _who)) = maybe_pre {
			match call_type {
				CallType::SetWeights => {
					log::debug!("Not Implemented!");
				}
				CallType::AddStake => {
					log::debug!("Not Implemented! Need to add potential transaction fees here.");
				}
				CallType::RemoveStake => {
					log::debug!("Not Implemented! Need to add potential transaction fees here.");
				}
				CallType::Register => {
					log::debug!("Not Implemented!");
				}
				_ => {
					log::debug!("Not Implemented!");
				}
			}
		} 
		Ok(())
    }

}<|MERGE_RESOLUTION|>--- conflicted
+++ resolved
@@ -76,14 +76,7 @@
 	use frame_system::pallet_prelude::*;
 	use frame_support::traits::Currency;
 	use frame_support::sp_std::vec;
-<<<<<<< HEAD
 	use frame_support::inherent::Vec;
-=======
-	
-	
-	use frame_support::inherent::Vec;
-	
->>>>>>> 6859df5f
 
 	// Tracks version for migrations. Should be monotonic with respect to the
 	// order of migrations. (i.e. always increasing)
