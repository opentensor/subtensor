--- conflicted
+++ resolved
@@ -2310,29 +2310,17 @@
         MechId::from(1)
     }
 
-<<<<<<< HEAD
-    #[pallet::type_value]
-    /// -- ITEM (Maximum number of sub-subnets)
+    /// -- ITEM (Maximum number of mechanisms)
+    #[pallet::type_value]
     pub fn DefaultMaxMechanismCount<T: Config>() -> MechId {
         MechId::from(2)
     }
-    #[pallet::storage]
+
     /// ITEM( max_mechanism_count )
+    #[pallet::storage]
     pub type MaxMechanismCount<T> =
         StorageValue<_, MechId, ValueQuery, DefaultMaxMechanismCount<T>>;
-=======
-    /// -- ITEM (Maximum number of mechanisms)
-    #[pallet::type_value]
-    pub fn DefaultMaxMechanismCount<T: Config>() -> MechId {
-        MechId::from(2)
-    }
-
-    /// ITEM( max_mechanism_count )
-    #[pallet::storage]
-    pub type MaxMechanismCount<T> =
-        StorageValue<_, MechId, ValueQuery, DefaultMaxMechanismCount<T>>;
-
->>>>>>> 3832d591
+
     /// -- ITEM (Rate limit for mechanism count updates)
     #[pallet::type_value]
     pub fn MechanismCountSetRateLimit<T: Config>() -> u64 {
