#![cfg_attr(not(feature = "std"), no_std)]
#![recursion_limit = "512"]
#![allow(clippy::too_many_arguments)]
// Edit this file to define custom logic or remove it if it is not needed.
// Learn more about FRAME and the core library of Substrate FRAME pallets:
// <https://docs.substrate.io/reference/frame-pallets/>

use frame_system::{self as system, ensure_signed};
pub use pallet::*;

use codec::{Decode, Encode};
use frame_support::sp_runtime::transaction_validity::InvalidTransaction;
use frame_support::{
    dispatch::{self, DispatchResult, DispatchResultWithPostInfo},
    ensure,
    pallet_macros::import_section,
    pallet_prelude::*,
    traits::tokens::fungible,
};
use pallet_balances::Call as BalancesCall;
// use pallet_scheduler as Scheduler;
use scale_info::TypeInfo;
use sp_core::Get;
use sp_runtime::{DispatchError, transaction_validity::TransactionValidityError};
use sp_std::marker::PhantomData;
use subtensor_runtime_common::{AlphaCurrency, Currency, CurrencyReserve, NetUid, TaoCurrency};

// ============================
//	==== Benchmark Imports =====
// ============================
mod benchmarks;

// =========================
//	==== Pallet Imports =====
// =========================
pub mod coinbase;
pub mod epoch;
pub mod macros;
pub mod migrations;
pub mod rpc_info;
pub mod staking;
pub mod subnets;
pub mod swap;
pub mod utils;
use crate::utils::rate_limiting::{Hyperparameter, TransactionType};
use macros::{config, dispatches, errors, events, genesis, hooks};

#[cfg(test)]
mod tests;
pub mod transaction_extension;

// apparently this is stabilized since rust 1.36
extern crate alloc;

pub const MAX_CRV3_COMMIT_SIZE_BYTES: u32 = 5000;

pub const ALPHA_MAP_BATCH_SIZE: usize = 30;

pub const MAX_NUM_ROOT_CLAIMS: u64 = 50;

pub const MAX_SUBNET_CLAIMS: usize = 5;

pub const MAX_ROOT_CLAIM_THRESHOLD: u64 = 10_000_000;

#[allow(deprecated)]
#[deny(missing_docs)]
#[import_section(errors::errors)]
#[import_section(events::events)]
#[import_section(dispatches::dispatches)]
#[import_section(genesis::genesis)]
#[import_section(hooks::hooks)]
#[import_section(config::config)]
#[frame_support::pallet]
#[allow(clippy::expect_used)]
pub mod pallet {
    use crate::RateLimitKey;
    use crate::migrations;
    use crate::subnets::leasing::{LeaseId, SubnetLeaseOf};
    use frame_support::Twox64Concat;
    use frame_support::{
        BoundedVec,
        dispatch::GetDispatchInfo,
        pallet_prelude::{DispatchResult, StorageMap, ValueQuery, *},
        traits::{
            OriginTrait, QueryPreimage, StorePreimage, UnfilteredDispatchable, tokens::fungible,
        },
    };
    use frame_system::pallet_prelude::*;
    use pallet_drand::types::RoundNumber;
    use runtime_common::prod_or_fast;
    use sp_core::{ConstU32, H160, H256};
    use sp_runtime::traits::{Dispatchable, TrailingZeroInput};
    use sp_std::collections::btree_map::BTreeMap;
    use sp_std::collections::btree_set::BTreeSet;
    use sp_std::collections::vec_deque::VecDeque;
    use sp_std::vec;
    use sp_std::vec::Vec;
    use substrate_fixed::types::{I64F64, I96F32, U64F64};
    use subtensor_macros::freeze_struct;
    use subtensor_runtime_common::{
        AlphaCurrency, Currency, MechId, NetUid, NetUidStorageIndex, TaoCurrency,
    };

    /// Origin for the pallet
    pub type PalletsOriginOf<T> =
        <<T as frame_system::Config>::RuntimeOrigin as OriginTrait>::PalletsOrigin;

    /// Call type for the pallet
    pub type CallOf<T> = <T as frame_system::Config>::RuntimeCall;

    /// Tracks version for migrations. Should be monotonic with respect to the
    /// order of migrations. (i.e. always increasing)
    const STORAGE_VERSION: StorageVersion = StorageVersion::new(7);

    /// Minimum balance required to perform a coldkey swap
    pub const MIN_BALANCE_TO_PERFORM_COLDKEY_SWAP: TaoCurrency = TaoCurrency::new(100_000_000); // 0.1 TAO in RAO

    /// Minimum commit reveal periods
    pub const MIN_COMMIT_REVEAL_PEROIDS: u64 = 1;
    /// Maximum commit reveal periods
    pub const MAX_COMMIT_REVEAL_PEROIDS: u64 = 100;

    #[pallet::pallet]
    #[pallet::without_storage_info]
    #[pallet::storage_version(STORAGE_VERSION)]
    pub struct Pallet<T>(_);

    /// Alias for the account ID.
    pub type AccountIdOf<T> = <T as frame_system::Config>::AccountId;

    /// Struct for Axon.
    pub type AxonInfoOf = AxonInfo;

    /// local one
    pub type LocalCallOf<T> = <T as Config>::RuntimeCall;

    /// Data structure for Axon information.
    #[crate::freeze_struct("3545cfb0cac4c1f5")]
    #[derive(Encode, Decode, Default, TypeInfo, Clone, PartialEq, Eq, Debug)]
    pub struct AxonInfo {
        ///  Axon serving block.
        pub block: u64,
        ///  Axon version
        pub version: u32,
        ///  Axon u128 encoded ip address of type v6 or v4.
        pub ip: u128,
        ///  Axon u16 encoded port.
        pub port: u16,
        ///  Axon ip type, 4 for ipv4 and 6 for ipv6.
        pub ip_type: u8,
        ///  Axon protocol. TCP, UDP, other.
        pub protocol: u8,
        ///  Axon proto placeholder 1.
        pub placeholder1: u8,
        ///  Axon proto placeholder 2.
        pub placeholder2: u8,
    }

    /// Struct for NeuronCertificate.
    pub type NeuronCertificateOf = NeuronCertificate;
    /// Data structure for NeuronCertificate information.
    #[freeze_struct("1c232be200d9ec6c")]
    #[derive(Decode, Encode, Default, TypeInfo, PartialEq, Eq, Clone, Debug)]
    pub struct NeuronCertificate {
        ///  The neuron TLS public key
        pub public_key: BoundedVec<u8, ConstU32<64>>,
        ///  The algorithm used to generate the public key
        pub algorithm: u8,
    }

    impl TryFrom<Vec<u8>> for NeuronCertificate {
        type Error = ();

        fn try_from(value: Vec<u8>) -> Result<Self, Self::Error> {
            if value.len() > 65 {
                return Err(());
            }
            // take the first byte as the algorithm
            let algorithm = value.first().ok_or(())?;
            // and the rest as the public_key
            let certificate = value.get(1..).ok_or(())?.to_vec();
            Ok(Self {
                public_key: BoundedVec::try_from(certificate).map_err(|_| ())?,
                algorithm: *algorithm,
            })
        }
    }

    ///  Struct for Prometheus.
    pub type PrometheusInfoOf = PrometheusInfo;

    /// Data structure for Prometheus information.
    #[crate::freeze_struct("5dde687e63baf0cd")]
    #[derive(Encode, Decode, Default, TypeInfo, Clone, PartialEq, Eq, Debug)]
    pub struct PrometheusInfo {
        /// Prometheus serving block.
        pub block: u64,
        /// Prometheus version.
        pub version: u32,
        ///  Prometheus u128 encoded ip address of type v6 or v4.
        pub ip: u128,
        ///  Prometheus u16 encoded port.
        pub port: u16,
        /// Prometheus ip type, 4 for ipv4 and 6 for ipv6.
        pub ip_type: u8,
    }

    ///  Struct for ChainIdentities. (DEPRECATED for V2)
    pub type ChainIdentityOf = ChainIdentity;

    /// Data structure for Chain Identities. (DEPRECATED for V2)
    #[crate::freeze_struct("bbfd00438dbe2b58")]
    #[derive(Encode, Decode, Default, TypeInfo, Clone, PartialEq, Eq, Debug)]
    pub struct ChainIdentity {
        /// The name of the chain identity
        pub name: Vec<u8>,
        /// The URL associated with the chain identity
        pub url: Vec<u8>,
        /// The image representation of the chain identity
        pub image: Vec<u8>,
        /// The Discord information for the chain identity
        pub discord: Vec<u8>,
        /// A description of the chain identity
        pub description: Vec<u8>,
        /// Additional information about the chain identity
        pub additional: Vec<u8>,
    }

    ///  Struct for ChainIdentities.
    pub type ChainIdentityOfV2 = ChainIdentityV2;

    /// Data structure for Chain Identities.
    #[crate::freeze_struct("ad72a270be7b59d7")]
    #[derive(Encode, Decode, Default, TypeInfo, Clone, PartialEq, Eq, Debug)]
    pub struct ChainIdentityV2 {
        /// The name of the chain identity
        pub name: Vec<u8>,
        /// The URL associated with the chain identity
        pub url: Vec<u8>,
        /// The github repository associated with the identity
        pub github_repo: Vec<u8>,
        /// The image representation of the chain identity
        pub image: Vec<u8>,
        /// The Discord information for the chain identity
        pub discord: Vec<u8>,
        /// A description of the chain identity
        pub description: Vec<u8>,
        /// Additional information about the chain identity
        pub additional: Vec<u8>,
    }

    ///  Struct for SubnetIdentities. (DEPRECATED for V2)
    pub type SubnetIdentityOf = SubnetIdentity;
    /// Data structure for Subnet Identities. (DEPRECATED for V2)
    #[crate::freeze_struct("f448dc3dad763108")]
    #[derive(Encode, Decode, Default, TypeInfo, Clone, PartialEq, Eq, Debug)]
    pub struct SubnetIdentity {
        /// The name of the subnet
        pub subnet_name: Vec<u8>,
        /// The github repository associated with the chain identity
        pub github_repo: Vec<u8>,
        /// The subnet's contact
        pub subnet_contact: Vec<u8>,
    }

    ///  Struct for SubnetIdentitiesV2. (DEPRECATED for V3)
    pub type SubnetIdentityOfV2 = SubnetIdentityV2;
    /// Data structure for Subnet Identities (DEPRECATED for V3)
    #[crate::freeze_struct("e002be4cd05d7b3e")]
    #[derive(Encode, Decode, Default, TypeInfo, Clone, PartialEq, Eq, Debug)]
    pub struct SubnetIdentityV2 {
        /// The name of the subnet
        pub subnet_name: Vec<u8>,
        /// The github repository associated with the subnet
        pub github_repo: Vec<u8>,
        /// The subnet's contact
        pub subnet_contact: Vec<u8>,
        /// The subnet's website
        pub subnet_url: Vec<u8>,
        /// The subnet's discord
        pub discord: Vec<u8>,
        /// The subnet's description
        pub description: Vec<u8>,
        /// Additional information about the subnet
        pub additional: Vec<u8>,
    }

    ///  Struct for SubnetIdentitiesV3.
    pub type SubnetIdentityOfV3 = SubnetIdentityV3;
    /// Data structure for Subnet Identities
    #[crate::freeze_struct("6a441335f985a0b")]
    #[derive(
        Encode, Decode, DecodeWithMemTracking, Default, TypeInfo, Clone, PartialEq, Eq, Debug,
    )]
    pub struct SubnetIdentityV3 {
        /// The name of the subnet
        pub subnet_name: Vec<u8>,
        /// The github repository associated with the subnet
        pub github_repo: Vec<u8>,
        /// The subnet's contact
        pub subnet_contact: Vec<u8>,
        /// The subnet's website
        pub subnet_url: Vec<u8>,
        /// The subnet's discord
        pub discord: Vec<u8>,
        /// The subnet's description
        pub description: Vec<u8>,
        /// The subnet's logo
        pub logo_url: Vec<u8>,
        /// Additional information about the subnet
        pub additional: Vec<u8>,
    }

    /// Enum for recycle or burn for the owner_uid(s)
    #[derive(TypeInfo, Encode, Decode, DecodeWithMemTracking, Clone, PartialEq, Eq, Debug)]
    pub enum RecycleOrBurnEnum {
        /// Burn the miner emission sent to the burn UID
        Burn,
        /// Recycle the miner emission sent to the recycle UID
        Recycle,
    }

    /// ============================
    /// ==== Staking + Accounts ====
    /// ============================

    #[derive(
        Encode, Decode, Default, TypeInfo, Clone, PartialEq, Eq, Debug, DecodeWithMemTracking,
    )]
    /// Enum for the per-coldkey root claim setting.
    pub enum RootClaimTypeEnum {
        /// Swap any alpha emission for TAO.
        #[default]
        Swap,
        /// Keep all alpha emission.
        Keep,
<<<<<<< HEAD
        /// Delegate choice to subnet.
        Delegated,
    }

    /// Enum for the per-coldkey root claim frequency setting.
    #[derive(Encode, Decode, Default, TypeInfo, Clone, PartialEq, Eq, Debug)]
    pub enum RootClaimFrequencyEnum {
        /// Claim automatically.
        #[default]
        Auto,
        /// Only claim manually; Never automatically.
        Manual,
=======
        /// Keep all alpha emission for specified subnets.
        KeepSubnets {
            /// Subnets to keep alpha emissions (swap everything else).
            subnets: BTreeSet<NetUid>,
        },
>>>>>>> b4c95f2d
    }

    /// Default minimum root claim amount.
    /// This is the minimum amount of root claim that can be made.
    /// Any amount less than this will not be claimed.
    #[pallet::type_value]
    pub fn DefaultMinRootClaimAmount<T: Config>() -> I96F32 {
        500_000u64.into()
    }

    /// Default root claim type.
    /// This is the type of root claim that will be made.
    /// This is set by the user. Either swap to TAO or keep as alpha.
    #[pallet::type_value]
    pub fn DefaultRootClaimType<T: Config>() -> RootClaimTypeEnum {
        RootClaimTypeEnum::Delegated
    }
    /// Default value for delegate claim type storage
    #[pallet::type_value]
    pub fn DefaultValidatorClaimType<T: Config>() -> RootClaimTypeEnum {
        RootClaimTypeEnum::Keep
    }

    /// Default number of root claims per claim call.
    /// Ideally this is calculated using the number of staking coldkey
    /// and the block time.
    #[pallet::type_value]
    pub fn DefaultNumRootClaim<T: Config>() -> u64 {
        // once per week (+ spare keys for skipped tries)
        5
    }

    /// Default value for zero.
    #[pallet::type_value]
    pub fn DefaultZeroU64<T: Config>() -> u64 {
        0
    }

    /// Default value for zero.
    #[pallet::type_value]
    pub fn DefaultZeroI64<T: Config>() -> i64 {
        0
    }
    /// Default value for Alpha currency.
    #[pallet::type_value]
    pub fn DefaultZeroAlpha<T: Config>() -> AlphaCurrency {
        AlphaCurrency::ZERO
    }

    /// Default value for Tao currency.
    #[pallet::type_value]
    pub fn DefaultZeroTao<T: Config>() -> TaoCurrency {
        TaoCurrency::ZERO
    }

    /// Default value for zero.
    #[pallet::type_value]
    pub fn DefaultZeroU128<T: Config>() -> u128 {
        0
    }

    /// Default value for zero.
    #[pallet::type_value]
    pub fn DefaultZeroU16<T: Config>() -> u16 {
        0
    }

    /// Default value for false.
    #[pallet::type_value]
    pub fn DefaultFalse<T: Config>() -> bool {
        false
    }

    /// Default value for false.
    #[pallet::type_value]
    pub fn DefaultTrue<T: Config>() -> bool {
        true
    }

    /// Total Rao in circulation.
    #[pallet::type_value]
    pub fn TotalSupply<T: Config>() -> u64 {
        21_000_000_000_000_000
    }

    /// Default Delegate Take.
    #[pallet::type_value]
    pub fn DefaultDelegateTake<T: Config>() -> u16 {
        T::InitialDefaultDelegateTake::get()
    }

    /// Default childkey take.
    #[pallet::type_value]
    pub fn DefaultChildKeyTake<T: Config>() -> u16 {
        T::InitialDefaultChildKeyTake::get()
    }

    /// Default minimum delegate take.
    #[pallet::type_value]
    pub fn DefaultMinDelegateTake<T: Config>() -> u16 {
        T::InitialMinDelegateTake::get()
    }

    /// Default minimum childkey take.
    #[pallet::type_value]
    pub fn DefaultMinChildKeyTake<T: Config>() -> u16 {
        T::InitialMinChildKeyTake::get()
    }

    /// Default maximum childkey take.
    #[pallet::type_value]
    pub fn DefaultMaxChildKeyTake<T: Config>() -> u16 {
        T::InitialMaxChildKeyTake::get()
    }

    /// Default account take.
    #[pallet::type_value]
    pub fn DefaultAccountTake<T: Config>() -> u64 {
        0
    }

    /// Default value for global weight.
    #[pallet::type_value]
    pub fn DefaultTaoWeight<T: Config>() -> u64 {
        T::InitialTaoWeight::get()
    }

    /// Default emission per block.
    #[pallet::type_value]
    pub fn DefaultBlockEmission<T: Config>() -> u64 {
        1_000_000_000
    }

    /// Default allowed delegation.
    #[pallet::type_value]
    pub fn DefaultAllowsDelegation<T: Config>() -> bool {
        false
    }

    /// Default total issuance.
    #[pallet::type_value]
    pub fn DefaultTotalIssuance<T: Config>() -> TaoCurrency {
        T::InitialIssuance::get().into()
    }

    /// Default account, derived from zero trailing bytes.
    #[pallet::type_value]
    pub fn DefaultAccount<T: Config>() -> T::AccountId {
        #[allow(clippy::expect_used)]
        T::AccountId::decode(&mut TrailingZeroInput::zeroes())
            .expect("trailing zeroes always produce a valid account ID; qed")
    }
    // pub fn DefaultStakeInterval<T: Config>() -> u64 {
    //     360
    // } (DEPRECATED)

    /// Default account linkage
    #[pallet::type_value]
    pub fn DefaultAccountLinkage<T: Config>() -> Vec<(u64, T::AccountId)> {
        vec![]
    }

    /// Default pending childkeys
    #[pallet::type_value]
    pub fn DefaultPendingChildkeys<T: Config>() -> (Vec<(u64, T::AccountId)>, u64) {
        (vec![], 0)
    }

    /// Default account linkage
    #[pallet::type_value]
    pub fn DefaultProportion<T: Config>() -> u64 {
        0
    }

    /// Default accumulated emission for a hotkey
    #[pallet::type_value]
    pub fn DefaultAccumulatedEmission<T: Config>() -> u64 {
        0
    }

    /// Default last adjustment block.
    #[pallet::type_value]
    pub fn DefaultLastAdjustmentBlock<T: Config>() -> u64 {
        0
    }

    /// Default last adjustment block.
    #[pallet::type_value]
    pub fn DefaultRegistrationsThisBlock<T: Config>() -> u16 {
        0
    }

    /// Default EMA price halving blocks
    #[pallet::type_value]
    pub fn DefaultEMAPriceMovingBlocks<T: Config>() -> u64 {
        T::InitialEmaPriceHalvingPeriod::get()
    }

    /// Default registrations this block.
    #[pallet::type_value]
    pub fn DefaultBurn<T: Config>() -> TaoCurrency {
        T::InitialBurn::get().into()
    }

    /// Default burn token.
    #[pallet::type_value]
    pub fn DefaultMinBurn<T: Config>() -> TaoCurrency {
        T::InitialMinBurn::get().into()
    }

    /// Default min burn token.
    #[pallet::type_value]
    pub fn DefaultMaxBurn<T: Config>() -> TaoCurrency {
        T::InitialMaxBurn::get().into()
    }

    /// Default max burn token.
    #[pallet::type_value]
    pub fn DefaultDifficulty<T: Config>() -> u64 {
        T::InitialDifficulty::get()
    }

    /// Default difficulty value.
    #[pallet::type_value]
    pub fn DefaultMinDifficulty<T: Config>() -> u64 {
        T::InitialMinDifficulty::get()
    }

    /// Default min difficulty value.
    #[pallet::type_value]
    pub fn DefaultMaxDifficulty<T: Config>() -> u64 {
        T::InitialMaxDifficulty::get()
    }

    /// Default max difficulty value.
    #[pallet::type_value]
    pub fn DefaultMaxRegistrationsPerBlock<T: Config>() -> u16 {
        T::InitialMaxRegistrationsPerBlock::get()
    }

    /// Default max registrations per block.
    #[pallet::type_value]
    pub fn DefaultRAORecycledForRegistration<T: Config>() -> TaoCurrency {
        T::InitialRAORecycledForRegistration::get().into()
    }

    /// Default number of networks.
    #[pallet::type_value]
    pub fn DefaultN<T: Config>() -> u16 {
        0
    }

    /// Default value for hotkeys.
    #[pallet::type_value]
    pub fn DefaultHotkeys<T: Config>() -> Vec<u16> {
        vec![]
    }

    /// Default value if network is added.
    #[pallet::type_value]
    pub fn DefaultNeworksAdded<T: Config>() -> bool {
        false
    }

    /// Default value for network member.
    #[pallet::type_value]
    pub fn DefaultIsNetworkMember<T: Config>() -> bool {
        false
    }

    /// Default value for registration allowed.
    #[pallet::type_value]
    pub fn DefaultRegistrationAllowed<T: Config>() -> bool {
        true
    }

    /// Default value for network registered at.
    #[pallet::type_value]
    pub fn DefaultNetworkRegisteredAt<T: Config>() -> u64 {
        0
    }

    /// Default value for network immunity period.
    #[pallet::type_value]
    pub fn DefaultNetworkImmunityPeriod<T: Config>() -> u64 {
        T::InitialNetworkImmunityPeriod::get()
    }

    /// Default value for network min lock cost.
    #[pallet::type_value]
    pub fn DefaultNetworkMinLockCost<T: Config>() -> TaoCurrency {
        T::InitialNetworkMinLockCost::get().into()
    }

    /// Default value for network lock reduction interval.
    #[pallet::type_value]
    pub fn DefaultNetworkLockReductionInterval<T: Config>() -> u64 {
        T::InitialNetworkLockReductionInterval::get()
    }

    /// Default value for subnet owner cut.
    #[pallet::type_value]
    pub fn DefaultSubnetOwnerCut<T: Config>() -> u16 {
        T::InitialSubnetOwnerCut::get()
    }

    /// Default value for recycle or burn.
    #[pallet::type_value]
    pub fn DefaultRecycleOrBurn<T: Config>() -> RecycleOrBurnEnum {
        RecycleOrBurnEnum::Burn // default to burn
    }

    /// Default value for network rate limit.
    #[pallet::type_value]
    pub fn DefaultNetworkRateLimit<T: Config>() -> u64 {
        if cfg!(feature = "pow-faucet") {
            return 0;
        }
        T::InitialNetworkRateLimit::get()
    }

    /// Default value for network rate limit.
    #[pallet::type_value]
    pub fn DefaultNetworkRegistrationStartBlock<T: Config>() -> u64 {
        0
    }

    /// Default value for weights version key rate limit.
    /// In units of tempos.
    #[pallet::type_value]
    pub fn DefaultWeightsVersionKeyRateLimit<T: Config>() -> u64 {
        5 // 5 tempos
    }

    /// Default value for pending emission.
    #[pallet::type_value]
    pub fn DefaultPendingEmission<T: Config>() -> AlphaCurrency {
        0.into()
    }

    /// Default value for blocks since last step.
    #[pallet::type_value]
    pub fn DefaultBlocksSinceLastStep<T: Config>() -> u64 {
        0
    }

    /// Default value for last mechanism step block.
    #[pallet::type_value]
    pub fn DefaultLastMechanismStepBlock<T: Config>() -> u64 {
        0
    }

    /// Default value for subnet owner.
    #[pallet::type_value]
    pub fn DefaultSubnetOwner<T: Config>() -> T::AccountId {
        #[allow(clippy::expect_used)]
        T::AccountId::decode(&mut sp_runtime::traits::TrailingZeroInput::zeroes())
            .expect("trailing zeroes always produce a valid account ID; qed")
    }

    /// Default value for subnet locked.
    #[pallet::type_value]
    pub fn DefaultSubnetLocked<T: Config>() -> u64 {
        0
    }

    /// Default value for network tempo
    #[pallet::type_value]
    pub fn DefaultTempo<T: Config>() -> u16 {
        T::InitialTempo::get()
    }

    /// Default value for weights set rate limit.
    #[pallet::type_value]
    pub fn DefaultWeightsSetRateLimit<T: Config>() -> u64 {
        100
    }

    /// Default block number at registration.
    #[pallet::type_value]
    pub fn DefaultBlockAtRegistration<T: Config>() -> u64 {
        0
    }

    /// Default value for rho parameter.
    #[pallet::type_value]
    pub fn DefaultRho<T: Config>() -> u16 {
        T::InitialRho::get()
    }

    /// Default value for alpha sigmoid steepness.
    #[pallet::type_value]
    pub fn DefaultAlphaSigmoidSteepness<T: Config>() -> i16 {
        T::InitialAlphaSigmoidSteepness::get()
    }

    /// Default value for kappa parameter.
    #[pallet::type_value]
    pub fn DefaultKappa<T: Config>() -> u16 {
        T::InitialKappa::get()
    }

    /// Default value for network min allowed UIDs.
    #[pallet::type_value]
    pub fn DefaultMinAllowedUids<T: Config>() -> u16 {
        T::InitialMinAllowedUids::get()
    }

    /// Default maximum allowed UIDs.
    #[pallet::type_value]
    pub fn DefaultMaxAllowedUids<T: Config>() -> u16 {
        T::InitialMaxAllowedUids::get()
    }

    /// -- Rate limit for set max allowed UIDs
    #[pallet::type_value]
    pub fn MaxUidsTrimmingRateLimit<T: Config>() -> u64 {
        prod_or_fast!(30 * 7200, 1)
    }

    /// Default immunity period.
    #[pallet::type_value]
    pub fn DefaultImmunityPeriod<T: Config>() -> u16 {
        T::InitialImmunityPeriod::get()
    }

    /// Default activity cutoff.
    #[pallet::type_value]
    pub fn DefaultActivityCutoff<T: Config>() -> u16 {
        T::InitialActivityCutoff::get()
    }

    /// Default weights version key.
    #[pallet::type_value]
    pub fn DefaultWeightsVersionKey<T: Config>() -> u64 {
        T::InitialWeightsVersionKey::get()
    }

    /// Default minimum allowed weights.
    #[pallet::type_value]
    pub fn DefaultMinAllowedWeights<T: Config>() -> u16 {
        T::InitialMinAllowedWeights::get()
    }
    /// Default maximum allowed validators.
    #[pallet::type_value]
    pub fn DefaultMaxAllowedValidators<T: Config>() -> u16 {
        T::InitialMaxAllowedValidators::get()
    }

    /// Default adjustment interval.
    #[pallet::type_value]
    pub fn DefaultAdjustmentInterval<T: Config>() -> u16 {
        T::InitialAdjustmentInterval::get()
    }

    /// Default bonds moving average.
    #[pallet::type_value]
    pub fn DefaultBondsMovingAverage<T: Config>() -> u64 {
        T::InitialBondsMovingAverage::get()
    }

    /// Default bonds penalty.
    #[pallet::type_value]
    pub fn DefaultBondsPenalty<T: Config>() -> u16 {
        T::InitialBondsPenalty::get()
    }

    /// Default value for bonds reset - will not reset bonds
    #[pallet::type_value]
    pub fn DefaultBondsResetOn<T: Config>() -> bool {
        T::InitialBondsResetOn::get()
    }

    /// Default validator prune length.
    #[pallet::type_value]
    pub fn DefaultValidatorPruneLen<T: Config>() -> u64 {
        T::InitialValidatorPruneLen::get()
    }

    /// Default scaling law power.
    #[pallet::type_value]
    pub fn DefaultScalingLawPower<T: Config>() -> u16 {
        T::InitialScalingLawPower::get()
    }

    /// Default target registrations per interval.
    #[pallet::type_value]
    pub fn DefaultTargetRegistrationsPerInterval<T: Config>() -> u16 {
        T::InitialTargetRegistrationsPerInterval::get()
    }

    /// Default adjustment alpha.
    #[pallet::type_value]
    pub fn DefaultAdjustmentAlpha<T: Config>() -> u64 {
        T::InitialAdjustmentAlpha::get()
    }

    /// Default minimum stake for weights.
    #[pallet::type_value]
    pub fn DefaultStakeThreshold<T: Config>() -> u64 {
        0
    }

    /// Default Reveal Period Epochs
    #[pallet::type_value]
    pub fn DefaultRevealPeriodEpochs<T: Config>() -> u64 {
        1
    }

    /// Value definition for vector of u16.
    #[pallet::type_value]
    pub fn EmptyU16Vec<T: Config>() -> Vec<u16> {
        vec![]
    }

    /// Value definition for vector of u64.
    #[pallet::type_value]
    pub fn EmptyU64Vec<T: Config>() -> Vec<u64> {
        vec![]
    }

    /// Value definition for vector of bool.
    #[pallet::type_value]
    pub fn EmptyBoolVec<T: Config>() -> Vec<bool> {
        vec![]
    }

    /// Value definition for bonds with type vector of (u16, u16).
    #[pallet::type_value]
    pub fn DefaultBonds<T: Config>() -> Vec<(u16, u16)> {
        vec![]
    }

    /// Value definition for weights with vector of (u16, u16).
    #[pallet::type_value]
    pub fn DefaultWeights<T: Config>() -> Vec<(u16, u16)> {
        vec![]
    }

    /// Default value for key with type T::AccountId derived from trailing zeroes.
    #[pallet::type_value]
    pub fn DefaultKey<T: Config>() -> T::AccountId {
        #[allow(clippy::expect_used)]
        T::AccountId::decode(&mut sp_runtime::traits::TrailingZeroInput::zeroes())
            .expect("trailing zeroes always produce a valid account ID; qed")
    }
    // pub fn DefaultHotkeyEmissionTempo<T: Config>() -> u64 {
    //     T::InitialHotkeyEmissionTempo::get()
    // } (DEPRECATED)

    /// Default value for rate limiting
    #[pallet::type_value]
    pub fn DefaultTxRateLimit<T: Config>() -> u64 {
        T::InitialTxRateLimit::get()
    }

    /// Default value for delegate take rate limiting
    #[pallet::type_value]
    pub fn DefaultTxDelegateTakeRateLimit<T: Config>() -> u64 {
        T::InitialTxDelegateTakeRateLimit::get()
    }

    /// Default value for chidlkey take rate limiting
    #[pallet::type_value]
    pub fn DefaultTxChildKeyTakeRateLimit<T: Config>() -> u64 {
        T::InitialTxChildKeyTakeRateLimit::get()
    }

    /// Default value for last extrinsic block.
    #[pallet::type_value]
    pub fn DefaultLastTxBlock<T: Config>() -> u64 {
        0
    }

    /// Default value for serving rate limit.
    #[pallet::type_value]
    pub fn DefaultServingRateLimit<T: Config>() -> u64 {
        T::InitialServingRateLimit::get()
    }

    /// Default value for weight commit/reveal enabled.
    #[pallet::type_value]
    pub fn DefaultCommitRevealWeightsEnabled<T: Config>() -> bool {
        true
    }

    /// Default value for weight commit/reveal version.
    #[pallet::type_value]
    pub fn DefaultCommitRevealWeightsVersion<T: Config>() -> u16 {
        4
    }

    /// -- ITEM (switches liquid alpha on)
    #[pallet::type_value]
    pub fn DefaultLiquidAlpha<T: Config>() -> bool {
        false
    }

    /// -- ITEM (switches liquid alpha on)
    #[pallet::type_value]
    pub fn DefaultYuma3<T: Config>() -> bool {
        false
    }

    /// (alpha_low: 0.7, alpha_high: 0.9)
    #[pallet::type_value]
    pub fn DefaultAlphaValues<T: Config>() -> (u16, u16) {
        (45875, 58982)
    }

    /// Default value for coldkey swap schedule duration
    #[pallet::type_value]
    pub fn DefaultColdkeySwapScheduleDuration<T: Config>() -> BlockNumberFor<T> {
        T::InitialColdkeySwapScheduleDuration::get()
    }

    /// Default value for coldkey swap reschedule duration
    #[pallet::type_value]
    pub fn DefaultColdkeySwapRescheduleDuration<T: Config>() -> BlockNumberFor<T> {
        T::InitialColdkeySwapRescheduleDuration::get()
    }

    /// Default value for applying pending items (e.g. childkeys).
    #[pallet::type_value]
    pub fn DefaultPendingCooldown<T: Config>() -> u64 {
        prod_or_fast!(7_200, 15)
    }

    /// Default minimum stake.
    #[pallet::type_value]
    pub fn DefaultMinStake<T: Config>() -> TaoCurrency {
        2_000_000.into()
    }

    /// Default unicode vector for tau symbol.
    #[pallet::type_value]
    pub fn DefaultUnicodeVecU8<T: Config>() -> Vec<u8> {
        b"\xF0\x9D\x9C\x8F".to_vec() // Unicode for tau (𝜏)
    }

    /// Default value for dissolve network schedule duration
    #[pallet::type_value]
    pub fn DefaultDissolveNetworkScheduleDuration<T: Config>() -> BlockNumberFor<T> {
        T::InitialDissolveNetworkScheduleDuration::get()
    }

    /// Default moving alpha for the moving price.
    #[pallet::type_value]
    pub fn DefaultMovingAlpha<T: Config>() -> I96F32 {
        // Moving average take 30 days to reach 50% of the price
        // and 3.5 months to reach 90%.
        I96F32::saturating_from_num(0.000003)
    }

    /// Default subnet moving price.
    #[pallet::type_value]
    pub fn DefaultMovingPrice<T: Config>() -> I96F32 {
        I96F32::saturating_from_num(0.0)
    }

    /// Default subnet root claimable
    #[pallet::type_value]
    pub fn DefaultRootClaimable<T: Config>() -> BTreeMap<NetUid, I96F32> {
        Default::default()
    }

    /// Default value for Share Pool variables
    #[pallet::type_value]
    pub fn DefaultSharePoolZero<T: Config>() -> U64F64 {
        U64F64::saturating_from_num(0)
    }

    /// Default value for minimum activity cutoff
    #[pallet::type_value]
    pub fn DefaultMinActivityCutoff<T: Config>() -> u16 {
        360
    }

    /// Default value for coldkey swap scheduled
    #[pallet::type_value]
    pub fn DefaultColdkeySwapScheduled<T: Config>() -> (BlockNumberFor<T>, T::AccountId) {
        #[allow(clippy::expect_used)]
        let default_account = T::AccountId::decode(&mut TrailingZeroInput::zeroes())
            .expect("trailing zeroes always produce a valid account ID; qed");
        (BlockNumberFor::<T>::from(0_u32), default_account)
    }

    /// Default value for setting subnet owner hotkey rate limit
    #[pallet::type_value]
    pub fn DefaultSetSNOwnerHotkeyRateLimit<T: Config>() -> u64 {
        50400
    }

    /// Default last Alpha map key for iteration
    #[pallet::type_value]
    pub fn DefaultAlphaIterationLastKey<T: Config>() -> Option<Vec<u8>> {
        None
    }

    /// Default number of terminal blocks in a tempo during which admin operations are prohibited
    #[pallet::type_value]
    pub fn DefaultAdminFreezeWindow<T: Config>() -> u16 {
        10
    }

    /// Default number of tempos for owner hyperparameter update rate limit
    #[pallet::type_value]
    pub fn DefaultOwnerHyperparamRateLimit<T: Config>() -> u16 {
        2
    }

    /// Default value for ck burn, 18%.
    #[pallet::type_value]
    pub fn DefaultCKBurn<T: Config>() -> u64 {
        0
    }

    /// Default value for subnet limit.
    #[pallet::type_value]
    pub fn DefaultSubnetLimit<T: Config>() -> u16 {
        128
    }

    /// Global minimum activity cutoff value
    #[pallet::storage]
    pub type MinActivityCutoff<T: Config> =
        StorageValue<_, u16, ValueQuery, DefaultMinActivityCutoff<T>>;

    /// Global window (in blocks) at the end of each tempo where admin ops are disallowed
    #[pallet::storage]
    pub type AdminFreezeWindow<T: Config> =
        StorageValue<_, u16, ValueQuery, DefaultAdminFreezeWindow<T>>;

    /// Global number of epochs used to rate limit subnet owner hyperparameter updates
    #[pallet::storage]
    pub type OwnerHyperparamRateLimit<T: Config> =
        StorageValue<_, u16, ValueQuery, DefaultOwnerHyperparamRateLimit<T>>;

    /// Duration of coldkey swap schedule before execution
    #[pallet::storage]
    pub type ColdkeySwapScheduleDuration<T: Config> =
        StorageValue<_, BlockNumberFor<T>, ValueQuery, DefaultColdkeySwapScheduleDuration<T>>;

    /// Duration of coldkey swap reschedule before execution
    #[pallet::storage]
    pub type ColdkeySwapRescheduleDuration<T: Config> =
        StorageValue<_, BlockNumberFor<T>, ValueQuery, DefaultColdkeySwapRescheduleDuration<T>>;

    /// Duration of dissolve network schedule before execution
    #[pallet::storage]
    pub type DissolveNetworkScheduleDuration<T: Config> =
        StorageValue<_, BlockNumberFor<T>, ValueQuery, DefaultDissolveNetworkScheduleDuration<T>>;

    /// --- DMap ( netuid, coldkey ) --> blocknumber | last hotkey swap on network.
    #[pallet::storage]
    pub type LastHotkeySwapOnNetuid<T: Config> = StorageDoubleMap<
        _,
        Identity,
        NetUid,
        Blake2_128Concat,
        T::AccountId,
        u64,
        ValueQuery,
        DefaultZeroU64<T>,
    >;

    /// Ensures unique IDs for StakeJobs storage map
    #[pallet::storage]
    pub type NextStakeJobId<T> = StorageValue<_, u64, ValueQuery, DefaultZeroU64<T>>;

    /// ============================
    /// ==== Staking Variables ====
    /// ============================
    /// The Subtensor [`TotalIssuance`] represents the total issuance of tokens on the Bittensor network.
    ///
    /// It is comprised of three parts:
    /// - The total amount of issued tokens, tracked in the TotalIssuance of the Balances pallet
    /// - The total amount of tokens staked in the system, tracked in [`TotalStake`]
    /// - The total amount of tokens locked up for subnet reg, tracked in [`TotalSubnetLocked`] attained by iterating over subnet lock.
    ///
    /// Eventually, Bittensor should migrate to using Holds afterwhich time we will not require this
    /// separate accounting.
    /// --- ITEM --> Global weight
    #[pallet::storage]
    pub type TaoWeight<T> = StorageValue<_, u64, ValueQuery, DefaultTaoWeight<T>>;

    /// --- ITEM --> CK burn
    #[pallet::storage]
    pub type CKBurn<T> = StorageValue<_, u64, ValueQuery, DefaultCKBurn<T>>;

    /// --- ITEM ( default_delegate_take )
    #[pallet::storage]
    pub type MaxDelegateTake<T> = StorageValue<_, u16, ValueQuery, DefaultDelegateTake<T>>;

    /// --- ITEM ( min_delegate_take )
    #[pallet::storage]
    pub type MinDelegateTake<T> = StorageValue<_, u16, ValueQuery, DefaultMinDelegateTake<T>>;

    /// --- ITEM ( default_childkey_take )
    #[pallet::storage]
    pub type MaxChildkeyTake<T> = StorageValue<_, u16, ValueQuery, DefaultMaxChildKeyTake<T>>;

    /// --- ITEM ( min_childkey_take )
    #[pallet::storage]
    pub type MinChildkeyTake<T> = StorageValue<_, u16, ValueQuery, DefaultMinChildKeyTake<T>>;

    /// MAP ( hot ) --> cold | Returns the controlling coldkey for a hotkey
    #[pallet::storage]
    pub type Owner<T: Config> =
        StorageMap<_, Blake2_128Concat, T::AccountId, T::AccountId, ValueQuery, DefaultAccount<T>>;

    /// MAP ( hot ) --> take | Returns the hotkey delegation take. And signals that this key is open for delegation
    #[pallet::storage]
    pub type Delegates<T: Config> =
        StorageMap<_, Blake2_128Concat, T::AccountId, u16, ValueQuery, DefaultDelegateTake<T>>;

    /// DMAP ( hot, netuid ) --> take | Returns the hotkey childkey take for a specific subnet
    #[pallet::storage]
    pub type ChildkeyTake<T: Config> = StorageDoubleMap<
        _,
        Blake2_128Concat,
        T::AccountId, // First key: hotkey
        Identity,
        NetUid, // Second key: netuid
        u16,    // Value: take
        ValueQuery,
    >;

    /// DMAP ( netuid, parent ) --> (Vec<(proportion,child)>, cool_down_block)
    #[pallet::storage]
    pub type PendingChildKeys<T: Config> = StorageDoubleMap<
        _,
        Identity,
        NetUid,
        Blake2_128Concat,
        T::AccountId,
        (Vec<(u64, T::AccountId)>, u64),
        ValueQuery,
        DefaultPendingChildkeys<T>,
    >;

    /// DMAP ( parent, netuid ) --> Vec<(proportion,child)>
    #[pallet::storage]
    pub type ChildKeys<T: Config> = StorageDoubleMap<
        _,
        Blake2_128Concat,
        T::AccountId,
        Identity,
        NetUid,
        Vec<(u64, T::AccountId)>,
        ValueQuery,
        DefaultAccountLinkage<T>,
    >;

    /// DMAP ( child, netuid ) --> Vec<(proportion,parent)>
    #[pallet::storage]
    pub type ParentKeys<T: Config> = StorageDoubleMap<
        _,
        Blake2_128Concat,
        T::AccountId,
        Identity,
        NetUid,
        Vec<(u64, T::AccountId)>,
        ValueQuery,
        DefaultAccountLinkage<T>,
    >;

    /// --- DMAP ( netuid, hotkey ) --> u64 | Last alpha dividend this hotkey got on tempo.
    #[pallet::storage]
    pub type AlphaDividendsPerSubnet<T: Config> = StorageDoubleMap<
        _,
        Identity,
        NetUid,
        Blake2_128Concat,
        T::AccountId,
        AlphaCurrency,
        ValueQuery,
        DefaultZeroAlpha<T>,
    >;

    /// --- DMAP ( netuid, hotkey ) --> u64 | Last root alpha dividend this hotkey got on tempo.
    #[pallet::storage]
    pub type RootAlphaDividendsPerSubnet<T: Config> = StorageDoubleMap<
        _,
        Identity,
        NetUid,
        Blake2_128Concat,
        T::AccountId,
        AlphaCurrency,
        ValueQuery,
        DefaultZeroAlpha<T>,
    >;

    /// ==================
    /// ==== Coinbase ====
    /// ==================
    /// --- ITEM ( global_block_emission )    
    #[pallet::storage]
    pub type BlockEmission<T> = StorageValue<_, u64, ValueQuery, DefaultBlockEmission<T>>;

    /// --- DMap ( hot, netuid ) --> emission | last hotkey emission on network.
    #[pallet::storage]
    pub type LastHotkeyEmissionOnNetuid<T: Config> = StorageDoubleMap<
        _,
        Blake2_128Concat,
        T::AccountId,
        Identity,
        NetUid,
        AlphaCurrency,
        ValueQuery,
        DefaultZeroAlpha<T>,
    >;
    /// ==========================
    /// ==== Staking Counters ====
    /// ==========================
    /// The Subtensor [`TotalIssuance`] represents the total issuance of tokens on the Bittensor network.
    ///
    /// It is comprised of three parts:
    /// - The total amount of issued tokens, tracked in the TotalIssuance of the Balances pallet
    /// - The total amount of tokens staked in the system, tracked in [`TotalStake`]
    /// - The total amount of tokens locked up for subnet reg, tracked in [`TotalSubnetLocked`] attained by iterating over subnet lock.
    ///
    /// Eventually, Bittensor should migrate to using Holds afterwhich time we will not require this
    /// separate accounting.
    /// --- ITEM ( maximum_number_of_networks )
    #[pallet::storage]
    pub type SubnetLimit<T> = StorageValue<_, u16, ValueQuery, DefaultSubnetLimit<T>>;

    /// --- ITEM ( total_issuance )
    #[pallet::storage]
    pub type TotalIssuance<T> = StorageValue<_, TaoCurrency, ValueQuery, DefaultTotalIssuance<T>>;

    /// --- ITEM ( total_stake )
    #[pallet::storage]
    pub type TotalStake<T> = StorageValue<_, TaoCurrency, ValueQuery, DefaultZeroTao<T>>;

    /// --- ITEM ( moving_alpha ) -- subnet moving alpha.         
    #[pallet::storage]
    pub type SubnetMovingAlpha<T> = StorageValue<_, I96F32, ValueQuery, DefaultMovingAlpha<T>>;

    /// --- MAP ( netuid ) --> moving_price | The subnet moving price.
    #[pallet::storage]
    pub type SubnetMovingPrice<T: Config> =
        StorageMap<_, Identity, NetUid, I96F32, ValueQuery, DefaultMovingPrice<T>>;

    /// --- MAP ( netuid ) --> total_volume | The total amount of TAO bought and sold since the start of the network.
    #[pallet::storage]
    pub type SubnetVolume<T: Config> =
        StorageMap<_, Identity, NetUid, u128, ValueQuery, DefaultZeroU128<T>>;

    /// --- MAP ( netuid ) --> tao_in_subnet | Returns the amount of TAO in the subnet.
    #[pallet::storage]
    pub type SubnetTAO<T: Config> =
        StorageMap<_, Identity, NetUid, TaoCurrency, ValueQuery, DefaultZeroTao<T>>;

    /// --- MAP ( netuid ) --> tao_in_user_subnet | Returns the amount of TAO in the subnet reserve provided by users as liquidity.
    #[pallet::storage]
    pub type SubnetTaoProvided<T: Config> =
        StorageMap<_, Identity, NetUid, TaoCurrency, ValueQuery, DefaultZeroTao<T>>;

    /// --- MAP ( netuid ) --> alpha_in_emission | Returns the amount of alph in  emission into the pool per block.
    #[pallet::storage]
    pub type SubnetAlphaInEmission<T: Config> =
        StorageMap<_, Identity, NetUid, AlphaCurrency, ValueQuery, DefaultZeroAlpha<T>>;

    /// --- MAP ( netuid ) --> alpha_out_emission | Returns the amount of alpha out emission into the network per block.
    #[pallet::storage]
    pub type SubnetAlphaOutEmission<T: Config> =
        StorageMap<_, Identity, NetUid, AlphaCurrency, ValueQuery, DefaultZeroAlpha<T>>;

    /// --- MAP ( netuid ) --> tao_in_emission | Returns the amount of tao emitted into this subent on the last block.
    #[pallet::storage]
    pub type SubnetTaoInEmission<T: Config> =
        StorageMap<_, Identity, NetUid, TaoCurrency, ValueQuery, DefaultZeroTao<T>>;

    /// --- MAP ( netuid ) --> alpha_supply_in_pool | Returns the amount of alpha in the pool.
    #[pallet::storage]
    pub type SubnetAlphaIn<T: Config> =
        StorageMap<_, Identity, NetUid, AlphaCurrency, ValueQuery, DefaultZeroAlpha<T>>;

    /// --- MAP ( netuid ) --> alpha_supply_user_in_pool | Returns the amount of alpha in the pool provided by users as liquidity.
    #[pallet::storage]
    pub type SubnetAlphaInProvided<T: Config> =
        StorageMap<_, Identity, NetUid, AlphaCurrency, ValueQuery, DefaultZeroAlpha<T>>;

    /// --- MAP ( netuid ) --> alpha_supply_in_subnet | Returns the amount of alpha in the subnet.
    #[pallet::storage]
    pub type SubnetAlphaOut<T: Config> =
        StorageMap<_, Identity, NetUid, AlphaCurrency, ValueQuery, DefaultZeroAlpha<T>>;

    /// --- MAP ( cold ) --> Vec<hot> | Maps coldkey to hotkeys that stake to it
    #[pallet::storage]
    pub type StakingHotkeys<T: Config> =
        StorageMap<_, Blake2_128Concat, T::AccountId, Vec<T::AccountId>, ValueQuery>;

    /// --- MAP ( cold ) --> Vec<hot> | Returns the vector of hotkeys controlled by this coldkey.
    #[pallet::storage]
    pub type OwnedHotkeys<T: Config> =
        StorageMap<_, Blake2_128Concat, T::AccountId, Vec<T::AccountId>, ValueQuery>;

    /// --- DMAP ( cold, netuid )--> hot | Returns the hotkey a coldkey will autostake to with mining rewards.
    #[pallet::storage]
    pub type AutoStakeDestination<T: Config> = StorageDoubleMap<
        _,
        Blake2_128Concat,
        T::AccountId,
        Identity,
        NetUid,
        T::AccountId,
        OptionQuery,
    >;

    /// --- DMAP ( hot, netuid )--> Vec<cold> | Returns a list of coldkeys that are autostaking to a hotkey
    #[pallet::storage]
    pub type AutoStakeDestinationColdkeys<T: Config> = StorageDoubleMap<
        _,
        Blake2_128Concat,
        T::AccountId,
        Identity,
        NetUid,
        Vec<T::AccountId>,
        ValueQuery,
    >;

    /// --- DMAP ( cold ) --> (block_expected, new_coldkey), Maps coldkey to the block to swap at and new coldkey.
    #[pallet::storage]
    pub type ColdkeySwapScheduled<T: Config> = StorageMap<
        _,
        Blake2_128Concat,
        T::AccountId,
        (BlockNumberFor<T>, T::AccountId),
        ValueQuery,
        DefaultColdkeySwapScheduled<T>,
    >;

    /// --- DMAP ( hot, netuid ) --> alpha | Returns the total amount of alpha a hotkey owns.
    #[pallet::storage]
    pub type TotalHotkeyAlpha<T: Config> = StorageDoubleMap<
        _,
        Blake2_128Concat,
        T::AccountId,
        Identity,
        NetUid,
        AlphaCurrency,
        ValueQuery,
        DefaultZeroAlpha<T>,
    >;

    /// --- DMAP ( hot, netuid ) --> alpha | Returns the total amount of alpha a hotkey owned in the last epoch.
    #[pallet::storage]
    pub type TotalHotkeyAlphaLastEpoch<T: Config> = StorageDoubleMap<
        _,
        Blake2_128Concat,
        T::AccountId,
        Identity,
        NetUid,
        AlphaCurrency,
        ValueQuery,
        DefaultZeroAlpha<T>,
    >;

    /// DMAP ( hot, netuid ) --> total_alpha_shares | Returns the number of alpha shares for a hotkey on a subnet.
    #[pallet::storage]
    pub type TotalHotkeyShares<T: Config> = StorageDoubleMap<
        _,
        Blake2_128Concat,
        T::AccountId,
        Identity,
        NetUid,
        U64F64,
        ValueQuery,
        DefaultSharePoolZero<T>,
    >;

    /// --- NMAP ( hot, cold, netuid ) --> alpha | Returns the alpha shares for a hotkey, coldkey, netuid triplet.
    #[pallet::storage]
    pub type Alpha<T: Config> = StorageNMap<
        _,
        (
            NMapKey<Blake2_128Concat, T::AccountId>, // hot
            NMapKey<Blake2_128Concat, T::AccountId>, // cold
            NMapKey<Identity, NetUid>,               // subnet
        ),
        U64F64, // Shares
        ValueQuery,
    >;

    /// Contains last Alpha storage map key to iterate (check first)
    #[pallet::storage]
    pub type AlphaMapLastKey<T: Config> =
        StorageValue<_, Option<Vec<u8>>, ValueQuery, DefaultAlphaIterationLastKey<T>>;

    /// --- MAP ( netuid ) --> token_symbol | Returns the token symbol for a subnet.
    #[pallet::storage]
    pub type TokenSymbol<T: Config> =
        StorageMap<_, Identity, NetUid, Vec<u8>, ValueQuery, DefaultUnicodeVecU8<T>>;

    /// --- MAP ( netuid ) --> subnet_tao_flow | Returns the TAO inflow-outflow balance.
    #[pallet::storage]
    pub type SubnetTaoFlow<T: Config> =
        StorageMap<_, Identity, NetUid, i64, ValueQuery, DefaultZeroI64<T>>;

    /// --- MAP ( netuid ) --> subnet_ema_tao_flow | Returns the EMA of TAO inflow-outflow balance.
    #[pallet::storage]
    pub type SubnetEmaTaoFlow<T: Config> =
        StorageMap<_, Identity, NetUid, (u64, I64F64), OptionQuery>;

    /// Default value for flow cutoff.
    #[pallet::type_value]
    pub fn DefaultFlowCutoff<T: Config>() -> I64F64 {
        I64F64::saturating_from_num(0)
    }
    #[pallet::storage]
    /// --- ITEM --> TAO Flow Cutoff
    pub type TaoFlowCutoff<T: Config> = StorageValue<_, I64F64, ValueQuery, DefaultFlowCutoff<T>>;
    #[pallet::type_value]
    /// Default value for flow normalization exponent.
    pub fn DefaultFlowNormExponent<T: Config>() -> U64F64 {
        U64F64::saturating_from_num(1)
    }
    #[pallet::storage]
    /// --- ITEM --> Flow Normalization Exponent (p)
    pub type FlowNormExponent<T: Config> =
        StorageValue<_, U64F64, ValueQuery, DefaultFlowNormExponent<T>>;
    #[pallet::type_value]
    /// Default value for flow EMA smoothing.
    pub fn DefaultFlowEmaSmoothingFactor<T: Config>() -> u64 {
        // Example values:
        //   half-life            factor value        i64 normalized (x 2^63)
        //   216000 (1 month) --> 0.000003209009576 ( 29_597_889_189_277)
        //    50400 (1 week)  --> 0.000013752825678 (126_847_427_788_335)
        29_597_889_189_277
    }
    #[pallet::type_value]
    /// Flow EMA smoothing half-life.
    pub fn FlowHalfLife<T: Config>() -> u64 {
        216_000
    }
    #[pallet::storage]
    /// --- ITEM --> Flow EMA smoothing factor (flow alpha), u64 normalized
    pub type FlowEmaSmoothingFactor<T: Config> =
        StorageValue<_, u64, ValueQuery, DefaultFlowEmaSmoothingFactor<T>>;

    /// ============================
    /// ==== Global Parameters =====
    /// ============================
    /// --- StorageItem Global Used Work.
    #[pallet::storage]
    pub type UsedWork<T: Config> = StorageMap<_, Identity, Vec<u8>, u64, ValueQuery>;

    /// --- ITEM( global_max_registrations_per_block )
    #[pallet::storage]
    pub type MaxRegistrationsPerBlock<T> =
        StorageMap<_, Identity, NetUid, u16, ValueQuery, DefaultMaxRegistrationsPerBlock<T>>;

    /// --- ITEM( total_number_of_existing_networks )
    #[pallet::storage]
    pub type TotalNetworks<T> = StorageValue<_, u16, ValueQuery>;

    /// ITEM( network_immunity_period )
    #[pallet::storage]
    pub type NetworkImmunityPeriod<T> =
        StorageValue<_, u64, ValueQuery, DefaultNetworkImmunityPeriod<T>>;

    /// ITEM( min_network_lock_cost )
    #[pallet::storage]
    pub type NetworkMinLockCost<T> =
        StorageValue<_, TaoCurrency, ValueQuery, DefaultNetworkMinLockCost<T>>;

    /// ITEM( last_network_lock_cost )
    #[pallet::storage]
    pub type NetworkLastLockCost<T> =
        StorageValue<_, TaoCurrency, ValueQuery, DefaultNetworkMinLockCost<T>>;

    /// ITEM( network_lock_reduction_interval )
    #[pallet::storage]
    pub type NetworkLockReductionInterval<T> =
        StorageValue<_, u64, ValueQuery, DefaultNetworkLockReductionInterval<T>>;

    /// ITEM( subnet_owner_cut )
    #[pallet::storage]
    pub type SubnetOwnerCut<T> = StorageValue<_, u16, ValueQuery, DefaultSubnetOwnerCut<T>>;

    /// ITEM( network_rate_limit )
    #[pallet::storage]
    pub type NetworkRateLimit<T> = StorageValue<_, u64, ValueQuery, DefaultNetworkRateLimit<T>>;

    /// --- ITEM( nominator_min_required_stake ) --- Factor of DefaultMinStake in per-mill format.
    #[pallet::storage]
    pub type NominatorMinRequiredStake<T> = StorageValue<_, u64, ValueQuery, DefaultZeroU64<T>>;

    /// ITEM( weights_version_key_rate_limit ) --- Rate limit in tempos.
    #[pallet::storage]
    pub type WeightsVersionKeyRateLimit<T> =
        StorageValue<_, u64, ValueQuery, DefaultWeightsVersionKeyRateLimit<T>>;

    /// ============================
    /// ==== Rate Limiting =====
    /// ============================
    /// --- MAP ( RateLimitKey ) --> Block number in which the last rate limited operation occured
    #[pallet::storage]
    pub type LastRateLimitedBlock<T: Config> =
        StorageMap<_, Identity, RateLimitKey<T::AccountId>, u64, ValueQuery, DefaultZeroU64<T>>;

    /// ============================
    /// ==== Subnet Locks =====
    /// ============================
    /// --- MAP ( netuid ) --> transfer_toggle
    #[pallet::storage]
    pub type TransferToggle<T: Config> =
        StorageMap<_, Identity, NetUid, bool, ValueQuery, DefaultTrue<T>>;

    /// --- MAP ( netuid ) --> total_subnet_locked
    #[pallet::storage]
    pub type SubnetLocked<T: Config> =
        StorageMap<_, Identity, NetUid, TaoCurrency, ValueQuery, DefaultZeroTao<T>>;

    /// --- MAP ( netuid ) --> largest_locked
    #[pallet::storage]
    pub type LargestLocked<T: Config> =
        StorageMap<_, Identity, NetUid, u64, ValueQuery, DefaultZeroU64<T>>;

    /// =================
    /// ==== Tempos =====
    /// =================
    /// --- MAP ( netuid ) --> tempo
    #[pallet::storage]
    pub type Tempo<T> = StorageMap<_, Identity, NetUid, u16, ValueQuery, DefaultTempo<T>>;

    /// ============================
    /// ==== Subnet Parameters =====
    /// ============================
    /// --- MAP ( netuid ) --> block number of first emission
    #[pallet::storage]
    pub type FirstEmissionBlockNumber<T: Config> =
        StorageMap<_, Identity, NetUid, u64, OptionQuery>;

    /// --- MAP ( netuid ) --> subnet mechanism
    #[pallet::storage]
    pub type SubnetMechanism<T: Config> =
        StorageMap<_, Identity, NetUid, u16, ValueQuery, DefaultZeroU16<T>>;

    /// --- MAP ( netuid ) --> subnetwork_n (Number of UIDs in the network).
    #[pallet::storage]
    pub type SubnetworkN<T: Config> = StorageMap<_, Identity, NetUid, u16, ValueQuery, DefaultN<T>>;

    /// --- MAP ( netuid ) --> network_is_added
    #[pallet::storage]
    pub type NetworksAdded<T: Config> =
        StorageMap<_, Identity, NetUid, bool, ValueQuery, DefaultNeworksAdded<T>>;

    /// --- DMAP ( hotkey, netuid ) --> bool
    #[pallet::storage]
    pub type IsNetworkMember<T: Config> = StorageDoubleMap<
        _,
        Blake2_128Concat,
        T::AccountId,
        Identity,
        NetUid,
        bool,
        ValueQuery,
        DefaultIsNetworkMember<T>,
    >;

    /// --- MAP ( netuid ) --> network_registration_allowed
    #[pallet::storage]
    pub type NetworkRegistrationAllowed<T: Config> =
        StorageMap<_, Identity, NetUid, bool, ValueQuery, DefaultRegistrationAllowed<T>>;

    /// --- MAP ( netuid ) --> network_pow_allowed
    #[pallet::storage]
    pub type NetworkPowRegistrationAllowed<T: Config> =
        StorageMap<_, Identity, NetUid, bool, ValueQuery, DefaultRegistrationAllowed<T>>;

    /// --- MAP ( netuid ) --> block_created
    #[pallet::storage]
    pub type NetworkRegisteredAt<T: Config> =
        StorageMap<_, Identity, NetUid, u64, ValueQuery, DefaultNetworkRegisteredAt<T>>;

    /// --- MAP ( netuid ) --> pending_server_emission
    #[pallet::storage]
    pub type PendingServerEmission<T> =
        StorageMap<_, Identity, NetUid, AlphaCurrency, ValueQuery, DefaultZeroAlpha<T>>;

    /// --- MAP ( netuid ) --> pending_validator_emission
    #[pallet::storage]
    pub type PendingValidatorEmission<T> =
        StorageMap<_, Identity, NetUid, AlphaCurrency, ValueQuery, DefaultZeroAlpha<T>>;

    /// --- MAP ( netuid ) --> pending_root_alpha_emission
    #[pallet::storage]
    pub type PendingRootAlphaDivs<T> =
        StorageMap<_, Identity, NetUid, AlphaCurrency, ValueQuery, DefaultZeroAlpha<T>>;

    /// --- MAP ( netuid ) --> pending_owner_cut
    #[pallet::storage]
    pub type PendingOwnerCut<T> =
        StorageMap<_, Identity, NetUid, AlphaCurrency, ValueQuery, DefaultZeroAlpha<T>>;

    /// --- MAP ( netuid ) --> blocks_since_last_step
    #[pallet::storage]
    pub type BlocksSinceLastStep<T> =
        StorageMap<_, Identity, NetUid, u64, ValueQuery, DefaultBlocksSinceLastStep<T>>;

    /// --- MAP ( netuid ) --> last_mechanism_step_block
    #[pallet::storage]
    pub type LastMechansimStepBlock<T> =
        StorageMap<_, Identity, NetUid, u64, ValueQuery, DefaultLastMechanismStepBlock<T>>;

    /// --- MAP ( netuid ) --> subnet_owner
    #[pallet::storage]
    pub type SubnetOwner<T: Config> =
        StorageMap<_, Identity, NetUid, T::AccountId, ValueQuery, DefaultSubnetOwner<T>>;

    /// --- MAP ( netuid ) --> subnet_owner_hotkey
    #[pallet::storage]
    pub type SubnetOwnerHotkey<T: Config> =
        StorageMap<_, Identity, NetUid, T::AccountId, ValueQuery, DefaultSubnetOwner<T>>;

    /// --- MAP ( netuid ) --> recycle_or_burn
    #[pallet::storage]
    pub type RecycleOrBurn<T: Config> =
        StorageMap<_, Identity, NetUid, RecycleOrBurnEnum, ValueQuery, DefaultRecycleOrBurn<T>>;

    /// --- MAP ( netuid ) --> serving_rate_limit
    #[pallet::storage]
    pub type ServingRateLimit<T> =
        StorageMap<_, Identity, NetUid, u64, ValueQuery, DefaultServingRateLimit<T>>;

    /// --- MAP ( netuid ) --> Rho
    #[pallet::storage]
    pub type Rho<T> = StorageMap<_, Identity, NetUid, u16, ValueQuery, DefaultRho<T>>;

    /// --- MAP ( netuid ) --> AlphaSigmoidSteepness
    #[pallet::storage]
    pub type AlphaSigmoidSteepness<T> =
        StorageMap<_, Identity, NetUid, i16, ValueQuery, DefaultAlphaSigmoidSteepness<T>>;

    /// --- MAP ( netuid ) --> Kappa
    #[pallet::storage]
    pub type Kappa<T> = StorageMap<_, Identity, NetUid, u16, ValueQuery, DefaultKappa<T>>;

    /// --- MAP ( netuid ) --> registrations_this_interval
    #[pallet::storage]
    pub type RegistrationsThisInterval<T: Config> =
        StorageMap<_, Identity, NetUid, u16, ValueQuery>;

    /// --- MAP ( netuid ) --> pow_registrations_this_interval
    #[pallet::storage]
    pub type POWRegistrationsThisInterval<T: Config> =
        StorageMap<_, Identity, NetUid, u16, ValueQuery>;

    /// --- MAP ( netuid ) --> burn_registrations_this_interval
    #[pallet::storage]
    pub type BurnRegistrationsThisInterval<T: Config> =
        StorageMap<_, Identity, NetUid, u16, ValueQuery>;

    /// --- MAP ( netuid ) --> min_allowed_uids
    #[pallet::storage]
    pub type MinAllowedUids<T> =
        StorageMap<_, Identity, NetUid, u16, ValueQuery, DefaultMinAllowedUids<T>>;

    /// --- MAP ( netuid ) --> max_allowed_uids
    #[pallet::storage]
    pub type MaxAllowedUids<T> =
        StorageMap<_, Identity, NetUid, u16, ValueQuery, DefaultMaxAllowedUids<T>>;

    /// --- MAP ( netuid ) --> immunity_period
    #[pallet::storage]
    pub type ImmunityPeriod<T> =
        StorageMap<_, Identity, NetUid, u16, ValueQuery, DefaultImmunityPeriod<T>>;

    /// --- MAP ( netuid ) --> activity_cutoff
    #[pallet::storage]
    pub type ActivityCutoff<T> =
        StorageMap<_, Identity, NetUid, u16, ValueQuery, DefaultActivityCutoff<T>>;
    #[pallet::type_value]
    /// Default maximum weights limit.
    pub fn DefaultMaxWeightsLimit<T: Config>() -> u16 {
        u16::MAX
    }

    /// --- MAP ( netuid ) --> max_weight_limit
    #[pallet::storage]
    pub type MaxWeightsLimit<T> =
        StorageMap<_, Identity, NetUid, u16, ValueQuery, DefaultMaxWeightsLimit<T>>;

    /// --- MAP ( netuid ) --> weights_version_key
    #[pallet::storage]
    pub type WeightsVersionKey<T> =
        StorageMap<_, Identity, NetUid, u64, ValueQuery, DefaultWeightsVersionKey<T>>;

    /// --- MAP ( netuid ) --> min_allowed_weights
    #[pallet::storage]
    pub type MinAllowedWeights<T> =
        StorageMap<_, Identity, NetUid, u16, ValueQuery, DefaultMinAllowedWeights<T>>;

    /// --- MAP ( netuid ) --> max_allowed_validators
    #[pallet::storage]
    pub type MaxAllowedValidators<T> =
        StorageMap<_, Identity, NetUid, u16, ValueQuery, DefaultMaxAllowedValidators<T>>;

    /// --- MAP ( netuid ) --> adjustment_interval
    #[pallet::storage]
    pub type AdjustmentInterval<T> =
        StorageMap<_, Identity, NetUid, u16, ValueQuery, DefaultAdjustmentInterval<T>>;

    /// --- MAP ( netuid ) --> bonds_moving_average
    #[pallet::storage]
    pub type BondsMovingAverage<T> =
        StorageMap<_, Identity, NetUid, u64, ValueQuery, DefaultBondsMovingAverage<T>>;

    /// --- MAP ( netuid ) --> bonds_penalty
    #[pallet::storage]
    pub type BondsPenalty<T> =
        StorageMap<_, Identity, NetUid, u16, ValueQuery, DefaultBondsPenalty<T>>;

    /// --- MAP ( netuid ) --> bonds_reset
    #[pallet::storage]
    pub type BondsResetOn<T> =
        StorageMap<_, Identity, NetUid, bool, ValueQuery, DefaultBondsResetOn<T>>;

    /// --- MAP ( netuid ) --> weights_set_rate_limit
    #[pallet::storage]
    pub type WeightsSetRateLimit<T> =
        StorageMap<_, Identity, NetUid, u64, ValueQuery, DefaultWeightsSetRateLimit<T>>;

    /// --- MAP ( netuid ) --> validator_prune_len
    #[pallet::storage]
    pub type ValidatorPruneLen<T> =
        StorageMap<_, Identity, NetUid, u64, ValueQuery, DefaultValidatorPruneLen<T>>;

    /// --- MAP ( netuid ) --> scaling_law_power
    #[pallet::storage]
    pub type ScalingLawPower<T> =
        StorageMap<_, Identity, NetUid, u16, ValueQuery, DefaultScalingLawPower<T>>;

    /// --- MAP ( netuid ) --> target_registrations_this_interval
    #[pallet::storage]
    pub type TargetRegistrationsPerInterval<T> =
        StorageMap<_, Identity, NetUid, u16, ValueQuery, DefaultTargetRegistrationsPerInterval<T>>;

    /// --- MAP ( netuid ) --> adjustment_alpha
    #[pallet::storage]
    pub type AdjustmentAlpha<T: Config> =
        StorageMap<_, Identity, NetUid, u64, ValueQuery, DefaultAdjustmentAlpha<T>>;

    /// --- MAP ( netuid ) --> commit reveal v2 weights are enabled
    #[pallet::storage]
    pub type CommitRevealWeightsEnabled<T> =
        StorageMap<_, Identity, NetUid, bool, ValueQuery, DefaultCommitRevealWeightsEnabled<T>>;

    /// --- MAP ( netuid ) --> Burn
    #[pallet::storage]
    pub type Burn<T> = StorageMap<_, Identity, NetUid, TaoCurrency, ValueQuery, DefaultBurn<T>>;

    /// --- MAP ( netuid ) --> Difficulty
    #[pallet::storage]
    pub type Difficulty<T> = StorageMap<_, Identity, NetUid, u64, ValueQuery, DefaultDifficulty<T>>;

    /// --- MAP ( netuid ) --> MinBurn
    #[pallet::storage]
    pub type MinBurn<T> =
        StorageMap<_, Identity, NetUid, TaoCurrency, ValueQuery, DefaultMinBurn<T>>;

    /// --- MAP ( netuid ) --> MaxBurn
    #[pallet::storage]
    pub type MaxBurn<T> =
        StorageMap<_, Identity, NetUid, TaoCurrency, ValueQuery, DefaultMaxBurn<T>>;

    /// --- MAP ( netuid ) --> MinDifficulty
    #[pallet::storage]
    pub type MinDifficulty<T> =
        StorageMap<_, Identity, NetUid, u64, ValueQuery, DefaultMinDifficulty<T>>;

    /// --- MAP ( netuid ) --> MaxDifficulty
    #[pallet::storage]
    pub type MaxDifficulty<T> =
        StorageMap<_, Identity, NetUid, u64, ValueQuery, DefaultMaxDifficulty<T>>;

    /// --- MAP ( netuid ) -->  Block at last adjustment.
    #[pallet::storage]
    pub type LastAdjustmentBlock<T> =
        StorageMap<_, Identity, NetUid, u64, ValueQuery, DefaultLastAdjustmentBlock<T>>;

    /// --- MAP ( netuid ) --> Registrations of this Block.
    #[pallet::storage]
    pub type RegistrationsThisBlock<T> =
        StorageMap<_, Identity, NetUid, u16, ValueQuery, DefaultRegistrationsThisBlock<T>>;

    /// --- MAP ( netuid ) --> Halving time of average moving price.
    #[pallet::storage]
    pub type EMAPriceHalvingBlocks<T> =
        StorageMap<_, Identity, NetUid, u64, ValueQuery, DefaultEMAPriceMovingBlocks<T>>;

    /// --- MAP ( netuid ) --> global_RAO_recycled_for_registration
    #[pallet::storage]
    pub type RAORecycledForRegistration<T> = StorageMap<
        _,
        Identity,
        NetUid,
        TaoCurrency,
        ValueQuery,
        DefaultRAORecycledForRegistration<T>,
    >;

    /// --- ITEM ( tx_rate_limit )
    #[pallet::storage]
    pub type TxRateLimit<T> = StorageValue<_, u64, ValueQuery, DefaultTxRateLimit<T>>;

    /// --- ITEM ( tx_delegate_take_rate_limit )
    #[pallet::storage]
    pub type TxDelegateTakeRateLimit<T> =
        StorageValue<_, u64, ValueQuery, DefaultTxDelegateTakeRateLimit<T>>;

    /// --- ITEM ( tx_childkey_take_rate_limit )
    #[pallet::storage]
    pub type TxChildkeyTakeRateLimit<T> =
        StorageValue<_, u64, ValueQuery, DefaultTxChildKeyTakeRateLimit<T>>;

    /// --- MAP ( netuid ) --> Whether or not Liquid Alpha is enabled
    #[pallet::storage]
    pub type LiquidAlphaOn<T> =
        StorageMap<_, Blake2_128Concat, NetUid, bool, ValueQuery, DefaultLiquidAlpha<T>>;

    /// --- MAP ( netuid ) --> Whether or not Yuma3 is enabled
    #[pallet::storage]
    pub type Yuma3On<T> =
        StorageMap<_, Blake2_128Concat, NetUid, bool, ValueQuery, DefaultYuma3<T>>;

    ///  MAP ( netuid ) --> (alpha_low, alpha_high)
    #[pallet::storage]
    pub type AlphaValues<T> =
        StorageMap<_, Identity, NetUid, (u16, u16), ValueQuery, DefaultAlphaValues<T>>;

    /// --- MAP ( netuid ) --> If subtoken trading enabled
    #[pallet::storage]
    pub type SubtokenEnabled<T> =
        StorageMap<_, Identity, NetUid, bool, ValueQuery, DefaultFalse<T>>;

    /// Default value for burn keys limit
    #[pallet::type_value]
    pub fn DefaultImmuneOwnerUidsLimit<T: Config>() -> u16 {
        1
    }

    /// Maximum value for burn keys limit
    #[pallet::type_value]
    pub fn MaxImmuneOwnerUidsLimit<T: Config>() -> u16 {
        10
    }

    /// Minimum value for burn keys limit
    #[pallet::type_value]
    pub fn MinImmuneOwnerUidsLimit<T: Config>() -> u16 {
        1
    }

    /// --- MAP ( netuid ) --> Burn key limit
    #[pallet::storage]
    pub type ImmuneOwnerUidsLimit<T> =
        StorageMap<_, Identity, NetUid, u16, ValueQuery, DefaultImmuneOwnerUidsLimit<T>>;

    /// =======================================
    /// ==== Subnetwork Consensus Storage  ====
    /// =======================================
    /// --- DMAP ( netuid ) --> stake_weight | weight for stake used in YC.
    #[pallet::storage]
    pub type StakeWeight<T: Config> =
        StorageMap<_, Identity, NetUid, Vec<u16>, ValueQuery, EmptyU16Vec<T>>;

    /// --- DMAP ( netuid, hotkey ) --> uid
    #[pallet::storage]
    pub type Uids<T: Config> =
        StorageDoubleMap<_, Identity, NetUid, Blake2_128Concat, T::AccountId, u16, OptionQuery>;

    /// --- DMAP ( netuid, uid ) --> hotkey
    #[pallet::storage]
    pub type Keys<T: Config> = StorageDoubleMap<
        _,
        Identity,
        NetUid,
        Identity,
        u16,
        T::AccountId,
        ValueQuery,
        DefaultKey<T>,
    >;

    /// --- MAP ( netuid ) --> (hotkey, se, ve)
    #[pallet::storage]
    pub type LoadedEmission<T: Config> =
        StorageMap<_, Identity, NetUid, Vec<(T::AccountId, u64, u64)>, OptionQuery>;

    /// --- MAP ( netuid ) --> active
    #[pallet::storage]
    pub type Active<T: Config> =
        StorageMap<_, Identity, NetUid, Vec<bool>, ValueQuery, EmptyBoolVec<T>>;

    /// --- MAP ( netuid ) --> rank
    #[pallet::storage]
    pub type Rank<T: Config> =
        StorageMap<_, Identity, NetUid, Vec<u16>, ValueQuery, EmptyU16Vec<T>>;

    /// --- MAP ( netuid ) --> trust
    #[pallet::storage]
    pub type Trust<T: Config> =
        StorageMap<_, Identity, NetUid, Vec<u16>, ValueQuery, EmptyU16Vec<T>>;

    /// --- MAP ( netuid ) --> consensus
    #[pallet::storage]
    pub type Consensus<T: Config> =
        StorageMap<_, Identity, NetUid, Vec<u16>, ValueQuery, EmptyU16Vec<T>>;

    /// --- MAP ( netuid ) --> incentive
    #[pallet::storage]
    pub type Incentive<T: Config> =
        StorageMap<_, Identity, NetUidStorageIndex, Vec<u16>, ValueQuery, EmptyU16Vec<T>>;

    /// --- MAP ( netuid ) --> dividends
    #[pallet::storage]
    pub type Dividends<T: Config> =
        StorageMap<_, Identity, NetUid, Vec<u16>, ValueQuery, EmptyU16Vec<T>>;

    /// --- MAP ( netuid ) --> emission
    #[pallet::storage]
    pub type Emission<T: Config> = StorageMap<_, Identity, NetUid, Vec<AlphaCurrency>, ValueQuery>;

    /// --- MAP ( netuid ) --> last_update
    #[pallet::storage]
    pub type LastUpdate<T: Config> =
        StorageMap<_, Identity, NetUidStorageIndex, Vec<u64>, ValueQuery, EmptyU64Vec<T>>;

    /// --- MAP ( netuid ) --> validator_trust
    #[pallet::storage]
    pub type ValidatorTrust<T: Config> =
        StorageMap<_, Identity, NetUid, Vec<u16>, ValueQuery, EmptyU16Vec<T>>;

    /// --- MAP ( netuid ) --> pruning_scores
    #[pallet::storage]
    pub type PruningScores<T: Config> =
        StorageMap<_, Identity, NetUid, Vec<u16>, ValueQuery, EmptyU16Vec<T>>;

    /// --- MAP ( netuid ) --> validator_permit
    #[pallet::storage]
    pub type ValidatorPermit<T: Config> =
        StorageMap<_, Identity, NetUid, Vec<bool>, ValueQuery, EmptyBoolVec<T>>;

    /// --- DMAP ( netuid, uid ) --> weights
    #[pallet::storage]
    pub type Weights<T: Config> = StorageDoubleMap<
        _,
        Identity,
        NetUidStorageIndex,
        Identity,
        u16,
        Vec<(u16, u16)>,
        ValueQuery,
        DefaultWeights<T>,
    >;

    /// --- DMAP ( netuid, uid ) --> bonds
    #[pallet::storage]
    pub type Bonds<T: Config> = StorageDoubleMap<
        _,
        Identity,
        NetUidStorageIndex,
        Identity,
        u16,
        Vec<(u16, u16)>,
        ValueQuery,
        DefaultBonds<T>,
    >;

    /// --- DMAP ( netuid, uid ) --> block_at_registration
    #[pallet::storage]
    pub type BlockAtRegistration<T: Config> = StorageDoubleMap<
        _,
        Identity,
        NetUid,
        Identity,
        u16,
        u64,
        ValueQuery,
        DefaultBlockAtRegistration<T>,
    >;

    /// --- MAP ( netuid, hotkey ) --> axon_info
    #[pallet::storage]
    pub type Axons<T: Config> = StorageDoubleMap<
        _,
        Identity,
        NetUid,
        Blake2_128Concat,
        T::AccountId,
        AxonInfoOf,
        OptionQuery,
    >;

    /// --- MAP ( netuid, hotkey ) --> certificate
    #[pallet::storage]
    pub type NeuronCertificates<T: Config> = StorageDoubleMap<
        _,
        Identity,
        NetUid,
        Blake2_128Concat,
        T::AccountId,
        NeuronCertificateOf,
        OptionQuery,
    >;

    /// --- MAP ( netuid, hotkey ) --> prometheus_info
    #[pallet::storage]
    pub type Prometheus<T: Config> = StorageDoubleMap<
        _,
        Identity,
        NetUid,
        Blake2_128Concat,
        T::AccountId,
        PrometheusInfoOf,
        OptionQuery,
    >;

    /// --- MAP ( coldkey ) --> identity. (DEPRECATED for V2)
    #[pallet::storage]
    pub type Identities<T: Config> =
        StorageMap<_, Blake2_128Concat, T::AccountId, ChainIdentityOf, OptionQuery>;

    /// --- MAP ( coldkey ) --> identity
    #[pallet::storage]
    pub type IdentitiesV2<T: Config> =
        StorageMap<_, Blake2_128Concat, T::AccountId, ChainIdentityOfV2, OptionQuery>;

    /// --- MAP ( netuid ) --> identity. (DEPRECATED for V2)
    #[pallet::storage]
    pub type SubnetIdentities<T: Config> =
        StorageMap<_, Blake2_128Concat, NetUid, SubnetIdentityOf, OptionQuery>;

    /// --- MAP ( netuid ) --> identityV2 (DEPRECATED for V3)
    #[pallet::storage]
    pub type SubnetIdentitiesV2<T: Config> =
        StorageMap<_, Blake2_128Concat, NetUid, SubnetIdentityOfV2, OptionQuery>;

    /// --- MAP ( netuid ) --> SubnetIdentityOfV3
    #[pallet::storage]
    pub type SubnetIdentitiesV3<T: Config> =
        StorageMap<_, Blake2_128Concat, NetUid, SubnetIdentityOfV3, OptionQuery>;

    /// =================================
    /// ==== Axon / Promo Endpoints =====
    /// =================================
    /// --- NMAP ( hot, netuid, name ) --> last_block | Returns the last block of a transaction for a given key, netuid, and name.
    #[pallet::storage]
    pub type TransactionKeyLastBlock<T: Config> = StorageNMap<
        _,
        (
            NMapKey<Blake2_128Concat, T::AccountId>, // hot
            NMapKey<Identity, NetUid>,               // netuid
            NMapKey<Identity, u16>,                  // extrinsic enum.
        ),
        u64,
        ValueQuery,
    >;

    /// --- MAP ( key ) --> last_block
    #[deprecated]
    #[pallet::storage]
    pub type LastTxBlock<T: Config> =
        StorageMap<_, Identity, T::AccountId, u64, ValueQuery, DefaultLastTxBlock<T>>;

    /// --- MAP ( key ) --> last_tx_block_childkey_take
    #[deprecated]
    #[pallet::storage]
    pub type LastTxBlockChildKeyTake<T: Config> =
        StorageMap<_, Identity, T::AccountId, u64, ValueQuery, DefaultLastTxBlock<T>>;

    /// --- MAP ( key ) --> last_tx_block_delegate_take
    #[deprecated]
    #[pallet::storage]
    pub type LastTxBlockDelegateTake<T: Config> =
        StorageMap<_, Identity, T::AccountId, u64, ValueQuery, DefaultLastTxBlock<T>>;

    /// ITEM( weights_min_stake )
    // FIXME: this storage is used interchangably for alpha/tao
    #[pallet::storage]
    pub type StakeThreshold<T> = StorageValue<_, u64, ValueQuery, DefaultStakeThreshold<T>>;

    /// --- MAP (netuid, who) --> VecDeque<(hash, commit_block, first_reveal_block, last_reveal_block)> | Stores a queue of commits for an account on a given netuid.
    #[pallet::storage]
    pub type WeightCommits<T: Config> = StorageDoubleMap<
        _,
        Twox64Concat,
        NetUidStorageIndex,
        Twox64Concat,
        T::AccountId,
        VecDeque<(H256, u64, u64, u64)>,
        OptionQuery,
    >;

    /// MAP (netuid, epoch) → VecDeque<(who, commit_block, ciphertext, reveal_round)>
    /// Stores a queue of weight commits for an account on a given subnet.
    #[pallet::storage]
    pub type TimelockedWeightCommits<T: Config> = StorageDoubleMap<
        _,
        Twox64Concat,
        NetUidStorageIndex,
        Twox64Concat,
        u64, // epoch key
        VecDeque<(
            T::AccountId,
            u64, // commit_block
            BoundedVec<u8, ConstU32<MAX_CRV3_COMMIT_SIZE_BYTES>>,
            RoundNumber,
        )>,
        ValueQuery,
    >;

    /// MAP (netuid, epoch) → VecDeque<(who, ciphertext, reveal_round)>
    /// DEPRECATED for CRV3WeightCommitsV2
    #[pallet::storage]
    pub type CRV3WeightCommits<T: Config> = StorageDoubleMap<
        _,
        Twox64Concat,
        NetUidStorageIndex,
        Twox64Concat,
        u64, // epoch key
        VecDeque<(
            T::AccountId,
            BoundedVec<u8, ConstU32<MAX_CRV3_COMMIT_SIZE_BYTES>>,
            RoundNumber,
        )>,
        ValueQuery,
    >;

    /// MAP (netuid, epoch) → VecDeque<(who, commit_block, ciphertext, reveal_round)>
    /// DEPRECATED for TimelockedWeightCommits
    #[pallet::storage]
    pub type CRV3WeightCommitsV2<T: Config> = StorageDoubleMap<
        _,
        Twox64Concat,
        NetUidStorageIndex,
        Twox64Concat,
        u64, // epoch key
        VecDeque<(
            T::AccountId,
            u64, // commit_block
            BoundedVec<u8, ConstU32<MAX_CRV3_COMMIT_SIZE_BYTES>>,
            RoundNumber,
        )>,
        ValueQuery,
    >;

    /// --- Map (netuid) --> Number of epochs allowed for commit reveal periods
    #[pallet::storage]
    pub type RevealPeriodEpochs<T: Config> =
        StorageMap<_, Twox64Concat, NetUid, u64, ValueQuery, DefaultRevealPeriodEpochs<T>>;

    /// --- Map (coldkey, hotkey) --> u64 the last block at which stake was added/removed.
    #[pallet::storage]
    pub type LastColdkeyHotkeyStakeBlock<T: Config> = StorageDoubleMap<
        _,
        Twox64Concat,
        T::AccountId,
        Twox64Concat,
        T::AccountId,
        u64,
        OptionQuery,
    >;

    /// DMAP ( hot, cold, netuid ) --> rate limits for staking operations
    /// Value contains just a marker: we use this map as a set.
    #[pallet::storage]
    pub type StakingOperationRateLimiter<T: Config> = StorageNMap<
        _,
        (
            NMapKey<Blake2_128Concat, T::AccountId>, // hot
            NMapKey<Blake2_128Concat, T::AccountId>, // cold
            NMapKey<Identity, NetUid>,               // subnet
        ),
        bool,
        ValueQuery,
    >;

    #[pallet::storage] // --- MAP(netuid ) --> Root claim threshold
    pub type RootClaimableThreshold<T: Config> =
        StorageMap<_, Blake2_128Concat, NetUid, I96F32, ValueQuery, DefaultMinRootClaimAmount<T>>;

    #[pallet::storage] // --- MAP ( hot ) --> MAP(netuid ) --> claimable_dividends | Root claimable dividends.
    pub type RootClaimable<T: Config> = StorageMap<
        _,
        Blake2_128Concat,
        T::AccountId,
        BTreeMap<NetUid, I96F32>,
        ValueQuery,
        DefaultRootClaimable<T>,
    >;

    // Already claimed root alpha.
    #[pallet::storage]
    pub type RootClaimed<T: Config> = StorageNMap<
        _,
        (
            NMapKey<Identity, NetUid>,               // subnet
            NMapKey<Blake2_128Concat, T::AccountId>, // hot
            NMapKey<Blake2_128Concat, T::AccountId>, // cold
        ),
        u128,
        ValueQuery,
    >;
    #[pallet::storage] // -- MAP ( cold ) --> root_claim_type enum
    pub type RootClaimType<T: Config> = StorageMap<
        _,
        Blake2_128Concat,
        T::AccountId,
        RootClaimTypeEnum,
        ValueQuery,
        DefaultRootClaimType<T>,
    >;
    #[pallet::storage] // -- MAP ( hotkey, netuid ) --> delegate_claim_type enum
    pub type ValidatorClaimType<T: Config> = StorageDoubleMap<
        _,
        Blake2_128Concat,
        T::AccountId,
        Identity,
        NetUid,
        RootClaimTypeEnum,
        ValueQuery,
        DefaultValidatorClaimType<T>,
    >;
    #[pallet::storage] // --- MAP ( u64 ) --> coldkey | Maps coldkeys that have stake to an index
    pub type StakingColdkeysByIndex<T: Config> =
        StorageMap<_, Identity, u64, T::AccountId, OptionQuery>;

    #[pallet::storage] // --- MAP ( coldkey ) --> index | Maps index that have stake to a coldkey
    pub type StakingColdkeys<T: Config> = StorageMap<_, Identity, T::AccountId, u64, OptionQuery>;

    #[pallet::storage] // --- Value --> num_staking_coldkeys
    pub type NumStakingColdkeys<T: Config> = StorageValue<_, u64, ValueQuery, DefaultZeroU64<T>>;
    #[pallet::storage] // --- Value --> num_root_claim | Number of coldkeys to claim each auto-claim.
    pub type NumRootClaim<T: Config> = StorageValue<_, u64, ValueQuery, DefaultNumRootClaim<T>>;

    /// =============================
    /// ==== EVM related storage ====
    /// =============================
    /// --- DMAP (netuid, uid) --> (H160, last_block_where_ownership_was_proven)
    #[pallet::storage]
    pub type AssociatedEvmAddress<T: Config> =
        StorageDoubleMap<_, Twox64Concat, NetUid, Twox64Concat, u16, (H160, u64), OptionQuery>;

    /// ========================
    /// ==== Subnet Leasing ====
    /// ========================
    /// --- MAP ( lease_id ) --> subnet lease | The subnet lease for a given lease id.
    #[pallet::storage]
    pub type SubnetLeases<T: Config> =
        StorageMap<_, Twox64Concat, LeaseId, SubnetLeaseOf<T>, OptionQuery>;

    /// --- DMAP ( lease_id, contributor ) --> shares | The shares of a contributor for a given lease.
    #[pallet::storage]
    pub type SubnetLeaseShares<T: Config> =
        StorageDoubleMap<_, Twox64Concat, LeaseId, Identity, T::AccountId, U64F64, ValueQuery>;

    /// --- MAP ( netuid ) --> lease_id | The lease id for a given netuid.
    #[pallet::storage]
    pub type SubnetUidToLeaseId<T: Config> =
        StorageMap<_, Twox64Concat, NetUid, LeaseId, OptionQuery>;

    /// --- ITEM ( next_lease_id ) | The next lease id.
    #[pallet::storage]
    pub type NextSubnetLeaseId<T: Config> = StorageValue<_, LeaseId, ValueQuery, ConstU32<0>>;

    /// --- MAP ( lease_id ) --> accumulated_dividends | The accumulated dividends for a given lease that needs to be distributed.
    #[pallet::storage]
    pub type AccumulatedLeaseDividends<T: Config> =
        StorageMap<_, Twox64Concat, LeaseId, AlphaCurrency, ValueQuery, DefaultZeroAlpha<T>>;

    /// --- ITEM ( CommitRevealWeightsVersion )
    #[pallet::storage]
    pub type CommitRevealWeightsVersion<T> =
        StorageValue<_, u16, ValueQuery, DefaultCommitRevealWeightsVersion<T>>;

    /// ITEM( NetworkRegistrationStartBlock )
    #[pallet::storage]
    pub type NetworkRegistrationStartBlock<T> =
        StorageValue<_, u64, ValueQuery, DefaultNetworkRegistrationStartBlock<T>>;

    /// ============================
    /// ==== Subnet Mechanisms =====
    /// ============================
    /// -- ITEM (Default number of sub-subnets)
    #[pallet::type_value]
    pub fn DefaultMechanismCount<T: Config>() -> MechId {
        MechId::from(1)
    }

    /// -- ITEM (Maximum number of sub-subnets)
    #[pallet::type_value]
    pub fn MaxMechanismCount<T: Config>() -> MechId {
        MechId::from(2)
    }

    /// -- ITEM (Rate limit for mechanism count updates)
    #[pallet::type_value]
    pub fn MechanismCountSetRateLimit<T: Config>() -> u64 {
        prod_or_fast!(7_200, 1)
    }

    /// -- ITEM (Rate limit for mechanism emission distribution updates)
    #[pallet::type_value]
    pub fn MechanismEmissionRateLimit<T: Config>() -> u64 {
        prod_or_fast!(7_200, 1)
    }

    /// --- MAP ( netuid ) --> Current number of subnet mechanisms
    #[pallet::storage]
    pub type MechanismCountCurrent<T: Config> =
        StorageMap<_, Twox64Concat, NetUid, MechId, ValueQuery, DefaultMechanismCount<T>>;

    /// --- MAP ( netuid ) --> Normalized vector of emission split proportion between subnet mechanisms
    #[pallet::storage]
    pub type MechanismEmissionSplit<T: Config> =
        StorageMap<_, Twox64Concat, NetUid, Vec<u16>, OptionQuery>;

    /// ==================
    /// ==== Genesis =====
    /// ==================
    /// --- Storage for migration run status
    #[pallet::storage]
    pub type HasMigrationRun<T: Config> = StorageMap<_, Identity, Vec<u8>, bool, ValueQuery>;

    /// Default value for pending childkey cooldown (settable by root, default 0)
    #[pallet::type_value]
    pub fn DefaultPendingChildKeyCooldown<T: Config>() -> u64 {
        0
    }

    /// Storage value for pending childkey cooldown, settable by root.
    #[pallet::storage]
    pub type PendingChildKeyCooldown<T: Config> =
        StorageValue<_, u64, ValueQuery, DefaultPendingChildKeyCooldown<T>>;

    #[pallet::genesis_config]
    pub struct GenesisConfig<T: Config> {
        /// Stakes record in genesis.
        pub stakes: Vec<(T::AccountId, Vec<(T::AccountId, (u64, u16))>)>,
        /// The total issued balance in genesis
        pub balances_issuance: TaoCurrency,
    }

    impl<T: Config> Default for GenesisConfig<T> {
        fn default() -> Self {
            Self {
                stakes: Default::default(),
                balances_issuance: TaoCurrency::ZERO,
            }
        }
    }

    // ---- Subtensor helper functions.
    impl<T: Config> Pallet<T> {
        /// Is the caller allowed to set weights
        pub fn check_weights_min_stake(hotkey: &T::AccountId, netuid: NetUid) -> bool {
            // Blacklist weights transactions for low stake peers.
            let (total_stake, _, _) = Self::get_stake_weights_for_hotkey_on_subnet(hotkey, netuid);
            total_stake >= Self::get_stake_threshold()
        }

        /// Helper function to check if register is allowed
        pub fn checked_allowed_register(netuid: NetUid) -> bool {
            if netuid.is_root() {
                return false;
            }
            if !Self::if_subnet_exist(netuid) {
                return false;
            }
            if !Self::get_network_registration_allowed(netuid) {
                return false;
            }
            if Self::get_registrations_this_block(netuid)
                >= Self::get_max_registrations_per_block(netuid)
            {
                return false;
            }
            if Self::get_registrations_this_interval(netuid)
                >= Self::get_target_registrations_per_interval(netuid).saturating_mul(3)
            {
                return false;
            }
            true
        }

        /// Ensure subtoken enalbed
        pub fn ensure_subtoken_enabled(subnet: NetUid) -> Result<(), Error<T>> {
            ensure!(
                SubtokenEnabled::<T>::get(subnet),
                Error::<T>::SubtokenDisabled
            );
            Ok(())
        }
    }
}

#[derive(Debug, PartialEq)]
pub enum CustomTransactionError {
    ColdkeyInSwapSchedule,
    StakeAmountTooLow,
    BalanceTooLow,
    SubnetNotExists,
    HotkeyAccountDoesntExist,
    NotEnoughStakeToWithdraw,
    RateLimitExceeded,
    InsufficientLiquidity,
    SlippageTooHigh,
    TransferDisallowed,
    HotKeyNotRegisteredInNetwork,
    InvalidIpAddress,
    ServingRateLimitExceeded,
    InvalidPort,
    BadRequest,
    ZeroMaxAmount,
    InvalidRevealRound,
    CommitNotFound,
    CommitBlockNotInRevealRange,
    InputLengthsUnequal,
    UidNotFound,
    EvmKeyAssociateRateLimitExceeded,
}

impl From<CustomTransactionError> for u8 {
    fn from(variant: CustomTransactionError) -> u8 {
        match variant {
            CustomTransactionError::ColdkeyInSwapSchedule => 0,
            CustomTransactionError::StakeAmountTooLow => 1,
            CustomTransactionError::BalanceTooLow => 2,
            CustomTransactionError::SubnetNotExists => 3,
            CustomTransactionError::HotkeyAccountDoesntExist => 4,
            CustomTransactionError::NotEnoughStakeToWithdraw => 5,
            CustomTransactionError::RateLimitExceeded => 6,
            CustomTransactionError::InsufficientLiquidity => 7,
            CustomTransactionError::SlippageTooHigh => 8,
            CustomTransactionError::TransferDisallowed => 9,
            CustomTransactionError::HotKeyNotRegisteredInNetwork => 10,
            CustomTransactionError::InvalidIpAddress => 11,
            CustomTransactionError::ServingRateLimitExceeded => 12,
            CustomTransactionError::InvalidPort => 13,
            CustomTransactionError::BadRequest => 255,
            CustomTransactionError::ZeroMaxAmount => 14,
            CustomTransactionError::InvalidRevealRound => 15,
            CustomTransactionError::CommitNotFound => 16,
            CustomTransactionError::CommitBlockNotInRevealRange => 17,
            CustomTransactionError::InputLengthsUnequal => 18,
            CustomTransactionError::UidNotFound => 19,
            CustomTransactionError::EvmKeyAssociateRateLimitExceeded => 20,
        }
    }
}

impl From<CustomTransactionError> for TransactionValidityError {
    fn from(variant: CustomTransactionError) -> Self {
        TransactionValidityError::Invalid(InvalidTransaction::Custom(variant.into()))
    }
}

use sp_std::vec;

// TODO: unravel this rats nest, for some reason rustc thinks this is unused even though it's
// used not 25 lines below
#[allow(unused)]
use sp_std::vec::Vec;
use subtensor_macros::freeze_struct;

#[derive(Clone)]
pub struct TaoCurrencyReserve<T: Config>(PhantomData<T>);

impl<T: Config> CurrencyReserve<TaoCurrency> for TaoCurrencyReserve<T> {
    #![deny(clippy::expect_used)]
    fn reserve(netuid: NetUid) -> TaoCurrency {
        SubnetTAO::<T>::get(netuid).saturating_add(SubnetTaoProvided::<T>::get(netuid))
    }

    fn increase_provided(netuid: NetUid, tao: TaoCurrency) {
        Pallet::<T>::increase_provided_tao_reserve(netuid, tao);
    }

    fn decrease_provided(netuid: NetUid, tao: TaoCurrency) {
        Pallet::<T>::decrease_provided_tao_reserve(netuid, tao);
    }
}

#[derive(Clone)]
pub struct AlphaCurrencyReserve<T: Config>(PhantomData<T>);

impl<T: Config> CurrencyReserve<AlphaCurrency> for AlphaCurrencyReserve<T> {
    #![deny(clippy::expect_used)]
    fn reserve(netuid: NetUid) -> AlphaCurrency {
        SubnetAlphaIn::<T>::get(netuid).saturating_add(SubnetAlphaInProvided::<T>::get(netuid))
    }

    fn increase_provided(netuid: NetUid, alpha: AlphaCurrency) {
        Pallet::<T>::increase_provided_alpha_reserve(netuid, alpha);
    }

    fn decrease_provided(netuid: NetUid, alpha: AlphaCurrency) {
        Pallet::<T>::decrease_provided_alpha_reserve(netuid, alpha);
    }
}

pub type GetAlphaForTao<T> =
    subtensor_swap_interface::GetAlphaForTao<TaoCurrencyReserve<T>, AlphaCurrencyReserve<T>>;
pub type GetTaoForAlpha<T> =
    subtensor_swap_interface::GetTaoForAlpha<AlphaCurrencyReserve<T>, TaoCurrencyReserve<T>>;

impl<T: Config + pallet_balances::Config<Balance = u64>>
    subtensor_runtime_common::SubnetInfo<T::AccountId> for Pallet<T>
{
    #![deny(clippy::expect_used)]
    fn exists(netuid: NetUid) -> bool {
        Self::if_subnet_exist(netuid)
    }

    fn mechanism(netuid: NetUid) -> u16 {
        SubnetMechanism::<T>::get(netuid)
    }

    fn is_owner(account_id: &T::AccountId, netuid: NetUid) -> bool {
        SubnetOwner::<T>::get(netuid) == *account_id
    }

    fn is_subtoken_enabled(netuid: NetUid) -> bool {
        SubtokenEnabled::<T>::get(netuid)
    }

    fn get_validator_trust(netuid: NetUid) -> Vec<u16> {
        ValidatorTrust::<T>::get(netuid)
    }

    fn get_validator_permit(netuid: NetUid) -> Vec<bool> {
        ValidatorPermit::<T>::get(netuid)
    }

    fn hotkey_of_uid(netuid: NetUid, uid: u16) -> Option<T::AccountId> {
        Keys::<T>::try_get(netuid, uid).ok()
    }
}

impl<T: Config + pallet_balances::Config<Balance = u64>>
    subtensor_runtime_common::BalanceOps<T::AccountId> for Pallet<T>
{
    #![deny(clippy::expect_used)]
    fn tao_balance(account_id: &T::AccountId) -> TaoCurrency {
        pallet_balances::Pallet::<T>::free_balance(account_id).into()
    }

    fn alpha_balance(
        netuid: NetUid,
        coldkey: &T::AccountId,
        hotkey: &T::AccountId,
    ) -> AlphaCurrency {
        Self::get_stake_for_hotkey_and_coldkey_on_subnet(hotkey, coldkey, netuid)
    }

    fn increase_balance(coldkey: &T::AccountId, tao: TaoCurrency) {
        Self::add_balance_to_coldkey_account(coldkey, tao.into())
    }

    fn decrease_balance(
        coldkey: &T::AccountId,
        tao: TaoCurrency,
    ) -> Result<TaoCurrency, DispatchError> {
        Self::remove_balance_from_coldkey_account(coldkey, tao.into())
    }

    fn increase_stake(
        coldkey: &T::AccountId,
        hotkey: &T::AccountId,
        netuid: NetUid,
        alpha: AlphaCurrency,
    ) -> Result<(), DispatchError> {
        ensure!(
            Self::hotkey_account_exists(hotkey),
            Error::<T>::HotKeyAccountNotExists
        );

        // Increse alpha out counter
        SubnetAlphaOut::<T>::mutate(netuid, |total| {
            *total = total.saturating_add(alpha);
        });

        Self::increase_stake_for_hotkey_and_coldkey_on_subnet(hotkey, coldkey, netuid, alpha);

        Ok(())
    }

    fn decrease_stake(
        coldkey: &T::AccountId,
        hotkey: &T::AccountId,
        netuid: NetUid,
        alpha: AlphaCurrency,
    ) -> Result<AlphaCurrency, DispatchError> {
        ensure!(
            Self::hotkey_account_exists(hotkey),
            Error::<T>::HotKeyAccountNotExists
        );

        // Decrese alpha out counter
        SubnetAlphaOut::<T>::mutate(netuid, |total| {
            *total = total.saturating_sub(alpha);
        });

        Ok(Self::decrease_stake_for_hotkey_and_coldkey_on_subnet(
            hotkey, coldkey, netuid, alpha,
        ))
    }
}

/// Enum that defines types of rate limited operations for
/// storing last block when this operation occured
#[derive(Encode, Decode, Clone, PartialEq, Eq, Debug, TypeInfo)]
pub enum RateLimitKey<AccountId> {
    // The setting sn owner hotkey operation is rate limited per netuid
    #[codec(index = 0)]
    SetSNOwnerHotkey(NetUid),
    // Generic rate limit for subnet-owner hyperparameter updates (per netuid)
    #[codec(index = 1)]
    OwnerHyperparamUpdate(NetUid, Hyperparameter),
    // Subnet registration rate limit
    #[codec(index = 2)]
    NetworkLastRegistered,
    // Last tx block limit per account ID
    #[codec(index = 3)]
    LastTxBlock(AccountId),
    // Last tx block child key limit per account ID
    #[codec(index = 4)]
    LastTxBlockChildKeyTake(AccountId),
    // Last tx block delegate key limit per account ID
    #[codec(index = 5)]
    LastTxBlockDelegateTake(AccountId),
}

pub trait ProxyInterface<AccountId> {
    fn add_lease_beneficiary_proxy(beneficiary: &AccountId, lease: &AccountId) -> DispatchResult;
    fn remove_lease_beneficiary_proxy(beneficiary: &AccountId, lease: &AccountId)
    -> DispatchResult;
}

impl<T> ProxyInterface<T> for () {
    fn add_lease_beneficiary_proxy(_: &T, _: &T) -> DispatchResult {
        Ok(())
    }

    fn remove_lease_beneficiary_proxy(_: &T, _: &T) -> DispatchResult {
        Ok(())
    }
}

/// Pallets that hold per-subnet commitments implement this to purge all state for `netuid`.
pub trait CommitmentsInterface {
    fn purge_netuid(netuid: NetUid);
}<|MERGE_RESOLUTION|>--- conflicted
+++ resolved
@@ -334,26 +334,13 @@
         Swap,
         /// Keep all alpha emission.
         Keep,
-<<<<<<< HEAD
-        /// Delegate choice to subnet.
-        Delegated,
-    }
-
-    /// Enum for the per-coldkey root claim frequency setting.
-    #[derive(Encode, Decode, Default, TypeInfo, Clone, PartialEq, Eq, Debug)]
-    pub enum RootClaimFrequencyEnum {
-        /// Claim automatically.
-        #[default]
-        Auto,
-        /// Only claim manually; Never automatically.
-        Manual,
-=======
         /// Keep all alpha emission for specified subnets.
         KeepSubnets {
             /// Subnets to keep alpha emissions (swap everything else).
             subnets: BTreeSet<NetUid>,
         },
->>>>>>> b4c95f2d
+        /// Delegate choice to subnet.
+        Delegated,
     }
 
     /// Default minimum root claim amount.
