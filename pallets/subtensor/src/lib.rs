#![cfg_attr(not(feature = "std"), no_std)]
#![recursion_limit = "512"]
#![allow(clippy::too_many_arguments)]
// Edit this file to define custom logic or remove it if it is not needed.
// Learn more about FRAME and the core library of Substrate FRAME pallets:
// <https://docs.substrate.io/reference/frame-pallets/>

use frame_system::{self as system, ensure_signed};
pub use pallet::*;

use codec::{Decode, Encode};
use frame_support::sp_runtime::transaction_validity::InvalidTransaction;
use frame_support::{
    dispatch::{self, DispatchResult, DispatchResultWithPostInfo},
    ensure,
    pallet_macros::import_section,
    pallet_prelude::*,
    traits::tokens::fungible,
};
use pallet_balances::Call as BalancesCall;
// use pallet_scheduler as Scheduler;
use scale_info::TypeInfo;
use sp_core::Get;
use sp_runtime::{DispatchError, transaction_validity::TransactionValidityError};
use sp_std::marker::PhantomData;
use subtensor_runtime_common::{AlphaCurrency, Currency, CurrencyReserve, NetUid, TaoCurrency};

// ============================
//	==== Benchmark Imports =====
// ============================
mod benchmarks;

// =========================
//	==== Pallet Imports =====
// =========================
pub mod coinbase;
pub mod epoch;
pub mod macros;
pub mod migrations;
pub mod rpc_info;
pub mod staking;
pub mod subnets;
pub mod swap;
pub mod utils;
use crate::utils::rate_limiting::{Hyperparameter, TransactionType};
use macros::{config, dispatches, errors, events, genesis, hooks};

#[cfg(test)]
mod tests;
pub mod transaction_extension;

// apparently this is stabilized since rust 1.36
extern crate alloc;

pub const MAX_CRV3_COMMIT_SIZE_BYTES: u32 = 5000;

pub const ALPHA_MAP_BATCH_SIZE: usize = 30;

pub const MAX_NUM_ROOT_CLAIMS: u64 = 50;

pub const MAX_SUBNET_CLAIMS: usize = 5;

pub const MAX_ROOT_CLAIM_THRESHOLD: u64 = 10_000_000;

#[allow(deprecated)]
#[deny(missing_docs)]
#[import_section(errors::errors)]
#[import_section(events::events)]
#[import_section(dispatches::dispatches)]
#[import_section(genesis::genesis)]
#[import_section(hooks::hooks)]
#[import_section(config::config)]
#[frame_support::pallet]
#[allow(clippy::expect_used)]
pub mod pallet {
    use crate::RateLimitKey;
    use crate::migrations;
    use crate::subnets::leasing::{LeaseId, SubnetLeaseOf};
    use frame_support::Twox64Concat;
    use frame_support::{
        BoundedVec,
        dispatch::GetDispatchInfo,
        pallet_prelude::{DispatchResult, StorageMap, ValueQuery, *},
        traits::{
            OriginTrait, QueryPreimage, StorePreimage, UnfilteredDispatchable, tokens::fungible,
        },
    };
    use frame_system::pallet_prelude::*;
    use pallet_drand::types::RoundNumber;
    use runtime_common::prod_or_fast;
    use safe_math::FixedExt;
    use sp_core::{ConstU32, H160, H256};
    use sp_runtime::traits::{Dispatchable, TrailingZeroInput};
    use sp_std::collections::btree_map::BTreeMap;
    use sp_std::collections::btree_set::BTreeSet;
    use sp_std::collections::vec_deque::VecDeque;
    use sp_std::vec;
    use sp_std::vec::Vec;
    use substrate_fixed::types::{I64F64, I96F32, U64F64};
    use subtensor_macros::freeze_struct;
    use subtensor_runtime_common::{
        AlphaCurrency, Currency, MechId, NetUid, NetUidStorageIndex, TaoCurrency,
    };

    /// Origin for the pallet
    pub type PalletsOriginOf<T> =
        <<T as frame_system::Config>::RuntimeOrigin as OriginTrait>::PalletsOrigin;

    /// Call type for the pallet
    pub type CallOf<T> = <T as frame_system::Config>::RuntimeCall;

    /// Tracks version for migrations. Should be monotonic with respect to the
    /// order of migrations. (i.e. always increasing)
    const STORAGE_VERSION: StorageVersion = StorageVersion::new(7);

    /// Minimum balance required to perform a coldkey swap
    pub const MIN_BALANCE_TO_PERFORM_COLDKEY_SWAP: TaoCurrency = TaoCurrency::new(100_000_000); // 0.1 TAO in RAO

    /// Minimum commit reveal periods
    pub const MIN_COMMIT_REVEAL_PEROIDS: u64 = 1;
    /// Maximum commit reveal periods
    pub const MAX_COMMIT_REVEAL_PEROIDS: u64 = 100;

    #[pallet::pallet]
    #[pallet::without_storage_info]
    #[pallet::storage_version(STORAGE_VERSION)]
    pub struct Pallet<T>(_);

    /// Alias for the account ID.
    pub type AccountIdOf<T> = <T as frame_system::Config>::AccountId;

    /// Struct for Axon.
    pub type AxonInfoOf = AxonInfo;

    /// local one
    pub type LocalCallOf<T> = <T as Config>::RuntimeCall;

    /// Data structure for Axon information.
    #[crate::freeze_struct("3545cfb0cac4c1f5")]
    #[derive(Encode, Decode, Default, TypeInfo, Clone, PartialEq, Eq, Debug)]
    pub struct AxonInfo {
        ///  Axon serving block.
        pub block: u64,
        ///  Axon version
        pub version: u32,
        ///  Axon u128 encoded ip address of type v6 or v4.
        pub ip: u128,
        ///  Axon u16 encoded port.
        pub port: u16,
        ///  Axon ip type, 4 for ipv4 and 6 for ipv6.
        pub ip_type: u8,
        ///  Axon protocol. TCP, UDP, other.
        pub protocol: u8,
        ///  Axon proto placeholder 1.
        pub placeholder1: u8,
        ///  Axon proto placeholder 2.
        pub placeholder2: u8,
    }

    /// Struct for NeuronCertificate.
    pub type NeuronCertificateOf = NeuronCertificate;
    /// Data structure for NeuronCertificate information.
    #[freeze_struct("1c232be200d9ec6c")]
    #[derive(Decode, Encode, Default, TypeInfo, PartialEq, Eq, Clone, Debug)]
    pub struct NeuronCertificate {
        ///  The neuron TLS public key
        pub public_key: BoundedVec<u8, ConstU32<64>>,
        ///  The algorithm used to generate the public key
        pub algorithm: u8,
    }

    impl TryFrom<Vec<u8>> for NeuronCertificate {
        type Error = ();

        fn try_from(value: Vec<u8>) -> Result<Self, Self::Error> {
            if value.len() > 65 {
                return Err(());
            }
            // take the first byte as the algorithm
            let algorithm = value.first().ok_or(())?;
            // and the rest as the public_key
            let certificate = value.get(1..).ok_or(())?.to_vec();
            Ok(Self {
                public_key: BoundedVec::try_from(certificate).map_err(|_| ())?,
                algorithm: *algorithm,
            })
        }
    }

    ///  Struct for Prometheus.
    pub type PrometheusInfoOf = PrometheusInfo;

    /// Data structure for Prometheus information.
    #[crate::freeze_struct("5dde687e63baf0cd")]
    #[derive(Encode, Decode, Default, TypeInfo, Clone, PartialEq, Eq, Debug)]
    pub struct PrometheusInfo {
        /// Prometheus serving block.
        pub block: u64,
        /// Prometheus version.
        pub version: u32,
        ///  Prometheus u128 encoded ip address of type v6 or v4.
        pub ip: u128,
        ///  Prometheus u16 encoded port.
        pub port: u16,
        /// Prometheus ip type, 4 for ipv4 and 6 for ipv6.
        pub ip_type: u8,
    }

    ///  Struct for ChainIdentities. (DEPRECATED for V2)
    pub type ChainIdentityOf = ChainIdentity;

    /// Data structure for Chain Identities. (DEPRECATED for V2)
    #[crate::freeze_struct("bbfd00438dbe2b58")]
    #[derive(Encode, Decode, Default, TypeInfo, Clone, PartialEq, Eq, Debug)]
    pub struct ChainIdentity {
        /// The name of the chain identity
        pub name: Vec<u8>,
        /// The URL associated with the chain identity
        pub url: Vec<u8>,
        /// The image representation of the chain identity
        pub image: Vec<u8>,
        /// The Discord information for the chain identity
        pub discord: Vec<u8>,
        /// A description of the chain identity
        pub description: Vec<u8>,
        /// Additional information about the chain identity
        pub additional: Vec<u8>,
    }

    ///  Struct for ChainIdentities.
    pub type ChainIdentityOfV2 = ChainIdentityV2;

    /// Data structure for Chain Identities.
    #[crate::freeze_struct("ad72a270be7b59d7")]
    #[derive(Encode, Decode, Default, TypeInfo, Clone, PartialEq, Eq, Debug)]
    pub struct ChainIdentityV2 {
        /// The name of the chain identity
        pub name: Vec<u8>,
        /// The URL associated with the chain identity
        pub url: Vec<u8>,
        /// The github repository associated with the identity
        pub github_repo: Vec<u8>,
        /// The image representation of the chain identity
        pub image: Vec<u8>,
        /// The Discord information for the chain identity
        pub discord: Vec<u8>,
        /// A description of the chain identity
        pub description: Vec<u8>,
        /// Additional information about the chain identity
        pub additional: Vec<u8>,
    }

    ///  Struct for SubnetIdentities. (DEPRECATED for V2)
    pub type SubnetIdentityOf = SubnetIdentity;
    /// Data structure for Subnet Identities. (DEPRECATED for V2)
    #[crate::freeze_struct("f448dc3dad763108")]
    #[derive(Encode, Decode, Default, TypeInfo, Clone, PartialEq, Eq, Debug)]
    pub struct SubnetIdentity {
        /// The name of the subnet
        pub subnet_name: Vec<u8>,
        /// The github repository associated with the chain identity
        pub github_repo: Vec<u8>,
        /// The subnet's contact
        pub subnet_contact: Vec<u8>,
    }

    ///  Struct for SubnetIdentitiesV2. (DEPRECATED for V3)
    pub type SubnetIdentityOfV2 = SubnetIdentityV2;
    /// Data structure for Subnet Identities (DEPRECATED for V3)
    #[crate::freeze_struct("e002be4cd05d7b3e")]
    #[derive(Encode, Decode, Default, TypeInfo, Clone, PartialEq, Eq, Debug)]
    pub struct SubnetIdentityV2 {
        /// The name of the subnet
        pub subnet_name: Vec<u8>,
        /// The github repository associated with the subnet
        pub github_repo: Vec<u8>,
        /// The subnet's contact
        pub subnet_contact: Vec<u8>,
        /// The subnet's website
        pub subnet_url: Vec<u8>,
        /// The subnet's discord
        pub discord: Vec<u8>,
        /// The subnet's description
        pub description: Vec<u8>,
        /// Additional information about the subnet
        pub additional: Vec<u8>,
    }

    ///  Struct for SubnetIdentitiesV3.
    pub type SubnetIdentityOfV3 = SubnetIdentityV3;
    /// Data structure for Subnet Identities
    #[crate::freeze_struct("6a441335f985a0b")]
    #[derive(
        Encode, Decode, DecodeWithMemTracking, Default, TypeInfo, Clone, PartialEq, Eq, Debug,
    )]
    pub struct SubnetIdentityV3 {
        /// The name of the subnet
        pub subnet_name: Vec<u8>,
        /// The github repository associated with the subnet
        pub github_repo: Vec<u8>,
        /// The subnet's contact
        pub subnet_contact: Vec<u8>,
        /// The subnet's website
        pub subnet_url: Vec<u8>,
        /// The subnet's discord
        pub discord: Vec<u8>,
        /// The subnet's description
        pub description: Vec<u8>,
        /// The subnet's logo
        pub logo_url: Vec<u8>,
        /// Additional information about the subnet
        pub additional: Vec<u8>,
    }

    /// Enum for recycle or burn for the owner_uid(s)
    #[derive(TypeInfo, Encode, Decode, DecodeWithMemTracking, Clone, PartialEq, Eq, Debug)]
    pub enum RecycleOrBurnEnum {
        /// Burn the miner emission sent to the burn UID
        Burn,
        /// Recycle the miner emission sent to the recycle UID
        Recycle,
    }

    /// ============================
    /// ==== Staking + Accounts ====
    /// ============================
<<<<<<< HEAD
=======

    #[derive(
        Encode, Decode, Default, TypeInfo, Clone, PartialEq, Eq, Debug, DecodeWithMemTracking,
    )]
    /// Enum for the per-coldkey root claim setting.
    pub enum RootClaimTypeEnum {
        /// Swap any alpha emission for TAO.
        #[default]
        Swap,
        /// Keep all alpha emission.
        Keep,
    }

    /// Enum for the per-coldkey root claim frequency setting.
    #[derive(Encode, Decode, Default, TypeInfo, Clone, PartialEq, Eq, Debug)]
    pub enum RootClaimFrequencyEnum {
        /// Claim automatically.
        #[default]
        Auto,
        /// Only claim manually; Never automatically.
        Manual,
    }

    #[pallet::type_value]
    /// Default minimum root claim amount.
    /// This is the minimum amount of root claim that can be made.
    /// Any amount less than this will not be claimed.
    pub fn DefaultMinRootClaimAmount<T: Config>() -> I96F32 {
        500_000u64.into()
    }

    #[pallet::type_value]
    /// Default root claim type.
    /// This is the type of root claim that will be made.
    /// This is set by the user. Either swap to TAO or keep as alpha.
    pub fn DefaultRootClaimType<T: Config>() -> RootClaimTypeEnum {
        RootClaimTypeEnum::default()
    }

    #[pallet::type_value]
    /// Default number of root claims per claim call.
    /// Ideally this is calculated using the number of staking coldkey
    /// and the block time.
    pub fn DefaultNumRootClaim<T: Config>() -> u64 {
        // once per week (+ spare keys for skipped tries)
        5
    }

    #[pallet::type_value]
>>>>>>> 5f7514a1
    /// Default value for zero.
    #[pallet::type_value]
    pub fn DefaultZeroU64<T: Config>() -> u64 {
        0
    }
<<<<<<< HEAD

=======
    #[pallet::type_value]
    /// Default value for zero.
    pub fn DefaultZeroI64<T: Config>() -> i64 {
        0
    }
>>>>>>> 5f7514a1
    /// Default value for Alpha currency.
    #[pallet::type_value]
    pub fn DefaultZeroAlpha<T: Config>() -> AlphaCurrency {
        AlphaCurrency::ZERO
    }

    /// Default value for Tao currency.
    #[pallet::type_value]
    pub fn DefaultZeroTao<T: Config>() -> TaoCurrency {
        TaoCurrency::ZERO
    }

    /// Default value for zero.
    #[pallet::type_value]
    pub fn DefaultZeroU128<T: Config>() -> u128 {
        0
    }

    /// Default value for zero.
    #[pallet::type_value]
    pub fn DefaultZeroU16<T: Config>() -> u16 {
        0
    }

    /// Default value for false.
    #[pallet::type_value]
    pub fn DefaultFalse<T: Config>() -> bool {
        false
    }

    /// Default value for false.
    #[pallet::type_value]
    pub fn DefaultTrue<T: Config>() -> bool {
        true
    }

    /// Total Rao in circulation.
    #[pallet::type_value]
    pub fn TotalSupply<T: Config>() -> u64 {
        21_000_000_000_000_000
    }

    /// Default Delegate Take.
    #[pallet::type_value]
    pub fn DefaultDelegateTake<T: Config>() -> u16 {
        T::InitialDefaultDelegateTake::get()
    }

    /// Default childkey take.
    #[pallet::type_value]
    pub fn DefaultChildKeyTake<T: Config>() -> u16 {
        T::InitialDefaultChildKeyTake::get()
    }

    /// Default minimum delegate take.
    #[pallet::type_value]
    pub fn DefaultMinDelegateTake<T: Config>() -> u16 {
        T::InitialMinDelegateTake::get()
    }

    /// Default minimum childkey take.
    #[pallet::type_value]
    pub fn DefaultMinChildKeyTake<T: Config>() -> u16 {
        T::InitialMinChildKeyTake::get()
    }

    /// Default maximum childkey take.
    #[pallet::type_value]
    pub fn DefaultMaxChildKeyTake<T: Config>() -> u16 {
        T::InitialMaxChildKeyTake::get()
    }

    /// Default account take.
    #[pallet::type_value]
    pub fn DefaultAccountTake<T: Config>() -> u64 {
        0
    }

    /// Default value for global weight.
    #[pallet::type_value]
    pub fn DefaultTaoWeight<T: Config>() -> u64 {
        T::InitialTaoWeight::get()
    }

    /// Default emission per block.
    #[pallet::type_value]
    pub fn DefaultBlockEmission<T: Config>() -> u64 {
        1_000_000_000
    }

    /// Default allowed delegation.
    #[pallet::type_value]
    pub fn DefaultAllowsDelegation<T: Config>() -> bool {
        false
    }

    /// Default total issuance.
    #[pallet::type_value]
    pub fn DefaultTotalIssuance<T: Config>() -> TaoCurrency {
        T::InitialIssuance::get().into()
    }

    /// Default account, derived from zero trailing bytes.
    #[pallet::type_value]
    pub fn DefaultAccount<T: Config>() -> T::AccountId {
        #[allow(clippy::expect_used)]
        T::AccountId::decode(&mut TrailingZeroInput::zeroes())
            .expect("trailing zeroes always produce a valid account ID; qed")
    }
    // pub fn DefaultStakeInterval<T: Config>() -> u64 {
    //     360
    // } (DEPRECATED)

    /// Default account linkage
    #[pallet::type_value]
    pub fn DefaultAccountLinkage<T: Config>() -> Vec<(u64, T::AccountId)> {
        vec![]
    }

    /// Default pending childkeys
    #[pallet::type_value]
    pub fn DefaultPendingChildkeys<T: Config>() -> (Vec<(u64, T::AccountId)>, u64) {
        (vec![], 0)
    }

    /// Default account linkage
    #[pallet::type_value]
    pub fn DefaultProportion<T: Config>() -> u64 {
        0
    }

    /// Default accumulated emission for a hotkey
    #[pallet::type_value]
    pub fn DefaultAccumulatedEmission<T: Config>() -> u64 {
        0
    }

    /// Default last adjustment block.
    #[pallet::type_value]
    pub fn DefaultLastAdjustmentBlock<T: Config>() -> u64 {
        0
    }

    /// Default last adjustment block.
    #[pallet::type_value]
    pub fn DefaultRegistrationsThisBlock<T: Config>() -> u16 {
        0
    }

    /// Default EMA price halving blocks
    #[pallet::type_value]
    pub fn DefaultEMAPriceMovingBlocks<T: Config>() -> u64 {
        T::InitialEmaPriceHalvingPeriod::get()
    }

    /// Default registrations this block.
    #[pallet::type_value]
    pub fn DefaultBurn<T: Config>() -> TaoCurrency {
        T::InitialBurn::get().into()
    }

    /// Default burn token.
    #[pallet::type_value]
    pub fn DefaultMinBurn<T: Config>() -> TaoCurrency {
        T::InitialMinBurn::get().into()
    }

    /// Default min burn token.
    #[pallet::type_value]
    pub fn DefaultMaxBurn<T: Config>() -> TaoCurrency {
        T::InitialMaxBurn::get().into()
    }

    /// Default max burn token.
    #[pallet::type_value]
    pub fn DefaultDifficulty<T: Config>() -> u64 {
        T::InitialDifficulty::get()
    }

    /// Default difficulty value.
    #[pallet::type_value]
    pub fn DefaultMinDifficulty<T: Config>() -> u64 {
        T::InitialMinDifficulty::get()
    }

    /// Default min difficulty value.
    #[pallet::type_value]
    pub fn DefaultMaxDifficulty<T: Config>() -> u64 {
        T::InitialMaxDifficulty::get()
    }

    /// Default max difficulty value.
    #[pallet::type_value]
    pub fn DefaultMaxRegistrationsPerBlock<T: Config>() -> u16 {
        T::InitialMaxRegistrationsPerBlock::get()
    }

    /// Default max registrations per block.
    #[pallet::type_value]
    pub fn DefaultRAORecycledForRegistration<T: Config>() -> TaoCurrency {
        T::InitialRAORecycledForRegistration::get().into()
    }

    /// Default number of networks.
    #[pallet::type_value]
    pub fn DefaultN<T: Config>() -> u16 {
        0
    }

    /// Default value for hotkeys.
    #[pallet::type_value]
    pub fn DefaultHotkeys<T: Config>() -> Vec<u16> {
        vec![]
    }

    /// Default value if network is added.
    #[pallet::type_value]
    pub fn DefaultNeworksAdded<T: Config>() -> bool {
        false
    }

    /// Default value for network member.
    #[pallet::type_value]
    pub fn DefaultIsNetworkMember<T: Config>() -> bool {
        false
    }

    /// Default value for registration allowed.
    #[pallet::type_value]
    pub fn DefaultRegistrationAllowed<T: Config>() -> bool {
        true
    }

    /// Default value for network registered at.
    #[pallet::type_value]
    pub fn DefaultNetworkRegisteredAt<T: Config>() -> u64 {
        0
    }

    /// Default value for network immunity period.
    #[pallet::type_value]
    pub fn DefaultNetworkImmunityPeriod<T: Config>() -> u64 {
        T::InitialNetworkImmunityPeriod::get()
    }

    /// Default value for network min lock cost.
    #[pallet::type_value]
    pub fn DefaultNetworkMinLockCost<T: Config>() -> TaoCurrency {
        T::InitialNetworkMinLockCost::get().into()
    }

    /// Default value for network lock reduction interval.
    #[pallet::type_value]
    pub fn DefaultNetworkLockReductionInterval<T: Config>() -> u64 {
        T::InitialNetworkLockReductionInterval::get()
    }

    /// Default value for subnet owner cut.
    #[pallet::type_value]
    pub fn DefaultSubnetOwnerCut<T: Config>() -> u16 {
        T::InitialSubnetOwnerCut::get()
    }

    /// Default value for recycle or burn.
    #[pallet::type_value]
    pub fn DefaultRecycleOrBurn<T: Config>() -> RecycleOrBurnEnum {
        RecycleOrBurnEnum::Burn // default to burn
    }

    /// Default value for network rate limit.
    #[pallet::type_value]
    pub fn DefaultNetworkRateLimit<T: Config>() -> u64 {
        if cfg!(feature = "pow-faucet") {
            return 0;
        }
        T::InitialNetworkRateLimit::get()
    }

    /// Default value for network rate limit.
    #[pallet::type_value]
    pub fn DefaultNetworkRegistrationStartBlock<T: Config>() -> u64 {
        0
    }

    /// Default value for weights version key rate limit.
    /// In units of tempos.
    #[pallet::type_value]
    pub fn DefaultWeightsVersionKeyRateLimit<T: Config>() -> u64 {
        5 // 5 tempos
    }

    /// Default value for pending emission.
    #[pallet::type_value]
    pub fn DefaultPendingEmission<T: Config>() -> AlphaCurrency {
        0.into()
    }

    /// Default value for blocks since last step.
    #[pallet::type_value]
    pub fn DefaultBlocksSinceLastStep<T: Config>() -> u64 {
        0
    }

    /// Default value for last mechanism step block.
    #[pallet::type_value]
    pub fn DefaultLastMechanismStepBlock<T: Config>() -> u64 {
        0
    }

    /// Default value for subnet owner.
    #[pallet::type_value]
    pub fn DefaultSubnetOwner<T: Config>() -> T::AccountId {
        #[allow(clippy::expect_used)]
        T::AccountId::decode(&mut sp_runtime::traits::TrailingZeroInput::zeroes())
            .expect("trailing zeroes always produce a valid account ID; qed")
    }

    /// Default value for subnet locked.
    #[pallet::type_value]
    pub fn DefaultSubnetLocked<T: Config>() -> u64 {
        0
    }

    /// Default value for network tempo
    #[pallet::type_value]
    pub fn DefaultTempo<T: Config>() -> u16 {
        T::InitialTempo::get()
    }

    /// Default value for weights set rate limit.
    #[pallet::type_value]
    pub fn DefaultWeightsSetRateLimit<T: Config>() -> u64 {
        100
    }

    /// Default block number at registration.
    #[pallet::type_value]
    pub fn DefaultBlockAtRegistration<T: Config>() -> u64 {
        0
    }

    /// Default value for rho parameter.
    #[pallet::type_value]
    pub fn DefaultRho<T: Config>() -> u16 {
        T::InitialRho::get()
    }

    /// Default value for alpha sigmoid steepness.
    #[pallet::type_value]
    pub fn DefaultAlphaSigmoidSteepness<T: Config>() -> i16 {
        T::InitialAlphaSigmoidSteepness::get()
    }

    /// Default value for kappa parameter.
    #[pallet::type_value]
    pub fn DefaultKappa<T: Config>() -> u16 {
        T::InitialKappa::get()
    }

    /// Default value for network min allowed UIDs.
    #[pallet::type_value]
    pub fn DefaultMinAllowedUids<T: Config>() -> u16 {
        T::InitialMinAllowedUids::get()
    }

    /// Default maximum allowed UIDs.
    #[pallet::type_value]
    pub fn DefaultMaxAllowedUids<T: Config>() -> u16 {
        T::InitialMaxAllowedUids::get()
    }

    /// -- Rate limit for set max allowed UIDs
    #[pallet::type_value]
    pub fn MaxUidsTrimmingRateLimit<T: Config>() -> u64 {
        prod_or_fast!(30 * 7200, 1)
    }

    /// Default immunity period.
    #[pallet::type_value]
    pub fn DefaultImmunityPeriod<T: Config>() -> u16 {
        T::InitialImmunityPeriod::get()
    }

    /// Default activity cutoff.
    #[pallet::type_value]
    pub fn DefaultActivityCutoff<T: Config>() -> u16 {
        T::InitialActivityCutoff::get()
    }

    /// Default weights version key.
    #[pallet::type_value]
    pub fn DefaultWeightsVersionKey<T: Config>() -> u64 {
        T::InitialWeightsVersionKey::get()
    }

    /// Default minimum allowed weights.
    #[pallet::type_value]
    pub fn DefaultMinAllowedWeights<T: Config>() -> u16 {
        T::InitialMinAllowedWeights::get()
    }
    /// Default maximum allowed validators.
    #[pallet::type_value]
    pub fn DefaultMaxAllowedValidators<T: Config>() -> u16 {
        T::InitialMaxAllowedValidators::get()
    }

    /// Default adjustment interval.
    #[pallet::type_value]
    pub fn DefaultAdjustmentInterval<T: Config>() -> u16 {
        T::InitialAdjustmentInterval::get()
    }

    /// Default bonds moving average.
    #[pallet::type_value]
    pub fn DefaultBondsMovingAverage<T: Config>() -> u64 {
        T::InitialBondsMovingAverage::get()
    }

    /// Default bonds penalty.
    #[pallet::type_value]
    pub fn DefaultBondsPenalty<T: Config>() -> u16 {
        T::InitialBondsPenalty::get()
    }

    /// Default value for bonds reset - will not reset bonds
    #[pallet::type_value]
    pub fn DefaultBondsResetOn<T: Config>() -> bool {
        T::InitialBondsResetOn::get()
    }

    /// Default validator prune length.
    #[pallet::type_value]
    pub fn DefaultValidatorPruneLen<T: Config>() -> u64 {
        T::InitialValidatorPruneLen::get()
    }

    /// Default scaling law power.
    #[pallet::type_value]
    pub fn DefaultScalingLawPower<T: Config>() -> u16 {
        T::InitialScalingLawPower::get()
    }

    /// Default target registrations per interval.
    #[pallet::type_value]
    pub fn DefaultTargetRegistrationsPerInterval<T: Config>() -> u16 {
        T::InitialTargetRegistrationsPerInterval::get()
    }

    /// Default adjustment alpha.
    #[pallet::type_value]
    pub fn DefaultAdjustmentAlpha<T: Config>() -> u64 {
        T::InitialAdjustmentAlpha::get()
    }

    /// Default minimum stake for weights.
    #[pallet::type_value]
    pub fn DefaultStakeThreshold<T: Config>() -> u64 {
        0
    }

    /// Default Reveal Period Epochs
    #[pallet::type_value]
    pub fn DefaultRevealPeriodEpochs<T: Config>() -> u64 {
        1
    }

    /// Value definition for vector of u16.
    #[pallet::type_value]
    pub fn EmptyU16Vec<T: Config>() -> Vec<u16> {
        vec![]
    }

    /// Value definition for vector of u64.
    #[pallet::type_value]
    pub fn EmptyU64Vec<T: Config>() -> Vec<u64> {
        vec![]
    }

    /// Value definition for vector of bool.
    #[pallet::type_value]
    pub fn EmptyBoolVec<T: Config>() -> Vec<bool> {
        vec![]
    }

    /// Value definition for bonds with type vector of (u16, u16).
    #[pallet::type_value]
    pub fn DefaultBonds<T: Config>() -> Vec<(u16, u16)> {
        vec![]
    }

    /// Value definition for weights with vector of (u16, u16).
    #[pallet::type_value]
    pub fn DefaultWeights<T: Config>() -> Vec<(u16, u16)> {
        vec![]
    }

    /// Default value for key with type T::AccountId derived from trailing zeroes.
    #[pallet::type_value]
    pub fn DefaultKey<T: Config>() -> T::AccountId {
        #[allow(clippy::expect_used)]
        T::AccountId::decode(&mut sp_runtime::traits::TrailingZeroInput::zeroes())
            .expect("trailing zeroes always produce a valid account ID; qed")
    }
    // pub fn DefaultHotkeyEmissionTempo<T: Config>() -> u64 {
    //     T::InitialHotkeyEmissionTempo::get()
    // } (DEPRECATED)

    /// Default value for rate limiting
    #[pallet::type_value]
    pub fn DefaultTxRateLimit<T: Config>() -> u64 {
        T::InitialTxRateLimit::get()
    }

    /// Default value for delegate take rate limiting
    #[pallet::type_value]
    pub fn DefaultTxDelegateTakeRateLimit<T: Config>() -> u64 {
        T::InitialTxDelegateTakeRateLimit::get()
    }

    /// Default value for chidlkey take rate limiting
    #[pallet::type_value]
    pub fn DefaultTxChildKeyTakeRateLimit<T: Config>() -> u64 {
        T::InitialTxChildKeyTakeRateLimit::get()
    }

    /// Default value for last extrinsic block.
    #[pallet::type_value]
    pub fn DefaultLastTxBlock<T: Config>() -> u64 {
        0
    }

    /// Default value for serving rate limit.
    #[pallet::type_value]
    pub fn DefaultServingRateLimit<T: Config>() -> u64 {
        T::InitialServingRateLimit::get()
    }

    /// Default value for weight commit/reveal enabled.
    #[pallet::type_value]
    pub fn DefaultCommitRevealWeightsEnabled<T: Config>() -> bool {
        true
    }

    /// Default value for weight commit/reveal version.
    #[pallet::type_value]
    pub fn DefaultCommitRevealWeightsVersion<T: Config>() -> u16 {
        4
    }

    /// -- ITEM (switches liquid alpha on)
    #[pallet::type_value]
    pub fn DefaultLiquidAlpha<T: Config>() -> bool {
        false
    }

    /// -- ITEM (switches liquid alpha on)
    #[pallet::type_value]
    pub fn DefaultYuma3<T: Config>() -> bool {
        false
    }

    /// (alpha_low: 0.7, alpha_high: 0.9)
    #[pallet::type_value]
    pub fn DefaultAlphaValues<T: Config>() -> (u16, u16) {
        (45875, 58982)
    }

    /// Default value for coldkey swap schedule duration
    #[pallet::type_value]
    pub fn DefaultColdkeySwapScheduleDuration<T: Config>() -> BlockNumberFor<T> {
        T::InitialColdkeySwapScheduleDuration::get()
    }

    /// Default value for coldkey swap reschedule duration
    #[pallet::type_value]
    pub fn DefaultColdkeySwapRescheduleDuration<T: Config>() -> BlockNumberFor<T> {
        T::InitialColdkeySwapRescheduleDuration::get()
    }

    /// Default value for applying pending items (e.g. childkeys).
    #[pallet::type_value]
    pub fn DefaultPendingCooldown<T: Config>() -> u64 {
        prod_or_fast!(7_200, 15)
    }

    /// Default minimum stake.
    #[pallet::type_value]
    pub fn DefaultMinStake<T: Config>() -> TaoCurrency {
        2_000_000.into()
    }

    /// Default unicode vector for tau symbol.
    #[pallet::type_value]
    pub fn DefaultUnicodeVecU8<T: Config>() -> Vec<u8> {
        b"\xF0\x9D\x9C\x8F".to_vec() // Unicode for tau (𝜏)
    }

    /// Default value for dissolve network schedule duration
    #[pallet::type_value]
    pub fn DefaultDissolveNetworkScheduleDuration<T: Config>() -> BlockNumberFor<T> {
        T::InitialDissolveNetworkScheduleDuration::get()
    }

    /// Default moving alpha for the moving price.
    #[pallet::type_value]
    pub fn DefaultMovingAlpha<T: Config>() -> I96F32 {
        // Moving average take 30 days to reach 50% of the price
        // and 3.5 months to reach 90%.
        I96F32::saturating_from_num(0.000003)
    }

    /// Default subnet moving price.
    #[pallet::type_value]
    pub fn DefaultMovingPrice<T: Config>() -> I96F32 {
        I96F32::saturating_from_num(0.0)
    }

<<<<<<< HEAD
=======
    #[pallet::type_value]
    /// Default subnet root claimable
    pub fn DefaultRootClaimable<T: Config>() -> BTreeMap<NetUid, I96F32> {
        Default::default()
    }
    #[pallet::type_value]
>>>>>>> 5f7514a1
    /// Default value for Share Pool variables
    #[pallet::type_value]
    pub fn DefaultSharePoolZero<T: Config>() -> U64F64 {
        U64F64::saturating_from_num(0)
    }

    /// Default value for minimum activity cutoff
    #[pallet::type_value]
    pub fn DefaultMinActivityCutoff<T: Config>() -> u16 {
        360
    }

    /// Default value for coldkey swap scheduled
    #[pallet::type_value]
    pub fn DefaultColdkeySwapScheduled<T: Config>() -> (BlockNumberFor<T>, T::AccountId) {
        #[allow(clippy::expect_used)]
        let default_account = T::AccountId::decode(&mut TrailingZeroInput::zeroes())
            .expect("trailing zeroes always produce a valid account ID; qed");
        (BlockNumberFor::<T>::from(0_u32), default_account)
    }

    /// Default value for setting subnet owner hotkey rate limit
    #[pallet::type_value]
    pub fn DefaultSetSNOwnerHotkeyRateLimit<T: Config>() -> u64 {
        50400
    }

<<<<<<< HEAD
=======
    /// Default last Alpha map key for iteration
    #[pallet::type_value]
    pub fn DefaultAlphaIterationLastKey<T: Config>() -> Option<Vec<u8>> {
        None
    }

    #[pallet::type_value]
>>>>>>> 5f7514a1
    /// Default number of terminal blocks in a tempo during which admin operations are prohibited
    #[pallet::type_value]
    pub fn DefaultAdminFreezeWindow<T: Config>() -> u16 {
        10
    }

    /// Default number of tempos for owner hyperparameter update rate limit
    #[pallet::type_value]
    pub fn DefaultOwnerHyperparamRateLimit<T: Config>() -> u16 {
        2
    }

    /// Default value for ck burn, 18%.
    #[pallet::type_value]
    pub fn DefaultCKBurn<T: Config>() -> u64 {
        0
    }

    /// Default value for subnet limit.
    #[pallet::type_value]
    pub fn DefaultSubnetLimit<T: Config>() -> u16 {
        128
    }

    /// Global minimum activity cutoff value
    #[pallet::storage]
    pub type MinActivityCutoff<T: Config> =
        StorageValue<_, u16, ValueQuery, DefaultMinActivityCutoff<T>>;

    /// Global window (in blocks) at the end of each tempo where admin ops are disallowed
    #[pallet::storage]
    pub type AdminFreezeWindow<T: Config> =
        StorageValue<_, u16, ValueQuery, DefaultAdminFreezeWindow<T>>;

    /// Global number of epochs used to rate limit subnet owner hyperparameter updates
    #[pallet::storage]
    pub type OwnerHyperparamRateLimit<T: Config> =
        StorageValue<_, u16, ValueQuery, DefaultOwnerHyperparamRateLimit<T>>;

    /// Duration of coldkey swap schedule before execution
    #[pallet::storage]
    pub type ColdkeySwapScheduleDuration<T: Config> =
        StorageValue<_, BlockNumberFor<T>, ValueQuery, DefaultColdkeySwapScheduleDuration<T>>;

    /// Duration of coldkey swap reschedule before execution
    #[pallet::storage]
    pub type ColdkeySwapRescheduleDuration<T: Config> =
        StorageValue<_, BlockNumberFor<T>, ValueQuery, DefaultColdkeySwapRescheduleDuration<T>>;

    /// Duration of dissolve network schedule before execution
    #[pallet::storage]
    pub type DissolveNetworkScheduleDuration<T: Config> =
        StorageValue<_, BlockNumberFor<T>, ValueQuery, DefaultDissolveNetworkScheduleDuration<T>>;

    /// --- DMap ( netuid, coldkey ) --> blocknumber | last hotkey swap on network.
    #[pallet::storage]
    pub type LastHotkeySwapOnNetuid<T: Config> = StorageDoubleMap<
        _,
        Identity,
        NetUid,
        Blake2_128Concat,
        T::AccountId,
        u64,
        ValueQuery,
        DefaultZeroU64<T>,
    >;

    /// Ensures unique IDs for StakeJobs storage map
    #[pallet::storage]
    pub type NextStakeJobId<T> = StorageValue<_, u64, ValueQuery, DefaultZeroU64<T>>;

    /// ============================
    /// ==== Staking Variables ====
    /// ============================
    /// The Subtensor [`TotalIssuance`] represents the total issuance of tokens on the Bittensor network.
    ///
    /// It is comprised of three parts:
    /// - The total amount of issued tokens, tracked in the TotalIssuance of the Balances pallet
    /// - The total amount of tokens staked in the system, tracked in [`TotalStake`]
    /// - The total amount of tokens locked up for subnet reg, tracked in [`TotalSubnetLocked`] attained by iterating over subnet lock.
    ///
    /// Eventually, Bittensor should migrate to using Holds afterwhich time we will not require this
    /// separate accounting.
    /// --- ITEM --> Global weight
    #[pallet::storage]
    pub type TaoWeight<T> = StorageValue<_, u64, ValueQuery, DefaultTaoWeight<T>>;

    /// --- ITEM --> CK burn
    #[pallet::storage]
    pub type CKBurn<T> = StorageValue<_, u64, ValueQuery, DefaultCKBurn<T>>;

    /// --- ITEM ( default_delegate_take )
    #[pallet::storage]
    pub type MaxDelegateTake<T> = StorageValue<_, u16, ValueQuery, DefaultDelegateTake<T>>;

    /// --- ITEM ( min_delegate_take )
    #[pallet::storage]
    pub type MinDelegateTake<T> = StorageValue<_, u16, ValueQuery, DefaultMinDelegateTake<T>>;

    /// --- ITEM ( default_childkey_take )
    #[pallet::storage]
    pub type MaxChildkeyTake<T> = StorageValue<_, u16, ValueQuery, DefaultMaxChildKeyTake<T>>;

    /// --- ITEM ( min_childkey_take )
    #[pallet::storage]
    pub type MinChildkeyTake<T> = StorageValue<_, u16, ValueQuery, DefaultMinChildKeyTake<T>>;

    /// MAP ( hot ) --> cold | Returns the controlling coldkey for a hotkey
    #[pallet::storage]
    pub type Owner<T: Config> =
        StorageMap<_, Blake2_128Concat, T::AccountId, T::AccountId, ValueQuery, DefaultAccount<T>>;

    /// MAP ( hot ) --> take | Returns the hotkey delegation take. And signals that this key is open for delegation
    #[pallet::storage]
    pub type Delegates<T: Config> =
        StorageMap<_, Blake2_128Concat, T::AccountId, u16, ValueQuery, DefaultDelegateTake<T>>;

    /// DMAP ( hot, netuid ) --> take | Returns the hotkey childkey take for a specific subnet
    #[pallet::storage]
    pub type ChildkeyTake<T: Config> = StorageDoubleMap<
        _,
        Blake2_128Concat,
        T::AccountId, // First key: hotkey
        Identity,
        NetUid, // Second key: netuid
        u16,    // Value: take
        ValueQuery,
    >;

    /// DMAP ( netuid, parent ) --> (Vec<(proportion,child)>, cool_down_block)
    #[pallet::storage]
    pub type PendingChildKeys<T: Config> = StorageDoubleMap<
        _,
        Identity,
        NetUid,
        Blake2_128Concat,
        T::AccountId,
        (Vec<(u64, T::AccountId)>, u64),
        ValueQuery,
        DefaultPendingChildkeys<T>,
    >;

    /// DMAP ( parent, netuid ) --> Vec<(proportion,child)>
    #[pallet::storage]
    pub type ChildKeys<T: Config> = StorageDoubleMap<
        _,
        Blake2_128Concat,
        T::AccountId,
        Identity,
        NetUid,
        Vec<(u64, T::AccountId)>,
        ValueQuery,
        DefaultAccountLinkage<T>,
    >;

    /// DMAP ( child, netuid ) --> Vec<(proportion,parent)>
    #[pallet::storage]
    pub type ParentKeys<T: Config> = StorageDoubleMap<
        _,
        Blake2_128Concat,
        T::AccountId,
        Identity,
        NetUid,
        Vec<(u64, T::AccountId)>,
        ValueQuery,
        DefaultAccountLinkage<T>,
    >;

    /// --- DMAP ( netuid, hotkey ) --> u64 | Last total dividend this hotkey got on tempo.
    #[pallet::storage]
    pub type AlphaDividendsPerSubnet<T: Config> = StorageDoubleMap<
        _,
        Identity,
        NetUid,
        Blake2_128Concat,
        T::AccountId,
        AlphaCurrency,
        ValueQuery,
        DefaultZeroAlpha<T>,
    >;
<<<<<<< HEAD

    /// --- DMAP ( netuid, hotkey ) --> u64 | Last total root dividend paid to this hotkey on this subnet.
    #[pallet::storage]
    pub type TaoDividendsPerSubnet<T: Config> = StorageDoubleMap<
        _,
        Identity,
        NetUid,
        Blake2_128Concat,
        T::AccountId,
        TaoCurrency,
        ValueQuery,
        DefaultZeroTao<T>,
    >;
=======
>>>>>>> 5f7514a1

    /// ==================
    /// ==== Coinbase ====
    /// ==================
    /// --- ITEM ( global_block_emission )    
    #[pallet::storage]
    pub type BlockEmission<T> = StorageValue<_, u64, ValueQuery, DefaultBlockEmission<T>>;

    /// --- DMap ( hot, netuid ) --> emission | last hotkey emission on network.
    #[pallet::storage]
    pub type LastHotkeyEmissionOnNetuid<T: Config> = StorageDoubleMap<
        _,
        Blake2_128Concat,
        T::AccountId,
        Identity,
        NetUid,
        AlphaCurrency,
        ValueQuery,
        DefaultZeroAlpha<T>,
    >;
    /// ==========================
    /// ==== Staking Counters ====
    /// ==========================
    /// The Subtensor [`TotalIssuance`] represents the total issuance of tokens on the Bittensor network.
    ///
    /// It is comprised of three parts:
    /// - The total amount of issued tokens, tracked in the TotalIssuance of the Balances pallet
    /// - The total amount of tokens staked in the system, tracked in [`TotalStake`]
    /// - The total amount of tokens locked up for subnet reg, tracked in [`TotalSubnetLocked`] attained by iterating over subnet lock.
    ///
    /// Eventually, Bittensor should migrate to using Holds afterwhich time we will not require this
    /// separate accounting.
    /// --- ITEM ( maximum_number_of_networks )
    #[pallet::storage]
    pub type SubnetLimit<T> = StorageValue<_, u16, ValueQuery, DefaultSubnetLimit<T>>;

    /// --- ITEM ( total_issuance )
    #[pallet::storage]
    pub type TotalIssuance<T> = StorageValue<_, TaoCurrency, ValueQuery, DefaultTotalIssuance<T>>;

    /// --- ITEM ( total_stake )
    #[pallet::storage]
    pub type TotalStake<T> = StorageValue<_, TaoCurrency, ValueQuery, DefaultZeroTao<T>>;

    /// --- ITEM ( moving_alpha ) -- subnet moving alpha.         
    #[pallet::storage]
    pub type SubnetMovingAlpha<T> = StorageValue<_, I96F32, ValueQuery, DefaultMovingAlpha<T>>;

    /// --- MAP ( netuid ) --> moving_price | The subnet moving price.
    #[pallet::storage]
    pub type SubnetMovingPrice<T: Config> =
        StorageMap<_, Identity, NetUid, I96F32, ValueQuery, DefaultMovingPrice<T>>;

    /// --- MAP ( netuid ) --> total_volume | The total amount of TAO bought and sold since the start of the network.
    #[pallet::storage]
    pub type SubnetVolume<T: Config> =
        StorageMap<_, Identity, NetUid, u128, ValueQuery, DefaultZeroU128<T>>;

    /// --- MAP ( netuid ) --> tao_in_subnet | Returns the amount of TAO in the subnet.
    #[pallet::storage]
    pub type SubnetTAO<T: Config> =
        StorageMap<_, Identity, NetUid, TaoCurrency, ValueQuery, DefaultZeroTao<T>>;

    /// --- MAP ( netuid ) --> tao_in_user_subnet | Returns the amount of TAO in the subnet reserve provided by users as liquidity.
    #[pallet::storage]
    pub type SubnetTaoProvided<T: Config> =
        StorageMap<_, Identity, NetUid, TaoCurrency, ValueQuery, DefaultZeroTao<T>>;

    /// --- MAP ( netuid ) --> alpha_in_emission | Returns the amount of alph in  emission into the pool per block.
    #[pallet::storage]
    pub type SubnetAlphaInEmission<T: Config> =
        StorageMap<_, Identity, NetUid, AlphaCurrency, ValueQuery, DefaultZeroAlpha<T>>;

    /// --- MAP ( netuid ) --> alpha_out_emission | Returns the amount of alpha out emission into the network per block.
    #[pallet::storage]
    pub type SubnetAlphaOutEmission<T: Config> =
        StorageMap<_, Identity, NetUid, AlphaCurrency, ValueQuery, DefaultZeroAlpha<T>>;

    /// --- MAP ( netuid ) --> tao_in_emission | Returns the amount of tao emitted into this subent on the last block.
    #[pallet::storage]
    pub type SubnetTaoInEmission<T: Config> =
        StorageMap<_, Identity, NetUid, TaoCurrency, ValueQuery, DefaultZeroTao<T>>;

    /// --- MAP ( netuid ) --> alpha_supply_in_pool | Returns the amount of alpha in the pool.
    #[pallet::storage]
    pub type SubnetAlphaIn<T: Config> =
        StorageMap<_, Identity, NetUid, AlphaCurrency, ValueQuery, DefaultZeroAlpha<T>>;

    /// --- MAP ( netuid ) --> alpha_supply_user_in_pool | Returns the amount of alpha in the pool provided by users as liquidity.
    #[pallet::storage]
    pub type SubnetAlphaInProvided<T: Config> =
        StorageMap<_, Identity, NetUid, AlphaCurrency, ValueQuery, DefaultZeroAlpha<T>>;

    /// --- MAP ( netuid ) --> alpha_supply_in_subnet | Returns the amount of alpha in the subnet.
    #[pallet::storage]
    pub type SubnetAlphaOut<T: Config> =
        StorageMap<_, Identity, NetUid, AlphaCurrency, ValueQuery, DefaultZeroAlpha<T>>;

    /// --- MAP ( cold ) --> Vec<hot> | Maps coldkey to hotkeys that stake to it
    #[pallet::storage]
    pub type StakingHotkeys<T: Config> =
        StorageMap<_, Blake2_128Concat, T::AccountId, Vec<T::AccountId>, ValueQuery>;

    /// --- MAP ( cold ) --> Vec<hot> | Returns the vector of hotkeys controlled by this coldkey.
    #[pallet::storage]
    pub type OwnedHotkeys<T: Config> =
        StorageMap<_, Blake2_128Concat, T::AccountId, Vec<T::AccountId>, ValueQuery>;

    /// --- DMAP ( cold, netuid )--> hot | Returns the hotkey a coldkey will autostake to with mining rewards.
    #[pallet::storage]
    pub type AutoStakeDestination<T: Config> = StorageDoubleMap<
        _,
        Blake2_128Concat,
        T::AccountId,
        Identity,
        NetUid,
        T::AccountId,
        OptionQuery,
    >;

    /// --- DMAP ( hot, netuid )--> Vec<cold> | Returns a list of coldkeys that are autostaking to a hotkey
    #[pallet::storage]
    pub type AutoStakeDestinationColdkeys<T: Config> = StorageDoubleMap<
        _,
        Blake2_128Concat,
        T::AccountId,
        Identity,
        NetUid,
        Vec<T::AccountId>,
        ValueQuery,
    >;

    /// --- DMAP ( cold ) --> (block_expected, new_coldkey), Maps coldkey to the block to swap at and new coldkey.
    #[pallet::storage]
    pub type ColdkeySwapScheduled<T: Config> = StorageMap<
        _,
        Blake2_128Concat,
        T::AccountId,
        (BlockNumberFor<T>, T::AccountId),
        ValueQuery,
        DefaultColdkeySwapScheduled<T>,
    >;

    /// --- DMAP ( hot, netuid ) --> alpha | Returns the total amount of alpha a hotkey owns.
    #[pallet::storage]
    pub type TotalHotkeyAlpha<T: Config> = StorageDoubleMap<
        _,
        Blake2_128Concat,
        T::AccountId,
        Identity,
        NetUid,
        AlphaCurrency,
        ValueQuery,
        DefaultZeroAlpha<T>,
    >;

    /// --- DMAP ( hot, netuid ) --> alpha | Returns the total amount of alpha a hotkey owned in the last epoch.
    #[pallet::storage]
    pub type TotalHotkeyAlphaLastEpoch<T: Config> = StorageDoubleMap<
        _,
        Blake2_128Concat,
        T::AccountId,
        Identity,
        NetUid,
        AlphaCurrency,
        ValueQuery,
        DefaultZeroAlpha<T>,
    >;

    /// DMAP ( hot, netuid ) --> total_alpha_shares | Returns the number of alpha shares for a hotkey on a subnet.
    #[pallet::storage]
    pub type TotalHotkeyShares<T: Config> = StorageDoubleMap<
        _,
        Blake2_128Concat,
        T::AccountId,
        Identity,
        NetUid,
        U64F64,
        ValueQuery,
        DefaultSharePoolZero<T>,
    >;

    /// --- NMAP ( hot, cold, netuid ) --> alpha | Returns the alpha shares for a hotkey, coldkey, netuid triplet.
    #[pallet::storage]
    pub type Alpha<T: Config> = StorageNMap<
        _,
        (
            NMapKey<Blake2_128Concat, T::AccountId>, // hot
            NMapKey<Blake2_128Concat, T::AccountId>, // cold
            NMapKey<Identity, NetUid>,               // subnet
        ),
        U64F64, // Shares
        ValueQuery,
    >;

<<<<<<< HEAD
    /// --- MAP ( netuid ) --> token_symbol | Returns the token symbol for a subnet.
    #[pallet::storage]
=======
    #[pallet::storage] // Contains last Alpha storage map key to iterate (check first)
    pub type AlphaMapLastKey<T: Config> =
        StorageValue<_, Option<Vec<u8>>, ValueQuery, DefaultAlphaIterationLastKey<T>>;

    #[pallet::storage] // --- MAP ( netuid ) --> token_symbol | Returns the token symbol for a subnet.
>>>>>>> 5f7514a1
    pub type TokenSymbol<T: Config> =
        StorageMap<_, Identity, NetUid, Vec<u8>, ValueQuery, DefaultUnicodeVecU8<T>>;

    #[pallet::storage] // --- MAP ( netuid ) --> subnet_tao_flow | Returns the TAO inflow-outflow balance.
    pub type SubnetTaoFlow<T: Config> =
        StorageMap<_, Identity, NetUid, i64, ValueQuery, DefaultZeroI64<T>>;
    #[pallet::storage] // --- MAP ( netuid ) --> subnet_ema_tao_flow | Returns the EMA of TAO inflow-outflow balance.
    pub type SubnetEmaTaoFlow<T: Config> =
        StorageMap<_, Identity, NetUid, (u64, I64F64), OptionQuery>;
    #[pallet::type_value]
    /// Default value for flow cutoff.
    pub fn DefaultFlowCutoff<T: Config>() -> I64F64 {
        I64F64::saturating_from_num(0)
    }
    #[pallet::storage]
    /// --- ITEM --> TAO Flow Cutoff
    pub type TaoFlowCutoff<T: Config> = StorageValue<_, I64F64, ValueQuery, DefaultFlowCutoff<T>>;
    #[pallet::type_value]
    /// Default value for flow normalization exponent.
    pub fn DefaultFlowNormExponent<T: Config>() -> U64F64 {
        U64F64::saturating_from_num(15).safe_div(U64F64::saturating_from_num(10))
    }
    #[pallet::storage]
    /// --- ITEM --> Flow Normalization Exponent (p)
    pub type FlowNormExponent<T: Config> =
        StorageValue<_, U64F64, ValueQuery, DefaultFlowNormExponent<T>>;
    #[pallet::type_value]
    /// Default value for flow EMA smoothing.
    pub fn DefaultFlowEmaSmoothingFactor<T: Config>() -> u64 {
        // Example values:
        //   half-life            factor value        i64 normalized
        //   216000 (1 month) --> 0.000003209009576 ( 29_597_889_189_277)
        //    50400 (1 week)  --> 0.000013752825678 (126_847_427_788_335)
        29_597_889_189_277
    }
    #[pallet::type_value]
    /// Flow EMA smoothing half-life.
    pub fn FlowHalfLife<T: Config>() -> u64 {
        216_000
    }
    #[pallet::storage]
    /// --- ITEM --> Flow EMA smoothing factor (flow alpha), u64 normalized
    pub type FlowEmaSmoothingFactor<T: Config> =
        StorageValue<_, u64, ValueQuery, DefaultFlowEmaSmoothingFactor<T>>;
    #[pallet::storage]
    /// --- ITEM --> Block when TAO flow calculation starts(ed)
    pub type FlowFirstBlock<T: Config> = StorageValue<_, u64, OptionQuery>;

    /// ============================
    /// ==== Global Parameters =====
    /// ============================
    /// --- StorageItem Global Used Work.
    #[pallet::storage]
    pub type UsedWork<T: Config> = StorageMap<_, Identity, Vec<u8>, u64, ValueQuery>;

    /// --- ITEM( global_max_registrations_per_block )
    #[pallet::storage]
    pub type MaxRegistrationsPerBlock<T> =
        StorageMap<_, Identity, NetUid, u16, ValueQuery, DefaultMaxRegistrationsPerBlock<T>>;

    /// --- ITEM( total_number_of_existing_networks )
    #[pallet::storage]
    pub type TotalNetworks<T> = StorageValue<_, u16, ValueQuery>;

    /// ITEM( network_immunity_period )
    #[pallet::storage]
    pub type NetworkImmunityPeriod<T> =
        StorageValue<_, u64, ValueQuery, DefaultNetworkImmunityPeriod<T>>;

    /// ITEM( min_network_lock_cost )
    #[pallet::storage]
    pub type NetworkMinLockCost<T> =
        StorageValue<_, TaoCurrency, ValueQuery, DefaultNetworkMinLockCost<T>>;

    /// ITEM( last_network_lock_cost )
    #[pallet::storage]
    pub type NetworkLastLockCost<T> =
        StorageValue<_, TaoCurrency, ValueQuery, DefaultNetworkMinLockCost<T>>;

    /// ITEM( network_lock_reduction_interval )
    #[pallet::storage]
    pub type NetworkLockReductionInterval<T> =
        StorageValue<_, u64, ValueQuery, DefaultNetworkLockReductionInterval<T>>;

    /// ITEM( subnet_owner_cut )
    #[pallet::storage]
    pub type SubnetOwnerCut<T> = StorageValue<_, u16, ValueQuery, DefaultSubnetOwnerCut<T>>;

    /// ITEM( network_rate_limit )
    #[pallet::storage]
    pub type NetworkRateLimit<T> = StorageValue<_, u64, ValueQuery, DefaultNetworkRateLimit<T>>;

    /// --- ITEM( nominator_min_required_stake ) --- Factor of DefaultMinStake in per-mill format.
    #[pallet::storage]
    pub type NominatorMinRequiredStake<T> = StorageValue<_, u64, ValueQuery, DefaultZeroU64<T>>;

    /// ITEM( weights_version_key_rate_limit ) --- Rate limit in tempos.
    #[pallet::storage]
    pub type WeightsVersionKeyRateLimit<T> =
        StorageValue<_, u64, ValueQuery, DefaultWeightsVersionKeyRateLimit<T>>;

    /// ============================
    /// ==== Rate Limiting =====
    /// ============================
    /// --- MAP ( RateLimitKey ) --> Block number in which the last rate limited operation occured
    #[pallet::storage]
    pub type LastRateLimitedBlock<T: Config> =
        StorageMap<_, Identity, RateLimitKey<T::AccountId>, u64, ValueQuery, DefaultZeroU64<T>>;

    /// ============================
    /// ==== Subnet Locks =====
    /// ============================
    /// --- MAP ( netuid ) --> transfer_toggle
    #[pallet::storage]
    pub type TransferToggle<T: Config> =
        StorageMap<_, Identity, NetUid, bool, ValueQuery, DefaultTrue<T>>;

    /// --- MAP ( netuid ) --> total_subnet_locked
    #[pallet::storage]
    pub type SubnetLocked<T: Config> =
        StorageMap<_, Identity, NetUid, TaoCurrency, ValueQuery, DefaultZeroTao<T>>;

    /// --- MAP ( netuid ) --> largest_locked
    #[pallet::storage]
    pub type LargestLocked<T: Config> =
        StorageMap<_, Identity, NetUid, u64, ValueQuery, DefaultZeroU64<T>>;

    /// =================
    /// ==== Tempos =====
    /// =================
    /// --- MAP ( netuid ) --> tempo
    #[pallet::storage]
    pub type Tempo<T> = StorageMap<_, Identity, NetUid, u16, ValueQuery, DefaultTempo<T>>;

    /// ============================
    /// ==== Subnet Parameters =====
    /// ============================
    /// --- MAP ( netuid ) --> block number of first emission
    #[pallet::storage]
    pub type FirstEmissionBlockNumber<T: Config> =
        StorageMap<_, Identity, NetUid, u64, OptionQuery>;

    /// --- MAP ( netuid ) --> subnet mechanism
    #[pallet::storage]
    pub type SubnetMechanism<T: Config> =
        StorageMap<_, Identity, NetUid, u16, ValueQuery, DefaultZeroU16<T>>;

    /// --- MAP ( netuid ) --> subnetwork_n (Number of UIDs in the network).
    #[pallet::storage]
    pub type SubnetworkN<T: Config> = StorageMap<_, Identity, NetUid, u16, ValueQuery, DefaultN<T>>;

    /// --- MAP ( netuid ) --> network_is_added
    #[pallet::storage]
    pub type NetworksAdded<T: Config> =
        StorageMap<_, Identity, NetUid, bool, ValueQuery, DefaultNeworksAdded<T>>;

    /// --- DMAP ( hotkey, netuid ) --> bool
    #[pallet::storage]
    pub type IsNetworkMember<T: Config> = StorageDoubleMap<
        _,
        Blake2_128Concat,
        T::AccountId,
        Identity,
        NetUid,
        bool,
        ValueQuery,
        DefaultIsNetworkMember<T>,
    >;

    /// --- MAP ( netuid ) --> network_registration_allowed
    #[pallet::storage]
    pub type NetworkRegistrationAllowed<T: Config> =
        StorageMap<_, Identity, NetUid, bool, ValueQuery, DefaultRegistrationAllowed<T>>;

    /// --- MAP ( netuid ) --> network_pow_allowed
    #[pallet::storage]
    pub type NetworkPowRegistrationAllowed<T: Config> =
        StorageMap<_, Identity, NetUid, bool, ValueQuery, DefaultRegistrationAllowed<T>>;

    /// --- MAP ( netuid ) --> block_created
    #[pallet::storage]
    pub type NetworkRegisteredAt<T: Config> =
        StorageMap<_, Identity, NetUid, u64, ValueQuery, DefaultNetworkRegisteredAt<T>>;

    /// --- MAP ( netuid ) --> pending_emission
    #[pallet::storage]
    pub type PendingEmission<T> =
        StorageMap<_, Identity, NetUid, AlphaCurrency, ValueQuery, DefaultPendingEmission<T>>;
<<<<<<< HEAD

    /// --- MAP ( netuid ) --> pending_root_emission
    #[pallet::storage]
    pub type PendingRootDivs<T> =
        StorageMap<_, Identity, NetUid, TaoCurrency, ValueQuery, DefaultZeroTao<T>>;

    /// --- MAP ( netuid ) --> pending_alpha_swapped
    #[pallet::storage]
    pub type PendingAlphaSwapped<T> =
=======
    /// --- MAP ( netuid ) --> pending_root_alpha_emission
    #[pallet::storage]
    pub type PendingRootAlphaDivs<T> =
>>>>>>> 5f7514a1
        StorageMap<_, Identity, NetUid, AlphaCurrency, ValueQuery, DefaultZeroAlpha<T>>;

    /// --- MAP ( netuid ) --> pending_owner_cut
    #[pallet::storage]
    pub type PendingOwnerCut<T> =
        StorageMap<_, Identity, NetUid, AlphaCurrency, ValueQuery, DefaultZeroAlpha<T>>;

    /// --- MAP ( netuid ) --> blocks_since_last_step
    #[pallet::storage]
    pub type BlocksSinceLastStep<T> =
        StorageMap<_, Identity, NetUid, u64, ValueQuery, DefaultBlocksSinceLastStep<T>>;

    /// --- MAP ( netuid ) --> last_mechanism_step_block
    #[pallet::storage]
    pub type LastMechansimStepBlock<T> =
        StorageMap<_, Identity, NetUid, u64, ValueQuery, DefaultLastMechanismStepBlock<T>>;

    /// --- MAP ( netuid ) --> subnet_owner
    #[pallet::storage]
    pub type SubnetOwner<T: Config> =
        StorageMap<_, Identity, NetUid, T::AccountId, ValueQuery, DefaultSubnetOwner<T>>;

    /// --- MAP ( netuid ) --> subnet_owner_hotkey
    #[pallet::storage]
    pub type SubnetOwnerHotkey<T: Config> =
        StorageMap<_, Identity, NetUid, T::AccountId, ValueQuery, DefaultSubnetOwner<T>>;

    /// --- MAP ( netuid ) --> recycle_or_burn
    #[pallet::storage]
    pub type RecycleOrBurn<T: Config> =
        StorageMap<_, Identity, NetUid, RecycleOrBurnEnum, ValueQuery, DefaultRecycleOrBurn<T>>;

    /// --- MAP ( netuid ) --> serving_rate_limit
    #[pallet::storage]
    pub type ServingRateLimit<T> =
        StorageMap<_, Identity, NetUid, u64, ValueQuery, DefaultServingRateLimit<T>>;

    /// --- MAP ( netuid ) --> Rho
    #[pallet::storage]
    pub type Rho<T> = StorageMap<_, Identity, NetUid, u16, ValueQuery, DefaultRho<T>>;

    /// --- MAP ( netuid ) --> AlphaSigmoidSteepness
    #[pallet::storage]
    pub type AlphaSigmoidSteepness<T> =
        StorageMap<_, Identity, NetUid, i16, ValueQuery, DefaultAlphaSigmoidSteepness<T>>;

    /// --- MAP ( netuid ) --> Kappa
    #[pallet::storage]
    pub type Kappa<T> = StorageMap<_, Identity, NetUid, u16, ValueQuery, DefaultKappa<T>>;

    /// --- MAP ( netuid ) --> registrations_this_interval
    #[pallet::storage]
    pub type RegistrationsThisInterval<T: Config> =
        StorageMap<_, Identity, NetUid, u16, ValueQuery>;

    /// --- MAP ( netuid ) --> pow_registrations_this_interval
    #[pallet::storage]
    pub type POWRegistrationsThisInterval<T: Config> =
        StorageMap<_, Identity, NetUid, u16, ValueQuery>;

    /// --- MAP ( netuid ) --> burn_registrations_this_interval
    #[pallet::storage]
    pub type BurnRegistrationsThisInterval<T: Config> =
        StorageMap<_, Identity, NetUid, u16, ValueQuery>;

    /// --- MAP ( netuid ) --> min_allowed_uids
    #[pallet::storage]
    pub type MinAllowedUids<T> =
        StorageMap<_, Identity, NetUid, u16, ValueQuery, DefaultMinAllowedUids<T>>;

    /// --- MAP ( netuid ) --> max_allowed_uids
    #[pallet::storage]
    pub type MaxAllowedUids<T> =
        StorageMap<_, Identity, NetUid, u16, ValueQuery, DefaultMaxAllowedUids<T>>;

    /// --- MAP ( netuid ) --> immunity_period
    #[pallet::storage]
    pub type ImmunityPeriod<T> =
        StorageMap<_, Identity, NetUid, u16, ValueQuery, DefaultImmunityPeriod<T>>;

    /// --- MAP ( netuid ) --> activity_cutoff
    #[pallet::storage]
    pub type ActivityCutoff<T> =
        StorageMap<_, Identity, NetUid, u16, ValueQuery, DefaultActivityCutoff<T>>;
    #[pallet::type_value]
    /// Default maximum weights limit.
    pub fn DefaultMaxWeightsLimit<T: Config>() -> u16 {
        u16::MAX
    }

    /// --- MAP ( netuid ) --> max_weight_limit
    #[pallet::storage]
    pub type MaxWeightsLimit<T> =
        StorageMap<_, Identity, NetUid, u16, ValueQuery, DefaultMaxWeightsLimit<T>>;

    /// --- MAP ( netuid ) --> weights_version_key
    #[pallet::storage]
    pub type WeightsVersionKey<T> =
        StorageMap<_, Identity, NetUid, u64, ValueQuery, DefaultWeightsVersionKey<T>>;

    /// --- MAP ( netuid ) --> min_allowed_weights
    #[pallet::storage]
    pub type MinAllowedWeights<T> =
        StorageMap<_, Identity, NetUid, u16, ValueQuery, DefaultMinAllowedWeights<T>>;

    /// --- MAP ( netuid ) --> max_allowed_validators
    #[pallet::storage]
    pub type MaxAllowedValidators<T> =
        StorageMap<_, Identity, NetUid, u16, ValueQuery, DefaultMaxAllowedValidators<T>>;

    /// --- MAP ( netuid ) --> adjustment_interval
    #[pallet::storage]
    pub type AdjustmentInterval<T> =
        StorageMap<_, Identity, NetUid, u16, ValueQuery, DefaultAdjustmentInterval<T>>;

    /// --- MAP ( netuid ) --> bonds_moving_average
    #[pallet::storage]
    pub type BondsMovingAverage<T> =
        StorageMap<_, Identity, NetUid, u64, ValueQuery, DefaultBondsMovingAverage<T>>;

    /// --- MAP ( netuid ) --> bonds_penalty
    #[pallet::storage]
    pub type BondsPenalty<T> =
        StorageMap<_, Identity, NetUid, u16, ValueQuery, DefaultBondsPenalty<T>>;

    /// --- MAP ( netuid ) --> bonds_reset
    #[pallet::storage]
    pub type BondsResetOn<T> =
        StorageMap<_, Identity, NetUid, bool, ValueQuery, DefaultBondsResetOn<T>>;

    /// --- MAP ( netuid ) --> weights_set_rate_limit
    #[pallet::storage]
    pub type WeightsSetRateLimit<T> =
        StorageMap<_, Identity, NetUid, u64, ValueQuery, DefaultWeightsSetRateLimit<T>>;

    /// --- MAP ( netuid ) --> validator_prune_len
    #[pallet::storage]
    pub type ValidatorPruneLen<T> =
        StorageMap<_, Identity, NetUid, u64, ValueQuery, DefaultValidatorPruneLen<T>>;

    /// --- MAP ( netuid ) --> scaling_law_power
    #[pallet::storage]
    pub type ScalingLawPower<T> =
        StorageMap<_, Identity, NetUid, u16, ValueQuery, DefaultScalingLawPower<T>>;

    /// --- MAP ( netuid ) --> target_registrations_this_interval
    #[pallet::storage]
    pub type TargetRegistrationsPerInterval<T> =
        StorageMap<_, Identity, NetUid, u16, ValueQuery, DefaultTargetRegistrationsPerInterval<T>>;

    /// --- MAP ( netuid ) --> adjustment_alpha
    #[pallet::storage]
    pub type AdjustmentAlpha<T: Config> =
        StorageMap<_, Identity, NetUid, u64, ValueQuery, DefaultAdjustmentAlpha<T>>;

    /// --- MAP ( netuid ) --> commit reveal v2 weights are enabled
    #[pallet::storage]
    pub type CommitRevealWeightsEnabled<T> =
        StorageMap<_, Identity, NetUid, bool, ValueQuery, DefaultCommitRevealWeightsEnabled<T>>;

    /// --- MAP ( netuid ) --> Burn
    #[pallet::storage]
    pub type Burn<T> = StorageMap<_, Identity, NetUid, TaoCurrency, ValueQuery, DefaultBurn<T>>;

    /// --- MAP ( netuid ) --> Difficulty
    #[pallet::storage]
    pub type Difficulty<T> = StorageMap<_, Identity, NetUid, u64, ValueQuery, DefaultDifficulty<T>>;

    /// --- MAP ( netuid ) --> MinBurn
    #[pallet::storage]
    pub type MinBurn<T> =
        StorageMap<_, Identity, NetUid, TaoCurrency, ValueQuery, DefaultMinBurn<T>>;

    /// --- MAP ( netuid ) --> MaxBurn
    #[pallet::storage]
    pub type MaxBurn<T> =
        StorageMap<_, Identity, NetUid, TaoCurrency, ValueQuery, DefaultMaxBurn<T>>;

    /// --- MAP ( netuid ) --> MinDifficulty
    #[pallet::storage]
    pub type MinDifficulty<T> =
        StorageMap<_, Identity, NetUid, u64, ValueQuery, DefaultMinDifficulty<T>>;

    /// --- MAP ( netuid ) --> MaxDifficulty
    #[pallet::storage]
    pub type MaxDifficulty<T> =
        StorageMap<_, Identity, NetUid, u64, ValueQuery, DefaultMaxDifficulty<T>>;

    /// --- MAP ( netuid ) -->  Block at last adjustment.
    #[pallet::storage]
    pub type LastAdjustmentBlock<T> =
        StorageMap<_, Identity, NetUid, u64, ValueQuery, DefaultLastAdjustmentBlock<T>>;

    /// --- MAP ( netuid ) --> Registrations of this Block.
    #[pallet::storage]
    pub type RegistrationsThisBlock<T> =
        StorageMap<_, Identity, NetUid, u16, ValueQuery, DefaultRegistrationsThisBlock<T>>;

    /// --- MAP ( netuid ) --> Halving time of average moving price.
    #[pallet::storage]
    pub type EMAPriceHalvingBlocks<T> =
        StorageMap<_, Identity, NetUid, u64, ValueQuery, DefaultEMAPriceMovingBlocks<T>>;

    /// --- MAP ( netuid ) --> global_RAO_recycled_for_registration
    #[pallet::storage]
    pub type RAORecycledForRegistration<T> = StorageMap<
        _,
        Identity,
        NetUid,
        TaoCurrency,
        ValueQuery,
        DefaultRAORecycledForRegistration<T>,
    >;

    /// --- ITEM ( tx_rate_limit )
    #[pallet::storage]
    pub type TxRateLimit<T> = StorageValue<_, u64, ValueQuery, DefaultTxRateLimit<T>>;

    /// --- ITEM ( tx_delegate_take_rate_limit )
    #[pallet::storage]
    pub type TxDelegateTakeRateLimit<T> =
        StorageValue<_, u64, ValueQuery, DefaultTxDelegateTakeRateLimit<T>>;

    /// --- ITEM ( tx_childkey_take_rate_limit )
    #[pallet::storage]
    pub type TxChildkeyTakeRateLimit<T> =
        StorageValue<_, u64, ValueQuery, DefaultTxChildKeyTakeRateLimit<T>>;

    /// --- MAP ( netuid ) --> Whether or not Liquid Alpha is enabled
    #[pallet::storage]
    pub type LiquidAlphaOn<T> =
        StorageMap<_, Blake2_128Concat, NetUid, bool, ValueQuery, DefaultLiquidAlpha<T>>;

    /// --- MAP ( netuid ) --> Whether or not Yuma3 is enabled
    #[pallet::storage]
    pub type Yuma3On<T> =
        StorageMap<_, Blake2_128Concat, NetUid, bool, ValueQuery, DefaultYuma3<T>>;

    ///  MAP ( netuid ) --> (alpha_low, alpha_high)
    #[pallet::storage]
    pub type AlphaValues<T> =
        StorageMap<_, Identity, NetUid, (u16, u16), ValueQuery, DefaultAlphaValues<T>>;

    /// --- MAP ( netuid ) --> If subtoken trading enabled
    #[pallet::storage]
    pub type SubtokenEnabled<T> =
        StorageMap<_, Identity, NetUid, bool, ValueQuery, DefaultFalse<T>>;

    /// Default value for burn keys limit
    #[pallet::type_value]
    pub fn DefaultImmuneOwnerUidsLimit<T: Config>() -> u16 {
        1
    }

    /// Maximum value for burn keys limit
    #[pallet::type_value]
    pub fn MaxImmuneOwnerUidsLimit<T: Config>() -> u16 {
        10
    }

    /// Minimum value for burn keys limit
    #[pallet::type_value]
    pub fn MinImmuneOwnerUidsLimit<T: Config>() -> u16 {
        1
    }

    /// --- MAP ( netuid ) --> Burn key limit
    #[pallet::storage]
    pub type ImmuneOwnerUidsLimit<T> =
        StorageMap<_, Identity, NetUid, u16, ValueQuery, DefaultImmuneOwnerUidsLimit<T>>;

    /// =======================================
    /// ==== Subnetwork Consensus Storage  ====
    /// =======================================
    /// --- DMAP ( netuid ) --> stake_weight | weight for stake used in YC.
    #[pallet::storage]
    pub type StakeWeight<T: Config> =
        StorageMap<_, Identity, NetUid, Vec<u16>, ValueQuery, EmptyU16Vec<T>>;

    /// --- DMAP ( netuid, hotkey ) --> uid
    #[pallet::storage]
    pub type Uids<T: Config> =
        StorageDoubleMap<_, Identity, NetUid, Blake2_128Concat, T::AccountId, u16, OptionQuery>;

    /// --- DMAP ( netuid, uid ) --> hotkey
    #[pallet::storage]
    pub type Keys<T: Config> = StorageDoubleMap<
        _,
        Identity,
        NetUid,
        Identity,
        u16,
        T::AccountId,
        ValueQuery,
        DefaultKey<T>,
    >;

    /// --- MAP ( netuid ) --> (hotkey, se, ve)
    #[pallet::storage]
    pub type LoadedEmission<T: Config> =
        StorageMap<_, Identity, NetUid, Vec<(T::AccountId, u64, u64)>, OptionQuery>;

    /// --- MAP ( netuid ) --> active
    #[pallet::storage]
    pub type Active<T: Config> =
        StorageMap<_, Identity, NetUid, Vec<bool>, ValueQuery, EmptyBoolVec<T>>;

    /// --- MAP ( netuid ) --> rank
    #[pallet::storage]
    pub type Rank<T: Config> =
        StorageMap<_, Identity, NetUid, Vec<u16>, ValueQuery, EmptyU16Vec<T>>;

    /// --- MAP ( netuid ) --> trust
    #[pallet::storage]
    pub type Trust<T: Config> =
        StorageMap<_, Identity, NetUid, Vec<u16>, ValueQuery, EmptyU16Vec<T>>;

    /// --- MAP ( netuid ) --> consensus
    #[pallet::storage]
    pub type Consensus<T: Config> =
        StorageMap<_, Identity, NetUid, Vec<u16>, ValueQuery, EmptyU16Vec<T>>;

    /// --- MAP ( netuid ) --> incentive
    #[pallet::storage]
    pub type Incentive<T: Config> =
        StorageMap<_, Identity, NetUidStorageIndex, Vec<u16>, ValueQuery, EmptyU16Vec<T>>;

    /// --- MAP ( netuid ) --> dividends
    #[pallet::storage]
    pub type Dividends<T: Config> =
        StorageMap<_, Identity, NetUid, Vec<u16>, ValueQuery, EmptyU16Vec<T>>;

    /// --- MAP ( netuid ) --> emission
    #[pallet::storage]
    pub type Emission<T: Config> = StorageMap<_, Identity, NetUid, Vec<AlphaCurrency>, ValueQuery>;

    /// --- MAP ( netuid ) --> last_update
    #[pallet::storage]
    pub type LastUpdate<T: Config> =
        StorageMap<_, Identity, NetUidStorageIndex, Vec<u64>, ValueQuery, EmptyU64Vec<T>>;

    /// --- MAP ( netuid ) --> validator_trust
    #[pallet::storage]
    pub type ValidatorTrust<T: Config> =
        StorageMap<_, Identity, NetUid, Vec<u16>, ValueQuery, EmptyU16Vec<T>>;

    /// --- MAP ( netuid ) --> pruning_scores
    #[pallet::storage]
    pub type PruningScores<T: Config> =
        StorageMap<_, Identity, NetUid, Vec<u16>, ValueQuery, EmptyU16Vec<T>>;

    /// --- MAP ( netuid ) --> validator_permit
    #[pallet::storage]
    pub type ValidatorPermit<T: Config> =
        StorageMap<_, Identity, NetUid, Vec<bool>, ValueQuery, EmptyBoolVec<T>>;

    /// --- DMAP ( netuid, uid ) --> weights
    #[pallet::storage]
    pub type Weights<T: Config> = StorageDoubleMap<
        _,
        Identity,
        NetUidStorageIndex,
        Identity,
        u16,
        Vec<(u16, u16)>,
        ValueQuery,
        DefaultWeights<T>,
    >;

    /// --- DMAP ( netuid, uid ) --> bonds
    #[pallet::storage]
    pub type Bonds<T: Config> = StorageDoubleMap<
        _,
        Identity,
        NetUidStorageIndex,
        Identity,
        u16,
        Vec<(u16, u16)>,
        ValueQuery,
        DefaultBonds<T>,
    >;

    /// --- DMAP ( netuid, uid ) --> block_at_registration
    #[pallet::storage]
    pub type BlockAtRegistration<T: Config> = StorageDoubleMap<
        _,
        Identity,
        NetUid,
        Identity,
        u16,
        u64,
        ValueQuery,
        DefaultBlockAtRegistration<T>,
    >;

    /// --- MAP ( netuid, hotkey ) --> axon_info
    #[pallet::storage]
    pub type Axons<T: Config> = StorageDoubleMap<
        _,
        Identity,
        NetUid,
        Blake2_128Concat,
        T::AccountId,
        AxonInfoOf,
        OptionQuery,
    >;

    /// --- MAP ( netuid, hotkey ) --> certificate
    #[pallet::storage]
    pub type NeuronCertificates<T: Config> = StorageDoubleMap<
        _,
        Identity,
        NetUid,
        Blake2_128Concat,
        T::AccountId,
        NeuronCertificateOf,
        OptionQuery,
    >;

    /// --- MAP ( netuid, hotkey ) --> prometheus_info
    #[pallet::storage]
    pub type Prometheus<T: Config> = StorageDoubleMap<
        _,
        Identity,
        NetUid,
        Blake2_128Concat,
        T::AccountId,
        PrometheusInfoOf,
        OptionQuery,
    >;

    /// --- MAP ( coldkey ) --> identity. (DEPRECATED for V2)
    #[pallet::storage]
    pub type Identities<T: Config> =
        StorageMap<_, Blake2_128Concat, T::AccountId, ChainIdentityOf, OptionQuery>;

    /// --- MAP ( coldkey ) --> identity
    #[pallet::storage]
    pub type IdentitiesV2<T: Config> =
        StorageMap<_, Blake2_128Concat, T::AccountId, ChainIdentityOfV2, OptionQuery>;

    /// --- MAP ( netuid ) --> identity. (DEPRECATED for V2)
    #[pallet::storage]
    pub type SubnetIdentities<T: Config> =
        StorageMap<_, Blake2_128Concat, NetUid, SubnetIdentityOf, OptionQuery>;

    /// --- MAP ( netuid ) --> identityV2 (DEPRECATED for V3)
    #[pallet::storage]
    pub type SubnetIdentitiesV2<T: Config> =
        StorageMap<_, Blake2_128Concat, NetUid, SubnetIdentityOfV2, OptionQuery>;

    /// --- MAP ( netuid ) --> SubnetIdentityOfV3
    #[pallet::storage]
    pub type SubnetIdentitiesV3<T: Config> =
        StorageMap<_, Blake2_128Concat, NetUid, SubnetIdentityOfV3, OptionQuery>;

    /// =================================
    /// ==== Axon / Promo Endpoints =====
    /// =================================
    /// --- NMAP ( hot, netuid, name ) --> last_block | Returns the last block of a transaction for a given key, netuid, and name.
    #[pallet::storage]
    pub type TransactionKeyLastBlock<T: Config> = StorageNMap<
        _,
        (
            NMapKey<Blake2_128Concat, T::AccountId>, // hot
            NMapKey<Identity, NetUid>,               // netuid
            NMapKey<Identity, u16>,                  // extrinsic enum.
        ),
        u64,
        ValueQuery,
    >;

    /// --- MAP ( key ) --> last_block
    #[deprecated]
    #[pallet::storage]
    pub type LastTxBlock<T: Config> =
        StorageMap<_, Identity, T::AccountId, u64, ValueQuery, DefaultLastTxBlock<T>>;

    /// --- MAP ( key ) --> last_tx_block_childkey_take
    #[deprecated]
    #[pallet::storage]
    pub type LastTxBlockChildKeyTake<T: Config> =
        StorageMap<_, Identity, T::AccountId, u64, ValueQuery, DefaultLastTxBlock<T>>;

    /// --- MAP ( key ) --> last_tx_block_delegate_take
    #[deprecated]
    #[pallet::storage]
    pub type LastTxBlockDelegateTake<T: Config> =
        StorageMap<_, Identity, T::AccountId, u64, ValueQuery, DefaultLastTxBlock<T>>;

    /// ITEM( weights_min_stake )
    // FIXME: this storage is used interchangably for alpha/tao
    #[pallet::storage]
    pub type StakeThreshold<T> = StorageValue<_, u64, ValueQuery, DefaultStakeThreshold<T>>;

    /// --- MAP (netuid, who) --> VecDeque<(hash, commit_block, first_reveal_block, last_reveal_block)> | Stores a queue of commits for an account on a given netuid.
    #[pallet::storage]
    pub type WeightCommits<T: Config> = StorageDoubleMap<
        _,
        Twox64Concat,
        NetUidStorageIndex,
        Twox64Concat,
        T::AccountId,
        VecDeque<(H256, u64, u64, u64)>,
        OptionQuery,
    >;

    /// MAP (netuid, epoch) → VecDeque<(who, commit_block, ciphertext, reveal_round)>
    /// Stores a queue of weight commits for an account on a given subnet.
    #[pallet::storage]
    pub type TimelockedWeightCommits<T: Config> = StorageDoubleMap<
        _,
        Twox64Concat,
        NetUidStorageIndex,
        Twox64Concat,
        u64, // epoch key
        VecDeque<(
            T::AccountId,
            u64, // commit_block
            BoundedVec<u8, ConstU32<MAX_CRV3_COMMIT_SIZE_BYTES>>,
            RoundNumber,
        )>,
        ValueQuery,
    >;

    /// MAP (netuid, epoch) → VecDeque<(who, ciphertext, reveal_round)>
    /// DEPRECATED for CRV3WeightCommitsV2
    #[pallet::storage]
    pub type CRV3WeightCommits<T: Config> = StorageDoubleMap<
        _,
        Twox64Concat,
        NetUidStorageIndex,
        Twox64Concat,
        u64, // epoch key
        VecDeque<(
            T::AccountId,
            BoundedVec<u8, ConstU32<MAX_CRV3_COMMIT_SIZE_BYTES>>,
            RoundNumber,
        )>,
        ValueQuery,
    >;

    /// MAP (netuid, epoch) → VecDeque<(who, commit_block, ciphertext, reveal_round)>
    /// DEPRECATED for TimelockedWeightCommits
    #[pallet::storage]
    pub type CRV3WeightCommitsV2<T: Config> = StorageDoubleMap<
        _,
        Twox64Concat,
        NetUidStorageIndex,
        Twox64Concat,
        u64, // epoch key
        VecDeque<(
            T::AccountId,
            u64, // commit_block
            BoundedVec<u8, ConstU32<MAX_CRV3_COMMIT_SIZE_BYTES>>,
            RoundNumber,
        )>,
        ValueQuery,
    >;

    /// --- Map (netuid) --> Number of epochs allowed for commit reveal periods
    #[pallet::storage]
    pub type RevealPeriodEpochs<T: Config> =
        StorageMap<_, Twox64Concat, NetUid, u64, ValueQuery, DefaultRevealPeriodEpochs<T>>;

    /// --- Map (coldkey, hotkey) --> u64 the last block at which stake was added/removed.
    #[pallet::storage]
    pub type LastColdkeyHotkeyStakeBlock<T: Config> = StorageDoubleMap<
        _,
        Twox64Concat,
        T::AccountId,
        Twox64Concat,
        T::AccountId,
        u64,
        OptionQuery,
    >;

    /// DMAP ( hot, cold, netuid ) --> rate limits for staking operations
    /// Value contains just a marker: we use this map as a set.
    #[pallet::storage]
    pub type StakingOperationRateLimiter<T: Config> = StorageNMap<
        _,
        (
            NMapKey<Blake2_128Concat, T::AccountId>, // hot
            NMapKey<Blake2_128Concat, T::AccountId>, // cold
            NMapKey<Identity, NetUid>,               // subnet
        ),
        bool,
        ValueQuery,
    >;

    #[pallet::storage] // --- MAP(netuid ) --> Root claim threshold
    pub type RootClaimableThreshold<T: Config> =
        StorageMap<_, Blake2_128Concat, NetUid, I96F32, ValueQuery, DefaultMinRootClaimAmount<T>>;

    #[pallet::storage] // --- MAP ( hot ) --> MAP(netuid ) --> claimable_dividends | Root claimable dividends.
    pub type RootClaimable<T: Config> = StorageMap<
        _,
        Blake2_128Concat,
        T::AccountId,
        BTreeMap<NetUid, I96F32>,
        ValueQuery,
        DefaultRootClaimable<T>,
    >;

    // Already claimed root alpha.
    #[pallet::storage]
    pub type RootClaimed<T: Config> = StorageNMap<
        _,
        (
            NMapKey<Blake2_128Concat, T::AccountId>, // hot
            NMapKey<Blake2_128Concat, T::AccountId>, // cold
            NMapKey<Identity, NetUid>,               // subnet
        ),
        u128,
        ValueQuery,
    >;
    #[pallet::storage] // -- MAP ( cold ) --> root_claim_type enum
    pub type RootClaimType<T: Config> = StorageMap<
        _,
        Blake2_128Concat,
        T::AccountId,
        RootClaimTypeEnum,
        ValueQuery,
        DefaultRootClaimType<T>,
    >;
    #[pallet::storage] // --- MAP ( u64 ) --> coldkey | Maps coldkeys that have stake to an index
    pub type StakingColdkeysByIndex<T: Config> =
        StorageMap<_, Identity, u64, T::AccountId, OptionQuery>;

    #[pallet::storage] // --- MAP ( coldkey ) --> index | Maps index that have stake to a coldkey
    pub type StakingColdkeys<T: Config> = StorageMap<_, Identity, T::AccountId, u64, OptionQuery>;

    #[pallet::storage] // --- Value --> num_staking_coldkeys
    pub type NumStakingColdkeys<T: Config> = StorageValue<_, u64, ValueQuery, DefaultZeroU64<T>>;
    #[pallet::storage] // --- Value --> num_root_claim | Number of coldkeys to claim each auto-claim.
    pub type NumRootClaim<T: Config> = StorageValue<_, u64, ValueQuery, DefaultNumRootClaim<T>>;

    /// =============================
    /// ==== EVM related storage ====
    /// =============================
    /// --- DMAP (netuid, uid) --> (H160, last_block_where_ownership_was_proven)
    #[pallet::storage]
    pub type AssociatedEvmAddress<T: Config> =
        StorageDoubleMap<_, Twox64Concat, NetUid, Twox64Concat, u16, (H160, u64), OptionQuery>;

    /// ========================
    /// ==== Subnet Leasing ====
    /// ========================
    /// --- MAP ( lease_id ) --> subnet lease | The subnet lease for a given lease id.
    #[pallet::storage]
    pub type SubnetLeases<T: Config> =
        StorageMap<_, Twox64Concat, LeaseId, SubnetLeaseOf<T>, OptionQuery>;

    /// --- DMAP ( lease_id, contributor ) --> shares | The shares of a contributor for a given lease.
    #[pallet::storage]
    pub type SubnetLeaseShares<T: Config> =
        StorageDoubleMap<_, Twox64Concat, LeaseId, Identity, T::AccountId, U64F64, ValueQuery>;

    /// --- MAP ( netuid ) --> lease_id | The lease id for a given netuid.
    #[pallet::storage]
    pub type SubnetUidToLeaseId<T: Config> =
        StorageMap<_, Twox64Concat, NetUid, LeaseId, OptionQuery>;

    /// --- ITEM ( next_lease_id ) | The next lease id.
    #[pallet::storage]
    pub type NextSubnetLeaseId<T: Config> = StorageValue<_, LeaseId, ValueQuery, ConstU32<0>>;

    /// --- MAP ( lease_id ) --> accumulated_dividends | The accumulated dividends for a given lease that needs to be distributed.
    #[pallet::storage]
    pub type AccumulatedLeaseDividends<T: Config> =
        StorageMap<_, Twox64Concat, LeaseId, AlphaCurrency, ValueQuery, DefaultZeroAlpha<T>>;

    /// --- ITEM ( CommitRevealWeightsVersion )
    #[pallet::storage]
    pub type CommitRevealWeightsVersion<T> =
        StorageValue<_, u16, ValueQuery, DefaultCommitRevealWeightsVersion<T>>;

    /// ITEM( NetworkRegistrationStartBlock )
    #[pallet::storage]
    pub type NetworkRegistrationStartBlock<T> =
        StorageValue<_, u64, ValueQuery, DefaultNetworkRegistrationStartBlock<T>>;

    /// ============================
    /// ==== Subnet Mechanisms =====
    /// ============================
    /// -- ITEM (Default number of sub-subnets)
    #[pallet::type_value]
    pub fn DefaultMechanismCount<T: Config>() -> MechId {
        MechId::from(1)
    }

    /// -- ITEM (Maximum number of sub-subnets)
    #[pallet::type_value]
    pub fn MaxMechanismCount<T: Config>() -> MechId {
        MechId::from(2)
    }

    /// -- ITEM (Rate limit for mechanism count updates)
    #[pallet::type_value]
    pub fn MechanismCountSetRateLimit<T: Config>() -> u64 {
        prod_or_fast!(7_200, 1)
    }

    /// -- ITEM (Rate limit for mechanism emission distribution updates)
    #[pallet::type_value]
    pub fn MechanismEmissionRateLimit<T: Config>() -> u64 {
        prod_or_fast!(7_200, 1)
    }

    /// --- MAP ( netuid ) --> Current number of subnet mechanisms
    #[pallet::storage]
    pub type MechanismCountCurrent<T: Config> =
        StorageMap<_, Twox64Concat, NetUid, MechId, ValueQuery, DefaultMechanismCount<T>>;

    /// --- MAP ( netuid ) --> Normalized vector of emission split proportion between subnet mechanisms
    #[pallet::storage]
    pub type MechanismEmissionSplit<T: Config> =
        StorageMap<_, Twox64Concat, NetUid, Vec<u16>, OptionQuery>;

    /// ==================
    /// ==== Genesis =====
    /// ==================
    /// --- Storage for migration run status
    #[pallet::storage]
    pub type HasMigrationRun<T: Config> = StorageMap<_, Identity, Vec<u8>, bool, ValueQuery>;

    /// Default value for pending childkey cooldown (settable by root, default 0)
    #[pallet::type_value]
    pub fn DefaultPendingChildKeyCooldown<T: Config>() -> u64 {
        0
    }

    /// Storage value for pending childkey cooldown, settable by root.
    #[pallet::storage]
    pub type PendingChildKeyCooldown<T: Config> =
        StorageValue<_, u64, ValueQuery, DefaultPendingChildKeyCooldown<T>>;

    #[pallet::genesis_config]
    pub struct GenesisConfig<T: Config> {
        /// Stakes record in genesis.
        pub stakes: Vec<(T::AccountId, Vec<(T::AccountId, (u64, u16))>)>,
        /// The total issued balance in genesis
        pub balances_issuance: TaoCurrency,
    }

    impl<T: Config> Default for GenesisConfig<T> {
        fn default() -> Self {
            Self {
                stakes: Default::default(),
                balances_issuance: TaoCurrency::ZERO,
            }
        }
    }

    // ---- Subtensor helper functions.
    impl<T: Config> Pallet<T> {
        /// Is the caller allowed to set weights
        pub fn check_weights_min_stake(hotkey: &T::AccountId, netuid: NetUid) -> bool {
            // Blacklist weights transactions for low stake peers.
            let (total_stake, _, _) = Self::get_stake_weights_for_hotkey_on_subnet(hotkey, netuid);
            total_stake >= Self::get_stake_threshold()
        }

        /// Helper function to check if register is allowed
        pub fn checked_allowed_register(netuid: NetUid) -> bool {
            if netuid.is_root() {
                return false;
            }
            if !Self::if_subnet_exist(netuid) {
                return false;
            }
            if !Self::get_network_registration_allowed(netuid) {
                return false;
            }
            if Self::get_registrations_this_block(netuid)
                >= Self::get_max_registrations_per_block(netuid)
            {
                return false;
            }
            if Self::get_registrations_this_interval(netuid)
                >= Self::get_target_registrations_per_interval(netuid).saturating_mul(3)
            {
                return false;
            }
            true
        }

        /// Ensure subtoken enalbed
        pub fn ensure_subtoken_enabled(subnet: NetUid) -> Result<(), Error<T>> {
            ensure!(
                SubtokenEnabled::<T>::get(subnet),
                Error::<T>::SubtokenDisabled
            );
            Ok(())
        }
    }
}

#[derive(Debug, PartialEq)]
pub enum CustomTransactionError {
    ColdkeyInSwapSchedule,
    StakeAmountTooLow,
    BalanceTooLow,
    SubnetNotExists,
    HotkeyAccountDoesntExist,
    NotEnoughStakeToWithdraw,
    RateLimitExceeded,
    InsufficientLiquidity,
    SlippageTooHigh,
    TransferDisallowed,
    HotKeyNotRegisteredInNetwork,
    InvalidIpAddress,
    ServingRateLimitExceeded,
    InvalidPort,
    BadRequest,
    ZeroMaxAmount,
    InvalidRevealRound,
    CommitNotFound,
    CommitBlockNotInRevealRange,
    InputLengthsUnequal,
    UidNotFound,
    EvmKeyAssociateRateLimitExceeded,
}

impl From<CustomTransactionError> for u8 {
    fn from(variant: CustomTransactionError) -> u8 {
        match variant {
            CustomTransactionError::ColdkeyInSwapSchedule => 0,
            CustomTransactionError::StakeAmountTooLow => 1,
            CustomTransactionError::BalanceTooLow => 2,
            CustomTransactionError::SubnetNotExists => 3,
            CustomTransactionError::HotkeyAccountDoesntExist => 4,
            CustomTransactionError::NotEnoughStakeToWithdraw => 5,
            CustomTransactionError::RateLimitExceeded => 6,
            CustomTransactionError::InsufficientLiquidity => 7,
            CustomTransactionError::SlippageTooHigh => 8,
            CustomTransactionError::TransferDisallowed => 9,
            CustomTransactionError::HotKeyNotRegisteredInNetwork => 10,
            CustomTransactionError::InvalidIpAddress => 11,
            CustomTransactionError::ServingRateLimitExceeded => 12,
            CustomTransactionError::InvalidPort => 13,
            CustomTransactionError::BadRequest => 255,
            CustomTransactionError::ZeroMaxAmount => 14,
            CustomTransactionError::InvalidRevealRound => 15,
            CustomTransactionError::CommitNotFound => 16,
            CustomTransactionError::CommitBlockNotInRevealRange => 17,
            CustomTransactionError::InputLengthsUnequal => 18,
            CustomTransactionError::UidNotFound => 19,
            CustomTransactionError::EvmKeyAssociateRateLimitExceeded => 20,
        }
    }
}

impl From<CustomTransactionError> for TransactionValidityError {
    fn from(variant: CustomTransactionError) -> Self {
        TransactionValidityError::Invalid(InvalidTransaction::Custom(variant.into()))
    }
}

use sp_std::vec;

// TODO: unravel this rats nest, for some reason rustc thinks this is unused even though it's
// used not 25 lines below
#[allow(unused)]
use sp_std::vec::Vec;
use subtensor_macros::freeze_struct;

#[derive(Clone)]
pub struct TaoCurrencyReserve<T: Config>(PhantomData<T>);

impl<T: Config> CurrencyReserve<TaoCurrency> for TaoCurrencyReserve<T> {
    #![deny(clippy::expect_used)]
    fn reserve(netuid: NetUid) -> TaoCurrency {
        SubnetTAO::<T>::get(netuid).saturating_add(SubnetTaoProvided::<T>::get(netuid))
    }

    fn increase_provided(netuid: NetUid, tao: TaoCurrency) {
        Pallet::<T>::increase_provided_tao_reserve(netuid, tao);
    }

    fn decrease_provided(netuid: NetUid, tao: TaoCurrency) {
        Pallet::<T>::decrease_provided_tao_reserve(netuid, tao);
    }
}

#[derive(Clone)]
pub struct AlphaCurrencyReserve<T: Config>(PhantomData<T>);

impl<T: Config> CurrencyReserve<AlphaCurrency> for AlphaCurrencyReserve<T> {
    #![deny(clippy::expect_used)]
    fn reserve(netuid: NetUid) -> AlphaCurrency {
        SubnetAlphaIn::<T>::get(netuid).saturating_add(SubnetAlphaInProvided::<T>::get(netuid))
    }

    fn increase_provided(netuid: NetUid, alpha: AlphaCurrency) {
        Pallet::<T>::increase_provided_alpha_reserve(netuid, alpha);
    }

    fn decrease_provided(netuid: NetUid, alpha: AlphaCurrency) {
        Pallet::<T>::decrease_provided_alpha_reserve(netuid, alpha);
    }
}

pub type GetAlphaForTao<T> =
    subtensor_swap_interface::GetAlphaForTao<TaoCurrencyReserve<T>, AlphaCurrencyReserve<T>>;
pub type GetTaoForAlpha<T> =
    subtensor_swap_interface::GetTaoForAlpha<AlphaCurrencyReserve<T>, TaoCurrencyReserve<T>>;

impl<T: Config + pallet_balances::Config<Balance = u64>>
    subtensor_runtime_common::SubnetInfo<T::AccountId> for Pallet<T>
{
    #![deny(clippy::expect_used)]
    fn exists(netuid: NetUid) -> bool {
        Self::if_subnet_exist(netuid)
    }

    fn mechanism(netuid: NetUid) -> u16 {
        SubnetMechanism::<T>::get(netuid)
    }

    fn is_owner(account_id: &T::AccountId, netuid: NetUid) -> bool {
        SubnetOwner::<T>::get(netuid) == *account_id
    }

    fn is_subtoken_enabled(netuid: NetUid) -> bool {
        SubtokenEnabled::<T>::get(netuid)
    }

    fn get_validator_trust(netuid: NetUid) -> Vec<u16> {
        ValidatorTrust::<T>::get(netuid)
    }

    fn get_validator_permit(netuid: NetUid) -> Vec<bool> {
        ValidatorPermit::<T>::get(netuid)
    }

    fn hotkey_of_uid(netuid: NetUid, uid: u16) -> Option<T::AccountId> {
        Keys::<T>::try_get(netuid, uid).ok()
    }
}

impl<T: Config + pallet_balances::Config<Balance = u64>>
    subtensor_runtime_common::BalanceOps<T::AccountId> for Pallet<T>
{
    #![deny(clippy::expect_used)]
    fn tao_balance(account_id: &T::AccountId) -> TaoCurrency {
        pallet_balances::Pallet::<T>::free_balance(account_id).into()
    }

    fn alpha_balance(
        netuid: NetUid,
        coldkey: &T::AccountId,
        hotkey: &T::AccountId,
    ) -> AlphaCurrency {
        Self::get_stake_for_hotkey_and_coldkey_on_subnet(hotkey, coldkey, netuid)
    }

    fn increase_balance(coldkey: &T::AccountId, tao: TaoCurrency) {
        Self::add_balance_to_coldkey_account(coldkey, tao.into())
    }

    fn decrease_balance(
        coldkey: &T::AccountId,
        tao: TaoCurrency,
    ) -> Result<TaoCurrency, DispatchError> {
        Self::remove_balance_from_coldkey_account(coldkey, tao.into())
    }

    fn increase_stake(
        coldkey: &T::AccountId,
        hotkey: &T::AccountId,
        netuid: NetUid,
        alpha: AlphaCurrency,
    ) -> Result<(), DispatchError> {
        ensure!(
            Self::hotkey_account_exists(hotkey),
            Error::<T>::HotKeyAccountNotExists
        );

        // Increse alpha out counter
        SubnetAlphaOut::<T>::mutate(netuid, |total| {
            *total = total.saturating_add(alpha);
        });

        Self::increase_stake_for_hotkey_and_coldkey_on_subnet(hotkey, coldkey, netuid, alpha);

        Ok(())
    }

    fn decrease_stake(
        coldkey: &T::AccountId,
        hotkey: &T::AccountId,
        netuid: NetUid,
        alpha: AlphaCurrency,
    ) -> Result<AlphaCurrency, DispatchError> {
        ensure!(
            Self::hotkey_account_exists(hotkey),
            Error::<T>::HotKeyAccountNotExists
        );

        // Decrese alpha out counter
        SubnetAlphaOut::<T>::mutate(netuid, |total| {
            *total = total.saturating_sub(alpha);
        });

        Ok(Self::decrease_stake_for_hotkey_and_coldkey_on_subnet(
            hotkey, coldkey, netuid, alpha,
        ))
    }
}

/// Enum that defines types of rate limited operations for
/// storing last block when this operation occured
#[derive(Encode, Decode, Clone, PartialEq, Eq, Debug, TypeInfo)]
pub enum RateLimitKey<AccountId> {
    // The setting sn owner hotkey operation is rate limited per netuid
    #[codec(index = 0)]
    SetSNOwnerHotkey(NetUid),
    // Generic rate limit for subnet-owner hyperparameter updates (per netuid)
    #[codec(index = 1)]
    OwnerHyperparamUpdate(NetUid, Hyperparameter),
    // Subnet registration rate limit
    #[codec(index = 2)]
    NetworkLastRegistered,
    // Last tx block limit per account ID
    #[codec(index = 3)]
    LastTxBlock(AccountId),
    // Last tx block child key limit per account ID
    #[codec(index = 4)]
    LastTxBlockChildKeyTake(AccountId),
    // Last tx block delegate key limit per account ID
    #[codec(index = 5)]
    LastTxBlockDelegateTake(AccountId),
}

pub trait ProxyInterface<AccountId> {
    fn add_lease_beneficiary_proxy(beneficiary: &AccountId, lease: &AccountId) -> DispatchResult;
    fn remove_lease_beneficiary_proxy(beneficiary: &AccountId, lease: &AccountId)
    -> DispatchResult;
}

impl<T> ProxyInterface<T> for () {
    fn add_lease_beneficiary_proxy(_: &T, _: &T) -> DispatchResult {
        Ok(())
    }

    fn remove_lease_beneficiary_proxy(_: &T, _: &T) -> DispatchResult {
        Ok(())
    }
}

/// Pallets that hold per-subnet commitments implement this to purge all state for `netuid`.
pub trait CommitmentsInterface {
    fn purge_netuid(netuid: NetUid);
}<|MERGE_RESOLUTION|>--- conflicted
+++ resolved
@@ -324,8 +324,6 @@
     /// ============================
     /// ==== Staking + Accounts ====
     /// ============================
-<<<<<<< HEAD
-=======
 
     #[derive(
         Encode, Decode, Default, TypeInfo, Clone, PartialEq, Eq, Debug, DecodeWithMemTracking,
@@ -349,47 +347,42 @@
         Manual,
     }
 
-    #[pallet::type_value]
     /// Default minimum root claim amount.
     /// This is the minimum amount of root claim that can be made.
     /// Any amount less than this will not be claimed.
+    #[pallet::type_value]
     pub fn DefaultMinRootClaimAmount<T: Config>() -> I96F32 {
         500_000u64.into()
     }
 
-    #[pallet::type_value]
     /// Default root claim type.
     /// This is the type of root claim that will be made.
     /// This is set by the user. Either swap to TAO or keep as alpha.
+    #[pallet::type_value]
     pub fn DefaultRootClaimType<T: Config>() -> RootClaimTypeEnum {
         RootClaimTypeEnum::default()
     }
 
-    #[pallet::type_value]
     /// Default number of root claims per claim call.
     /// Ideally this is calculated using the number of staking coldkey
     /// and the block time.
+    #[pallet::type_value]
     pub fn DefaultNumRootClaim<T: Config>() -> u64 {
         // once per week (+ spare keys for skipped tries)
         5
     }
 
-    #[pallet::type_value]
->>>>>>> 5f7514a1
     /// Default value for zero.
     #[pallet::type_value]
     pub fn DefaultZeroU64<T: Config>() -> u64 {
         0
     }
-<<<<<<< HEAD
-
-=======
-    #[pallet::type_value]
+
     /// Default value for zero.
+    #[pallet::type_value]
     pub fn DefaultZeroI64<T: Config>() -> i64 {
         0
     }
->>>>>>> 5f7514a1
     /// Default value for Alpha currency.
     #[pallet::type_value]
     pub fn DefaultZeroAlpha<T: Config>() -> AlphaCurrency {
@@ -1007,15 +1000,12 @@
         I96F32::saturating_from_num(0.0)
     }
 
-<<<<<<< HEAD
-=======
-    #[pallet::type_value]
     /// Default subnet root claimable
+    #[pallet::type_value]
     pub fn DefaultRootClaimable<T: Config>() -> BTreeMap<NetUid, I96F32> {
         Default::default()
     }
-    #[pallet::type_value]
->>>>>>> 5f7514a1
+
     /// Default value for Share Pool variables
     #[pallet::type_value]
     pub fn DefaultSharePoolZero<T: Config>() -> U64F64 {
@@ -1043,16 +1033,12 @@
         50400
     }
 
-<<<<<<< HEAD
-=======
     /// Default last Alpha map key for iteration
     #[pallet::type_value]
     pub fn DefaultAlphaIterationLastKey<T: Config>() -> Option<Vec<u8>> {
         None
     }
 
-    #[pallet::type_value]
->>>>>>> 5f7514a1
     /// Default number of terminal blocks in a tempo during which admin operations are prohibited
     #[pallet::type_value]
     pub fn DefaultAdminFreezeWindow<T: Config>() -> u16 {
@@ -1233,7 +1219,6 @@
         ValueQuery,
         DefaultZeroAlpha<T>,
     >;
-<<<<<<< HEAD
 
     /// --- DMAP ( netuid, hotkey ) --> u64 | Last total root dividend paid to this hotkey on this subnet.
     #[pallet::storage]
@@ -1247,8 +1232,6 @@
         ValueQuery,
         DefaultZeroTao<T>,
     >;
-=======
->>>>>>> 5f7514a1
 
     /// ==================
     /// ==== Coinbase ====
@@ -1444,27 +1427,28 @@
         ValueQuery,
     >;
 
-<<<<<<< HEAD
-    /// --- MAP ( netuid ) --> token_symbol | Returns the token symbol for a subnet.
-    #[pallet::storage]
-=======
-    #[pallet::storage] // Contains last Alpha storage map key to iterate (check first)
+    /// Contains last Alpha storage map key to iterate (check first)
+    #[pallet::storage]
     pub type AlphaMapLastKey<T: Config> =
         StorageValue<_, Option<Vec<u8>>, ValueQuery, DefaultAlphaIterationLastKey<T>>;
 
-    #[pallet::storage] // --- MAP ( netuid ) --> token_symbol | Returns the token symbol for a subnet.
->>>>>>> 5f7514a1
+    /// --- MAP ( netuid ) --> token_symbol | Returns the token symbol for a subnet.
+    #[pallet::storage]
     pub type TokenSymbol<T: Config> =
         StorageMap<_, Identity, NetUid, Vec<u8>, ValueQuery, DefaultUnicodeVecU8<T>>;
 
-    #[pallet::storage] // --- MAP ( netuid ) --> subnet_tao_flow | Returns the TAO inflow-outflow balance.
+    /// --- MAP ( netuid ) --> subnet_tao_flow | Returns the TAO inflow-outflow balance.
+    #[pallet::storage]
     pub type SubnetTaoFlow<T: Config> =
         StorageMap<_, Identity, NetUid, i64, ValueQuery, DefaultZeroI64<T>>;
-    #[pallet::storage] // --- MAP ( netuid ) --> subnet_ema_tao_flow | Returns the EMA of TAO inflow-outflow balance.
+
+    /// --- MAP ( netuid ) --> subnet_ema_tao_flow | Returns the EMA of TAO inflow-outflow balance.
+    #[pallet::storage]
     pub type SubnetEmaTaoFlow<T: Config> =
         StorageMap<_, Identity, NetUid, (u64, I64F64), OptionQuery>;
-    #[pallet::type_value]
+
     /// Default value for flow cutoff.
+    #[pallet::type_value]
     pub fn DefaultFlowCutoff<T: Config>() -> I64F64 {
         I64F64::saturating_from_num(0)
     }
@@ -1642,7 +1626,6 @@
     #[pallet::storage]
     pub type PendingEmission<T> =
         StorageMap<_, Identity, NetUid, AlphaCurrency, ValueQuery, DefaultPendingEmission<T>>;
-<<<<<<< HEAD
 
     /// --- MAP ( netuid ) --> pending_root_emission
     #[pallet::storage]
@@ -1652,11 +1635,11 @@
     /// --- MAP ( netuid ) --> pending_alpha_swapped
     #[pallet::storage]
     pub type PendingAlphaSwapped<T> =
-=======
+        StorageMap<_, Identity, NetUid, AlphaCurrency, ValueQuery, DefaultZeroAlpha<T>>;
+
     /// --- MAP ( netuid ) --> pending_root_alpha_emission
     #[pallet::storage]
     pub type PendingRootAlphaDivs<T> =
->>>>>>> 5f7514a1
         StorageMap<_, Identity, NetUid, AlphaCurrency, ValueQuery, DefaultZeroAlpha<T>>;
 
     /// --- MAP ( netuid ) --> pending_owner_cut
