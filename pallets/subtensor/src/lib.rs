#![cfg_attr(not(feature = "std"), no_std)]
#![recursion_limit = "512"]
// Edit this file to define custom logic or remove it if it is not needed.
// Learn more about FRAME and the core library of Substrate FRAME pallets:
// <https://docs.substrate.io/reference/frame-pallets/>
pub use pallet::*;

use frame_system::{
	self as system,
	ensure_signed
};

use frame_support::{
	dispatch,
	dispatch::{
		DispatchInfo,
		PostDispatchInfo
	}, ensure, 
	traits::{
		Currency, 
		ExistenceRequirement,
		tokens::{
			WithdrawReasons
		},
		IsSubType,
		}
};

use sp_std::marker::PhantomData;
use codec::{Decode, Encode};
use sp_runtime::{
	traits::{
		Dispatchable,
		DispatchInfoOf,
		SignedExtension,
		PostDispatchInfoOf
	},
	transaction_validity::{
		TransactionValidity,
		TransactionValidityError
	}
};
use scale_info::TypeInfo;
use frame_support::sp_runtime::transaction_validity::ValidTransaction;

// ============================
//	==== Benchmark Imports =====
// ============================
#[cfg(feature = "runtime-benchmarks")]
mod benchmarks;

// =========================
//	==== Pallet Imports =====
// =========================
mod block_step;

mod epoch;
mod math;
mod networks;
mod registration;
mod serving;
mod staking;
mod utils;
mod uids;
mod weights;

pub mod delegate_info;
pub mod neuron_info;
pub mod subnet_info;

#[frame_support::pallet]
pub mod pallet {
	use frame_support::pallet_prelude::*;
	use frame_system::pallet_prelude::*;
	use frame_support::traits::Currency;
	use frame_support::sp_std::vec;
	use serde::{Serialize, Deserialize};
	use serde_with::{serde_as, DisplayFromStr};
	use frame_support::inherent::Vec;
	use scale_info::prelude::string::String;


	#[pallet::pallet]
	#[pallet::generate_store(pub(super) trait Store)]
	#[pallet::without_storage_info]
	pub struct Pallet<T>(_);

	// Configure the pallet by specifying the parameters and types on which it depends.
	#[pallet::config]
	pub trait Config: frame_system::Config {
		// Because this pallet emits events, it depends on the runtime's definition of an event.
		type RuntimeEvent: From<Event<Self>> + IsType<<Self as frame_system::Config>::RuntimeEvent>;

		// --- Currency type that will be used to place deposits on neurons
		type Currency: Currency<Self::AccountId> + Send + Sync;

		// =================================
		// ==== Initial Value Constants ====
		// =================================
		#[pallet::constant] // Initial currency issuance.
		type InitialIssuance: Get<u64>;
		#[pallet::constant] // Initial min allowed weights setting.
		type InitialMinAllowedWeights: Get<u16>;
		#[pallet::constant] // Initial Emission Ratio
		type InitialEmissionValue: Get<u16>;
		#[pallet::constant] // Initial max weight limit.
		type InitialMaxWeightsLimit: Get<u16>;
		#[pallet::constant] // Tempo for each network
		type InitialTempo: Get<u16>;
		#[pallet::constant] // Initial Difficulty.
		type InitialDifficulty: Get<u64>;
		#[pallet::constant] // Initial Max Difficulty.
		type InitialMaxDifficulty: Get<u64>;
		#[pallet::constant] // Initial Min Difficulty.
		type InitialMinDifficulty: Get<u64>;
		#[pallet::constant] // Initial adjustment interval.
		type InitialRAORecycledForRegistration: Get<u64>;
		#[pallet::constant] // Initial Burn.
		type InitialBurn: Get<u64>;
		#[pallet::constant] // Initial Max Burn.
		type InitialMaxBurn: Get<u64>;
		#[pallet::constant] // Initial Min Burn.
		type InitialMinBurn: Get<u64>;
		#[pallet::constant] // Initial adjustment interval.
		type InitialAdjustmentInterval: Get<u16>;
		#[pallet::constant] // Initial bonds moving average.
		type InitialBondsMovingAverage: Get<u64>;
		#[pallet::constant] // Initial target registrations per interval.
		type InitialTargetRegistrationsPerInterval: Get<u16>;
		#[pallet::constant] // Rho constant
		type InitialRho: Get<u16>;
		#[pallet::constant] // Kappa constant
		type InitialKappa: Get<u16>;		
		#[pallet::constant] // Max UID constant.
		type InitialMaxAllowedUids: Get<u16>;
		#[pallet::constant] // Default Batch size.
		type InitialValidatorBatchSize: Get<u16>;
		#[pallet::constant] // Default Batch size.
		type InitialValidatorSequenceLen: Get<u16>;
		#[pallet::constant] // Default Epoch length.
		type InitialValidatorEpochLen: Get<u16>;
		#[pallet::constant] // Default Reset length.
		type InitialValidatorEpochsPerReset: Get<u16>;
		#[pallet::constant] // Initial validator exclude quantile.
		type InitialValidatorExcludeQuantile: Get<u16>;
		#[pallet::constant] // Initial validator logits divergence penalty/threshold.
		type InitialValidatorLogitsDivergence: Get<u16>;
		#[pallet::constant] // Initial validator context pruning length.
		type InitialValidatorPruneLen: Get<u64>; 
		#[pallet::constant] // Initial scaling law power.
		type InitialScalingLawPower: Get<u16>;
		#[pallet::constant] // Initial synergy scaling law power.
		type InitialSynergyScalingLawPower: Get<u16>;
		#[pallet::constant] // Immunity Period Constant.
		type InitialImmunityPeriod: Get<u16>;
		#[pallet::constant] // Activity constant
		type InitialActivityCutoff: Get<u16>;
		#[pallet::constant] // Initial max registrations per block.
		type InitialMaxRegistrationsPerBlock: Get<u16>;
		#[pallet::constant] // Initial pruning score for each neuron
		type InitialPruningScore: Get<u16>;	
		#[pallet::constant] // Initial allowed validators per network.
		type InitialMaxAllowedValidators: Get<u16>;
		#[pallet::constant] // Initial default delegation take.
		type InitialDefaultTake: Get<u16>;
		#[pallet::constant] // Initial weights version key.
		type InitialWeightsVersionKey: Get<u64>;
		#[pallet::constant] // Initial serving rate limit.
		type InitialServingRateLimit: Get<u64>;
		#[pallet::constant] // Initial transaction rate limit.
		type InitialTxRateLimit: Get<u64>;
	}

	pub type AccountIdOf<T> = <T as frame_system::Config>::AccountId;

	// ============================
	// ==== Staking + Accounts ====
	// ============================
	#[pallet::type_value] 
	pub fn DefaultDefaultTake<T: Config>() -> u16 { T::InitialDefaultTake::get() }
	#[pallet::type_value] 
	pub fn DefaultAccountTake<T: Config>() -> u64 { 0 }
	#[pallet::type_value]
	pub fn DefaultBlockEmission<T: Config>() -> u64 {1_000_000_000}
	#[pallet::type_value] 
	pub fn DefaultAllowsDelegation<T: Config>() -> bool { false }
	#[pallet::type_value] 
	pub fn DefaultTotalIssuance<T: Config>() -> u64 { T::InitialIssuance::get() }
	#[pallet::type_value] 
	pub fn DefaultAccount<T: Config>() -> T::AccountId { T::AccountId::decode(&mut sp_runtime::traits::TrailingZeroInput::zeroes()).unwrap()}

	#[pallet::storage] // --- ITEM ( total_stake )
	pub type TotalStake<T> = StorageValue<_, u64, ValueQuery>;
	#[pallet::storage] // --- ITEM ( default_take )
	pub type DefaultTake<T> = StorageValue<_, u16, ValueQuery, DefaultDefaultTake<T>>;
	#[pallet::storage] // --- ITEM ( global_block_emission )
	pub type BlockEmission<T> = StorageValue<_, u64, ValueQuery, DefaultBlockEmission<T>>;
	#[pallet::storage] // --- ITEM ( total_issuance )
	pub type TotalIssuance<T> = StorageValue<_, u64, ValueQuery, DefaultTotalIssuance<T>>;
	#[pallet::storage] // --- MAP ( hot ) --> stake | Returns the total amount of stake under a hotkey.
    pub type TotalHotkeyStake<T:Config> = StorageMap<_, Identity, T::AccountId, u64, ValueQuery, DefaultAccountTake<T>>;
	#[pallet::storage] // --- MAP ( cold ) --> stake | Returns the total amount of stake under a coldkey.
    pub type TotalColdkeyStake<T:Config> = StorageMap<_, Identity, T::AccountId, u64, ValueQuery, DefaultAccountTake<T>>;
	#[pallet::storage] // --- MAP ( hot ) --> cold | Returns the controlling coldkey for a hotkey.
    pub type Owner<T:Config> = StorageMap<_, Blake2_128Concat, T::AccountId, T::AccountId, ValueQuery, DefaultAccount<T>>;
	#[pallet::storage] // --- MAP ( hot ) --> take | Returns the hotkey delegation take. And signals that this key is open for delegation.
    pub type Delegates<T:Config> = StorageMap<_, Blake2_128Concat, T::AccountId, u16, ValueQuery, DefaultDefaultTake<T>>;
	#[pallet::storage] // --- DMAP ( hot, cold ) --> stake | Returns the stake under a hotkey prefixed by hotkey.
    pub type Stake<T:Config> = StorageDoubleMap<_, Blake2_128Concat, T::AccountId, Identity, T::AccountId, u64, ValueQuery, DefaultAccountTake<T>>;

	// =====================================
	// ==== Difficulty / Registrations =====
	// =====================================
	#[pallet::type_value] 
	pub fn DefaultLastAdjustmentBlock<T: Config>() -> u64 { 0 }
	#[pallet::type_value]
	pub fn DefaultRegistrationsThisBlock<T: Config>() ->  u16 { 0}
	#[pallet::type_value]
	pub fn DefaultBurn<T: Config>() -> u64 { T::InitialBurn::get() }
	#[pallet::type_value]
	pub fn DefaultMinBurn<T: Config>() -> u64 { T::InitialMinBurn::get()  }
	#[pallet::type_value]
	pub fn DefaultMaxBurn<T: Config>() -> u64 { T::InitialMaxBurn::get() }
	#[pallet::type_value]
	pub fn DefaultDifficulty<T: Config>() -> u64 { T::InitialDifficulty::get() }
	#[pallet::type_value]
	pub fn DefaultMinDifficulty<T: Config>() -> u64 { T::InitialMinDifficulty::get()  }
	#[pallet::type_value]
	pub fn DefaultMaxDifficulty<T: Config>() -> u64 { T::InitialMaxDifficulty::get() }
	#[pallet::type_value] 
	pub fn DefaultMaxRegistrationsPerBlock<T: Config>() -> u16 { T::InitialMaxRegistrationsPerBlock::get() }
	#[pallet::type_value]
	pub fn DefaultRAORecycledForRegistration<T: Config>() -> u64 { T::InitialRAORecycledForRegistration::get() }

	#[pallet::storage] // ---- StorageItem Global Used Work.
    pub type UsedWork<T:Config> = StorageMap<_, Identity, Vec<u8>, u64, ValueQuery>;
	#[pallet::storage] // --- MAP ( netuid ) --> Difficulty
	pub type Burn<T> = StorageMap<_, Identity, u16, u64, ValueQuery, DefaultBurn<T> >;
	#[pallet::storage] // --- MAP ( netuid ) --> Difficulty
	pub type Difficulty<T> = StorageMap<_, Identity, u16, u64, ValueQuery, DefaultDifficulty<T> >;
	#[pallet::storage] // --- MAP ( netuid ) --> MinBurn
	pub type MinBurn<T> = StorageMap<_, Identity, u16, u64, ValueQuery, DefaultMinBurn<T> >;
	#[pallet::storage] // --- MAP ( netuid ) --> MaxBurn
	pub type MaxBurn<T> = StorageMap<_, Identity, u16, u64, ValueQuery, DefaultMaxBurn<T> >;
	#[pallet::storage] // --- MAP ( netuid ) --> MinDifficulty
	pub type MinDifficulty<T> = StorageMap<_, Identity, u16, u64, ValueQuery, DefaultMinDifficulty<T> >;
	#[pallet::storage] // --- MAP ( netuid ) --> MaxDifficulty
	pub type MaxDifficulty<T> = StorageMap<_, Identity, u16, u64, ValueQuery, DefaultMaxDifficulty<T> >;
	#[pallet::storage] // --- MAP ( netuid ) -->  Block at last adjustment.
	pub type LastAdjustmentBlock<T> = StorageMap<_, Identity, u16, u64, ValueQuery, DefaultLastAdjustmentBlock<T> >;
	#[pallet::storage] // --- MAP ( netuid ) --> Registration this Block.
	pub type RegistrationsThisBlock<T> = StorageMap<_, Identity, u16, u16, ValueQuery, DefaultRegistrationsThisBlock<T>>;
	#[pallet::storage] // --- ITEM( global_max_registrations_per_block ) 
	pub type MaxRegistrationsPerBlock<T> = StorageMap<_, Identity, u16, u16, ValueQuery, DefaultMaxRegistrationsPerBlock<T> >;
	#[pallet::storage] // --- MAP ( netuid, global_RAO_recycled_for_registration )
	pub type RAORecycledForRegistration<T> = StorageMap<_, Identity, u16, u64, ValueQuery, DefaultRAORecycledForRegistration<T> >;

	// ==============================
	// ==== Subnetworks Storage =====
	// ==============================
	#[pallet::type_value] 
	pub fn DefaultN<T:Config>() -> u16 { 0 }
	#[pallet::type_value] 
	pub fn DefaultModality<T:Config>() -> u16 { 0 }
	#[pallet::type_value] 
	pub fn DefaultHotkeys<T:Config>() -> Vec<u16> { vec![ ] }
	#[pallet::type_value]
	pub fn DefaultNeworksAdded<T: Config>() ->  bool { false }
	#[pallet::type_value]
	pub fn DefaultIsNetworkMember<T: Config>() ->  bool { false }


	#[pallet::storage] // --- ITEM( tota_number_of_existing_networks )
	pub type TotalNetworks<T> = StorageValue<_, u16, ValueQuery>;
	#[pallet::storage] // --- MAP ( netuid ) --> subnetwork_n (Number of UIDs in the network).
	pub type SubnetworkN<T:Config> = StorageMap< _, Identity, u16, u16, ValueQuery, DefaultN<T> >;
	#[pallet::storage] // --- MAP ( netuid ) --> modality   TEXT: 0, IMAGE: 1, TENSOR: 2
	pub type NetworkModality<T> = StorageMap<_, Identity, u16, u16, ValueQuery, DefaultModality<T>> ;
	#[pallet::storage] // --- MAP ( netuid ) --> network_is_added
	pub type NetworksAdded<T:Config> = StorageMap<_, Identity, u16, bool, ValueQuery, DefaultNeworksAdded<T>>;	
	#[pallet::storage] // --- DMAP ( netuid, netuid ) -> registration_requirement
	pub type NetworkConnect<T:Config> = StorageDoubleMap<_, Identity, u16, Identity, u16, u16, OptionQuery>;
	#[pallet::storage] // --- DMAP ( hotkey, netuid ) --> bool
	pub type IsNetworkMember<T:Config> = StorageDoubleMap<_, Blake2_128Concat, T::AccountId, Identity, u16, bool, ValueQuery, DefaultIsNetworkMember<T>>;

	// ==============================
	// ==== Subnetwork Features =====
	// ==============================
	#[pallet::type_value]
	pub fn DefaultEmissionValues<T: Config>() ->  u64 { 0 }
	#[pallet::type_value]
	pub fn DefaultPendingEmission<T: Config>() ->  u64 { 0 }
	#[pallet::type_value] 
	pub fn DefaultBlocksSinceLastStep<T: Config>() -> u64 { 0 }
	#[pallet::type_value] 
	pub fn DefaultLastMechansimStepBlock<T: Config>() -> u64 { 0 }
	#[pallet::type_value]
	pub fn DefaultTempo<T: Config>() -> u16 { T::InitialTempo::get() }

	#[pallet::storage] // --- MAP ( netuid ) --> tempo
	pub type Tempo<T> = StorageMap<_, Identity, u16, u16, ValueQuery, DefaultTempo<T> >;
	#[pallet::storage] // --- MAP ( netuid ) --> emission_values
	pub type EmissionValues<T> = StorageMap<_, Identity, u16, u64, ValueQuery, DefaultEmissionValues<T>>;
	#[pallet::storage] // --- MAP ( netuid ) --> pending_emission
	pub type PendingEmission<T> = StorageMap<_, Identity, u16, u64, ValueQuery, DefaultPendingEmission<T>>;
	#[pallet::storage] // --- MAP ( netuid ) --> blocks_since_last_step.
	pub type BlocksSinceLastStep<T> = StorageMap<_, Identity, u16, u64, ValueQuery, DefaultBlocksSinceLastStep<T>>;
	#[pallet::storage] // --- MAP ( netuid ) --> last_mechanism_step_block
	pub type LastMechansimStepBlock<T> = StorageMap<_, Identity, u16, u64, ValueQuery, DefaultLastMechansimStepBlock<T> >;

	// =================================
	// ==== Axon / Promo Endpoints =====
	// =================================
	
	// --- Struct for Axon.
	pub type AxonInfoOf = AxonInfo;
	
	#[derive(Encode, Decode, Default, TypeInfo, Clone, PartialEq, Eq, Debug)]
    pub struct AxonInfo {
		pub block: u64, // --- Axon serving block.
        pub version: u32, // --- Axon version
        pub ip: u128, // --- Axon u128 encoded ip address of type v6 or v4.
        pub port: u16, // --- Axon u16 encoded port.
        pub ip_type: u8, // --- Axon ip type, 4 for ipv4 and 6 for ipv6.
		pub protocol: u8, // --- Axon protocol. TCP, UDP, other.
		pub placeholder1: u8, // --- Axon proto placeholder 1.
		pub placeholder2: u8, // --- Axon proto placeholder 1.
	}

	// --- Struct for Prometheus.
	pub type PrometheusInfoOf = PrometheusInfo;
	#[derive(Encode, Decode, Default, TypeInfo, Clone, PartialEq, Eq, Debug)]
	pub struct PrometheusInfo {
		pub block: u64, // --- Prometheus serving block.
        pub version: u32, // --- Prometheus version.
        pub ip: u128, // --- Prometheus u128 encoded ip address of type v6 or v4.
        pub port: u16, // --- Prometheus u16 encoded port.
        pub ip_type: u8, // --- Prometheus ip type, 4 for ipv4 and 6 for ipv6.
	}

	// Rate limiting
	#[pallet::type_value]
	pub fn DefaultTxRateLimit<T: Config>() -> u64 { T::InitialTxRateLimit::get() }
	#[pallet::type_value]
	pub fn DefaultLastTxBlock<T: Config>() -> u64 { 0 }

	#[pallet::storage] // --- ITEM ( tx_rate_limit )
	pub(super) type TxRateLimit<T> = StorageValue<_, u64, ValueQuery, DefaultTxRateLimit<T>>;
	#[pallet::storage] // --- MAP ( key ) --> last_block
	pub(super) type LastTxBlock<T:Config> = StorageMap<_, Identity, T::AccountId, u64, ValueQuery, DefaultLastTxBlock<T>>;


	#[pallet::type_value] 
	pub fn DefaultServingRateLimit<T: Config>() -> u64 { T::InitialServingRateLimit::get() }

	#[pallet::storage] // --- MAP ( netuid ) --> serving_rate_limit
	pub type ServingRateLimit<T> = StorageMap<_, Identity, u16, u64, ValueQuery, DefaultServingRateLimit<T>> ;
	#[pallet::storage] // --- MAP ( netuid, hotkey ) --> axon_info
	pub(super) type Axons<T:Config> = StorageDoubleMap<_, Identity, u16, Blake2_128Concat, T::AccountId, AxonInfoOf, OptionQuery>;
	#[pallet::storage] // --- MAP ( netuid, hotkey ) --> prometheus_info
	pub(super) type Prometheus<T:Config> = StorageDoubleMap<_, Identity, u16, Blake2_128Concat, T::AccountId, PrometheusInfoOf, OptionQuery>;

	// =======================================
	// ==== Subnetwork Hyperparam storage ====
	// =======================================	
	#[pallet::type_value] 
	pub fn DefaultWeightsSetRateLimit<T: Config>() -> u64 { 0 }
	#[pallet::type_value] 
	pub fn DefaultBlockAtRegistration<T: Config>() -> u64 { 0 }
	#[pallet::type_value]
	pub fn DefaultRho<T: Config>() -> u16 { T::InitialRho::get() }
	#[pallet::type_value]
	pub fn DefaultKappa<T: Config>() -> u16 { T::InitialKappa::get() }
	#[pallet::type_value] 
	pub fn DefaultMaxAllowedUids<T: Config>() -> u16 { T::InitialMaxAllowedUids::get() }
	#[pallet::type_value] 
	pub fn DefaultImmunityPeriod<T: Config>() -> u16 { T::InitialImmunityPeriod::get() }
	#[pallet::type_value] 
	pub fn DefaultActivityCutoff<T: Config>() -> u16 { T::InitialActivityCutoff::get() }
	#[pallet::type_value] 
	pub fn DefaultMaxWeightsLimit<T: Config>() -> u16 { T::InitialMaxWeightsLimit::get() }
	#[pallet::type_value] 
	pub fn DefaultWeightsVersionKey<T: Config>() -> u64 { T::InitialWeightsVersionKey::get() }
	#[pallet::type_value] 
	pub fn DefaultMinAllowedWeights<T: Config>() -> u16 { T::InitialMinAllowedWeights::get() }
	#[pallet::type_value] 
	pub fn DefaultValidatorEpochLen<T: Config>() -> u16 { T::InitialValidatorEpochLen::get() }
	#[pallet::type_value] 
	pub fn DefaultMaxAllowedValidators<T: Config>() -> u16 { T::InitialMaxAllowedValidators::get() }
	#[pallet::type_value]
	pub fn DefaultAdjustmentInterval<T: Config>() -> u16 { T::InitialAdjustmentInterval::get() }
	#[pallet::type_value]
	pub fn DefaultBondsMovingAverage<T: Config>() -> u64 { T::InitialBondsMovingAverage::get() }
	#[pallet::type_value] 
	pub fn DefaultValidatorPruneLen<T: Config>() -> u64 { T::InitialValidatorPruneLen::get() }
	#[pallet::type_value] 
	pub fn DefaultValidatorBatchSize<T: Config>() -> u16 { T::InitialValidatorBatchSize::get() }
	#[pallet::type_value] 
	pub fn DefaultValidatorSequenceLen<T: Config>() -> u16 { T::InitialValidatorSequenceLen::get() }
	#[pallet::type_value] 
	pub fn DefaultValidatorEpochsPerReset<T: Config>() -> u16 { T::InitialValidatorEpochsPerReset::get() }
	#[pallet::type_value]
	pub fn DefaultValidatorExcludeQuantile<T: Config>() -> u16 { T::InitialValidatorExcludeQuantile::get() }
	#[pallet::type_value] 
	pub fn DefaultValidatorLogitsDivergence<T: Config>() -> u16 { T::InitialValidatorLogitsDivergence::get() }
	#[pallet::type_value]
	pub fn DefaultScalingLawPower<T: Config>() -> u16 { T::InitialScalingLawPower::get() }
	#[pallet::type_value]
	pub fn DefaultSynergyScalingLawPower<T: Config>() -> u16 { T::InitialSynergyScalingLawPower::get() }
	#[pallet::type_value] 
	pub fn DefaultTargetRegistrationsPerInterval<T: Config>() -> u16 { T::InitialTargetRegistrationsPerInterval::get() }


	#[pallet::storage] // --- MAP ( netuid ) --> Rho
	pub type Rho<T> =  StorageMap<_, Identity, u16, u16, ValueQuery, DefaultRho<T> >;
	#[pallet::storage] // --- MAP ( netuid ) --> Kappa
	pub type Kappa<T> = StorageMap<_, Identity, u16, u16, ValueQuery, DefaultKappa<T> >;
	#[pallet::storage] // --- MAP ( netuid ) --> uid, we use to record uids to prune at next epoch.
    pub type NeuronsToPruneAtNextEpoch<T:Config> = StorageMap<_, Identity, u16, u16, ValueQuery>;
	#[pallet::storage] // --- MAP ( netuid ) --> registrations_this_interval
	pub type RegistrationsThisInterval<T:Config> = StorageMap<_, Identity, u16, u16, ValueQuery>;
	#[pallet::storage] // --- MAP ( netuid ) --> pow_registrations_this_interval
	pub type POWRegistrationsThisInterval<T:Config> = StorageMap<_, Identity, u16, u16, ValueQuery>;
	#[pallet::storage] // --- MAP ( netuid ) --> burn_registrations_this_interval
	pub type BurnRegistrationsThisInterval<T:Config> = StorageMap<_, Identity, u16, u16, ValueQuery>;
	#[pallet::storage] // --- MAP ( netuid ) --> max_allowed_uids
	pub type MaxAllowedUids<T> = StorageMap<_, Identity, u16, u16, ValueQuery, DefaultMaxAllowedUids<T> >;
	#[pallet::storage] // --- MAP ( netuid ) --> immunity_period
	pub type ImmunityPeriod<T> = StorageMap<_, Identity, u16, u16, ValueQuery, DefaultImmunityPeriod<T> >;
	#[pallet::storage] // --- MAP ( netuid ) --> activity_cutoff
	pub type ActivityCutoff<T> = StorageMap<_, Identity, u16, u16, ValueQuery, DefaultActivityCutoff<T> >;
	#[pallet::storage] // --- MAP ( netuid ) --> max_weight_limit
	pub type MaxWeightsLimit<T> = StorageMap< _, Identity, u16, u16, ValueQuery, DefaultMaxWeightsLimit<T> >;
	#[pallet::storage] // --- MAP ( netuid ) --> weights_version_key
	pub type WeightsVersionKey<T> = StorageMap<_, Identity, u16, u64, ValueQuery, DefaultWeightsVersionKey<T> >;
	#[pallet::storage] // --- MAP ( netuid ) --> validator_epoch_len
	pub type ValidatorEpochLen<T> = StorageMap<_, Identity, u16, u16, ValueQuery, DefaultValidatorEpochLen<T> >; 
	#[pallet::storage] // --- MAP ( netuid ) --> min_allowed_weights
	pub type MinAllowedWeights<T> = StorageMap< _, Identity, u16, u16, ValueQuery, DefaultMinAllowedWeights<T> >;
	#[pallet::storage] // --- MAP ( netuid ) --> max_allowed_validators
	pub type MaxAllowedValidators<T> = StorageMap<_, Identity, u16, u16, ValueQuery, DefaultMaxAllowedValidators<T> >;
	#[pallet::storage] // --- MAP ( netuid ) --> adjustment_interval
	pub type AdjustmentInterval<T> = StorageMap<_, Identity, u16, u16, ValueQuery, DefaultAdjustmentInterval<T> >;
	#[pallet::storage] // --- MAP ( netuid ) --> bonds_moving_average
	pub type BondsMovingAverage<T> = StorageMap<_, Identity, u16, u64, ValueQuery, DefaultBondsMovingAverage<T> >;
	#[pallet::storage] // --- MAP ( netuid ) --> validator_batch_size
	pub type ValidatorBatchSize<T> = StorageMap<_, Identity, u16, u16, ValueQuery, DefaultValidatorBatchSize<T> >;
	#[pallet::storage] // --- MAP ( netuid ) --> weights_set_rate_limit
	pub type WeightsSetRateLimit<T> = StorageMap<_, Identity, u16, u64, ValueQuery, DefaultWeightsSetRateLimit<T> >;
	#[pallet::storage] // --- MAP ( netuid ) --> validator_prune_len
	pub type ValidatorPruneLen<T> = StorageMap<_, Identity, u16, u64, ValueQuery, DefaultValidatorPruneLen<T> >;
	#[pallet::storage] // --- MAP ( netuid ) --> validator_sequence_length
	pub type ValidatorSequenceLength<T> = StorageMap<_, Identity, u16, u16, ValueQuery, DefaultValidatorSequenceLen<T> >;
	#[pallet::storage] // --- MAP ( netuid ) --> validator_epochs_per_reset
	pub type ValidatorEpochsPerReset<T> = StorageMap<_, Identity, u16, u16, ValueQuery, DefaultValidatorEpochsPerReset<T> >;
	#[pallet::storage] // --- MAP ( netuid ) --> validator_exclude_quantile
	pub type ValidatorExcludeQuantile<T> = StorageMap<_, Identity, u16, u16, ValueQuery, DefaultValidatorExcludeQuantile<T> >;
	#[pallet::storage] // --- MAP ( netuid ) --> validator_logits_divergence
	pub type ValidatorLogitsDivergence<T> = StorageMap<_, Identity, u16, u16, ValueQuery, DefaultValidatorLogitsDivergence<T> >;
	#[pallet::storage] // --- MAP ( netuid ) --> scaling_law_power
	pub type ScalingLawPower<T> = StorageMap<_, Identity, u16, u16, ValueQuery, DefaultScalingLawPower<T> >;
	#[pallet::storage] // --- MAP ( netuid ) --> synergy_scaling_law_power
	pub type SynergyScalingLawPower<T> = StorageMap<_, Identity, u16, u16, ValueQuery, DefaultSynergyScalingLawPower<T> >;
	#[pallet::storage] // --- MAP ( netuid ) --> target_registrations_this_interval
	pub type TargetRegistrationsPerInterval<T> = StorageMap<_, Identity, u16, u16, ValueQuery, DefaultTargetRegistrationsPerInterval<T> >;
	#[pallet::storage] // --- DMAP ( netuid, uid ) --> block_at_registration
	pub type BlockAtRegistration<T:Config> = StorageDoubleMap<_, Identity, u16, Identity, u16, u64, ValueQuery, DefaultBlockAtRegistration<T> >;

	// =======================================
	// ==== Subnetwork Consensus Storage  ====
	// =======================================
	#[pallet::type_value] 
	pub fn EmptyU16Vec<T:Config>() -> Vec<u16> { vec![] }
	#[pallet::type_value] 
	pub fn EmptyU64Vec<T:Config>() -> Vec<u64> { vec![] }
	#[pallet::type_value] 
	pub fn EmptyBoolVec<T:Config>() -> Vec<bool> { vec![] }
	#[pallet::type_value] 
	pub fn DefaultBonds<T:Config>() -> Vec<(u16, u16)> { vec![] }
	#[pallet::type_value] 
	pub fn DefaultWeights<T:Config>() -> Vec<(u16, u16)> { vec![] }
	#[pallet::type_value] 
	pub fn DefaultKey<T:Config>() -> T::AccountId { T::AccountId::decode(&mut sp_runtime::traits::TrailingZeroInput::zeroes()).unwrap() }

	#[pallet::storage] // --- DMAP ( netuid, hotkey ) --> uid
	pub(super) type Uids<T:Config> = StorageDoubleMap<_, Identity, u16, Blake2_128Concat, T::AccountId, u16, OptionQuery>;
	#[pallet::storage] // --- DMAP ( netuid, uid ) --> hotkey
	pub(super) type Keys<T:Config> = StorageDoubleMap<_, Identity, u16, Identity, u16, T::AccountId, ValueQuery, DefaultKey<T> >;
	#[pallet::storage] // --- DMAP ( netuid ) --> emission
	pub(super) type LoadedEmission<T:Config> = StorageMap< _, Identity, u16, Vec<(T::AccountId, u64)>, OptionQuery >;

	#[pallet::storage] // --- DMAP ( netuid ) --> active
	pub(super) type Active<T:Config> = StorageMap< _, Identity, u16, Vec<bool>, ValueQuery, EmptyBoolVec<T> >;
	#[pallet::storage] // --- DMAP ( netuid ) --> rank
	pub(super) type Rank<T:Config> = StorageMap< _, Identity, u16, Vec<u16>, ValueQuery, EmptyU16Vec<T>>;
	#[pallet::storage] // --- DMAP ( netuid ) --> trust
	pub(super) type Trust<T:Config> = StorageMap< _, Identity, u16, Vec<u16>, ValueQuery, EmptyU16Vec<T>>;
	#[pallet::storage] // --- DMAP ( netuid ) --> consensus
	pub(super) type Consensus<T:Config> = StorageMap< _, Identity, u16, Vec<u16>, ValueQuery, EmptyU16Vec<T>>;
	#[pallet::storage] // --- DMAP ( netuid ) --> incentive
	pub(super) type Incentive<T:Config> = StorageMap< _, Identity, u16, Vec<u16>, ValueQuery, EmptyU16Vec<T>>;
	#[pallet::storage] // --- DMAP ( netuid ) --> dividends
	pub(super) type Dividends<T:Config> = StorageMap< _, Identity, u16, Vec<u16>, ValueQuery, EmptyU16Vec<T>>;
	#[pallet::storage] // --- DMAP ( netuid ) --> dividends
	pub(super) type Emission<T:Config> = StorageMap< _, Identity, u16, Vec<u64>, ValueQuery, EmptyU64Vec<T>>;
	#[pallet::storage] // --- DMAP ( netuid ) --> last_update
	pub(super) type LastUpdate<T:Config> = StorageMap< _, Identity, u16, Vec<u64>, ValueQuery, EmptyU64Vec<T>>;
	#[pallet::storage] // --- DMAP ( netuid ) --> validator_trust
	pub(super) type ValidatorTrust<T:Config> = StorageMap< _, Identity, u16, Vec<u16>, ValueQuery, EmptyU16Vec<T>>;
	#[pallet::storage] // --- DMAP ( netuid ) --> pruning_scores
	pub(super) type PruningScores<T:Config> = StorageMap< _, Identity, u16, Vec<u16>, ValueQuery, EmptyU16Vec<T> >;
	#[pallet::storage] // --- DMAP ( netuid ) --> validator_permit
    pub(super) type ValidatorPermit<T:Config> = StorageMap<_, Identity, u16, Vec<bool>, ValueQuery, EmptyBoolVec<T> >;

	#[pallet::storage] // --- DMAP ( netuid, uid ) --> weights
    pub(super) type Weights<T:Config> = StorageDoubleMap<_, Identity, u16, Identity, u16, Vec<(u16, u16)>, ValueQuery, DefaultWeights<T> >;
	#[pallet::storage] // --- DMAP ( netuid, uid ) --> bonds
    pub(super) type Bonds<T:Config> = StorageDoubleMap<_, Identity, u16, Identity, u16, Vec<(u16, u16)>, ValueQuery, DefaultBonds<T> >;

	// Pallets use events to inform users when important changes are made.
	// https://docs.substrate.io/main-docs/build/events-errors/
	#[pallet::event]
	#[pallet::generate_deposit(pub(super) fn deposit_event)]
	pub enum Event<T: Config> {
		// Event documentation should end with an array that provides descriptive names for event
		// parameters. [something, who]
		NetworkAdded( u16, u16 ),	// --- Event created when a new network is added.
		NetworkRemoved( u16 ), // --- Event created when a network is removed.
		StakeAdded( T::AccountId, u64 ), // --- Event created when stake has been transfered from the a coldkey account onto the hotkey staking account.
		StakeRemoved( T::AccountId, u64 ), // --- Event created when stake has been removed from the hotkey staking account onto the coldkey account.
		WeightsSet( u16, u16 ), // ---- Event created when a caller successfully set's their weights on a subnetwork.
		NeuronRegistered( u16, u16, T::AccountId ), // --- Event created when a new neuron account has been registered to the chain.
		BulkNeuronsRegistered( u16, u16 ), // --- Event created when multiple uids have been concurrently registered.
		BulkBalancesSet(u16, u16),
		MaxAllowedUidsSet( u16, u16 ), // --- Event created when max allowed uids has been set for a subnetwor.
		MaxWeightLimitSet( u16, u16 ), // --- Event created when the max weight limit has been set.
		DifficultySet( u16, u64 ), // --- Event created when the difficulty has been set for a subnet.
		AdjustmentIntervalSet( u16, u16 ), // --- Event created when the adjustment interval is set for a subnet.
		RegistrationPerIntervalSet( u16, u16 ), // --- Event created when registeration per interval is set for a subnet.
		MaxRegistrationsPerBlockSet( u16, u16), // --- Event created when we set max registrations per block
		ActivityCutoffSet( u16, u16 ), // --- Event created when an activity cutoff is set for a subnet.
		RhoSet( u16, u16 ), // --- Event created when Rho value is set.
		KappaSet( u16, u16 ), // --- Event created when kappa is set for a subnet.
		MinAllowedWeightSet( u16, u16 ), // --- Event created when minimun allowed weight is set for a subnet.
		ValidatorBatchSizeSet( u16, u16 ), // --- Event created when validator batch size is set for a subnet.
		ValidatorSequenceLengthSet( u16, u16 ), // --- Event created when validator sequence length i set for a subnet.
		ValidatorEpochPerResetSet( u16, u16 ), // --- Event created when validator epoch per reset is set for a subnet.
		ValidatorExcludeQuantileSet( u16, u16 ), // --- Event created when the validator exclude quantile has been set for a subnet.
		ValidatorEpochLengthSet( u16, u16 ), // --- Event created when the validator epoch length has been set for a subnet.
		ValidatorLogitsDivergenceSet( u16, u16 ), // --- Event created when the validator logits divergence value has been set.
		ValidatorPruneLenSet( u16, u64 ), // --- Event created when the validator pruning length has been set.
		ScalingLawPowerSet( u16, u16 ), // --- Event created when the scaling law power has been set for a subnet.
		SynergyScalingLawPowerSet( u16, u16 ), // --- Event created when the synergy scaling law has been set for a subnet.
		WeightsSetRateLimitSet( u16, u64 ), // --- Event create when weights set rate limit has been set for a subnet.
		ImmunityPeriodSet( u16, u16), // --- Event created when immunity period is set for a subnet.
		BondsMovingAverageSet( u16, u64), // --- Event created when bonds moving average is set for a subnet.
		MaxAllowedValidatorsSet( u16, u16), // --- Event created when setting the max number of allowed validators on a subnet.
		AxonServed( u16, T::AccountId ), // --- Event created when the axon server information is added to the network.
		PrometheusServed( u16, T::AccountId ), // --- Event created when the axon server information is added to the network.
		EmissionValuesSet(), // --- Event created when emission ratios fr all networks is set.
		NetworkConnectionAdded( u16, u16, u16 ), // --- Event created when a network connection requirement is added.
		NetworkConnectionRemoved( u16, u16 ), // --- Event created when a network connection requirement is removed.
		DelegateAdded( T::AccountId, T::AccountId, u16 ), // --- Event created to signal a hotkey has become a delegate.
		DefaultTakeSet( u16 ), // --- Event created when the default take is set.
		WeightsVersionKeySet( u16, u64 ), // --- Event created when weights version key is set for a network.
		MinDifficultySet( u16, u64 ), // --- Event created when setting min difficutly on a network.
		MaxDifficultySet( u16, u64 ), // --- Event created when setting max difficutly on a network.
		ServingRateLimitSet( u16, u64 ), // --- Event created when setting the prometheus serving rate limit.
		BurnSet( u16, u64 ), // --- Event created when setting burn on a network.
		MaxBurnSet( u16, u64 ), // --- Event created when setting max burn on a network.
		MinBurnSet( u16, u64 ), // --- Event created when setting min burn on a network.
		TxRateLimitSet( u64 ), // --- Event created when setting the transaction rate limit.
		RAORecycledForRegistrationSet( u16, u64 ), // Event created when setting the RAO recycled for registration.
	}

	// Errors inform users that something went wrong.
	#[pallet::error]
	pub enum Error<T> {
		InvalidConnectionRequirement, // --- Thrown if we are attempting to create an invalid connection requirement.
		NetworkDoesNotExist, // --- Thrown when the network does not exist.
		NetworkExist, // --- Thrown when the network already exist.
		InvalidModality, // --- Thrown when an invalid modality attempted on serve.
		InvalidIpType, // ---- Thrown when the user tries to serve an axon which is not of type	4 (IPv4) or 6 (IPv6).
		InvalidIpAddress, // --- Thrown when an invalid IP address is passed to the serve function.
		NotRegistered, // ---- Thrown when the caller requests setting or removing data from a neuron which does not exist in the active set.
		NonAssociatedColdKey, // ---- Thrown when a stake, unstake or subscribe request is made by a coldkey which is not associated with the hotkey account. 
		NotEnoughStaketoWithdraw, // ---- Thrown when the caller requests removing more stake then there exists in the staking account. See: fn remove_stake.
		NotEnoughBalanceToStake, //  ---- Thrown when the caller requests adding more stake than there exists in the cold key account. See: fn add_stake
		BalanceWithdrawalError, // ---- Thrown when the caller tries to add stake, but for some reason the requested amount could not be withdrawn from the coldkey account
		NoValidatorPermit, // ---- Thrown when the caller attempts to set non-self weights without being a permitted validator.
		WeightVecNotEqualSize, // ---- Thrown when the caller attempts to set the weight keys and values but these vectors have different size.
		DuplicateUids, // ---- Thrown when the caller attempts to set weights with duplicate uids in the weight matrix.
		InvalidUid, // ---- Thrown when a caller attempts to set weight to at least one uid that does not exist in the metagraph.
		NotSettingEnoughWeights, // ---- Thrown when the dispatch attempts to set weights on chain with fewer elements than are allowed.
		TooManyRegistrationsThisBlock, // ---- Thrown when registrations this block exceeds allowed number.
		AlreadyRegistered, // ---- Thrown when the caller requests registering a neuron which already exists in the active set.
		InvalidWorkBlock, // ---- Thrown if the supplied pow hash block is in the future or negative
		WorkRepeated, // ---- Thrown when the caller attempts to use a repeated work.
		InvalidDifficulty, // ---- Thrown if the supplied pow hash block does not meet the network difficulty.
		InvalidSeal, // ---- Thrown if the supplied pow hash seal does not match the supplied work.
		MaxAllowedUIdsNotAllowed, // ---  Thrown if the vaule is invalid for MaxAllowedUids
		CouldNotConvertToBalance, // ---- Thrown when the dispatch attempts to convert between a u64 and T::balance but the call fails.
		StakeAlreadyAdded, // --- Thrown when the caller requests adding stake for a hotkey to the total stake which already added
		MaxWeightExceeded, // --- Thrown when the dispatch attempts to set weights on chain with where any normalized weight is more than MaxWeightLimit.
		StorageValueOutOfRange, // --- Thrown when the caller attempts to set a storage value outside of its allowed range.
		TempoHasNotSet, // --- Thrown when tempo has not set
		InvalidTempo, // --- Thrown when tempo is not valid
		EmissionValuesDoesNotMatchNetworks, // --- Thrown when number or recieved emission rates does not match number of networks
		InvalidEmissionValues, // --- Thrown when emission ratios are not valid (did not sum up to 10^9)
		DidNotPassConnectedNetworkRequirement, // --- Thrown when a hotkey attempts to register into a network without passing the  registration requirment from another network.
		AlreadyDelegate, // --- Thrown if the hotkey attempt to become delegate when they are already.
		SettingWeightsTooFast, // --- Thrown if the hotkey attempts to set weights twice withing net_tempo/2 blocks.
		IncorrectNetworkVersionKey, // --- Thrown of a validator attempts to set weights from a validator with incorrect code base key.
		ServingRateLimitExceeded, // --- Thrown when an axon or prometheus serving exceeds the rate limit for a registered neuron.
		BalanceSetError, // --- Thrown when an error occurs setting a balance
		MaxAllowedUidsExceeded, // --- Thrown when number of accounts going to be registered exceed MaxAllowedUids for the network.
		TooManyUids, // ---- Thrown when the caller attempts to set weights with more uids than allowed.
		TxRateLimitExceeded, // --- Thrown when a transactor exceeds the rate limit for transactions.
		RegistrationDisabled, // --- Thrown when registration is disabled
		TooManyRegistrationsThisInterval // --- Thrown when registration attempt exceeds allowed in interval
	}

	// ==================
	// ==== Genesis =====
	// ==================

	#[pallet::genesis_config]
	#[cfg(feature = "std")]
	pub struct GenesisConfig<T: Config> {
		pub stakes: Vec<(T::AccountId, Vec<(T::AccountId, (u64, u16))>)>,
		pub balances_issuance: u64
	}

	#[cfg(feature = "std")]
	impl<T: Config> Default for GenesisConfig<T> {
		fn default() -> Self {
			Self { 
				stakes: Default::default(),
				balances_issuance: 0
			}
		}
	}

	#[pallet::genesis_build]
	impl<T: Config> GenesisBuild<T> for GenesisConfig<T> {
		fn build(&self) {
			// Set initial total issuance from balances
			TotalIssuance::<T>::put(self.balances_issuance);

			// Subnet config values
			let netuid: u16 = 3;
			let tempo = 99;
			let max_uids = 4096;
			
			// The functions for initializing new networks/setting defaults cannot be run directly from genesis functions like extrinsics would
			// --- Set this network uid to alive.
			NetworksAdded::<T>::insert(netuid, true);
			
			// --- Fill tempo memory item.
			Tempo::<T>::insert(netuid, tempo);
	
			// --- Fill modality item.
			// Only modality 0 exists (text)
			NetworkModality::<T>::insert(netuid, 0);

			// Make network parameters explicit.
			if !Tempo::<T>::contains_key( netuid ) { Tempo::<T>::insert( netuid, Tempo::<T>::get( netuid ));}
			if !Kappa::<T>::contains_key( netuid ) { Kappa::<T>::insert( netuid, Kappa::<T>::get( netuid ));}
			if !Difficulty::<T>::contains_key( netuid ) { Difficulty::<T>::insert( netuid, Difficulty::<T>::get( netuid ));}
			if !MaxAllowedUids::<T>::contains_key( netuid ) { MaxAllowedUids::<T>::insert( netuid, MaxAllowedUids::<T>::get( netuid ));}
			if !ImmunityPeriod::<T>::contains_key( netuid ) { ImmunityPeriod::<T>::insert( netuid, ImmunityPeriod::<T>::get( netuid ));}
			if !ActivityCutoff::<T>::contains_key( netuid ) { ActivityCutoff::<T>::insert( netuid, ActivityCutoff::<T>::get( netuid ));}
			if !EmissionValues::<T>::contains_key( netuid ) { EmissionValues::<T>::insert( netuid, EmissionValues::<T>::get( netuid ));}   
			if !MaxWeightsLimit::<T>::contains_key( netuid ) { MaxWeightsLimit::<T>::insert( netuid, MaxWeightsLimit::<T>::get( netuid ));}
			if !ValidatorEpochLen::<T>::contains_key( netuid ) { ValidatorEpochLen::<T>::insert( netuid, ValidatorEpochLen::<T>::get( netuid ));}
			if !MinAllowedWeights::<T>::contains_key( netuid ) { MinAllowedWeights::<T>::insert( netuid, MinAllowedWeights::<T>::get( netuid )); }
			if !ValidatorBatchSize::<T>::contains_key( netuid ) { ValidatorBatchSize::<T>::insert( netuid, ValidatorBatchSize::<T>::get( netuid ));}
			if !ValidatorEpochsPerReset::<T>::contains_key( netuid ) { ValidatorEpochsPerReset::<T>::insert( netuid, ValidatorEpochsPerReset::<T>::get( netuid ));}
			if !ValidatorSequenceLength::<T>::contains_key( netuid ) { ValidatorSequenceLength::<T>::insert( netuid, ValidatorSequenceLength::<T>::get( netuid ));}
			if !RegistrationsThisInterval::<T>::contains_key( netuid ) { RegistrationsThisInterval::<T>::insert( netuid, RegistrationsThisInterval::<T>::get( netuid ));}
			if !POWRegistrationsThisInterval::<T>::contains_key( netuid ) { POWRegistrationsThisInterval::<T>::insert( netuid, POWRegistrationsThisInterval::<T>::get( netuid ));}
			if !BurnRegistrationsThisInterval::<T>::contains_key( netuid ) { BurnRegistrationsThisInterval::<T>::insert( netuid, BurnRegistrationsThisInterval::<T>::get( netuid ));}

			// Set max allowed uids
			MaxAllowedUids::<T>::insert(netuid, max_uids);

			let mut next_uid = 0;

			for (coldkey, hotkeys) in self.stakes.iter() {
				for (hotkey, stake_uid) in hotkeys.iter() {
					let (stake, uid) = stake_uid;

					// Expand Yuma Consensus with new position.
					Rank::<T>::mutate(netuid, |v| v.push(0));
					Trust::<T>::mutate(netuid, |v| v.push(0));
					Active::<T>::mutate(netuid, |v| v.push(true));
					Emission::<T>::mutate(netuid, |v| v.push(0));
					Consensus::<T>::mutate(netuid, |v| v.push(0));
					Incentive::<T>::mutate(netuid, |v| v.push(0));
					Dividends::<T>::mutate(netuid, |v| v.push(0));
					LastUpdate::<T>::mutate(netuid, |v| v.push(0));
					PruningScores::<T>::mutate(netuid, |v| v.push(0));
					ValidatorTrust::<T>::mutate(netuid, |v| v.push(0));
					ValidatorPermit::<T>::mutate(netuid, |v| v.push(false));
			
					// Insert account information.
					Keys::<T>::insert(netuid, uid, hotkey.clone()); // Make hotkey - uid association.
					Uids::<T>::insert(netuid, hotkey.clone(), uid); // Make uid - hotkey association.
					BlockAtRegistration::<T>::insert(netuid, uid, 0); // Fill block at registration.
					IsNetworkMember::<T>::insert(hotkey.clone(), netuid, true); // Fill network is member.
	
					// Fill stake information.
					Owner::<T>::insert(hotkey.clone(), coldkey.clone());
	
					TotalHotkeyStake::<T>::insert(hotkey.clone(), stake);
					TotalColdkeyStake::<T>::insert(coldkey.clone(), TotalColdkeyStake::<T>::get(coldkey).saturating_add(*stake));

					// Update total issuance value
					TotalIssuance::<T>::put(TotalIssuance::<T>::get().saturating_add(*stake));
	
					Stake::<T>::insert(hotkey.clone(), coldkey.clone(), stake);
	
					next_uid += 1;
				}
			}

	 	 	// Set correct length for Subnet neurons
			SubnetworkN::<T>::insert(netuid, next_uid);

			// --- Increase total network count.
			TotalNetworks::<T>::mutate(|n| *n += 1);
		}
	}

	// ================
	// ==== Hooks =====
	// ================
  
	#[pallet::hooks] 
	impl<T: Config> Hooks<BlockNumberFor<T>> for Pallet<T> { 
		// ---- Called on the initialization of this pallet. (the order of on_finalize calls is determined in the runtime)
		//
		// # Args:
		// 	* 'n': (T::BlockNumber):
		// 		- The number of the block we are initializing.
		fn on_initialize( _block_number: BlockNumberFor<T> ) -> Weight {
			Self::block_step();
			
			return Weight::from_ref_time(110_634_229_000 as u64)
						.saturating_add(T::DbWeight::get().reads(8304 as u64))
						.saturating_add(T::DbWeight::get().writes(110 as u64));
		}
	}

	// Dispatchable functions allows users to interact with the pallet and invoke state changes.
	// These functions materialize as "extrinsics", which are often compared to transactions.
	// Dispatchable functions must be annotated with a weight and must return a DispatchResult.
	#[pallet::call]
	impl<T: Config> Pallet<T> {

		// --- Sets the caller weights for the incentive mechanism. The call can be
		// made from the hotkey account so is potentially insecure, however, the damage
		// of changing weights is minimal if caught early. This function includes all the
		// checks that the passed weights meet the requirements. Stored as u16s they represent
		// rational values in the range [0,1] which sum to 1 and can be interpreted as
		// probabilities. The specific weights determine how inflation propagates outward
		// from this peer. 
		// 
		// Note: The 16 bit integers weights should represent 1.0 as the max u16.
		// However, the function normalizes all integers to u16_max anyway. This means that if the sum of all
		// elements is larger or smaller than the amount of elements * u16_max, all elements
		// will be corrected for this deviation. 
		// 
		// # Args:
		// 	* `origin`: (<T as frame_system::Config>Origin):
		// 		- The caller, a hotkey who wishes to set their weights.
		//
		// 	* `netuid` (u16):
		// 		- The network uid we are setting these weights on.
		// 
		// 	* `dests` (Vec<u16>):
		// 		- The edge endpoint for the weight, i.e. j for w_ij.
		//
		// 	* 'weights' (Vec<u16>):
		// 		- The u16 integer encoded weights. Interpreted as rational
		// 		values in the range [0,1]. They must sum to in32::MAX.
		//
		// 	* 'version_key' ( u64 ):
    	// 		- The network version key to check if the validator is up to date.
		//
		// # Event:
		// 	* WeightsSet;
		// 		- On successfully setting the weights on chain.
		//
		// # Raises:
		// 	* 'NetworkDoesNotExist':
		// 		- Attempting to set weights on a non-existent network.
		//
		// 	* 'NotRegistered':
		// 		- Attempting to set weights from a non registered account.
		//
		// 	* 'WeightVecNotEqualSize':
		// 		- Attempting to set weights with uids not of same length.
		//
		// 	* 'DuplicateUids':
		// 		- Attempting to set weights with duplicate uids.
		//		
		//     * 'TooManyUids':
		// 		- Attempting to set weights above the max allowed uids.
		//
		// 	* 'InvalidUid':
		// 		- Attempting to set weights with invalid uids.
		//
		// 	* 'NotSettingEnoughWeights':
		// 		- Attempting to set weights with fewer weights than min.
		//
		// 	* 'MaxWeightExceeded':
		// 		- Attempting to set weights with max value exceeding limit.
		#[pallet::call_index(0)]
        #[pallet::weight((Weight::from_ref_time(10_151_000_000)
		.saturating_add(T::DbWeight::get().reads(4104))
		.saturating_add(T::DbWeight::get().writes(2)), DispatchClass::Normal, Pays::No))]
		pub fn set_weights(
			origin:OriginFor<T>, 
			netuid: u16,
			dests: Vec<u16>, 
			weights: Vec<u16>,
			version_key: u64 
		) -> DispatchResult {
			Self::do_set_weights( origin, netuid, dests, weights, version_key )
		}

		// --- Sets the key as a delegate.
		//
		// # Args:
		// 	* 'origin': (<T as frame_system::Config>Origin):
		// 		- The signature of the caller's coldkey.
		//
		// 	* 'hotkey' (T::AccountId):
		// 		- The hotkey we are delegating (must be owned by the coldkey.)
		//
		// 	* 'take' (u64):
		// 		- The stake proportion that this hotkey takes from delegations.
		//
		// # Event:
		// 	* DelegateAdded;
		// 		- On successfully setting a hotkey as a delegate.
		//
		// # Raises:
		// 	* 'NotRegistered':
		// 		- The hotkey we are delegating is not registered on the network.
		//
		// 	* 'NonAssociatedColdKey':
		// 		- The hotkey we are delegating is not owned by the calling coldket.
		//
		//
		#[pallet::call_index(1)]
		#[pallet::weight((0, DispatchClass::Normal, Pays::No))]
		pub fn become_delegate(
			origin: OriginFor<T>, 
			hotkey: T::AccountId
		) -> DispatchResult {
			Self::do_become_delegate(origin, hotkey, Self::get_default_take() )
		}

		// --- Adds stake to a hotkey. The call is made from the
		// coldkey account linked in the hotkey.
		// Only the associated coldkey is allowed to make staking and
		// unstaking requests. This protects the neuron against
		// attacks on its hotkey running in production code.
		//
		// # Args:
		// 	* 'origin': (<T as frame_system::Config>Origin):
		// 		- The signature of the caller's coldkey.
		//
		// 	* 'hotkey' (T::AccountId):
		// 		- The associated hotkey account.
		//
		// 	* 'amount_staked' (u64):
		// 		- The amount of stake to be added to the hotkey staking account.
		//
		// # Event:
		// 	* StakeAdded;
		// 		- On the successfully adding stake to a global account.
		//
		// # Raises:
		// 	* 'CouldNotConvertToBalance':
		// 		- Unable to convert the passed stake value to a balance.
		//
		// 	* 'NotEnoughBalanceToStake':
		// 		- Not enough balance on the coldkey to add onto the global account.
		//
		// 	* 'NonAssociatedColdKey':
		// 		- The calling coldkey is not associated with this hotkey.
		//
		// 	* 'BalanceWithdrawalError':
		// 		- Errors stemming from transaction pallet.
		//
		//
		#[pallet::call_index(2)]
		#[pallet::weight((Weight::from_ref_time(65_000_000)
		.saturating_add(T::DbWeight::get().reads(8))
		.saturating_add(T::DbWeight::get().writes(6)), DispatchClass::Normal, Pays::No))]
		pub fn add_stake(
			origin: OriginFor<T>, 
			hotkey: T::AccountId, 
			amount_staked: u64
		) -> DispatchResult {
			Self::do_add_stake(origin, hotkey, amount_staked)
		}

		// ---- Remove stake from the staking account. The call must be made
		// from the coldkey account attached to the neuron metadata. Only this key
		// has permission to make staking and unstaking requests.
		//
		// # Args:
		// 	* 'origin': (<T as frame_system::Config>Origin):
		// 		- The signature of the caller's coldkey.
		//
		// 	* 'hotkey' (T::AccountId):
		// 		- The associated hotkey account.
		//
		// 	* 'amount_unstaked' (u64):
		// 		- The amount of stake to be added to the hotkey staking account.
		//
		// # Event:
		// 	* StakeRemoved;
		// 		- On the successfully removing stake from the hotkey account.
		//
		// # Raises:
		// 	* 'NotRegistered':
		// 		- Thrown if the account we are attempting to unstake from is non existent.
		//
		// 	* 'NonAssociatedColdKey':
		// 		- Thrown if the coldkey does not own the hotkey we are unstaking from.
		//
		// 	* 'NotEnoughStaketoWithdraw':
		// 		- Thrown if there is not enough stake on the hotkey to withdwraw this amount. 
		//
		// 	* 'CouldNotConvertToBalance':
		// 		- Thrown if we could not convert this amount to a balance.
		//
		//
		#[pallet::call_index(3)]
		#[pallet::weight((Weight::from_ref_time(66_000_000)
		.saturating_add(T::DbWeight::get().reads(8))
		.saturating_add(T::DbWeight::get().writes(6)), DispatchClass::Normal, Pays::No))]
		pub fn remove_stake(
			origin: OriginFor<T>, 
			hotkey: T::AccountId, 
			amount_unstaked: u64
		) -> DispatchResult {
			Self::do_remove_stake(origin, hotkey, amount_unstaked)
		}

		// ---- Serves or updates axon /promethteus information for the neuron associated with the caller. If the caller is
		// already registered the metadata is updated. If the caller is not registered this call throws NotRegistered.
		//
		// # Args:
		// 	* 'origin': (<T as frame_system::Config>Origin):
		// 		- The signature of the caller.
		//
		// 	* 'netuid' (u16):
		// 		- The u16 network identifier.
		//
		// 	* 'version' (u64):
		// 		- The bittensor version identifier.
		//
		// 	* 'ip' (u64):
		// 		- The endpoint ip information as a u128 encoded integer.
		//
		// 	* 'port' (u16):
		// 		- The endpoint port information as a u16 encoded integer.
		// 
		// 	* 'ip_type' (u8):
		// 		- The endpoint ip version as a u8, 4 or 6.
		//
		// 	* 'protocol' (u8):
		// 		- UDP:1 or TCP:0 
		//
		// 	* 'placeholder1' (u8):
		// 		- Placeholder for further extra params.
		//
		// 	* 'placeholder2' (u8):
		// 		- Placeholder for further extra params.
		//
		// # Event:
		// 	* AxonServed;
		// 		- On successfully serving the axon info.
		//
		// # Raises:
		// 	* 'NetworkDoesNotExist':
		// 		- Attempting to set weights on a non-existent network.
		//
		// 	* 'NotRegistered':
		// 		- Attempting to set weights from a non registered account.
		//
		// 	* 'InvalidIpType':
		// 		- The ip type is not 4 or 6.
		//
		// 	* 'InvalidIpAddress':
		// 		- The numerically encoded ip address does not resolve to a proper ip.
		//
		// 	* 'ServingRateLimitExceeded':
		// 		- Attempting to set prometheus information withing the rate limit min.
		//
		#[pallet::call_index(4)]
		#[pallet::weight((Weight::from_ref_time(19_000_000)
		.saturating_add(T::DbWeight::get().reads(2))
		.saturating_add(T::DbWeight::get().writes(1)), DispatchClass::Normal, Pays::No))]
		pub fn serve_axon(
			origin:OriginFor<T>, 
			netuid: u16,
			version: u32, 
			ip: u128, 
			port: u16, 
			ip_type: u8,
			protocol: u8, 
			placeholder1: u8, 
			placeholder2: u8,
		) -> DispatchResult {
			Self::do_serve_axon( origin, netuid, version, ip, port, ip_type, protocol, placeholder1, placeholder2 ) 
		}

		#[pallet::call_index(5)]
		#[pallet::weight((Weight::from_ref_time(17_000_000)
		.saturating_add(T::DbWeight::get().reads(2))
		.saturating_add(T::DbWeight::get().writes(1)), DispatchClass::Normal, Pays::No))]
		pub fn serve_prometheus(
			origin:OriginFor<T>, 
			netuid: u16,
			version: u32, 
			ip: u128, 
			port: u16, 
			ip_type: u8,
		) -> DispatchResult {
			Self::do_serve_prometheus( origin, netuid, version, ip, port, ip_type ) 
		}


		// ---- Registers a new neuron to the subnetwork. 
		//
		// # Args:
		// 	* 'origin': (<T as frame_system::Config>Origin):
		// 		- The signature of the calling hotkey.
		//
		// 	* 'netuid' (u16):
		// 		- The u16 network identifier.
		//
		// 	* 'block_number' ( u64 ):
		// 		- Block hash used to prove work done.
		//
		// 	* 'nonce' ( u64 ):
		// 		- Positive integer nonce used in POW.
		//
		// 	* 'work' ( Vec<u8> ):
		// 		- Vector encoded bytes representing work done.
		//
		// 	* 'hotkey' ( T::AccountId ):
		// 		- Hotkey to be registered to the network.
		//
		// 	* 'coldkey' ( T::AccountId ):
		// 		- Associated coldkey account.
		//
		// # Event:
		// 	* NeuronRegistered;
		// 		- On successfully registereing a uid to a neuron slot on a subnetwork.
		//
		// # Raises:
		// 	* 'NetworkDoesNotExist':
		// 		- Attempting to registed to a non existent network.
		//
		// 	* 'TooManyRegistrationsThisBlock':
		// 		- This registration exceeds the total allowed on this network this block.
		//
		// 	* 'AlreadyRegistered':
		// 		- The hotkey is already registered on this network.
		//
		// 	* 'InvalidWorkBlock':
		// 		- The work has been performed on a stale, future, or non existent block.
		//
		// 	* 'WorkRepeated':
		// 		- This work for block has already been used.
		//
		// 	* 'InvalidDifficulty':
		// 		- The work does not match the difficutly.
		//
		// 	* 'InvalidSeal':
		// 		- The seal is incorrect.
		//
		#[pallet::call_index(6)]
		#[pallet::weight((Weight::from_ref_time(91_000_000)
		.saturating_add(T::DbWeight::get().reads(27))
		.saturating_add(T::DbWeight::get().writes(22)), DispatchClass::Normal, Pays::No))]
		pub fn register( 
				origin:OriginFor<T>, 
				netuid: u16,
				block_number: u64, 
				nonce: u64, 
				work: Vec<u8>,
				hotkey: T::AccountId, 
				coldkey: T::AccountId,
		) -> DispatchResult { 
			Self::do_registration(origin, netuid, block_number, nonce, work, hotkey, coldkey)
		}

		#[pallet::call_index(7)]
		#[pallet::weight((Weight::from_ref_time(89_000_000)
		.saturating_add(T::DbWeight::get().reads(27))
		.saturating_add(T::DbWeight::get().writes(22)), DispatchClass::Normal, Pays::No))]
		pub fn burned_register( 
				origin:OriginFor<T>, 
				netuid: u16,
				hotkey: T::AccountId, 
		) -> DispatchResult { 
			Self::do_burned_registration(origin, netuid, hotkey)
		}

		#[pallet::call_index(8)]
		#[pallet::weight((Weight::from_ref_time(81_000_000)
		.saturating_add(T::DbWeight::get().reads(21))
		.saturating_add(T::DbWeight::get().writes(23)), DispatchClass::Operational, Pays::No))]
		pub fn sudo_register( 
				origin:OriginFor<T>, 
				netuid: u16,
				hotkey: T::AccountId, 
				coldkey: T::AccountId,
				stake: u64,
				balance: u64,
			) -> DispatchResult { 
			Self::do_sudo_registration(origin, netuid, hotkey, coldkey, stake, balance)
		}

		// ---- SUDO ONLY FUNCTIONS ------------------------------------------------------------

		// ---- Sudo add a network to the network set.
		// # Args:
		// 	* 'origin': (<T as frame_system::Config>Origin):
		// 		- Must be sudo.
		//
		// 	* 'netuid' (u16):
		// 		- The u16 network identifier.
		//
		// 	* 'tempo' ( u16 ):
		// 		- Number of blocks between epoch step.
		//
		// 	* 'modality' ( u16 ):
		// 		- Network modality specifier.
		//
		// # Event:
		// 	* NetworkAdded;
		// 		- On successfully creation of a network.
		//
		// # Raises:
		// 	* 'NetworkExist':
		// 		- Attempting to register an already existing.
		//
		// 	* 'InvalidModality':
		// 		- Attempting to register a network with an invalid modality.
		//
		// 	* 'InvalidTempo':
		// 		- Attempting to register a network with an invalid tempo.
		//
		#[pallet::call_index(9)]
		#[pallet::weight((Weight::from_ref_time(50_000_000)
		.saturating_add(T::DbWeight::get().reads(17))
		.saturating_add(T::DbWeight::get().writes(20)), DispatchClass::Operational, Pays::No))]
		pub fn sudo_add_network(
			origin: OriginFor<T>,
			netuid: u16,
			tempo: u16,
			modality: u16
		) -> DispatchResultWithPostInfo {
			Self::do_add_network(origin, netuid, tempo, modality)
		}

		// ---- Sudo remove a network from the network set.
		// # Args:
		// 	* 'origin': (<T as frame_system::Config>Origin):
		// 		- Must be sudo.
		//
		// 	* 'netuid' (u16):
		// 		- The u16 network identifier.
		//
		// # Event:
		// 	* NetworkRemoved;
		// 		- On the successfull removing of this network.
		//
		// # Raises:
		// 	* 'NetworkDoesNotExist':
		// 		- Attempting to remove a non existent network.
		//
		#[pallet::call_index(10)]
		#[pallet::weight((Weight::from_ref_time(42_000_000)
		.saturating_add(T::DbWeight::get().reads(2))
		.saturating_add(T::DbWeight::get().writes(31)), DispatchClass::Operational, Pays::No))]
		pub fn sudo_remove_network(
			origin: OriginFor<T>,
			netuid: u16
		) -> DispatchResult {
			Self::do_remove_network(origin, netuid)
		} 

		// ---- Sudo set emission values for all networks.
		// Args:
		// 	* 'origin': (<T as frame_system::Config>Origin):
		// 		- The caller, must be sudo.
		//
		// 	* `netuids` (Vec<u16>):
		// 		- A vector of network uids values. This must include all netuids.
		//
		// 	* `emission` (Vec<u64>):
		// 		- The emission values associated with passed netuids in order.
		// 
		#[pallet::call_index(11)]
		#[pallet::weight((Weight::from_ref_time(28_000_000)
		.saturating_add(T::DbWeight::get().reads(12))
		.saturating_add(T::DbWeight::get().writes(10)), DispatchClass::Operational, Pays::No))]
		pub fn sudo_set_emission_values(
			origin: OriginFor<T>,
			netuids: Vec<u16>,
			emission: Vec<u64>,
		) -> DispatchResult {
			Self::do_set_emission_values( 
				origin,
				netuids,
				emission
			)
		}

		// ---- Sudo add a network connect requirement.
		// Args:
		// 	* 'origin': (<T as frame_system::Config>Origin):
		// 		- The caller, must be sudo.
		//
		// 	* `netuid_a` (u16):
		// 		- The network we are adding the requirment to (parent network)
		//
		// 	* `netuid_b` (u16):
		// 		- The network we the requirement refers to (child network)
		//
		// 	* `requirement` (u16):
		// 		- The topk percentile prunning score requirement (u16:MAX normalized.)
		//
		#[pallet::call_index(12)]
		#[pallet::weight((Weight::from_ref_time(17_000_000)
		.saturating_add(T::DbWeight::get().reads(2))
		.saturating_add(T::DbWeight::get().writes(1)), DispatchClass::Operational, Pays::No))]
		pub fn sudo_add_network_connection_requirement( origin:OriginFor<T>, netuid_a: u16, netuid_b: u16, requirement: u16 ) -> DispatchResult { 
			Self::do_sudo_add_network_connection_requirement( origin, netuid_a, netuid_b, requirement )
		}

		// ---- Sudo remove a network connection requirement.
		// Args:
		// 	* 'origin': (<T as frame_system::Config>Origin):
		// 		- The caller, must be sudo.
		//
		// 	* `netuid_a` (u16):
		// 		- The network we are removing the requirment from.
		//
		// 	* `netuid_b` (u16):
		// 		- The required network connection to remove.
		//
		#[pallet::call_index(13)]   
		#[pallet::weight((Weight::from_ref_time(15_000_000)
		.saturating_add(T::DbWeight::get().reads(3)), DispatchClass::Operational, Pays::No))]
		pub fn sudo_remove_network_connection_requirement( origin:OriginFor<T>, netuid_a: u16, netuid_b: u16 ) -> DispatchResult { 
			Self::do_sudo_remove_network_connection_requirement( origin, netuid_a, netuid_b )
		}

		// ==================================
		// ==== Parameter Sudo calls ========
		// ==================================
		// Each function sets the corresponding hyper paramter on the specified network
		// Args:
		// 	* 'origin': (<T as frame_system::Config>Origin):
		// 		- The caller, must be sudo.
		//
		// 	* `netuid` (u16):
		// 		- The network identifier.
		//
		// 	* `hyperparameter value` (u16):
		// 		- The value of the hyper parameter.
		//
		#[pallet::call_index(14)]   
		#[pallet::weight((Weight::from_ref_time(11_000_000)
		.saturating_add(T::DbWeight::get().writes(1)), DispatchClass::Operational, Pays::No))]
		pub fn sudo_set_default_take( origin:OriginFor<T>, default_take: u16 ) -> DispatchResult {  
			Self::do_sudo_set_default_take( origin, default_take )
		}

		#[pallet::call_index(15)]
		#[pallet::weight((Weight::from_ref_time(10_000_000)
		.saturating_add(T::DbWeight::get().writes(1)), DispatchClass::Operational, Pays::No))]
		pub fn sudo_set_serving_rate_limit( origin:OriginFor<T>, netuid: u16, serving_rate_limit: u64 ) -> DispatchResult {  
			Self::do_sudo_set_serving_rate_limit( origin, netuid, serving_rate_limit )
		}

		// Sudo call for setting tx rate limit
		#[pallet::call_index(16)]
		#[pallet::weight((0, DispatchClass::Operational, Pays::No))]
		pub fn sudo_set_tx_rate_limit( origin:OriginFor<T>, tx_rate_limit: u64 ) -> DispatchResult {  
			Self::do_sudo_set_tx_rate_limit( origin, tx_rate_limit )
		}

		#[pallet::call_index(17)]
		#[pallet::weight((0, DispatchClass::Operational, Pays::No))]
		pub fn sudo_set_max_burn( origin:OriginFor<T>, netuid: u16, max_burn: u64 ) -> DispatchResult {  
			Self::do_sudo_set_max_burn( origin, netuid, max_burn )
		}

		#[pallet::call_index(18)]
		#[pallet::weight((Weight::from_ref_time(13_000_000)
		.saturating_add(T::DbWeight::get().reads(1))
		.saturating_add(T::DbWeight::get().writes(1)), DispatchClass::Operational, Pays::No))]
		pub fn sudo_set_min_burn( origin:OriginFor<T>, netuid: u16, min_burn: u64 ) -> DispatchResult {  
			Self::do_sudo_set_min_burn( origin, netuid, min_burn )
		}

		#[pallet::call_index(19)]
		#[pallet::weight((Weight::from_ref_time(14_000_000)
		.saturating_add(T::DbWeight::get().reads(1))
		.saturating_add(T::DbWeight::get().writes(1)), DispatchClass::Operational, Pays::No))]
		pub fn sudo_set_burn( origin:OriginFor<T>, netuid: u16, burn: u64 ) -> DispatchResult {  
			Self::do_sudo_set_burn( origin, netuid, burn )
		}

		#[pallet::call_index(20)]
		#[pallet::weight((Weight::from_ref_time(14_000_000)
		.saturating_add(T::DbWeight::get().reads(1))
		.saturating_add(T::DbWeight::get().writes(1)), DispatchClass::Operational, Pays::No))]
		pub fn sudo_set_max_difficulty( origin:OriginFor<T>, netuid: u16, max_difficulty: u64 ) -> DispatchResult {  
			Self::do_sudo_set_max_difficulty( origin, netuid, max_difficulty )
		}

		#[pallet::call_index(21)]
		#[pallet::weight((Weight::from_ref_time(14_000_000)
		.saturating_add(T::DbWeight::get().reads(1))
		.saturating_add(T::DbWeight::get().writes(1)), DispatchClass::Operational, Pays::No))]
		pub fn sudo_set_min_difficulty( origin:OriginFor<T>, netuid: u16, min_difficulty: u64 ) -> DispatchResult {  
			Self::do_sudo_set_min_difficulty( origin, netuid, min_difficulty )
		}

		#[pallet::call_index(22)]
		#[pallet::weight((Weight::from_ref_time(15_000_000)
		.saturating_add(T::DbWeight::get().reads(1))
		.saturating_add(T::DbWeight::get().writes(1)), DispatchClass::Operational, Pays::No))]
		pub fn sudo_set_weights_set_rate_limit( origin:OriginFor<T>, netuid: u16, weights_set_rate_limit: u64 ) -> DispatchResult {  
			Self::do_sudo_set_weights_set_rate_limit( origin, netuid, weights_set_rate_limit )
		}

		#[pallet::call_index(23)]
		#[pallet::weight((Weight::from_ref_time(14_000_000)
		.saturating_add(T::DbWeight::get().reads(1))
		.saturating_add(T::DbWeight::get().writes(1)), DispatchClass::Operational, Pays::No))]
		pub fn sudo_set_weights_version_key( origin:OriginFor<T>, netuid: u16, weights_version_key: u64 ) -> DispatchResult {  
			Self::do_sudo_set_weights_version_key( origin, netuid, weights_version_key )
		}

		#[pallet::call_index(24)]
		#[pallet::weight((Weight::from_ref_time(14_000_000)
		.saturating_add(T::DbWeight::get().reads(1))
		.saturating_add(T::DbWeight::get().writes(1)), DispatchClass::Operational, Pays::No))]
		pub fn sudo_set_bonds_moving_average( origin:OriginFor<T>, netuid: u16, bonds_moving_average: u64 ) -> DispatchResult {  
			Self::do_sudo_set_bonds_moving_average( origin, netuid, bonds_moving_average )
		}

		#[pallet::call_index(25)]
		#[pallet::weight((Weight::from_ref_time(14_000_000)
		.saturating_add(T::DbWeight::get().reads(1))
		.saturating_add(T::DbWeight::get().writes(1)), DispatchClass::Operational, Pays::No))]
		pub fn sudo_set_max_allowed_validators( origin:OriginFor<T>, netuid: u16, max_allowed_validators: u16 ) -> DispatchResult {  
			Self::do_sudo_set_max_allowed_validators( origin, netuid, max_allowed_validators )
		}

		#[pallet::call_index(26)]
		#[pallet::weight((Weight::from_ref_time(13_000_000)
		.saturating_add(T::DbWeight::get().reads(1))
		.saturating_add(T::DbWeight::get().writes(1)), DispatchClass::Operational, Pays::No))]
		pub fn sudo_set_difficulty( origin:OriginFor<T>, netuid: u16, difficulty: u64 ) -> DispatchResult {
			Self::do_sudo_set_difficulty( origin, netuid, difficulty )
		}

		#[pallet::call_index(27)]
		#[pallet::weight((Weight::from_ref_time(14_000_000)
		.saturating_add(T::DbWeight::get().reads(1))
		.saturating_add(T::DbWeight::get().writes(1)), DispatchClass::Operational, Pays::No))]
		pub fn sudo_set_adjustment_interval( origin:OriginFor<T>, netuid: u16, adjustment_interval: u16 ) -> DispatchResult { 
			Self::do_sudo_set_adjustment_interval( origin, netuid, adjustment_interval )
		}

		#[pallet::call_index(28)]
		#[pallet::weight((Weight::from_ref_time(14_000_000)
		.saturating_add(T::DbWeight::get().reads(1))
		.saturating_add(T::DbWeight::get().writes(1)), DispatchClass::Operational, Pays::No))]
		pub fn sudo_set_target_registrations_per_interval( origin:OriginFor<T>, netuid: u16, target_registrations_per_interval: u16 ) -> DispatchResult {
			Self::do_sudo_set_target_registrations_per_interval( origin, netuid, target_registrations_per_interval )
		}

		#[pallet::call_index(29)]
		#[pallet::weight((Weight::from_ref_time(13_000_000)
		.saturating_add(T::DbWeight::get().reads(1))
		.saturating_add(T::DbWeight::get().writes(1)), DispatchClass::Operational, Pays::No))]
		pub fn sudo_set_activity_cutoff( origin:OriginFor<T>, netuid: u16, activity_cutoff: u16 ) -> DispatchResult {
			Self::do_sudo_set_activity_cutoff( origin, netuid, activity_cutoff )
		}

		#[pallet::call_index(30)]
		#[pallet::weight((Weight::from_ref_time(14_000_000)
		.saturating_add(T::DbWeight::get().reads(1))
		.saturating_add(T::DbWeight::get().writes(1)), DispatchClass::Operational, Pays::No))]
		pub fn sudo_set_rho( origin:OriginFor<T>, netuid: u16, rho: u16 ) -> DispatchResult {
			Self::do_sudo_set_rho( origin, netuid, rho )
		}

		#[pallet::call_index(31)]
		#[pallet::weight((	Weight::from_ref_time(14_000_000)
		.saturating_add(T::DbWeight::get().reads(1))
		.saturating_add(T::DbWeight::get().writes(1)), DispatchClass::Operational, Pays::No))]
		pub fn sudo_set_kappa( origin:OriginFor<T>, netuid: u16, kappa: u16 ) -> DispatchResult {
			Self::do_sudo_set_kappa( origin, netuid, kappa )
		}

		#[pallet::call_index(32)]
		#[pallet::weight((Weight::from_ref_time(18_000_000)
		.saturating_add(T::DbWeight::get().reads(2))
		.saturating_add(T::DbWeight::get().writes(1)), DispatchClass::Operational, Pays::No))]
		pub fn sudo_set_max_allowed_uids( origin:OriginFor<T>, netuid: u16, max_allowed_uids: u16 ) -> DispatchResult {
			Self::do_sudo_set_max_allowed_uids(origin, netuid, max_allowed_uids )
		}

		#[pallet::call_index(33)]
		#[pallet::weight((Weight::from_ref_time(13_000_000)
		.saturating_add(T::DbWeight::get().reads(1))
		.saturating_add(T::DbWeight::get().writes(1)), DispatchClass::Operational, Pays::No))]
		pub fn sudo_set_min_allowed_weights( origin:OriginFor<T>, netuid: u16, min_allowed_weights: u16 ) -> DispatchResult {
			Self::do_sudo_set_min_allowed_weights( origin, netuid, min_allowed_weights )
		}

		#[pallet::call_index(34)]
		#[pallet::weight((Weight::from_ref_time(14_000_000)
		.saturating_add(T::DbWeight::get().reads(1))
		.saturating_add(T::DbWeight::get().writes(1)), DispatchClass::Operational, Pays::No))]
		pub fn sudo_set_validator_batch_size( origin:OriginFor<T>, netuid: u16, validator_batch_size: u16 ) -> DispatchResult {
			Self::do_sudo_set_validator_batch_size( origin, netuid, validator_batch_size )
		}

		#[pallet::call_index(35)]
		#[pallet::weight((Weight::from_ref_time(14_000_000)
		.saturating_add(T::DbWeight::get().reads(1))
		.saturating_add(T::DbWeight::get().writes(1)), DispatchClass::Operational, Pays::No))]
		pub fn sudo_set_validator_sequence_length( origin:OriginFor<T>, netuid: u16, validator_sequence_length: u16 ) -> DispatchResult {
			Self::do_sudo_set_validator_sequence_length(origin, netuid, validator_sequence_length )
		}

		#[pallet::call_index(36)]
		#[pallet::weight((Weight::from_ref_time(13_000_000)
		.saturating_add(T::DbWeight::get().reads(1))
		.saturating_add(T::DbWeight::get().writes(1)), DispatchClass::Operational, Pays::No))]
		pub fn sudo_set_validator_epochs_per_reset( origin:OriginFor<T>, netuid: u16, validator_epochs_per_reset: u16 ) -> DispatchResult {
			Self::do_sudo_set_validator_epochs_per_reset( origin, netuid, validator_epochs_per_reset )
		}

		#[pallet::call_index(37)]
		#[pallet::weight((Weight::from_ref_time(13_000_000)
		.saturating_add(T::DbWeight::get().reads(1))
		.saturating_add(T::DbWeight::get().writes(1)), DispatchClass::Operational, Pays::No))]
		pub fn sudo_set_validator_exclude_quantile( origin:OriginFor<T>, netuid: u16, validator_exclude_quantile: u16 ) -> DispatchResult {
			Self::do_sudo_set_validator_exclude_quantile( origin, netuid, validator_exclude_quantile )
		}

		#[pallet::call_index(38)]
		#[pallet::weight((Weight::from_ref_time(14_000_000)
		.saturating_add(T::DbWeight::get().reads(1))
		.saturating_add(T::DbWeight::get().writes(1)), DispatchClass::Operational, Pays::No))]
		pub fn sudo_set_validator_prune_len( origin:OriginFor<T>, netuid: u16, validator_prune_len: u64 ) -> DispatchResult {
			Self::do_sudo_set_validator_prune_len( origin, netuid, validator_prune_len )
		}

		#[pallet::call_index(39)]
		#[pallet::weight((Weight::from_ref_time(14_000_000)
		.saturating_add(T::DbWeight::get().reads(1))
		.saturating_add(T::DbWeight::get().writes(1)), DispatchClass::Operational, Pays::No))]
		pub fn sudo_set_validator_logits_divergence( origin:OriginFor<T>, netuid: u16,validator_logits_divergence: u16 ) -> DispatchResult {
			Self::do_sudo_set_validator_logits_divergence( origin, netuid, validator_logits_divergence )
		}

		#[pallet::call_index(40)]
		#[pallet::weight((Weight::from_ref_time(14_000_000)
		.saturating_add(T::DbWeight::get().reads(1))
		.saturating_add(T::DbWeight::get().writes(1)), DispatchClass::Operational, Pays::No))]
		pub fn sudo_set_validator_epoch_len( origin:OriginFor<T>, netuid: u16,validator_epoch_length: u16 ) -> DispatchResult {
			Self::do_sudo_set_validator_epoch_length( origin, netuid, validator_epoch_length )
		}

		#[pallet::call_index(41)]
		#[pallet::weight((Weight::from_ref_time(13_000_000)
		.saturating_add(T::DbWeight::get().reads(1))
		.saturating_add(T::DbWeight::get().writes(1)), DispatchClass::Operational, Pays::No))]
		pub fn sudo_set_scaling_law_power( origin:OriginFor<T>, netuid: u16, scaling_law_power: u16 ) -> DispatchResult {
			Self::do_sudo_set_scaling_law_power( origin, netuid, scaling_law_power )
		}

		#[pallet::call_index(42)]
		#[pallet::weight((Weight::from_ref_time(13_000_000)
		.saturating_add(T::DbWeight::get().reads(1))
		.saturating_add(T::DbWeight::get().writes(1)), DispatchClass::Operational, Pays::No))]
		pub fn sudo_set_synergy_scaling_law_power( origin:OriginFor<T>, netuid: u16, synergy_scaling_law_power: u16 ) -> DispatchResult {
			Self::do_sudo_set_synergy_scaling_law_power( origin, netuid, synergy_scaling_law_power )
		}

		#[pallet::call_index(43)]
		#[pallet::weight((Weight::from_ref_time(13_000_000)
		.saturating_add(T::DbWeight::get().reads(1))
		.saturating_add(T::DbWeight::get().writes(1)), DispatchClass::Operational, Pays::No))]
		pub fn sudo_set_immunity_period( origin:OriginFor<T>, netuid: u16, immunity_period: u16 ) -> DispatchResult {
			Self::do_sudo_set_immunity_period( origin, netuid, immunity_period )
		}

		#[pallet::call_index(44)]
		#[pallet::weight((Weight::from_ref_time(13_000_000)
		.saturating_add(T::DbWeight::get().reads(1))
		.saturating_add(T::DbWeight::get().writes(1)), DispatchClass::Operational, Pays::No))]
		pub fn sudo_set_max_weight_limit( origin:OriginFor<T>, netuid: u16, max_weight_limit: u16 ) -> DispatchResult {
			Self::do_sudo_set_max_weight_limit( origin, netuid, max_weight_limit )
		}

		#[pallet::call_index(45)]
		#[pallet::weight((Weight::from_ref_time(15_000_000)
		.saturating_add(T::DbWeight::get().reads(1))
		.saturating_add(T::DbWeight::get().writes(1)), DispatchClass::Operational, Pays::No))]
		pub fn sudo_set_max_registrations_per_block(origin: OriginFor<T>, netuid: u16, max_registrations_per_block: u16 ) -> DispatchResult {
			Self::do_sudo_set_max_registrations_per_block(origin, netuid, max_registrations_per_block )
		}

		#[pallet::call_index(46)]
		#[pallet::weight((0, DispatchClass::Operational, Pays::No))]
		pub fn sudo_set_total_issuance(origin: OriginFor<T>, total_issuance: u64 ) -> DispatchResult {
			Self::do_set_total_issuance(origin, total_issuance)
		}
<<<<<<< HEAD

		#[pallet::weight((0, DispatchClass::Operational, Pays::No))]
		pub fn sudo_set_rao_recycled(origin: OriginFor<T>, netuid: u16, rao_recycled: u64 ) -> DispatchResult {
			Self::do_set_rao_recycled(origin, netuid, rao_recycled)
		}

=======
		
		#[pallet::call_index(47)]
>>>>>>> d13b6324
		#[pallet::weight((Weight::from_ref_time(49_882_000_000)
		.saturating_add(T::DbWeight::get().reads(8303))
		.saturating_add(T::DbWeight::get().writes(110)), DispatchClass::Normal, Pays::No))]
		pub fn benchmark_epoch_with_weights( _:OriginFor<T> ) -> DispatchResult {
			Self::epoch( 11, 1_000_000_000 );
			Ok(())
		} 

		#[pallet::call_index(48)]
		#[pallet::weight((Weight::from_ref_time(117_586_465_000 as u64)
		.saturating_add(T::DbWeight::get().reads(12299 as u64))
		.saturating_add(T::DbWeight::get().writes(110 as u64)), DispatchClass::Normal, Pays::No))]
		pub fn benchmark_epoch_without_weights( _:OriginFor<T> ) -> DispatchResult {
			let _: Vec<(T::AccountId, u64)> = Self::epoch( 11, 1_000_000_000 );
			Ok(())
		} 

		#[pallet::call_index(49)]
		#[pallet::weight((0, DispatchClass::Normal, Pays::No))]
		pub fn benchmark_drain_emission( _:OriginFor<T> ) -> DispatchResult {
			Self::drain_emission( 11 );
			Ok(())
		} 
	}	

	// ---- Subtensor helper functions.
	impl<T: Config> Pallet<T> {
		// --- Returns the transaction priority for setting weights.
		pub fn get_priority_set_weights( hotkey: &T::AccountId, netuid: u16 ) -> u64 {
			if Uids::<T>::contains_key( netuid, &hotkey ) {
				let uid = Self::get_uid_for_net_and_hotkey(netuid, &hotkey.clone()).unwrap();
				let current_block_number: u64 = Self::get_current_block_as_u64();
				return current_block_number - Self::get_last_update_for_uid(netuid, uid as u16);
			}
			return 0;
		}

		// Benchmarking functions.
		pub fn create_network( _: OriginFor<T>, netuid: u16, n: u16, tempo: u16 ) -> DispatchResult {
			Self::init_new_network( netuid, tempo, 1 );
			Self::set_max_allowed_uids( netuid, n );
			let mut seed : u32 = 1;
			for _ in 0..n {
				let block_number: u64 = Self::get_current_block_as_u64();
				let hotkey: T::AccountId = T::AccountId::decode(&mut sp_runtime::traits::TrailingZeroInput::zeroes()).unwrap();
				Self::append_neuron( netuid, &hotkey, block_number );
				seed = seed + 1;
			}
			Ok(())
		}

		pub fn create_network_with_weights( _: OriginFor<T>, netuid: u16, n: u16, tempo: u16, n_vals: u16, n_weights: u16 ) -> DispatchResult {
			Self::init_new_network( netuid, tempo, 1 );
			Self::set_max_allowed_uids( netuid, n );
			Self::set_max_allowed_validators( netuid, n_vals );
			Self::set_min_allowed_weights( netuid, n_weights );
			Self::set_emission_for_network( netuid, 1_000_000_000 );
			let mut seed : u32 = 1;
			for _ in 0..n {
				let block_number: u64 = Self::get_current_block_as_u64();
				let hotkey: T::AccountId = T::AccountId::decode(&mut sp_runtime::traits::TrailingZeroInput::zeroes()).unwrap();
				Self::increase_stake_on_coldkey_hotkey_account( &hotkey, &hotkey, 1_000_000_000 );
				Self::append_neuron( netuid, &hotkey, block_number );
				seed = seed + 1;
			}
			for uid in 0..n {
				let uids: Vec<u16> = (0..n_weights).collect();
				let values: Vec<u16> = vec![1; n_weights as usize];
				let normalized_values = Self::normalize_weights( values );
				let mut zipped_weights: Vec<( u16, u16 )> = vec![];
				for ( uid, val ) in uids.iter().zip(normalized_values.iter()) { zipped_weights.push((*uid, *val)) }
				if uid < n_vals {
					Weights::<T>::insert( netuid, uid, zipped_weights );
				} else {
					break;
				}
			}
			Ok(())
		}
	}
}


/************************************************************
	CallType definition
************************************************************/
#[derive(Debug, PartialEq)]
pub enum CallType {
    SetWeights,
    AddStake,
    RemoveStake,
	AddDelegate,
    Register,
    Serve,
	Other,
}
impl Default for CallType {
    fn default() -> Self {
        CallType::Other
    }
}

#[derive(Encode, Decode, Clone, Eq, PartialEq, TypeInfo)]
pub struct SubtensorSignedExtension<T: Config + Send + Sync + TypeInfo>(pub PhantomData<T>);

impl<T: Config + Send + Sync + TypeInfo> SubtensorSignedExtension<T> where
	T::RuntimeCall: Dispatchable<Info=DispatchInfo, PostInfo=PostDispatchInfo>,
	<T as frame_system::Config>::RuntimeCall: IsSubType<Call<T>>,
{
	pub fn new() -> Self {
		Self(Default::default())
	}

	pub fn get_priority_vanilla() -> u64 {
		// Return high priority so that every extrinsic except set_weights function will 
		// have a higher priority than the set_weights call
		return u64::max_value();
	}

	pub fn get_priority_set_weights( who: &T::AccountId, netuid: u16 ) -> u64 {
		// Return the non vanilla priority for a set weights call.

		return Pallet::<T>::get_priority_set_weights( who, netuid );
	}

	pub fn u64_to_balance( input: u64 ) -> Option<<<T as Config>::Currency as Currency<<T as frame_system::Config>::AccountId>>::Balance> { input.try_into().ok() }

}

impl <T:Config + Send + Sync + TypeInfo> sp_std::fmt::Debug for SubtensorSignedExtension<T> {
	fn fmt(&self, f: &mut sp_std::fmt::Formatter) -> sp_std::fmt::Result {
		write!(f, "SubtensorSignedExtension")
	}
}

impl<T: Config + Send + Sync + TypeInfo> SignedExtension for SubtensorSignedExtension<T>
    where
        T::RuntimeCall: Dispatchable<Info=DispatchInfo, PostInfo=PostDispatchInfo>,
        <T as frame_system::Config>::RuntimeCall: IsSubType<Call<T>>,
{
	const IDENTIFIER: &'static str = "SubtensorSignedExtension";

	type AccountId = T::AccountId;
	type Call = T::RuntimeCall;
	type AdditionalSigned = ();
	type Pre = (CallType, u64, Self::AccountId);
	
	fn additional_signed( &self ) -> Result<Self::AdditionalSigned, TransactionValidityError> { 
		Ok(())
	}


	fn validate(
		&self,
		who: &Self::AccountId,
		call: &Self::Call,
		_info: &DispatchInfoOf<Self::Call>,
		_len: usize,
	) -> TransactionValidity {
		match call.is_sub_type() {
			Some(Call::set_weights{netuid, ..}) => {
				let priority: u64 = Self::get_priority_set_weights(who, *netuid);
                Ok(ValidTransaction {
                    priority: priority,
                    longevity: 1,
                    ..Default::default()
                })
            }
			Some(Call::add_stake{..}) => {
                Ok(ValidTransaction {
                    priority: Self::get_priority_vanilla(),
                    ..Default::default()
                })
            }
            Some(Call::remove_stake{..}) => {
                Ok(ValidTransaction {
                    priority: Self::get_priority_vanilla(),
                    ..Default::default()
                })
            }
            Some(Call::register{..}) => {
                Ok(ValidTransaction {
                    priority: Self::get_priority_vanilla(),
                    ..Default::default()
                })
            }
			_ => {
                Ok(ValidTransaction {
                    priority: Self::get_priority_vanilla(),
                    ..Default::default()
                })
            }
		}
	}

	// NOTE: Add later when we put in a pre and post dispatch step.
    fn pre_dispatch(
        self,
        who: &Self::AccountId,
        call: &Self::Call,
        _info: &DispatchInfoOf<Self::Call>,
        _len: usize,
    ) -> Result<Self::Pre, TransactionValidityError> {

        match call.is_sub_type() {
            Some(Call::add_stake{..}) => {
				let transaction_fee = 100000;
                Ok((CallType::AddStake, transaction_fee, who.clone()))
            }
            Some(Call::remove_stake{..}) => {
				let transaction_fee = 0;
                Ok((CallType::RemoveStake, transaction_fee, who.clone()))
            }
			Some(Call::set_weights{..}) => {
				let transaction_fee = 0;
                Ok((CallType::SetWeights, transaction_fee, who.clone())) 
            }
			Some(Call::register{..}) => {
                let transaction_fee = 0;
                Ok((CallType::Register, transaction_fee, who.clone()))
            }
            Some(Call::serve_axon{..}) => {
                let transaction_fee = 0;
                Ok((CallType::Serve, transaction_fee, who.clone()))
            }
            _ => {
				let transaction_fee = 0;
                Ok((CallType::Other, transaction_fee, who.clone()))
            }
        }
    }

	fn post_dispatch(
        maybe_pre: Option<Self::Pre>,
        _info: &DispatchInfoOf<Self::Call>,
        _post_info: &PostDispatchInfoOf<Self::Call>,
        _len: usize,
        _result: &dispatch::DispatchResult,
    ) -> Result<(), TransactionValidityError> {

		if let Some((call_type, _transaction_fee, _who)) = maybe_pre {
			match call_type {
				CallType::SetWeights => {
					log::debug!("Not Implemented!");
				}
				CallType::AddStake => {
					log::debug!("Not Implemented! Need to add potential transaction fees here.");
				}
				CallType::RemoveStake => {
					log::debug!("Not Implemented! Need to add potential transaction fees here.");
				}
				CallType::Register => {
					log::debug!("Not Implemented!");
				}
				_ => {
					log::debug!("Not Implemented!");
				}
			}
		} 
		Ok(())
    }

}<|MERGE_RESOLUTION|>--- conflicted
+++ resolved
@@ -1538,17 +1538,16 @@
 		pub fn sudo_set_total_issuance(origin: OriginFor<T>, total_issuance: u64 ) -> DispatchResult {
 			Self::do_set_total_issuance(origin, total_issuance)
 		}
-<<<<<<< HEAD
-
+		
+
+		#[pallet::call_index(50)]
 		#[pallet::weight((0, DispatchClass::Operational, Pays::No))]
 		pub fn sudo_set_rao_recycled(origin: OriginFor<T>, netuid: u16, rao_recycled: u64 ) -> DispatchResult {
 			Self::do_set_rao_recycled(origin, netuid, rao_recycled)
 		}
 
-=======
 		
 		#[pallet::call_index(47)]
->>>>>>> d13b6324
 		#[pallet::weight((Weight::from_ref_time(49_882_000_000)
 		.saturating_add(T::DbWeight::get().reads(8303))
 		.saturating_add(T::DbWeight::get().writes(110)), DispatchClass::Normal, Pays::No))]
