--- conflicted
+++ resolved
@@ -2157,25 +2157,12 @@
                 if ColdkeySwapScheduled::<T>::contains_key(who) {
                     return Err(CustomTransactionError::ColdkeyInSwapSchedule.into());
                 }
-<<<<<<< HEAD
-                let validity = Self::validity_ok(Self::get_priority_staking(who, hotkey, *amount_staked));
+                let validity = Self::validity_ok(Self::get_priority_staking(
+                    who,
+                    hotkey,
+                    (*amount_staked).into(),
+                ));
                 Ok((validity, Some(who.clone()), origin))
-=======
-
-                // Fully validate the user input
-                Self::result_to_validity(
-                    Pallet::<T>::validate_add_stake(
-                        who,
-                        hotkey,
-                        *netuid,
-                        *amount_staked,
-                        *amount_staked,
-                        false,
-                    ),
-                    Self::get_priority_staking(who, hotkey, (*amount_staked).to_u64()),
-                )
-                .map(|validity| (validity, Some(who.clone()), origin.clone()))
->>>>>>> 7c8ff6d8
             }
             Some(Call::add_stake_limit {
                 hotkey,
@@ -2187,53 +2174,24 @@
                     return Err(CustomTransactionError::ColdkeyInSwapSchedule.into());
                 }
 
-<<<<<<< HEAD
-                let validity = Self::validity_ok(Self::get_priority_staking(who, hotkey, *amount_staked));
+                let validity = Self::validity_ok(Self::get_priority_staking(
+                    who,
+                    hotkey,
+                    (*amount_staked).into(),
+                ));
                 Ok((validity, Some(who.clone()), origin))
-=======
-                // Calculate the maximum amount that can be executed with price limit
-                let Ok(max_amount) = Pallet::<T>::get_max_amount_add(*netuid, *limit_price) else {
-                    return Err(CustomTransactionError::ZeroMaxAmount.into());
-                };
-
-                // Fully validate the user input
-                Self::result_to_validity(
-                    Pallet::<T>::validate_add_stake(
-                        who,
-                        hotkey,
-                        *netuid,
-                        *amount_staked,
-                        max_amount.into(),
-                        *allow_partial,
-                    ),
-                    Self::get_priority_staking(who, hotkey, (*amount_staked).to_u64()),
-                )
-                .map(|validity| (validity, Some(who.clone()), origin.clone()))
->>>>>>> 7c8ff6d8
             }
             Some(Call::remove_stake {
                 hotkey,
                 netuid: _,
                 amount_unstaked,
             }) => {
-<<<<<<< HEAD
-                let validity = Self::validity_ok(Self::get_priority_staking(who, hotkey, (*amount_unstaked).into()));
+                let validity = Self::validity_ok(Self::get_priority_staking(
+                    who,
+                    hotkey,
+                    (*amount_unstaked).into(),
+                ));
                 Ok((validity, Some(who.clone()), origin))
-=======
-                // Fully validate the user input
-                Self::result_to_validity(
-                    Pallet::<T>::validate_remove_stake(
-                        who,
-                        hotkey,
-                        *netuid,
-                        *amount_unstaked,
-                        *amount_unstaked,
-                        false,
-                    ),
-                    Self::get_priority_staking(who, hotkey, (*amount_unstaked).to_u64()),
-                )
-                .map(|validity| (validity, Some(who.clone()), origin.clone()))
->>>>>>> 7c8ff6d8
             }
             Some(Call::remove_stake_limit {
                 hotkey,
@@ -2241,7 +2199,11 @@
                 amount_unstaked,
                 ..
             }) => {
-                let validity = Self::validity_ok(Self::get_priority_staking(who, hotkey, (*amount_unstaked).into()));
+                let validity = Self::validity_ok(Self::get_priority_staking(
+                    who,
+                    hotkey,
+                    (*amount_unstaked).into(),
+                ));
                 Ok((validity, Some(who.clone()), origin))
             }
             Some(Call::move_stake {
@@ -2254,7 +2216,11 @@
                 if ColdkeySwapScheduled::<T>::contains_key(who) {
                     return Err(CustomTransactionError::ColdkeyInSwapSchedule.into());
                 }
-                let validity = Self::validity_ok(Self::get_priority_staking(who, origin_hotkey, (*alpha_amount).into()));
+                let validity = Self::validity_ok(Self::get_priority_staking(
+                    who,
+                    origin_hotkey,
+                    (*alpha_amount).into(),
+                ));
                 Ok((validity, Some(who.clone()), origin))
             }
             Some(Call::transfer_stake {
@@ -2267,7 +2233,11 @@
                 if ColdkeySwapScheduled::<T>::contains_key(who) {
                     return Err(CustomTransactionError::ColdkeyInSwapSchedule.into());
                 }
-                let validity = Self::validity_ok(Self::get_priority_staking(who, hotkey, (*alpha_amount).into()));
+                let validity = Self::validity_ok(Self::get_priority_staking(
+                    who,
+                    hotkey,
+                    (*alpha_amount).into(),
+                ));
                 Ok((validity, Some(who.clone()), origin))
             }
             Some(Call::swap_stake {
@@ -2279,7 +2249,11 @@
                 if ColdkeySwapScheduled::<T>::contains_key(who) {
                     return Err(CustomTransactionError::ColdkeyInSwapSchedule.into());
                 }
-                let validity = Self::validity_ok(Self::get_priority_staking(who, hotkey, (*alpha_amount).into()));
+                let validity = Self::validity_ok(Self::get_priority_staking(
+                    who,
+                    hotkey,
+                    (*alpha_amount).into(),
+                ));
                 Ok((validity, Some(who.clone()), origin))
             }
             Some(Call::swap_stake_limit {
@@ -2293,7 +2267,11 @@
                     return Err(CustomTransactionError::ColdkeyInSwapSchedule.into());
                 }
 
-                let validity = Self::validity_ok(Self::get_priority_staking(who, hotkey, (*alpha_amount).into()));
+                let validity = Self::validity_ok(Self::get_priority_staking(
+                    who,
+                    hotkey,
+                    (*alpha_amount).into(),
+                ));
                 Ok((validity, Some(who.clone()), origin))
             }
             Some(Call::register { netuid, .. } | Call::burned_register { netuid, .. }) => {
