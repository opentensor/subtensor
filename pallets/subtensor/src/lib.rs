#![cfg_attr(not(feature = "std"), no_std)]
#![recursion_limit = "512"]
#![allow(clippy::too_many_arguments)]
// Edit this file to define custom logic or remove it if it is not needed.
// Learn more about FRAME and the core library of Substrate FRAME pallets:
// <https://docs.substrate.io/reference/frame-pallets/>
pub use pallet::*;

use frame_system::{self as system, ensure_signed};

use frame_support::{
    dispatch::{self, DispatchInfo, DispatchResult, DispatchResultWithPostInfo, PostDispatchInfo},
    ensure,
    pallet_macros::import_section,
    traits::{tokens::fungible, IsSubType},
};

use codec::{Decode, Encode};
use frame_support::sp_runtime::transaction_validity::InvalidTransaction;
use frame_support::sp_runtime::transaction_validity::ValidTransaction;
use pallet_balances::Call as BalancesCall;
// use pallet_scheduler as Scheduler;
use scale_info::TypeInfo;
use sp_core::Get;
use sp_runtime::{
    traits::{DispatchInfoOf, Dispatchable, PostDispatchInfoOf, SignedExtension},
    transaction_validity::{TransactionValidity, TransactionValidityError},
    DispatchError,
};
use sp_std::marker::PhantomData;

// ============================
//	==== Benchmark Imports =====
// ============================
mod benchmarks;

// =========================
//	==== Pallet Imports =====
// =========================
pub mod coinbase;
pub mod epoch;
pub mod macros;
pub mod migrations;
pub mod rpc_info;
pub mod staking;
pub mod subnets;
pub mod swap;
pub mod utils;
use crate::utils::rate_limiting::TransactionType;
use macros::{config, dispatches, errors, events, genesis, hooks};

#[cfg(test)]
mod tests;

// apparently this is stabilized since rust 1.36
extern crate alloc;

pub const MAX_CRV3_COMMIT_SIZE_BYTES: u32 = 5000;

#[deny(missing_docs)]
#[import_section(errors::errors)]
#[import_section(events::events)]
#[import_section(dispatches::dispatches)]
#[import_section(genesis::genesis)]
#[import_section(hooks::hooks)]
#[import_section(config::config)]
#[frame_support::pallet]
pub mod pallet {
    use crate::migrations;
    use frame_support::{
        dispatch::GetDispatchInfo,
        pallet_prelude::{DispatchResult, StorageMap, ValueQuery, *},
        traits::{
            tokens::fungible, OriginTrait, QueryPreimage, StorePreimage, UnfilteredDispatchable,
        },
        BoundedVec,
    };
    use frame_system::pallet_prelude::*;
    use pallet_drand::types::RoundNumber;
    use sp_core::{ConstU32, H256};
    use sp_runtime::traits::{Dispatchable, TrailingZeroInput};
    use sp_std::collections::vec_deque::VecDeque;
    use sp_std::vec;
    use sp_std::vec::Vec;
    use substrate_fixed::types::{I96F32, U64F64};
    use subtensor_macros::freeze_struct;

    #[cfg(not(feature = "std"))]
    use alloc::boxed::Box;
    #[cfg(feature = "std")]
    use sp_std::prelude::Box;

    /// Origin for the pallet
    pub type PalletsOriginOf<T> =
        <<T as frame_system::Config>::RuntimeOrigin as OriginTrait>::PalletsOrigin;

    /// Call type for the pallet
    pub type CallOf<T> = <T as frame_system::Config>::RuntimeCall;

    /// Tracks version for migrations. Should be monotonic with respect to the
    /// order of migrations. (i.e. always increasing)
    const STORAGE_VERSION: StorageVersion = StorageVersion::new(7);

    /// Minimum balance required to perform a coldkey swap
    pub const MIN_BALANCE_TO_PERFORM_COLDKEY_SWAP: u64 = 100_000_000; // 0.1 TAO in RAO

    #[pallet::pallet]
    #[pallet::without_storage_info]
    #[pallet::storage_version(STORAGE_VERSION)]
    pub struct Pallet<T>(_);

    /// Alias for the account ID.
    pub type AccountIdOf<T> = <T as frame_system::Config>::AccountId;

    /// Struct for Axon.
    pub type AxonInfoOf = AxonInfo;

    /// local one
    pub type LocalCallOf<T> = <T as Config>::RuntimeCall;

    /// Data structure for Axon information.
    #[crate::freeze_struct("3545cfb0cac4c1f5")]
    #[derive(Encode, Decode, Default, TypeInfo, Clone, PartialEq, Eq, Debug)]
    pub struct AxonInfo {
        ///  Axon serving block.
        pub block: u64,
        ///  Axon version
        pub version: u32,
        ///  Axon u128 encoded ip address of type v6 or v4.
        pub ip: u128,
        ///  Axon u16 encoded port.
        pub port: u16,
        ///  Axon ip type, 4 for ipv4 and 6 for ipv6.
        pub ip_type: u8,
        ///  Axon protocol. TCP, UDP, other.
        pub protocol: u8,
        ///  Axon proto placeholder 1.
        pub placeholder1: u8,
        ///  Axon proto placeholder 2.
        pub placeholder2: u8,
    }

    /// Struct for NeuronCertificate.
    pub type NeuronCertificateOf = NeuronCertificate;
    /// Data structure for NeuronCertificate information.
    #[freeze_struct("1c232be200d9ec6c")]
    #[derive(Decode, Encode, Default, TypeInfo, PartialEq, Eq, Clone, Debug)]
    pub struct NeuronCertificate {
        ///  The neuron TLS public key
        pub public_key: BoundedVec<u8, ConstU32<64>>,
        ///  The algorithm used to generate the public key
        pub algorithm: u8,
    }

    impl TryFrom<Vec<u8>> for NeuronCertificate {
        type Error = ();

        fn try_from(value: Vec<u8>) -> Result<Self, Self::Error> {
            if value.len() > 65 {
                return Err(());
            }
            // take the first byte as the algorithm
            let algorithm = value.first().ok_or(())?;
            // and the rest as the public_key
            let certificate = value.get(1..).ok_or(())?.to_vec();
            Ok(Self {
                public_key: BoundedVec::try_from(certificate).map_err(|_| ())?,
                algorithm: *algorithm,
            })
        }
    }

    ///  Struct for Prometheus.
    pub type PrometheusInfoOf = PrometheusInfo;

    /// Data structure for Prometheus information.
    #[crate::freeze_struct("5dde687e63baf0cd")]
    #[derive(Encode, Decode, Default, TypeInfo, Clone, PartialEq, Eq, Debug)]
    pub struct PrometheusInfo {
        /// Prometheus serving block.
        pub block: u64,
        /// Prometheus version.
        pub version: u32,
        ///  Prometheus u128 encoded ip address of type v6 or v4.
        pub ip: u128,
        ///  Prometheus u16 encoded port.
        pub port: u16,
        /// Prometheus ip type, 4 for ipv4 and 6 for ipv6.
        pub ip_type: u8,
    }

    ///  Struct for ChainIdentities.
    pub type ChainIdentityOf = ChainIdentity;

    /// Data structure for Chain Identities.
    #[crate::freeze_struct("bbfd00438dbe2b58")]
    #[derive(Encode, Decode, Default, TypeInfo, Clone, PartialEq, Eq, Debug)]
    pub struct ChainIdentity {
        /// The name of the chain identity
        pub name: Vec<u8>,
        /// The URL associated with the chain identity
        pub url: Vec<u8>,
        /// The image representation of the chain identity
        pub image: Vec<u8>,
        /// The Discord information for the chain identity
        pub discord: Vec<u8>,
        /// A description of the chain identity
        pub description: Vec<u8>,
        /// Additional information about the chain identity
        pub additional: Vec<u8>,
    }

    ///  Struct for SubnetIdentities.
    pub type SubnetIdentityOf = SubnetIdentity;
    /// Data structure for Subnet Identities
    #[crate::freeze_struct("f448dc3dad763108")]
    #[derive(Encode, Decode, Default, TypeInfo, Clone, PartialEq, Eq, Debug)]
    pub struct SubnetIdentity {
        /// The name of the subnet
        pub subnet_name: Vec<u8>,
        /// The github repository associated with the chain identity
        pub github_repo: Vec<u8>,
        /// The subnet's contact
        pub subnet_contact: Vec<u8>,
    }
    /// ============================
    /// ==== Staking + Accounts ====
    /// ============================

    #[pallet::type_value]
    /// Default value for zero.
    pub fn DefaultZeroU64<T: Config>() -> u64 {
        0
    }
    #[pallet::type_value]
    /// Default value for zero.
    pub fn DefaultZeroU16<T: Config>() -> u16 {
        0
    }
    #[pallet::type_value]
    /// Default value for false.
    pub fn DefaultFalse<T: Config>() -> bool {
        false
    }
    #[pallet::type_value]
    /// Default value for false.
    pub fn DefaultTrue<T: Config>() -> bool {
        true
    }
    #[pallet::type_value]
    /// Total Rao in circulation.
    pub fn TotalSupply<T: Config>() -> u64 {
        21_000_000_000_000_000
    }
    #[pallet::type_value]
    /// Default Delegate Take.
    pub fn DefaultDelegateTake<T: Config>() -> u16 {
        T::InitialDefaultDelegateTake::get()
    }

    #[pallet::type_value]
    /// Default childkey take.
    pub fn DefaultChildKeyTake<T: Config>() -> u16 {
        T::InitialDefaultChildKeyTake::get()
    }
    #[pallet::type_value]
    /// Default minimum delegate take.
    pub fn DefaultMinDelegateTake<T: Config>() -> u16 {
        T::InitialMinDelegateTake::get()
    }

    #[pallet::type_value]
    /// Default minimum childkey take.
    pub fn DefaultMinChildKeyTake<T: Config>() -> u16 {
        T::InitialMinChildKeyTake::get()
    }

    #[pallet::type_value]
    /// Default maximum childkey take.
    pub fn DefaultMaxChildKeyTake<T: Config>() -> u16 {
        T::InitialMaxChildKeyTake::get()
    }

    #[pallet::type_value]
    /// Default account take.
    pub fn DefaultAccountTake<T: Config>() -> u64 {
        0
    }
    #[pallet::type_value]
    /// Default value for max tempo
    pub fn DefaultMaxTempo<T: Config>() -> u16 {
        30 // 1 hour.
    }
    #[pallet::type_value]
    /// Default value for global weight.
    pub fn DefaultTaoWeight<T: Config>() -> u64 {
        T::InitialTaoWeight::get()
    }
    #[pallet::type_value]
    /// Default emission per block.
    pub fn DefaultBlockEmission<T: Config>() -> u64 {
        1_000_000_000
    }
    #[pallet::type_value]
    /// Default allowed delegation.
    pub fn DefaultAllowsDelegation<T: Config>() -> bool {
        false
    }
    #[pallet::type_value]
    /// Default total issuance.
    pub fn DefaultTotalIssuance<T: Config>() -> u64 {
        T::InitialIssuance::get()
    }
    #[pallet::type_value]
    /// Default account, derived from zero trailing bytes.
    pub fn DefaultAccount<T: Config>() -> T::AccountId {
        T::AccountId::decode(&mut TrailingZeroInput::zeroes())
            .expect("trailing zeroes always produce a valid account ID; qed")
    }
    // pub fn DefaultStakeInterval<T: Config>() -> u64 {
    //     360
    // } (DEPRECATED)
    #[pallet::type_value]
    /// Default account linkage
    pub fn DefaultAccountLinkage<T: Config>() -> Vec<(u64, T::AccountId)> {
        vec![]
    }
    #[pallet::type_value]
    /// Default pending childkeys
    pub fn DefaultPendingChildkeys<T: Config>() -> (Vec<(u64, T::AccountId)>, u64) {
        (vec![], 0)
    }
    #[pallet::type_value]
    /// Default account linkage
    pub fn DefaultProportion<T: Config>() -> u64 {
        0
    }
    #[pallet::type_value]
    /// Default accumulated emission for a hotkey
    pub fn DefaultAccumulatedEmission<T: Config>() -> u64 {
        0
    }
    #[pallet::type_value]
    /// Default last adjustment block.
    pub fn DefaultLastAdjustmentBlock<T: Config>() -> u64 {
        0
    }
    #[pallet::type_value]
    /// Default last adjustment block.
    pub fn DefaultRegistrationsThisBlock<T: Config>() -> u16 {
        0
    }
    #[pallet::type_value]
    /// Default registrations this block.
    pub fn DefaultBurn<T: Config>() -> u64 {
        T::InitialBurn::get()
    }
    #[pallet::type_value]
    /// Default burn token.
    pub fn DefaultMinBurn<T: Config>() -> u64 {
        T::InitialMinBurn::get()
    }
    #[pallet::type_value]
    /// Default min burn token.
    pub fn DefaultMaxBurn<T: Config>() -> u64 {
        T::InitialMaxBurn::get()
    }
    #[pallet::type_value]
    /// Default max burn token.
    pub fn DefaultDifficulty<T: Config>() -> u64 {
        T::InitialDifficulty::get()
    }
    #[pallet::type_value]
    /// Default difficulty value.
    pub fn DefaultMinDifficulty<T: Config>() -> u64 {
        T::InitialMinDifficulty::get()
    }
    #[pallet::type_value]
    /// Default min difficulty value.
    pub fn DefaultMaxDifficulty<T: Config>() -> u64 {
        T::InitialMaxDifficulty::get()
    }
    #[pallet::type_value]
    /// Default max difficulty value.
    pub fn DefaultMaxRegistrationsPerBlock<T: Config>() -> u16 {
        T::InitialMaxRegistrationsPerBlock::get()
    }
    #[pallet::type_value]
    /// Default max registrations per block.
    pub fn DefaultRAORecycledForRegistration<T: Config>() -> u64 {
        T::InitialRAORecycledForRegistration::get()
    }
    #[pallet::type_value]
    /// Default number of networks.
    pub fn DefaultN<T: Config>() -> u16 {
        0
    }
    #[pallet::type_value]
    /// Default value for modality.
    pub fn DefaultModality<T: Config>() -> u16 {
        0
    }
    #[pallet::type_value]
    /// Default value for hotkeys.
    pub fn DefaultHotkeys<T: Config>() -> Vec<u16> {
        vec![]
    }
    #[pallet::type_value]
    /// Default value if network is added.
    pub fn DefaultNeworksAdded<T: Config>() -> bool {
        false
    }
    #[pallet::type_value]
    /// Default value for network member.
    pub fn DefaultIsNetworkMember<T: Config>() -> bool {
        false
    }
    #[pallet::type_value]
    /// Default value for registration allowed.
    pub fn DefaultRegistrationAllowed<T: Config>() -> bool {
        false
    }
    #[pallet::type_value]
    /// Default value for network registered at.
    pub fn DefaultNetworkRegisteredAt<T: Config>() -> u64 {
        0
    }
    #[pallet::type_value]
    /// Default value for network immunity period.
    pub fn DefaultNetworkImmunityPeriod<T: Config>() -> u64 {
        T::InitialNetworkImmunityPeriod::get()
    }
    #[pallet::type_value]
    /// Default value for network last registered.
    pub fn DefaultNetworkLastRegistered<T: Config>() -> u64 {
        0
    }
    #[pallet::type_value]
    /// Default value for network min allowed UIDs.
    pub fn DefaultNetworkMinAllowedUids<T: Config>() -> u16 {
        T::InitialNetworkMinAllowedUids::get()
    }
    #[pallet::type_value]
    /// Default value for network min lock cost.
    pub fn DefaultNetworkMinLockCost<T: Config>() -> u64 {
        T::InitialNetworkMinLockCost::get()
    }
    #[pallet::type_value]
    /// Default value for network lock reduction interval.
    pub fn DefaultNetworkLockReductionInterval<T: Config>() -> u64 {
        T::InitialNetworkLockReductionInterval::get()
    }
    #[pallet::type_value]
    /// Default value for subnet owner cut.
    pub fn DefaultSubnetOwnerCut<T: Config>() -> u16 {
        T::InitialSubnetOwnerCut::get()
    }
    #[pallet::type_value]
    /// Default value for subnet limit.
    pub fn DefaultSubnetLimit<T: Config>() -> u16 {
        T::InitialSubnetLimit::get()
    }
    #[pallet::type_value]
    /// Default value for network rate limit.
    pub fn DefaultNetworkRateLimit<T: Config>() -> u64 {
        if cfg!(feature = "pow-faucet") {
            return 0;
        }
        T::InitialNetworkRateLimit::get()
    }
    #[pallet::type_value]
    /// Default value for emission values.
    pub fn DefaultEmissionValues<T: Config>() -> u64 {
        0
    }
    #[pallet::type_value]
    /// Default value for pending emission.
    pub fn DefaultPendingEmission<T: Config>() -> u64 {
        0
    }
    #[pallet::type_value]
    /// Default value for blocks since last step.
    pub fn DefaultBlocksSinceLastStep<T: Config>() -> u64 {
        0
    }
    #[pallet::type_value]
    /// Default value for last mechanism step block.
    pub fn DefaultLastMechanismStepBlock<T: Config>() -> u64 {
        0
    }
    #[pallet::type_value]
    /// Default value for subnet owner.
    pub fn DefaultSubnetOwner<T: Config>() -> T::AccountId {
        T::AccountId::decode(&mut sp_runtime::traits::TrailingZeroInput::zeroes())
            .expect("trailing zeroes always produce a valid account ID; qed")
    }
    #[pallet::type_value]
    /// Default value for subnet locked.
    pub fn DefaultSubnetLocked<T: Config>() -> u64 {
        0
    }
    #[pallet::type_value]
    /// Default value for network tempo
    pub fn DefaultTempo<T: Config>() -> u16 {
        T::InitialTempo::get()
    }
    #[pallet::type_value]
    /// Default value for weights set rate limit.
    pub fn DefaultWeightsSetRateLimit<T: Config>() -> u64 {
        100
    }
    #[pallet::type_value]
    /// Default block number at registration.
    pub fn DefaultBlockAtRegistration<T: Config>() -> u64 {
        0
    }
    #[pallet::type_value]
    /// Default value for rho parameter.
    pub fn DefaultRho<T: Config>() -> u16 {
        T::InitialRho::get()
    }
    #[pallet::type_value]
    /// Default value for kappa parameter.
    pub fn DefaultKappa<T: Config>() -> u16 {
        T::InitialKappa::get()
    }
    #[pallet::type_value]
    /// Default maximum allowed UIDs.
    pub fn DefaultMaxAllowedUids<T: Config>() -> u16 {
        T::InitialMaxAllowedUids::get()
    }
    #[pallet::type_value]
    /// Default immunity period.
    pub fn DefaultImmunityPeriod<T: Config>() -> u16 {
        T::InitialImmunityPeriod::get()
    }
    #[pallet::type_value]
    /// Default activity cutoff.
    pub fn DefaultActivityCutoff<T: Config>() -> u16 {
        T::InitialActivityCutoff::get()
    }
    #[pallet::type_value]
    /// Default maximum weights limit.
    pub fn DefaultMaxWeightsLimit<T: Config>() -> u16 {
        T::InitialMaxWeightsLimit::get()
    }
    #[pallet::type_value]
    /// Default weights version key.
    pub fn DefaultWeightsVersionKey<T: Config>() -> u64 {
        T::InitialWeightsVersionKey::get()
    }
    #[pallet::type_value]
    /// Default minimum allowed weights.
    pub fn DefaultMinAllowedWeights<T: Config>() -> u16 {
        T::InitialMinAllowedWeights::get()
    }
    #[pallet::type_value]
    /// Default maximum allowed validators.
    pub fn DefaultMaxAllowedValidators<T: Config>() -> u16 {
        T::InitialMaxAllowedValidators::get()
    }
    #[pallet::type_value]
    /// Default adjustment interval.
    pub fn DefaultAdjustmentInterval<T: Config>() -> u16 {
        T::InitialAdjustmentInterval::get()
    }
    #[pallet::type_value]
    /// Default bonds moving average.
    pub fn DefaultBondsMovingAverage<T: Config>() -> u64 {
        T::InitialBondsMovingAverage::get()
    }
    /// Default bonds penalty.
    #[pallet::type_value]
    pub fn DefaultBondsPenalty<T: Config>() -> u16 {
        T::InitialBondsPenalty::get()
    }
    #[pallet::type_value]
    /// Default validator prune length.
    pub fn DefaultValidatorPruneLen<T: Config>() -> u64 {
        T::InitialValidatorPruneLen::get()
    }
    #[pallet::type_value]
    /// Default scaling law power.
    pub fn DefaultScalingLawPower<T: Config>() -> u16 {
        T::InitialScalingLawPower::get()
    }
    #[pallet::type_value]
    /// Default target registrations per interval.
    pub fn DefaultTargetRegistrationsPerInterval<T: Config>() -> u16 {
        T::InitialTargetRegistrationsPerInterval::get()
    }
    #[pallet::type_value]
    /// Default adjustment alpha.
    pub fn DefaultAdjustmentAlpha<T: Config>() -> u64 {
        T::InitialAdjustmentAlpha::get()
    }
    #[pallet::type_value]
    /// Default minimum stake for weights.
    pub fn DefaultStakeThreshold<T: Config>() -> u64 {
        0
    }
    #[pallet::type_value]
    /// Default Reveal Period Epochs
    pub fn DefaultRevealPeriodEpochs<T: Config>() -> u64 {
        1
    }
    #[pallet::type_value]
    /// Value definition for vector of u16.
    pub fn EmptyU16Vec<T: Config>() -> Vec<u16> {
        vec![]
    }
    #[pallet::type_value]
    /// Value definition for vector of u64.
    pub fn EmptyU64Vec<T: Config>() -> Vec<u64> {
        vec![]
    }
    #[pallet::type_value]
    /// Value definition for vector of bool.
    pub fn EmptyBoolVec<T: Config>() -> Vec<bool> {
        vec![]
    }
    #[pallet::type_value]
    /// Value definition for bonds with type vector of (u16, u16).
    pub fn DefaultBonds<T: Config>() -> Vec<(u16, u16)> {
        vec![]
    }
    #[pallet::type_value]
    /// Value definition for weights with vector of (u16, u16).
    pub fn DefaultWeights<T: Config>() -> Vec<(u16, u16)> {
        vec![]
    }
    #[pallet::type_value]
    /// Default value for key with type T::AccountId derived from trailing zeroes.
    pub fn DefaultKey<T: Config>() -> T::AccountId {
        T::AccountId::decode(&mut sp_runtime::traits::TrailingZeroInput::zeroes())
            .expect("trailing zeroes always produce a valid account ID; qed")
    }
    // pub fn DefaultHotkeyEmissionTempo<T: Config>() -> u64 {
    //     T::InitialHotkeyEmissionTempo::get()
    // } (DEPRECATED)
    #[pallet::type_value]
    /// Default value for rate limiting
    pub fn DefaultTxRateLimit<T: Config>() -> u64 {
        T::InitialTxRateLimit::get()
    }
    #[pallet::type_value]
    /// Default value for delegate take rate limiting
    pub fn DefaultTxDelegateTakeRateLimit<T: Config>() -> u64 {
        T::InitialTxDelegateTakeRateLimit::get()
    }
    #[pallet::type_value]
    /// Default value for chidlkey take rate limiting
    pub fn DefaultTxChildKeyTakeRateLimit<T: Config>() -> u64 {
        T::InitialTxChildKeyTakeRateLimit::get()
    }
    #[pallet::type_value]
    /// Default value for last extrinsic block.
    pub fn DefaultLastTxBlock<T: Config>() -> u64 {
        0
    }
    #[pallet::type_value]
    /// Default value for serving rate limit.
    pub fn DefaultServingRateLimit<T: Config>() -> u64 {
        T::InitialServingRateLimit::get()
    }
    #[pallet::type_value]
    /// Default value for weight commit/reveal enabled.
    pub fn DefaultCommitRevealWeightsEnabled<T: Config>() -> bool {
        false
    }
    #[pallet::type_value]
    /// Default value for alpha transfer enabled.
    pub fn DefaultAlphaTransferEnabled<T: Config>() -> bool {
        false
    }
    #[pallet::type_value]
    /// Senate requirements
    pub fn DefaultSenateRequiredStakePercentage<T: Config>() -> u64 {
        T::InitialSenateRequiredStakePercentage::get()
    }
    #[pallet::type_value]
    /// -- ITEM (switches liquid alpha on)
    pub fn DefaultLiquidAlpha<T: Config>() -> bool {
        false
    }
    #[pallet::type_value]
    /// (alpha_low: 0.7, alpha_high: 0.9)
    pub fn DefaultAlphaValues<T: Config>() -> (u16, u16) {
        (45875, 58982)
    }
    #[pallet::type_value]
    /// Default value for network max stake.
    pub fn DefaultNetworkMaxStake<T: Config>() -> u64 {
        T::InitialNetworkMaxStake::get()
    }

    #[pallet::type_value]
    /// Default value for coldkey swap schedule duration
    pub fn DefaultColdkeySwapScheduleDuration<T: Config>() -> BlockNumberFor<T> {
        T::InitialColdkeySwapScheduleDuration::get()
    }

    #[pallet::type_value]
    /// Default value for applying pending items (e.g. childkeys).
    pub fn DefaultPendingCooldown<T: Config>() -> u64 {
        7200
    }

    #[pallet::type_value]
    /// Default minimum stake.
    /// 500k rao matches $0.25 at $500/TAO
    pub fn DefaultMinStake<T: Config>() -> u64 {
        500_000
    }

    #[pallet::type_value]
    /// Default staking fee.
    /// 500k rao matches $0.25 at $500/TAO
    pub fn DefaultStakingFee<T: Config>() -> u64 {
        500_000
    }

    #[pallet::type_value]
    /// Default unicode vector for tau symbol.
    pub fn DefaultUnicodeVecU8<T: Config>() -> Vec<u8> {
        b"\xF0\x9D\x9C\x8F".to_vec() // Unicode for tau (𝜏)
    }

    #[pallet::type_value]
    /// Default value for dissolve network schedule duration
    pub fn DefaultDissolveNetworkScheduleDuration<T: Config>() -> BlockNumberFor<T> {
        T::InitialDissolveNetworkScheduleDuration::get()
    }

    #[pallet::type_value]
    /// Default value for Share Pool variables
    pub fn DefaultSharePoolZero<T: Config>() -> U64F64 {
        U64F64::saturating_from_num(0)
    }

    #[pallet::type_value]
    /// Default value for minimum liquidity in pool
    pub fn DefaultMinimumPoolLiquidity<T: Config>() -> I96F32 {
        I96F32::saturating_from_num(1_000_000)
    }

    #[pallet::storage]
    pub type ColdkeySwapScheduleDuration<T: Config> =
        StorageValue<_, BlockNumberFor<T>, ValueQuery, DefaultColdkeySwapScheduleDuration<T>>;

    #[pallet::storage]
    pub type DissolveNetworkScheduleDuration<T: Config> =
        StorageValue<_, BlockNumberFor<T>, ValueQuery, DefaultDissolveNetworkScheduleDuration<T>>;

    #[pallet::storage]
    pub type SenateRequiredStakePercentage<T> =
        StorageValue<_, u64, ValueQuery, DefaultSenateRequiredStakePercentage<T>>;

    /// ============================
    /// ==== Staking Variables ====
    /// ============================
    /// The Subtensor [`TotalIssuance`] represents the total issuance of tokens on the Bittensor network.
    ///
    /// It is comprised of three parts:
    /// - The total amount of issued tokens, tracked in the TotalIssuance of the Balances pallet
    /// - The total amount of tokens staked in the system, tracked in [`TotalStake`]
    /// - The total amount of tokens locked up for subnet reg, tracked in [`TotalSubnetLocked`] attained by iterating over subnet lock.
    ///
    /// Eventually, Bittensor should migrate to using Holds afterwhich time we will not require this
    /// separate accounting.
    #[pallet::storage]
    /// --- ITEM --> Global weight
    pub type TaoWeight<T> = StorageValue<_, u64, ValueQuery, DefaultTaoWeight<T>>;
    #[pallet::storage]
    /// --- ITEM ( default_delegate_take )
    pub type MaxDelegateTake<T> = StorageValue<_, u16, ValueQuery, DefaultDelegateTake<T>>;
    #[pallet::storage]
    /// --- ITEM ( min_delegate_take )
    pub type MinDelegateTake<T> = StorageValue<_, u16, ValueQuery, DefaultMinDelegateTake<T>>;
    #[pallet::storage]
    /// --- ITEM ( default_childkey_take )
    pub type MaxChildkeyTake<T> = StorageValue<_, u16, ValueQuery, DefaultMaxChildKeyTake<T>>;
    #[pallet::storage]
    /// --- ITEM ( min_childkey_take )
    pub type MinChildkeyTake<T> = StorageValue<_, u16, ValueQuery, DefaultMinChildKeyTake<T>>;
    #[pallet::storage]
    /// MAP ( hot ) --> cold | Returns the controlling coldkey for a hotkey.
    pub type Owner<T: Config> =
        StorageMap<_, Blake2_128Concat, T::AccountId, T::AccountId, ValueQuery, DefaultAccount<T>>;
    #[pallet::storage]
    /// MAP ( hot ) --> take | Returns the hotkey delegation take. And signals that this key is open for delegation.
    pub type Delegates<T: Config> =
        StorageMap<_, Blake2_128Concat, T::AccountId, u16, ValueQuery, DefaultDelegateTake<T>>;
    #[pallet::storage]
    /// DMAP ( hot, netuid ) --> take | Returns the hotkey childkey take for a specific subnet
    pub type ChildkeyTake<T: Config> = StorageDoubleMap<
        _,
        Blake2_128Concat,
        T::AccountId, // First key: hotkey
        Identity,
        u16, // Second key: netuid
        u16, // Value: take
        ValueQuery,
    >;
    #[pallet::storage]
    /// DMAP ( netuid, parent ) --> (Vec<(proportion,child)>, cool_down_block)
    pub type PendingChildKeys<T: Config> = StorageDoubleMap<
        _,
        Identity,
        u16,
        Blake2_128Concat,
        T::AccountId,
        (Vec<(u64, T::AccountId)>, u64),
        ValueQuery,
        DefaultPendingChildkeys<T>,
    >;
    #[pallet::storage]
    /// DMAP ( parent, netuid ) --> Vec<(proportion,child)>
    pub type ChildKeys<T: Config> = StorageDoubleMap<
        _,
        Blake2_128Concat,
        T::AccountId,
        Identity,
        u16,
        Vec<(u64, T::AccountId)>,
        ValueQuery,
        DefaultAccountLinkage<T>,
    >;
    #[pallet::storage]
    /// DMAP ( child, netuid ) --> Vec<(proportion,parent)>
    pub type ParentKeys<T: Config> = StorageDoubleMap<
        _,
        Blake2_128Concat,
        T::AccountId,
        Identity,
        u16,
        Vec<(u64, T::AccountId)>,
        ValueQuery,
        DefaultAccountLinkage<T>,
    >;
    #[pallet::storage] // --- DMAP ( netuid, hotkey ) --> u64 | Last total dividend this hotkey got on tempo.
    pub type AlphaDividendsPerSubnet<T: Config> = StorageDoubleMap<
        _,
        Identity,
        u16,
        Blake2_128Concat,
        T::AccountId,
        u64,
        ValueQuery,
        DefaultZeroU64<T>,
    >;
    #[pallet::storage] // --- DMAP ( netuid, hotkey ) --> u64 | Last total root dividend paid to this hotkey on this subnet.
    pub type TaoDividendsPerSubnet<T: Config> = StorageDoubleMap<
        _,
        Identity,
        u16,
        Blake2_128Concat,
        T::AccountId,
        u64,
        ValueQuery,
        DefaultZeroU64<T>,
    >;

    /// ==================
    /// ==== Coinbase ====
    /// ==================
    #[pallet::storage]
    /// --- ITEM ( global_block_emission )
    pub type BlockEmission<T> = StorageValue<_, u64, ValueQuery, DefaultBlockEmission<T>>;
    #[pallet::storage]
    /// --- DMap ( hot, netuid ) --> emission | last hotkey emission on network.
    pub type LastHotkeyEmissionOnNetuid<T: Config> = StorageDoubleMap<
        _,
        Blake2_128Concat,
        T::AccountId,
        Identity,
        u16,
        u64,
        ValueQuery,
        DefaultZeroU64<T>,
    >;
    #[pallet::storage]
    /// --- NMAP ( hot, cold, netuid ) --> last_emission_on_hot_cold_net | Returns the last_emission_update_on_hot_cold_net
    pub type LastHotkeyColdkeyEmissionOnNetuid<T: Config> = StorageNMap<
        _,
        (
            NMapKey<Blake2_128Concat, T::AccountId>, // hot
            NMapKey<Blake2_128Concat, T::AccountId>, // cold
            NMapKey<Identity, u16>,                  // subnet
        ),
        u64, // Stake
        ValueQuery,
    >;

    /// ==========================
    /// ==== Staking Counters ====
    /// ==========================
    /// The Subtensor [`TotalIssuance`] represents the total issuance of tokens on the Bittensor network.
    ///
    /// It is comprised of three parts:
    /// - The total amount of issued tokens, tracked in the TotalIssuance of the Balances pallet
    /// - The total amount of tokens staked in the system, tracked in [`TotalStake`]
    /// - The total amount of tokens locked up for subnet reg, tracked in [`TotalSubnetLocked`] attained by iterating over subnet lock.
    ///
    /// Eventually, Bittensor should migrate to using Holds afterwhich time we will not require this
    /// separate accounting.
    #[pallet::storage] // --- ITEM ( total_issuance )
    pub type TotalIssuance<T> = StorageValue<_, u64, ValueQuery, DefaultTotalIssuance<T>>;
    #[pallet::storage] // --- ITEM ( total_stake )
    pub type TotalStake<T> = StorageValue<_, u64, ValueQuery>;
    #[pallet::storage] // --- ITEM ( dynamic_block ) -- block when dynamic was turned on.
    pub type DynamicBlock<T> = StorageValue<_, u64, ValueQuery>;
    #[pallet::storage] // --- MAP ( netuid ) --> total_volume | The total amount of TAO bought and sold since the start of the network.
    pub type SubnetVolume<T: Config> =
        StorageMap<_, Identity, u16, u64, ValueQuery, DefaultZeroU64<T>>;
    #[pallet::storage] // --- MAP ( netuid ) --> tao_in_subnet | Returns the amount of TAO in the subnet.
    pub type SubnetTAO<T: Config> =
        StorageMap<_, Identity, u16, u64, ValueQuery, DefaultZeroU64<T>>;
    #[pallet::storage] // --- MAP ( netuid ) --> alpha_in_emission | Returns the amount of alph in  emission into the pool per block.
    pub type SubnetAlphaInEmission<T: Config> =
        StorageMap<_, Identity, u16, u64, ValueQuery, DefaultZeroU64<T>>;
    #[pallet::storage] // --- MAP ( netuid ) --> alpha_out_emission | Returns the amount of alpha out emission into the network per block.
    pub type SubnetAlphaOutEmission<T: Config> =
        StorageMap<_, Identity, u16, u64, ValueQuery, DefaultZeroU64<T>>;
    #[pallet::storage] // --- MAP ( netuid ) --> tao_in_emission | Returns the amount of tao emitted into this subent on the last block.
    pub type SubnetTaoInEmission<T: Config> =
        StorageMap<_, Identity, u16, u64, ValueQuery, DefaultZeroU64<T>>;
    #[pallet::storage] // --- MAP ( netuid ) --> alpha_sell_per_block | Alpha sold per block.
    pub type SubnetAlphaEmissionSell<T: Config> =
        StorageMap<_, Identity, u16, u64, ValueQuery, DefaultZeroU64<T>>;
    #[pallet::storage] // --- MAP ( netuid ) --> total_stake_at_moment_of_subnet_registration
    pub type TotalStakeAtDynamic<T: Config> =
        StorageMap<_, Identity, u16, u64, ValueQuery, DefaultZeroU64<T>>;
    #[pallet::storage] // --- MAP ( netuid ) --> alpha_supply_in_pool | Returns the amount of alpha in the pool.
    pub type SubnetAlphaIn<T: Config> =
        StorageMap<_, Identity, u16, u64, ValueQuery, DefaultZeroU64<T>>;
    #[pallet::storage] // --- MAP ( netuid ) --> alpha_supply_in_subnet | Returns the amount of alpha in the subnet.
    pub type SubnetAlphaOut<T: Config> =
        StorageMap<_, Identity, u16, u64, ValueQuery, DefaultZeroU64<T>>;
    #[pallet::storage] // --- MAP ( cold ) --> Vec<hot> | Maps coldkey to hotkeys that stake to it
    pub type StakingHotkeys<T: Config> =
        StorageMap<_, Blake2_128Concat, T::AccountId, Vec<T::AccountId>, ValueQuery>;
    #[pallet::storage] // --- MAP ( cold ) --> Vec<hot> | Returns the vector of hotkeys controlled by this coldkey.
    pub type OwnedHotkeys<T: Config> =
        StorageMap<_, Blake2_128Concat, T::AccountId, Vec<T::AccountId>, ValueQuery>;
    #[pallet::storage]
    /// (DEPRECATED) DMAP ( hot, cold ) --> stake | Returns the stake under a coldkey prefixed by hotkey.
    pub type Stake<T: Config> = StorageDoubleMap<
        _,
        Blake2_128Concat,
        T::AccountId,
        Identity,
        T::AccountId,
        u64,
        ValueQuery,
        DefaultZeroU64<T>,
    >;

    #[pallet::storage] // --- DMAP ( cold ) --> () | Maps coldkey to if a coldkey swap is scheduled.
    pub type ColdkeySwapScheduled<T: Config> =
        StorageMap<_, Blake2_128Concat, T::AccountId, (), ValueQuery>;

    #[pallet::storage] // --- DMAP ( hot, netuid ) --> alpha | Returns the total amount of alpha a hotkey owns.
    pub type TotalHotkeyAlpha<T: Config> = StorageDoubleMap<
        _,
        Blake2_128Concat,
        T::AccountId,
        Identity,
        u16,
        u64,
        ValueQuery,
        DefaultZeroU64<T>,
    >;
    #[pallet::storage]
    /// DMAP ( hot, netuid ) --> total_alpha_shares | Returns the number of alpha shares for a hotkey on a subnet.
    pub type TotalHotkeyShares<T: Config> = StorageDoubleMap<
        _,
        Blake2_128Concat,
        T::AccountId,
        Identity,
        u16,
        U64F64,
        ValueQuery,
        DefaultSharePoolZero<T>,
    >;
    #[pallet::storage] // --- NMAP ( hot, cold, netuid ) --> alpha | Returns the alpha shares for a hotkey, coldkey, netuid triplet.
    pub type Alpha<T: Config> = StorageNMap<
        _,
        (
            NMapKey<Blake2_128Concat, T::AccountId>, // hot
            NMapKey<Blake2_128Concat, T::AccountId>, // cold
            NMapKey<Identity, u16>,                  // subnet
        ),
        U64F64, // Shares
        ValueQuery,
    >;
    #[pallet::storage] // --- MAP ( netuid ) --> token_symbol | Returns the token symbol for a subnet.
    pub type TokenSymbol<T: Config> =
        StorageMap<_, Identity, u16, Vec<u8>, ValueQuery, DefaultUnicodeVecU8<T>>;
    #[pallet::storage] // --- MAP ( netuid ) --> subnet_name | Returns the name of the subnet.
    pub type SubnetName<T: Config> =
        StorageMap<_, Identity, u16, Vec<u8>, ValueQuery, DefaultUnicodeVecU8<T>>;

    /// ============================
    /// ==== Global Parameters =====
    /// ============================
    #[pallet::storage]
    /// --- StorageItem Global Used Work.
    pub type UsedWork<T: Config> = StorageMap<_, Identity, Vec<u8>, u64, ValueQuery>;
    #[pallet::storage]
    /// --- ITEM( global_max_registrations_per_block )
    pub type MaxRegistrationsPerBlock<T> =
        StorageMap<_, Identity, u16, u16, ValueQuery, DefaultMaxRegistrationsPerBlock<T>>;
    #[pallet::storage]
    /// --- ITEM( maximum_number_of_networks )
    pub type SubnetLimit<T> = StorageValue<_, u16, ValueQuery, DefaultSubnetLimit<T>>;
    #[pallet::storage]
    /// --- ITEM( total_number_of_existing_networks )
    pub type TotalNetworks<T> = StorageValue<_, u16, ValueQuery>;
    #[pallet::storage]
    /// ITEM( network_immunity_period )
    pub type NetworkImmunityPeriod<T> =
        StorageValue<_, u64, ValueQuery, DefaultNetworkImmunityPeriod<T>>;
    #[pallet::storage]
    /// ITEM( network_last_registered_block )
    pub type NetworkLastRegistered<T> =
        StorageValue<_, u64, ValueQuery, DefaultNetworkLastRegistered<T>>;
    #[pallet::storage]
    /// ITEM( network_min_allowed_uids )
    pub type NetworkMinAllowedUids<T> =
        StorageValue<_, u16, ValueQuery, DefaultNetworkMinAllowedUids<T>>;
    #[pallet::storage]
    /// ITEM( min_network_lock_cost )
    pub type NetworkMinLockCost<T> = StorageValue<_, u64, ValueQuery, DefaultNetworkMinLockCost<T>>;
    #[pallet::storage]
    /// ITEM( last_network_lock_cost )
    pub type NetworkLastLockCost<T> =
        StorageValue<_, u64, ValueQuery, DefaultNetworkMinLockCost<T>>;
    #[pallet::storage]
    /// ITEM( network_lock_reduction_interval )
    pub type NetworkLockReductionInterval<T> =
        StorageValue<_, u64, ValueQuery, DefaultNetworkLockReductionInterval<T>>;
    #[pallet::storage]
    /// ITEM( subnet_owner_cut )
    pub type SubnetOwnerCut<T> = StorageValue<_, u16, ValueQuery, DefaultSubnetOwnerCut<T>>;
    #[pallet::storage]
    /// ITEM( network_rate_limit )
    pub type NetworkRateLimit<T> = StorageValue<_, u64, ValueQuery, DefaultNetworkRateLimit<T>>;
    #[pallet::storage] // --- ITEM( nominator_min_required_stake )
    pub type NominatorMinRequiredStake<T> = StorageValue<_, u64, ValueQuery, DefaultZeroU64<T>>;

    /// ============================
    /// ==== Subnet Locks =====
    /// ============================
    #[pallet::storage] // --- MAP ( netuid ) --> total_subnet_locked
    pub type SubnetLocked<T: Config> =
        StorageMap<_, Identity, u16, u64, ValueQuery, DefaultZeroU64<T>>;
    #[pallet::storage] // --- MAP ( netuid ) --> largest_locked
    pub type LargestLocked<T: Config> =
        StorageMap<_, Identity, u16, u64, ValueQuery, DefaultZeroU64<T>>;

    /// =================
    /// ==== Tempos =====
    /// =================
    #[pallet::storage] // --- ITEM( max_tempo )
    pub type AvgTempo<T> = StorageValue<_, u16, ValueQuery, DefaultTempo<T>>;
    #[pallet::storage] // --- ITEM( max_tempo )
    pub type MaxTempo<T> = StorageValue<_, u16, ValueQuery, DefaultMaxTempo<T>>;
    #[pallet::storage] // --- MAP ( netuid ) --> tempo
    pub type Tempo<T> = StorageMap<_, Identity, u16, u16, ValueQuery, DefaultTempo<T>>;

    /// ============================
    /// ==== Subnet Parameters =====
    /// ============================
    #[pallet::storage] // --- MAP ( netuid ) --> subnet mechanism
    pub type SubnetMechanism<T: Config> =
        StorageMap<_, Identity, u16, u16, ValueQuery, DefaultZeroU16<T>>;
    #[pallet::storage]
    /// --- MAP ( netuid ) --> subnetwork_n (Number of UIDs in the network).
    pub type SubnetworkN<T: Config> = StorageMap<_, Identity, u16, u16, ValueQuery, DefaultN<T>>;
    #[pallet::storage]
    /// --- MAP ( netuid ) --> modality   TEXT: 0, IMAGE: 1, TENSOR: 2
    pub type NetworkModality<T> = StorageMap<_, Identity, u16, u16, ValueQuery, DefaultModality<T>>;
    #[pallet::storage]
    /// --- MAP ( netuid ) --> network_is_added
    pub type NetworksAdded<T: Config> =
        StorageMap<_, Identity, u16, bool, ValueQuery, DefaultNeworksAdded<T>>;
    #[pallet::storage]
    /// --- DMAP ( hotkey, netuid ) --> bool
    pub type IsNetworkMember<T: Config> = StorageDoubleMap<
        _,
        Blake2_128Concat,
        T::AccountId,
        Identity,
        u16,
        bool,
        ValueQuery,
        DefaultIsNetworkMember<T>,
    >;
    #[pallet::storage]
    /// --- MAP ( netuid ) --> network_registration_allowed
    pub type NetworkRegistrationAllowed<T: Config> =
        StorageMap<_, Identity, u16, bool, ValueQuery, DefaultRegistrationAllowed<T>>;
    #[pallet::storage]
    /// --- MAP ( netuid ) --> network_pow_allowed
    pub type NetworkPowRegistrationAllowed<T: Config> =
        StorageMap<_, Identity, u16, bool, ValueQuery, DefaultRegistrationAllowed<T>>;
    #[pallet::storage]
    /// --- MAP ( netuid ) --> block_created
    pub type NetworkRegisteredAt<T: Config> =
        StorageMap<_, Identity, u16, u64, ValueQuery, DefaultNetworkRegisteredAt<T>>;
    #[pallet::storage]
    /// --- MAP ( netuid ) --> emission_values
    pub type EmissionValues<T> =
        StorageMap<_, Identity, u16, u64, ValueQuery, DefaultEmissionValues<T>>;
    #[pallet::storage]
    /// --- MAP ( netuid ) --> pending_emission
    pub type PendingEmission<T> =
        StorageMap<_, Identity, u16, u64, ValueQuery, DefaultPendingEmission<T>>;
    #[pallet::storage]
    /// --- MAP ( netuid ) --> pending_root_emission
    pub type PendingRootDivs<T> = StorageMap<_, Identity, u16, u64, ValueQuery, DefaultZeroU64<T>>;
    #[pallet::storage]
    /// --- MAP ( netuid ) --> pending_alpha_swapped
    pub type PendingAlphaSwapped<T> =
        StorageMap<_, Identity, u16, u64, ValueQuery, DefaultZeroU64<T>>;
    #[pallet::storage]
    /// --- MAP ( netuid ) --> pending_owner_cut
    pub type PendingOwnerCut<T> = StorageMap<_, Identity, u16, u64, ValueQuery, DefaultZeroU64<T>>;
    #[pallet::storage]
    /// --- MAP ( netuid ) --> blocks_since_last_step
    pub type BlocksSinceLastStep<T> =
        StorageMap<_, Identity, u16, u64, ValueQuery, DefaultBlocksSinceLastStep<T>>;
    #[pallet::storage]
    /// --- MAP ( netuid ) --> last_mechanism_step_block
    pub type LastMechansimStepBlock<T> =
        StorageMap<_, Identity, u16, u64, ValueQuery, DefaultLastMechanismStepBlock<T>>;
    #[pallet::storage]
    /// --- MAP ( netuid ) --> subnet_owner
    pub type SubnetOwner<T: Config> =
        StorageMap<_, Identity, u16, T::AccountId, ValueQuery, DefaultSubnetOwner<T>>;
    #[pallet::storage]
    /// --- MAP ( netuid ) --> subnet_owner_hotkey
    pub type SubnetOwnerHotkey<T: Config> =
        StorageMap<_, Identity, u16, T::AccountId, ValueQuery, DefaultSubnetOwner<T>>;
    #[pallet::storage]
    /// --- MAP ( netuid ) --> serving_rate_limit
    pub type ServingRateLimit<T> =
        StorageMap<_, Identity, u16, u64, ValueQuery, DefaultServingRateLimit<T>>;
    #[pallet::storage]
    /// --- MAP ( netuid ) --> Rho
    pub type Rho<T> = StorageMap<_, Identity, u16, u16, ValueQuery, DefaultRho<T>>;
    #[pallet::storage]
    /// --- MAP ( netuid ) --> Kappa
    pub type Kappa<T> = StorageMap<_, Identity, u16, u16, ValueQuery, DefaultKappa<T>>;
    #[pallet::storage]
    /// --- MAP ( netuid ) --> uid, we use to record uids to prune at next epoch.
    pub type NeuronsToPruneAtNextEpoch<T: Config> = StorageMap<_, Identity, u16, u16, ValueQuery>;
    #[pallet::storage]
    /// --- MAP ( netuid ) --> registrations_this_interval
    pub type RegistrationsThisInterval<T: Config> = StorageMap<_, Identity, u16, u16, ValueQuery>;
    #[pallet::storage]
    /// --- MAP ( netuid ) --> pow_registrations_this_interval
    pub type POWRegistrationsThisInterval<T: Config> =
        StorageMap<_, Identity, u16, u16, ValueQuery>;
    #[pallet::storage]
    /// --- MAP ( netuid ) --> burn_registrations_this_interval
    pub type BurnRegistrationsThisInterval<T: Config> =
        StorageMap<_, Identity, u16, u16, ValueQuery>;
    #[pallet::storage]
    /// --- MAP ( netuid ) --> max_allowed_uids
    pub type MaxAllowedUids<T> =
        StorageMap<_, Identity, u16, u16, ValueQuery, DefaultMaxAllowedUids<T>>;
    #[pallet::storage]
    /// --- MAP ( netuid ) --> immunity_period
    pub type ImmunityPeriod<T> =
        StorageMap<_, Identity, u16, u16, ValueQuery, DefaultImmunityPeriod<T>>;
    #[pallet::storage]
    /// --- MAP ( netuid ) --> activity_cutoff
    pub type ActivityCutoff<T> =
        StorageMap<_, Identity, u16, u16, ValueQuery, DefaultActivityCutoff<T>>;
    #[pallet::storage]
    /// --- MAP ( netuid ) --> max_weight_limit
    pub type MaxWeightsLimit<T> =
        StorageMap<_, Identity, u16, u16, ValueQuery, DefaultMaxWeightsLimit<T>>;
    #[pallet::storage]
    /// --- MAP ( netuid ) --> weights_version_key
    pub type WeightsVersionKey<T> =
        StorageMap<_, Identity, u16, u64, ValueQuery, DefaultWeightsVersionKey<T>>;
    #[pallet::storage]
    /// --- MAP ( netuid ) --> min_allowed_weights
    pub type MinAllowedWeights<T> =
        StorageMap<_, Identity, u16, u16, ValueQuery, DefaultMinAllowedWeights<T>>;
    #[pallet::storage]
    /// --- MAP ( netuid ) --> max_allowed_validators
    pub type MaxAllowedValidators<T> =
        StorageMap<_, Identity, u16, u16, ValueQuery, DefaultMaxAllowedValidators<T>>;
    #[pallet::storage]
    /// --- MAP ( netuid ) --> adjustment_interval
    pub type AdjustmentInterval<T> =
        StorageMap<_, Identity, u16, u16, ValueQuery, DefaultAdjustmentInterval<T>>;
    #[pallet::storage]
    /// --- MAP ( netuid ) --> bonds_moving_average
    pub type BondsMovingAverage<T> =
        StorageMap<_, Identity, u16, u64, ValueQuery, DefaultBondsMovingAverage<T>>;
    #[pallet::storage]
    /// --- MAP ( netuid ) --> bonds_penalty
    pub type BondsPenalty<T> =
        StorageMap<_, Identity, u16, u16, ValueQuery, DefaultBondsPenalty<T>>;
    /// --- MAP ( netuid ) --> weights_set_rate_limit
    #[pallet::storage]
    pub type WeightsSetRateLimit<T> =
        StorageMap<_, Identity, u16, u64, ValueQuery, DefaultWeightsSetRateLimit<T>>;
    #[pallet::storage]
    /// --- MAP ( netuid ) --> validator_prune_len
    pub type ValidatorPruneLen<T> =
        StorageMap<_, Identity, u16, u64, ValueQuery, DefaultValidatorPruneLen<T>>;
    #[pallet::storage]
    /// --- MAP ( netuid ) --> scaling_law_power
    pub type ScalingLawPower<T> =
        StorageMap<_, Identity, u16, u16, ValueQuery, DefaultScalingLawPower<T>>;
    #[pallet::storage]
    /// --- MAP ( netuid ) --> target_registrations_this_interval
    pub type TargetRegistrationsPerInterval<T> =
        StorageMap<_, Identity, u16, u16, ValueQuery, DefaultTargetRegistrationsPerInterval<T>>;
    #[pallet::storage]
    /// --- MAP ( netuid ) --> adjustment_alpha
    pub type AdjustmentAlpha<T: Config> =
        StorageMap<_, Identity, u16, u64, ValueQuery, DefaultAdjustmentAlpha<T>>;
    #[pallet::storage]
    /// --- MAP ( netuid ) --> commit reveal v2 weights are enabled
    pub type CommitRevealWeightsEnabled<T> =
        StorageMap<_, Identity, u16, bool, ValueQuery, DefaultCommitRevealWeightsEnabled<T>>;
    #[pallet::storage]
    /// --- MAP ( netuid ) --> alpha transfer enabled if true
    pub type AlphaTransferEnabled<T> =
        StorageMap<_, Identity, u16, bool, ValueQuery, DefaultAlphaTransferEnabled<T>>;
    #[pallet::storage]
    /// --- MAP ( netuid ) --> Burn
    pub type Burn<T> = StorageMap<_, Identity, u16, u64, ValueQuery, DefaultBurn<T>>;
    #[pallet::storage]
    /// --- MAP ( netuid ) --> Difficulty
    pub type Difficulty<T> = StorageMap<_, Identity, u16, u64, ValueQuery, DefaultDifficulty<T>>;
    #[pallet::storage]
    /// --- MAP ( netuid ) --> MinBurn
    pub type MinBurn<T> = StorageMap<_, Identity, u16, u64, ValueQuery, DefaultMinBurn<T>>;
    #[pallet::storage]
    /// --- MAP ( netuid ) --> MaxBurn
    pub type MaxBurn<T> = StorageMap<_, Identity, u16, u64, ValueQuery, DefaultMaxBurn<T>>;
    #[pallet::storage]
    /// --- MAP ( netuid ) --> MinDifficulty
    pub type MinDifficulty<T> =
        StorageMap<_, Identity, u16, u64, ValueQuery, DefaultMinDifficulty<T>>;
    #[pallet::storage]
    /// --- MAP ( netuid ) --> MaxDifficulty
    pub type MaxDifficulty<T> =
        StorageMap<_, Identity, u16, u64, ValueQuery, DefaultMaxDifficulty<T>>;
    #[pallet::storage]
    /// --- MAP ( netuid ) -->  Block at last adjustment.
    pub type LastAdjustmentBlock<T> =
        StorageMap<_, Identity, u16, u64, ValueQuery, DefaultLastAdjustmentBlock<T>>;
    #[pallet::storage]
    /// --- MAP ( netuid ) --> Registrations of this Block.
    pub type RegistrationsThisBlock<T> =
        StorageMap<_, Identity, u16, u16, ValueQuery, DefaultRegistrationsThisBlock<T>>;
    #[pallet::storage]
    /// --- MAP ( netuid ) --> global_RAO_recycled_for_registration
    pub type RAORecycledForRegistration<T> =
        StorageMap<_, Identity, u16, u64, ValueQuery, DefaultRAORecycledForRegistration<T>>;
    #[pallet::storage]
    /// --- ITEM ( tx_rate_limit )
    pub type TxRateLimit<T> = StorageValue<_, u64, ValueQuery, DefaultTxRateLimit<T>>;
    #[pallet::storage]
    /// --- ITEM ( tx_delegate_take_rate_limit )
    pub type TxDelegateTakeRateLimit<T> =
        StorageValue<_, u64, ValueQuery, DefaultTxDelegateTakeRateLimit<T>>;
    #[pallet::storage]
    /// --- ITEM ( tx_childkey_take_rate_limit )
    pub type TxChildkeyTakeRateLimit<T> =
        StorageValue<_, u64, ValueQuery, DefaultTxChildKeyTakeRateLimit<T>>;
    #[pallet::storage]
    /// --- MAP ( netuid ) --> Whether or not Liquid Alpha is enabled
    pub type LiquidAlphaOn<T> =
        StorageMap<_, Blake2_128Concat, u16, bool, ValueQuery, DefaultLiquidAlpha<T>>;
    #[pallet::storage]
    ///  MAP ( netuid ) --> (alpha_low, alpha_high)
    pub type AlphaValues<T> =
        StorageMap<_, Identity, u16, (u16, u16), ValueQuery, DefaultAlphaValues<T>>;
    /// MAP ( netuid ) --> max stake allowed on a subnet.
    #[pallet::storage]
    pub type NetworkMaxStake<T> =
        StorageMap<_, Identity, u16, u64, ValueQuery, DefaultNetworkMaxStake<T>>;

    /// =======================================
    /// ==== Subnetwork Consensus Storage  ====
    /// =======================================
    #[pallet::storage] // --- DMAP ( netuid ) --> stake_weight | weight for stake used in YC.
    pub(super) type StakeWeight<T: Config> =
        StorageMap<_, Identity, u16, Vec<u16>, ValueQuery, EmptyU16Vec<T>>;
    #[pallet::storage]
    /// --- DMAP ( netuid, hotkey ) --> uid
    pub type Uids<T: Config> =
        StorageDoubleMap<_, Identity, u16, Blake2_128Concat, T::AccountId, u16, OptionQuery>;
    #[pallet::storage]
    /// --- DMAP ( netuid, uid ) --> hotkey
    pub type Keys<T: Config> =
        StorageDoubleMap<_, Identity, u16, Identity, u16, T::AccountId, ValueQuery, DefaultKey<T>>;
    #[pallet::storage]
    /// --- MAP ( netuid ) --> (hotkey, se, ve)
    pub type LoadedEmission<T: Config> =
        StorageMap<_, Identity, u16, Vec<(T::AccountId, u64, u64)>, OptionQuery>;
    #[pallet::storage]
    /// --- MAP ( netuid ) --> active
    pub type Active<T: Config> =
        StorageMap<_, Identity, u16, Vec<bool>, ValueQuery, EmptyBoolVec<T>>;
    #[pallet::storage]
    /// --- MAP ( netuid ) --> rank
    pub type Rank<T: Config> = StorageMap<_, Identity, u16, Vec<u16>, ValueQuery, EmptyU16Vec<T>>;
    #[pallet::storage]
    /// --- MAP ( netuid ) --> trust
    pub type Trust<T: Config> = StorageMap<_, Identity, u16, Vec<u16>, ValueQuery, EmptyU16Vec<T>>;
    #[pallet::storage]
    /// --- MAP ( netuid ) --> consensus
    pub type Consensus<T: Config> =
        StorageMap<_, Identity, u16, Vec<u16>, ValueQuery, EmptyU16Vec<T>>;
    #[pallet::storage]
    /// --- MAP ( netuid ) --> incentive
    pub type Incentive<T: Config> =
        StorageMap<_, Identity, u16, Vec<u16>, ValueQuery, EmptyU16Vec<T>>;
    #[pallet::storage]
    /// --- MAP ( netuid ) --> dividends
    pub type Dividends<T: Config> =
        StorageMap<_, Identity, u16, Vec<u16>, ValueQuery, EmptyU16Vec<T>>;
    #[pallet::storage]
    /// --- MAP ( netuid ) --> emission
    pub type Emission<T: Config> =
        StorageMap<_, Identity, u16, Vec<u64>, ValueQuery, EmptyU64Vec<T>>;
    #[pallet::storage]
    /// --- MAP ( netuid ) --> last_update
    pub type LastUpdate<T: Config> =
        StorageMap<_, Identity, u16, Vec<u64>, ValueQuery, EmptyU64Vec<T>>;
    #[pallet::storage]
    /// --- MAP ( netuid ) --> validator_trust
    pub type ValidatorTrust<T: Config> =
        StorageMap<_, Identity, u16, Vec<u16>, ValueQuery, EmptyU16Vec<T>>;
    #[pallet::storage]
    /// --- MAP ( netuid ) --> pruning_scores
    pub type PruningScores<T: Config> =
        StorageMap<_, Identity, u16, Vec<u16>, ValueQuery, EmptyU16Vec<T>>;
    #[pallet::storage]
    /// --- MAP ( netuid ) --> validator_permit
    pub type ValidatorPermit<T: Config> =
        StorageMap<_, Identity, u16, Vec<bool>, ValueQuery, EmptyBoolVec<T>>;
    #[pallet::storage]
    /// --- DMAP ( netuid, uid ) --> weights
    pub type Weights<T: Config> = StorageDoubleMap<
        _,
        Identity,
        u16,
        Identity,
        u16,
        Vec<(u16, u16)>,
        ValueQuery,
        DefaultWeights<T>,
    >;
    #[pallet::storage]
    /// --- DMAP ( netuid, uid ) --> bonds
    pub type Bonds<T: Config> = StorageDoubleMap<
        _,
        Identity,
        u16,
        Identity,
        u16,
        Vec<(u16, u16)>,
        ValueQuery,
        DefaultBonds<T>,
    >;
    #[pallet::storage]
    /// --- DMAP ( netuid, uid ) --> block_at_registration
    pub type BlockAtRegistration<T: Config> = StorageDoubleMap<
        _,
        Identity,
        u16,
        Identity,
        u16,
        u64,
        ValueQuery,
        DefaultBlockAtRegistration<T>,
    >;
    #[pallet::storage]
    /// --- MAP ( netuid, hotkey ) --> axon_info
    pub type Axons<T: Config> =
        StorageDoubleMap<_, Identity, u16, Blake2_128Concat, T::AccountId, AxonInfoOf, OptionQuery>;
    /// --- MAP ( netuid, hotkey ) --> certificate
    #[pallet::storage]
    pub type NeuronCertificates<T: Config> = StorageDoubleMap<
        _,
        Identity,
        u16,
        Blake2_128Concat,
        T::AccountId,
        NeuronCertificateOf,
        OptionQuery,
    >;
    #[pallet::storage]
    /// --- MAP ( netuid, hotkey ) --> prometheus_info
    pub type Prometheus<T: Config> = StorageDoubleMap<
        _,
        Identity,
        u16,
        Blake2_128Concat,
        T::AccountId,
        PrometheusInfoOf,
        OptionQuery,
    >;
    #[pallet::storage] // --- MAP ( coldkey ) --> identity
    pub type Identities<T: Config> =
        StorageMap<_, Blake2_128Concat, T::AccountId, ChainIdentityOf, OptionQuery>;

    #[pallet::storage] // --- MAP ( netuid ) --> identity
    pub type SubnetIdentities<T: Config> =
        StorageMap<_, Blake2_128Concat, u16, SubnetIdentityOf, OptionQuery>;

    /// =================================
    /// ==== Axon / Promo Endpoints =====
    /// =================================
    #[pallet::storage] // --- NMAP ( hot, netuid, name ) --> last_block | Returns the last block of a transaction for a given key, netuid, and name.
    pub type TransactionKeyLastBlock<T: Config> = StorageNMap<
        _,
        (
            NMapKey<Blake2_128Concat, T::AccountId>, // hot
            NMapKey<Identity, u16>,                  // netuid
            NMapKey<Identity, u16>,                  // extrinsic enum.
        ),
        u64,
        ValueQuery,
    >;
    #[pallet::storage]
    /// --- MAP ( key ) --> last_block
    pub type LastTxBlock<T: Config> =
        StorageMap<_, Identity, T::AccountId, u64, ValueQuery, DefaultLastTxBlock<T>>;
    #[pallet::storage]
    /// --- MAP ( key ) --> last_tx_block_childkey_take
    pub type LastTxBlockChildKeyTake<T: Config> =
        StorageMap<_, Identity, T::AccountId, u64, ValueQuery, DefaultLastTxBlock<T>>;
    #[pallet::storage]
    /// --- MAP ( key ) --> last_tx_block_delegate_take
    pub type LastTxBlockDelegateTake<T: Config> =
        StorageMap<_, Identity, T::AccountId, u64, ValueQuery, DefaultLastTxBlock<T>>;
    #[pallet::storage]
    /// ITEM( weights_min_stake )
    pub type StakeThreshold<T> = StorageValue<_, u64, ValueQuery, DefaultStakeThreshold<T>>;
    #[pallet::storage]
    /// --- MAP (netuid, who) --> VecDeque<(hash, commit_block, first_reveal_block, last_reveal_block)> | Stores a queue of commits for an account on a given netuid.
    pub type WeightCommits<T: Config> = StorageDoubleMap<
        _,
        Twox64Concat,
        u16,
        Twox64Concat,
        T::AccountId,
        VecDeque<(H256, u64, u64, u64)>,
        OptionQuery,
    >;
    #[pallet::storage]
    /// --- MAP (netuid, commit_epoch) --> VecDeque<(who, serialized_compressed_commit, reveal_round)> | Stores a queue of v3 commits for an account on a given netuid.
    pub type CRV3WeightCommits<T: Config> = StorageDoubleMap<
        _,
        Twox64Concat,
        u16,
        Twox64Concat,
        u64,
        VecDeque<(
            T::AccountId,
            BoundedVec<u8, ConstU32<MAX_CRV3_COMMIT_SIZE_BYTES>>,
            RoundNumber,
        )>,
        ValueQuery,
    >;
    #[pallet::storage]
    /// --- Map (netuid) --> Number of epochs allowed for commit reveal periods
    pub type RevealPeriodEpochs<T: Config> =
        StorageMap<_, Twox64Concat, u16, u64, ValueQuery, DefaultRevealPeriodEpochs<T>>;

    /// ==================
    /// ==== Genesis =====
    /// ==================
    #[pallet::storage] // --- Storage for migration run status
    pub type HasMigrationRun<T: Config> = StorageMap<_, Identity, Vec<u8>, bool, ValueQuery>;

    #[pallet::genesis_config]
    pub struct GenesisConfig<T: Config> {
        /// Stakes record in genesis.
        pub stakes: Vec<(T::AccountId, Vec<(T::AccountId, (u64, u16))>)>,
        /// The total issued balance in genesis
        pub balances_issuance: u64,
    }

    impl<T: Config> Default for GenesisConfig<T> {
        fn default() -> Self {
            Self {
                stakes: Default::default(),
                balances_issuance: 0,
            }
        }
    }

    // ---- Subtensor helper functions.
    impl<T: Config> Pallet<T> {
        /// Returns the transaction priority for setting weights.
        pub fn get_priority_set_weights(hotkey: &T::AccountId, netuid: u16) -> u64 {
            if let Ok(uid) = Self::get_uid_for_net_and_hotkey(netuid, hotkey) {
                // TODO rethink this.
                let _stake = Self::get_inherited_for_hotkey_on_subnet(hotkey, netuid);
                let current_block_number: u64 = Self::get_current_block_as_u64();
                let default_priority: u64 =
                    current_block_number.saturating_sub(Self::get_last_update_for_uid(netuid, uid));
                return default_priority.saturating_add(u32::MAX as u64);
            }
            0
        }

        /// Is the caller allowed to set weights
        pub fn check_weights_min_stake(hotkey: &T::AccountId, netuid: u16) -> bool {
            // Blacklist weights transactions for low stake peers.
            let (total_stake, _, _) = Self::get_stake_weights_for_hotkey_on_subnet(hotkey, netuid);
            total_stake >= Self::get_stake_threshold()
        }

        /// Helper function to check if register is allowed
        pub fn checked_allowed_register(netuid: u16) -> bool {
            if netuid == Self::get_root_netuid() {
                return false;
            }
            if !Self::if_subnet_exist(netuid) {
                return false;
            }
            if !Self::get_network_registration_allowed(netuid) {
                return false;
            }
            if Self::get_registrations_this_block(netuid)
                >= Self::get_max_registrations_per_block(netuid)
            {
                return false;
            }
            if Self::get_registrations_this_interval(netuid)
                >= Self::get_target_registrations_per_interval(netuid).saturating_mul(3)
            {
                return false;
            }
            true
        }
    }
}

/************************************************************
    CallType definition
************************************************************/
#[derive(Debug, PartialEq, Default)]
pub enum CallType {
    SetWeights,
    AddStake,
    RemoveStake,
    AddDelegate,
    Register,
    Serve,
    RegisterNetwork,
    #[default]
    Other,
}

#[derive(Debug, PartialEq)]
pub enum CustomTransactionError {
    ColdkeyInSwapSchedule,
    StakeAmountTooLow,
    BalanceTooLow,
    SubnetDoesntExist,
    HotkeyAccountDoesntExist,
    NotEnoughStakeToWithdraw,
    RateLimitExceeded,
    InsufficientLiquidity,
    BadRequest,
    AlphaTransferNotEnabled,
}

impl From<CustomTransactionError> for u8 {
    fn from(variant: CustomTransactionError) -> u8 {
        match variant {
            CustomTransactionError::ColdkeyInSwapSchedule => 0,
            CustomTransactionError::StakeAmountTooLow => 1,
            CustomTransactionError::BalanceTooLow => 2,
            CustomTransactionError::SubnetDoesntExist => 3,
            CustomTransactionError::HotkeyAccountDoesntExist => 4,
            CustomTransactionError::NotEnoughStakeToWithdraw => 5,
            CustomTransactionError::RateLimitExceeded => 6,
<<<<<<< HEAD
            CustomTransactionError::AlphaTransferNotEnabled => 7,
=======
            CustomTransactionError::InsufficientLiquidity => 7,
>>>>>>> ed6ba759
            CustomTransactionError::BadRequest => 255,
        }
    }
}

#[freeze_struct("61e2b893d5ce6701")]
#[derive(Encode, Decode, Clone, Eq, PartialEq, TypeInfo)]
pub struct SubtensorSignedExtension<T: Config + Send + Sync + TypeInfo>(pub PhantomData<T>);

impl<T: Config + Send + Sync + TypeInfo> Default for SubtensorSignedExtension<T>
where
    <T as frame_system::Config>::RuntimeCall:
        Dispatchable<Info = DispatchInfo, PostInfo = PostDispatchInfo>,
    <T as frame_system::Config>::RuntimeCall: IsSubType<Call<T>>,
{
    fn default() -> Self {
        Self::new()
    }
}

impl<T: Config + Send + Sync + TypeInfo> SubtensorSignedExtension<T>
where
    <T as frame_system::Config>::RuntimeCall:
        Dispatchable<Info = DispatchInfo, PostInfo = PostDispatchInfo>,
    <T as frame_system::Config>::RuntimeCall: IsSubType<Call<T>>,
{
    pub fn new() -> Self {
        Self(Default::default())
    }

    pub fn get_priority_vanilla() -> u64 {
        // Return high priority so that every extrinsic except set_weights function will
        // have a higher priority than the set_weights call
        u64::MAX
    }

    pub fn get_priority_set_weights(who: &T::AccountId, netuid: u16) -> u64 {
        Pallet::<T>::get_priority_set_weights(who, netuid)
    }

    pub fn check_weights_min_stake(who: &T::AccountId, netuid: u16) -> bool {
        Pallet::<T>::check_weights_min_stake(who, netuid)
    }

    pub fn result_to_validity(result: Result<(), Error<T>>) -> TransactionValidity {
        if let Err(err) = result {
            match err {
                Error::<T>::AmountTooLow => Err(InvalidTransaction::Custom(
                    CustomTransactionError::StakeAmountTooLow.into(),
                )
                .into()),
                Error::<T>::SubnetNotExists => Err(InvalidTransaction::Custom(
                    CustomTransactionError::SubnetDoesntExist.into(),
                )
                .into()),
                Error::<T>::NotEnoughBalanceToStake => Err(InvalidTransaction::Custom(
                    CustomTransactionError::BalanceTooLow.into(),
                )
                .into()),
                Error::<T>::HotKeyAccountNotExists => Err(InvalidTransaction::Custom(
                    CustomTransactionError::HotkeyAccountDoesntExist.into(),
                )
                .into()),
                Error::<T>::NotEnoughStakeToWithdraw => Err(InvalidTransaction::Custom(
                    CustomTransactionError::NotEnoughStakeToWithdraw.into(),
                )
                .into()),
<<<<<<< HEAD
                Error::<T>::AlphaTransferNotEnabled => Err(InvalidTransaction::Custom(
                    CustomTransactionError::AlphaTransferNotEnabled.into(),
=======
                Error::<T>::InsufficientLiquidity => Err(InvalidTransaction::Custom(
                    CustomTransactionError::InsufficientLiquidity.into(),
>>>>>>> ed6ba759
                )
                .into()),
                _ => Err(
                    InvalidTransaction::Custom(CustomTransactionError::BadRequest.into()).into(),
                ),
            }
        } else {
            Ok(ValidTransaction {
                priority: Self::get_priority_vanilla(),
                ..Default::default()
            })
        }
    }
}

impl<T: Config + Send + Sync + TypeInfo> sp_std::fmt::Debug for SubtensorSignedExtension<T> {
    fn fmt(&self, f: &mut sp_std::fmt::Formatter) -> sp_std::fmt::Result {
        write!(f, "SubtensorSignedExtension")
    }
}

impl<T: Config + Send + Sync + TypeInfo + pallet_balances::Config> SignedExtension
    for SubtensorSignedExtension<T>
where
    <T as frame_system::Config>::RuntimeCall:
        Dispatchable<Info = DispatchInfo, PostInfo = PostDispatchInfo>,
    <T as frame_system::Config>::RuntimeCall: IsSubType<Call<T>>,
    <T as frame_system::Config>::RuntimeCall: IsSubType<BalancesCall<T>>,
{
    const IDENTIFIER: &'static str = "SubtensorSignedExtension";

    type AccountId = T::AccountId;
    type Call = <T as frame_system::Config>::RuntimeCall;
    type AdditionalSigned = ();
    type Pre = (CallType, u64, Self::AccountId);

    fn additional_signed(&self) -> Result<Self::AdditionalSigned, TransactionValidityError> {
        Ok(())
    }

    fn validate(
        &self,
        who: &Self::AccountId,
        call: &Self::Call,
        _info: &DispatchInfoOf<Self::Call>,
        _len: usize,
    ) -> TransactionValidity {
        match call.is_sub_type() {
            Some(Call::commit_weights { netuid, .. }) => {
                if Self::check_weights_min_stake(who, *netuid) {
                    let priority: u64 = Self::get_priority_set_weights(who, *netuid);
                    Ok(ValidTransaction {
                        priority,
                        longevity: 1,
                        ..Default::default()
                    })
                } else {
                    Err(InvalidTransaction::Custom(
                        CustomTransactionError::StakeAmountTooLow.into(),
                    )
                    .into())
                }
            }
            Some(Call::reveal_weights { netuid, .. }) => {
                if Self::check_weights_min_stake(who, *netuid) {
                    let priority: u64 = Self::get_priority_set_weights(who, *netuid);
                    Ok(ValidTransaction {
                        priority,
                        longevity: 1,
                        ..Default::default()
                    })
                } else {
                    Err(InvalidTransaction::Custom(
                        CustomTransactionError::StakeAmountTooLow.into(),
                    )
                    .into())
                }
            }
            Some(Call::batch_reveal_weights { netuid, .. }) => {
                if Self::check_weights_min_stake(who, *netuid) {
                    let priority: u64 = Self::get_priority_set_weights(who, *netuid);
                    Ok(ValidTransaction {
                        priority,
                        longevity: 1,
                        ..Default::default()
                    })
                } else {
                    Err(InvalidTransaction::Custom(
                        CustomTransactionError::StakeAmountTooLow.into(),
                    )
                    .into())
                }
            }
            Some(Call::set_weights { netuid, .. }) => {
                if Self::check_weights_min_stake(who, *netuid) {
                    let priority: u64 = Self::get_priority_set_weights(who, *netuid);
                    Ok(ValidTransaction {
                        priority,
                        longevity: 1,
                        ..Default::default()
                    })
                } else {
                    Err(InvalidTransaction::Custom(
                        CustomTransactionError::StakeAmountTooLow.into(),
                    )
                    .into())
                }
            }
            Some(Call::set_tao_weights { netuid, hotkey, .. }) => {
                if Self::check_weights_min_stake(hotkey, *netuid) {
                    let priority: u64 = Self::get_priority_set_weights(hotkey, *netuid);
                    Ok(ValidTransaction {
                        priority,
                        longevity: 1,
                        ..Default::default()
                    })
                } else {
                    Err(InvalidTransaction::Custom(
                        CustomTransactionError::StakeAmountTooLow.into(),
                    )
                    .into())
                }
            }
            Some(Call::commit_crv3_weights { netuid, .. }) => {
                if Self::check_weights_min_stake(who, *netuid) {
                    let priority: u64 = Self::get_priority_set_weights(who, *netuid);
                    Ok(ValidTransaction {
                        priority,
                        longevity: 1,
                        ..Default::default()
                    })
                } else {
                    Err(InvalidTransaction::Custom(
                        CustomTransactionError::StakeAmountTooLow.into(),
                    )
                    .into())
                }
            }
            Some(Call::add_stake {
                hotkey,
                netuid,
                amount_staked,
            }) => {
                // Fully validate the user input
                Self::result_to_validity(Pallet::<T>::validate_add_stake(
                    who,
                    hotkey,
                    *netuid,
                    *amount_staked,
                ))
            }
            Some(Call::remove_stake {
                hotkey,
                netuid,
                amount_unstaked,
            }) => {
                // Fully validate the user input
                Self::result_to_validity(Pallet::<T>::validate_remove_stake(
                    who,
                    hotkey,
                    *netuid,
                    *amount_unstaked,
                ))
            }
            Some(Call::move_stake {
                origin_hotkey,
                destination_hotkey,
                origin_netuid,
                destination_netuid,
                alpha_amount,
            }) => {
                // Fully validate the user input
                Self::result_to_validity(Pallet::<T>::validate_stake_transition(
                    who,
                    who,
                    origin_hotkey,
                    destination_hotkey,
                    *origin_netuid,
                    *destination_netuid,
                    *alpha_amount,
                ))
            }
            Some(Call::transfer_stake {
                destination_coldkey,
                hotkey,
                origin_netuid,
                destination_netuid,
                alpha_amount,
            }) => {
                // Fully validate the user input
                Self::result_to_validity(Pallet::<T>::validate_alpha_transfer(
                    who,
                    destination_coldkey,
                    hotkey,
                    hotkey,
                    *origin_netuid,
                    *destination_netuid,
                    *alpha_amount,
                ))
            }
            Some(Call::swap_stake {
                hotkey,
                origin_netuid,
                destination_netuid,
                alpha_amount,
            }) => {
                // Fully validate the user input
                Self::result_to_validity(Pallet::<T>::validate_stake_transition(
                    who,
                    who,
                    hotkey,
                    hotkey,
                    *origin_netuid,
                    *destination_netuid,
                    *alpha_amount,
                ))
            }
            Some(Call::register { netuid, .. } | Call::burned_register { netuid, .. }) => {
                let registrations_this_interval =
                    Pallet::<T>::get_registrations_this_interval(*netuid);
                let max_registrations_per_interval =
                    Pallet::<T>::get_target_registrations_per_interval(*netuid);
                if registrations_this_interval >= (max_registrations_per_interval.saturating_mul(3))
                {
                    // If the registration limit for the interval is exceeded, reject the transaction
                    return Err(InvalidTransaction::Custom(
                        CustomTransactionError::RateLimitExceeded.into(),
                    )
                    .into());
                }
                Ok(ValidTransaction {
                    priority: Self::get_priority_vanilla(),
                    ..Default::default()
                })
            }
            Some(Call::register_network { .. }) => Ok(ValidTransaction {
                priority: Self::get_priority_vanilla(),
                ..Default::default()
            }),
            Some(Call::dissolve_network { .. }) => {
                if ColdkeySwapScheduled::<T>::contains_key(who) {
                    InvalidTransaction::Custom(CustomTransactionError::ColdkeyInSwapSchedule.into())
                        .into()
                } else {
                    Ok(ValidTransaction {
                        priority: Self::get_priority_vanilla(),
                        ..Default::default()
                    })
                }
            }
            _ => {
                if let Some(
                    BalancesCall::transfer_keep_alive { .. }
                    | BalancesCall::transfer_all { .. }
                    | BalancesCall::transfer_allow_death { .. },
                ) = call.is_sub_type()
                {
                    if ColdkeySwapScheduled::<T>::contains_key(who) {
                        return InvalidTransaction::Custom(
                            CustomTransactionError::ColdkeyInSwapSchedule.into(),
                        )
                        .into();
                    }
                }
                Ok(ValidTransaction {
                    priority: Self::get_priority_vanilla(),
                    ..Default::default()
                })
            }
        }
    }

    // NOTE: Add later when we put in a pre and post dispatch step.
    fn pre_dispatch(
        self,
        who: &Self::AccountId,
        call: &Self::Call,
        _info: &DispatchInfoOf<Self::Call>,
        _len: usize,
    ) -> Result<Self::Pre, TransactionValidityError> {
        match call.is_sub_type() {
            Some(Call::add_stake { .. }) => {
                let transaction_fee = 100000;
                Ok((CallType::AddStake, transaction_fee, who.clone()))
            }
            Some(Call::remove_stake { .. }) => {
                let transaction_fee = 0;
                Ok((CallType::RemoveStake, transaction_fee, who.clone()))
            }
            Some(Call::set_weights { .. }) => {
                let transaction_fee = 0;
                Ok((CallType::SetWeights, transaction_fee, who.clone()))
            }
            Some(Call::commit_weights { .. }) => {
                let transaction_fee = 0;
                Ok((CallType::SetWeights, transaction_fee, who.clone()))
            }
            Some(Call::reveal_weights { .. }) => {
                let transaction_fee = 0;
                Ok((CallType::SetWeights, transaction_fee, who.clone()))
            }
            Some(Call::register { .. }) => {
                let transaction_fee = 0;
                Ok((CallType::Register, transaction_fee, who.clone()))
            }
            Some(Call::serve_axon { .. }) => {
                let transaction_fee = 0;
                Ok((CallType::Serve, transaction_fee, who.clone()))
            }
            Some(Call::serve_axon_tls { .. }) => {
                let transaction_fee = 0;
                Ok((CallType::Serve, transaction_fee, who.clone()))
            }
            Some(Call::register_network { .. }) => {
                let transaction_fee = 0;
                Ok((CallType::RegisterNetwork, transaction_fee, who.clone()))
            }
            _ => {
                let transaction_fee = 0;
                Ok((CallType::Other, transaction_fee, who.clone()))
            }
        }
    }

    fn post_dispatch(
        maybe_pre: Option<Self::Pre>,
        _info: &DispatchInfoOf<Self::Call>,
        _post_info: &PostDispatchInfoOf<Self::Call>,
        _len: usize,
        _result: &dispatch::DispatchResult,
    ) -> Result<(), TransactionValidityError> {
        if let Some((call_type, _transaction_fee, _who)) = maybe_pre {
            match call_type {
                CallType::SetWeights => {
                    log::debug!("Not Implemented!");
                }
                CallType::AddStake => {
                    log::debug!("Not Implemented! Need to add potential transaction fees here.");
                }
                CallType::RemoveStake => {
                    log::debug!("Not Implemented! Need to add potential transaction fees here.");
                }
                CallType::Register => {
                    log::debug!("Not Implemented!");
                }
                _ => {
                    log::debug!("Not Implemented!");
                }
            }
        }
        Ok(())
    }
}

use sp_std::vec;

// TODO: unravel this rats nest, for some reason rustc thinks this is unused even though it's
// used not 25 lines below
#[allow(unused)]
use sp_std::vec::Vec;
use subtensor_macros::freeze_struct;

/// Trait for managing a membership pallet instance in the runtime
pub trait MemberManagement<AccountId> {
    /// Add member
    fn add_member(account: &AccountId) -> DispatchResultWithPostInfo;

    /// Remove a member
    fn remove_member(account: &AccountId) -> DispatchResultWithPostInfo;

    /// Swap member
    fn swap_member(remove: &AccountId, add: &AccountId) -> DispatchResultWithPostInfo;

    /// Get all members
    fn members() -> Vec<AccountId>;

    /// Check if an account is apart of the set
    fn is_member(account: &AccountId) -> bool;

    /// Get our maximum member count
    fn max_members() -> u32;
}

impl<T> MemberManagement<T> for () {
    /// Add member
    fn add_member(_: &T) -> DispatchResultWithPostInfo {
        Ok(().into())
    }

    // Remove a member
    fn remove_member(_: &T) -> DispatchResultWithPostInfo {
        Ok(().into())
    }

    // Swap member
    fn swap_member(_: &T, _: &T) -> DispatchResultWithPostInfo {
        Ok(().into())
    }

    // Get all members
    fn members() -> Vec<T> {
        vec![]
    }

    // Check if an account is apart of the set
    fn is_member(_: &T) -> bool {
        false
    }

    fn max_members() -> u32 {
        0
    }
}

/// Trait for interacting with collective pallets
pub trait CollectiveInterface<AccountId, Hash, ProposalIndex> {
    /// Remove vote
    fn remove_votes(hotkey: &AccountId) -> Result<bool, DispatchError>;

    fn add_vote(
        hotkey: &AccountId,
        proposal: Hash,
        index: ProposalIndex,
        approve: bool,
    ) -> Result<bool, DispatchError>;
}

impl<T, H, P> CollectiveInterface<T, H, P> for () {
    fn remove_votes(_: &T) -> Result<bool, DispatchError> {
        Ok(true)
    }

    fn add_vote(_: &T, _: H, _: P, _: bool) -> Result<bool, DispatchError> {
        Ok(true)
    }
}<|MERGE_RESOLUTION|>--- conflicted
+++ resolved
@@ -1592,11 +1592,8 @@
             CustomTransactionError::HotkeyAccountDoesntExist => 4,
             CustomTransactionError::NotEnoughStakeToWithdraw => 5,
             CustomTransactionError::RateLimitExceeded => 6,
-<<<<<<< HEAD
-            CustomTransactionError::AlphaTransferNotEnabled => 7,
-=======
             CustomTransactionError::InsufficientLiquidity => 7,
->>>>>>> ed6ba759
+            CustomTransactionError::AlphaTransferNotEnabled => 8,
             CustomTransactionError::BadRequest => 255,
         }
     }
@@ -1664,13 +1661,12 @@
                     CustomTransactionError::NotEnoughStakeToWithdraw.into(),
                 )
                 .into()),
-<<<<<<< HEAD
+                Error::<T>::InsufficientLiquidity => Err(InvalidTransaction::Custom(
+                    CustomTransactionError::InsufficientLiquidity.into(),
+                )
+                .into()),
                 Error::<T>::AlphaTransferNotEnabled => Err(InvalidTransaction::Custom(
                     CustomTransactionError::AlphaTransferNotEnabled.into(),
-=======
-                Error::<T>::InsufficientLiquidity => Err(InvalidTransaction::Custom(
-                    CustomTransactionError::InsufficientLiquidity.into(),
->>>>>>> ed6ba759
                 )
                 .into()),
                 _ => Err(
