#![cfg_attr(not(feature = "std"), no_std)]
#![recursion_limit = "512"]
// Edit this file to define custom logic or remove it if it is not needed.
// Learn more about FRAME and the core library of Substrate FRAME pallets:
// <https://docs.substrate.io/reference/frame-pallets/>
pub use pallet::*;

use frame_system::{
	self as system,
	ensure_signed
};

use frame_support::{
	dispatch,
	dispatch::{
		DispatchInfo,
		PostDispatchInfo
	}, ensure, 
	traits::{
		Currency, 
		ExistenceRequirement,
		IsSubType,
		tokens::{
			WithdrawReasons
		},
	}
};

use sp_std::marker::PhantomData;
use codec::{Decode, Encode};
use sp_runtime::{
	traits::{
		Dispatchable,
		DispatchInfoOf,
		SignedExtension,
		PostDispatchInfoOf
	},
	transaction_validity::{
		TransactionValidity,
		TransactionValidityError
	}
};
use scale_info::TypeInfo;
use frame_support::sp_runtime::transaction_validity::ValidTransaction;

// ============================
//	==== Benchmark Imports =====
// ============================
#[cfg(feature = "runtime-benchmarks")]
mod benchmarks;

// =========================
//	==== Pallet Imports =====
// =========================
mod block_step;

mod epoch;
mod math;
mod networks;
mod registration;
mod serving;
mod staking;
mod utils;
mod uids;
mod weights;

pub mod delegate_info;
pub mod neuron_info;
pub mod subnet_info;

#[frame_support::pallet]
pub mod pallet {
	use frame_support::pallet_prelude::*;
	use frame_system::pallet_prelude::*;
	use frame_support::traits::Currency;
	use frame_support::sp_std::vec;
	
	
	use frame_support::inherent::Vec;
<<<<<<< HEAD
	use sp_runtime::traits::{Verify};
=======
	
>>>>>>> 3ff86a40


	#[pallet::pallet]
	#[pallet::generate_store(pub(super) trait Store)]
	#[pallet::without_storage_info]
	pub struct Pallet<T>(_);

	// Configure the pallet by specifying the parameters and types on which it depends.
	#[pallet::config]
	pub trait Config: frame_system::Config {
		// Because this pallet emits events, it depends on the runtime's definition of an event.
		type RuntimeEvent: From<Event<Self>> + IsType<<Self as frame_system::Config>::RuntimeEvent>;

		// --- Currency type that will be used to place deposits on neurons
		type Currency: Currency<Self::AccountId> + Send + Sync;

		/// A Signature can be verified with a specific `PublicKey`.
		/// The additional traits are boilerplate.
		type Signature: Verify<Signer = sp_core::sr25519::Public> + Encode + Decode + Parameter;

		// =================================
		// ==== Initial Value Constants ====
		// =================================
		#[pallet::constant] // Initial currency issuance.
		type InitialIssuance: Get<u64>;
		#[pallet::constant] // Initial min allowed weights setting.
		type InitialMinAllowedWeights: Get<u16>;
		#[pallet::constant] // Initial Emission Ratio
		type InitialEmissionValue: Get<u16>;
		#[pallet::constant] // Initial max weight limit.
		type InitialMaxWeightsLimit: Get<u16>;
		#[pallet::constant] // Tempo for each network
		type InitialTempo: Get<u16>;
		#[pallet::constant] // Initial Difficulty.
		type InitialDifficulty: Get<u64>;
		#[pallet::constant] // Initial Max Difficulty.
		type InitialMaxDifficulty: Get<u64>;
		#[pallet::constant] // Initial Min Difficulty.
		type InitialMinDifficulty: Get<u64>;
		#[pallet::constant] // Initial RAO Recycled.
		type InitialRAORecycledForRegistration: Get<u64>;
		#[pallet::constant] // Initial Burn.
		type InitialBurn: Get<u64>;
		#[pallet::constant] // Initial Max Burn.
		type InitialMaxBurn: Get<u64>;
		#[pallet::constant] // Initial Min Burn.
		type InitialMinBurn: Get<u64>;
		#[pallet::constant] // Initial adjustment interval.
		type InitialAdjustmentInterval: Get<u16>;
		#[pallet::constant] // Initial bonds moving average.
		type InitialBondsMovingAverage: Get<u64>;
		#[pallet::constant] // Initial target registrations per interval.
		type InitialTargetRegistrationsPerInterval: Get<u16>;
		#[pallet::constant] // Rho constant
		type InitialRho: Get<u16>;
		#[pallet::constant] // Kappa constant
		type InitialKappa: Get<u16>;		
		#[pallet::constant] // Max UID constant.
		type InitialMaxAllowedUids: Get<u16>;
		#[pallet::constant] // Default Batch size.
		type InitialValidatorBatchSize: Get<u16>;
		#[pallet::constant] // Default Batch size.
		type InitialValidatorSequenceLen: Get<u16>;
		#[pallet::constant] // Default Epoch length.
		type InitialValidatorEpochLen: Get<u16>;
		#[pallet::constant] // Default Reset length.
		type InitialValidatorEpochsPerReset: Get<u16>;
		#[pallet::constant] // Initial validator exclude quantile.
		type InitialValidatorExcludeQuantile: Get<u16>;
		#[pallet::constant] // Initial validator logits divergence penalty/threshold.
		type InitialValidatorLogitsDivergence: Get<u16>;
		#[pallet::constant] // Initial validator context pruning length.
		type InitialValidatorPruneLen: Get<u64>; 
		#[pallet::constant] // Initial scaling law power.
		type InitialScalingLawPower: Get<u16>;
		#[pallet::constant] // Initial synergy scaling law power.
		type InitialSynergyScalingLawPower: Get<u16>;
		#[pallet::constant] // Immunity Period Constant.
		type InitialImmunityPeriod: Get<u16>;
		#[pallet::constant] // Activity constant
		type InitialActivityCutoff: Get<u16>;
		#[pallet::constant] // Initial max registrations per block.
		type InitialMaxRegistrationsPerBlock: Get<u16>;
		#[pallet::constant] // Initial pruning score for each neuron
		type InitialPruningScore: Get<u16>;	
		#[pallet::constant] // Initial allowed validators per network.
		type InitialMaxAllowedValidators: Get<u16>;
		#[pallet::constant] // Initial default delegation take.
		type InitialDefaultTake: Get<u16>;
		#[pallet::constant] // Initial weights version key.
		type InitialWeightsVersionKey: Get<u64>;
		#[pallet::constant] // Initial serving rate limit.
		type InitialServingRateLimit: Get<u64>;
		#[pallet::constant] // Initial transaction rate limit.
		type InitialTxRateLimit: Get<u64>;
	}

	pub type AccountIdOf<T> = <T as frame_system::Config>::AccountId;

	// ============================
	// ==== Staking + Accounts ====
	// ============================
	#[pallet::type_value] 
	pub fn DefaultDefaultTake<T: Config>() -> u16 { T::InitialDefaultTake::get() }
	#[pallet::type_value] 
	pub fn DefaultAccountTake<T: Config>() -> u64 { 0 }
	#[pallet::type_value]
	pub fn DefaultBlockEmission<T: Config>() -> u64 {1_000_000_000}
	#[pallet::type_value] 
	pub fn DefaultAllowsDelegation<T: Config>() -> bool { false }
	#[pallet::type_value] 
	pub fn DefaultTotalIssuance<T: Config>() -> u64 { T::InitialIssuance::get() }
	#[pallet::type_value] 
	pub fn DefaultAccount<T: Config>() -> T::AccountId { T::AccountId::decode(&mut sp_runtime::traits::TrailingZeroInput::zeroes()).unwrap()}

	#[pallet::storage] // --- ITEM ( total_stake )
	pub type TotalStake<T> = StorageValue<_, u64, ValueQuery>;
	#[pallet::storage] // --- ITEM ( default_take )
	pub type DefaultTake<T> = StorageValue<_, u16, ValueQuery, DefaultDefaultTake<T>>;
	#[pallet::storage] // --- ITEM ( global_block_emission )
	pub type BlockEmission<T> = StorageValue<_, u64, ValueQuery, DefaultBlockEmission<T>>;
	#[pallet::storage] // --- ITEM ( total_issuance )
	pub type TotalIssuance<T> = StorageValue<_, u64, ValueQuery, DefaultTotalIssuance<T>>;
	#[pallet::storage] // --- MAP ( hot ) --> stake | Returns the total amount of stake under a hotkey.
    pub type TotalHotkeyStake<T:Config> = StorageMap<_, Identity, T::AccountId, u64, ValueQuery, DefaultAccountTake<T>>;
	#[pallet::storage] // --- MAP ( cold ) --> stake | Returns the total amount of stake under a coldkey.
    pub type TotalColdkeyStake<T:Config> = StorageMap<_, Identity, T::AccountId, u64, ValueQuery, DefaultAccountTake<T>>;
	#[pallet::storage] // --- MAP ( hot ) --> cold | Returns the controlling coldkey for a hotkey.
    pub type Owner<T:Config> = StorageMap<_, Blake2_128Concat, T::AccountId, T::AccountId, ValueQuery, DefaultAccount<T>>;
	#[pallet::storage] // --- MAP ( hot ) --> take | Returns the hotkey delegation take. And signals that this key is open for delegation.
    pub type Delegates<T:Config> = StorageMap<_, Blake2_128Concat, T::AccountId, u16, ValueQuery, DefaultDefaultTake<T>>;
	#[pallet::storage] // --- DMAP ( hot, cold ) --> stake | Returns the stake under a hotkey prefixed by hotkey.
    pub type Stake<T:Config> = StorageDoubleMap<_, Blake2_128Concat, T::AccountId, Identity, T::AccountId, u64, ValueQuery, DefaultAccountTake<T>>;

	// =====================================
	// ==== Difficulty / Registrations =====
	// =====================================
	#[pallet::type_value] 
	pub fn DefaultLastAdjustmentBlock<T: Config>() -> u64 { 0 }
	#[pallet::type_value]
	pub fn DefaultRegistrationsThisBlock<T: Config>() ->  u16 { 0}
	#[pallet::type_value]
	pub fn DefaultBurn<T: Config>() -> u64 { T::InitialBurn::get() }
	#[pallet::type_value]
	pub fn DefaultMinBurn<T: Config>() -> u64 { T::InitialMinBurn::get()  }
	#[pallet::type_value]
	pub fn DefaultMaxBurn<T: Config>() -> u64 { T::InitialMaxBurn::get() }
	#[pallet::type_value]
	pub fn DefaultDifficulty<T: Config>() -> u64 { T::InitialDifficulty::get() }
	#[pallet::type_value]
	pub fn DefaultMinDifficulty<T: Config>() -> u64 { T::InitialMinDifficulty::get()  }
	#[pallet::type_value]
	pub fn DefaultMaxDifficulty<T: Config>() -> u64 { T::InitialMaxDifficulty::get() }
	#[pallet::type_value] 
	pub fn DefaultMaxRegistrationsPerBlock<T: Config>() -> u16 { T::InitialMaxRegistrationsPerBlock::get() }
	#[pallet::type_value]
	pub fn DefaultRAORecycledForRegistration<T: Config>() -> u64 { T::InitialRAORecycledForRegistration::get() }

	#[pallet::storage] // ---- StorageItem Global Used Work.
    pub type UsedWork<T:Config> = StorageMap<_, Identity, Vec<u8>, u64, ValueQuery>;
	#[pallet::storage] // --- MAP ( netuid ) --> Difficulty
	pub type Burn<T> = StorageMap<_, Identity, u16, u64, ValueQuery, DefaultBurn<T> >;
	#[pallet::storage] // --- MAP ( netuid ) --> Difficulty
	pub type Difficulty<T> = StorageMap<_, Identity, u16, u64, ValueQuery, DefaultDifficulty<T> >;
	#[pallet::storage] // --- MAP ( netuid ) --> MinBurn
	pub type MinBurn<T> = StorageMap<_, Identity, u16, u64, ValueQuery, DefaultMinBurn<T> >;
	#[pallet::storage] // --- MAP ( netuid ) --> MaxBurn
	pub type MaxBurn<T> = StorageMap<_, Identity, u16, u64, ValueQuery, DefaultMaxBurn<T> >;
	#[pallet::storage] // --- MAP ( netuid ) --> MinDifficulty
	pub type MinDifficulty<T> = StorageMap<_, Identity, u16, u64, ValueQuery, DefaultMinDifficulty<T> >;
	#[pallet::storage] // --- MAP ( netuid ) --> MaxDifficulty
	pub type MaxDifficulty<T> = StorageMap<_, Identity, u16, u64, ValueQuery, DefaultMaxDifficulty<T> >;
	#[pallet::storage] // --- MAP ( netuid ) -->  Block at last adjustment.
	pub type LastAdjustmentBlock<T> = StorageMap<_, Identity, u16, u64, ValueQuery, DefaultLastAdjustmentBlock<T> >;
	#[pallet::storage] // --- MAP ( netuid ) --> Registration this Block.
	pub type RegistrationsThisBlock<T> = StorageMap<_, Identity, u16, u16, ValueQuery, DefaultRegistrationsThisBlock<T>>;
	#[pallet::storage] // --- ITEM( global_max_registrations_per_block ) 
	pub type MaxRegistrationsPerBlock<T> = StorageMap<_, Identity, u16, u16, ValueQuery, DefaultMaxRegistrationsPerBlock<T> >;
	#[pallet::storage] // --- MAP ( netuid, global_RAO_recycled_for_registration )
	pub type RAORecycledForRegistration<T> = StorageMap<_, Identity, u16, u64, ValueQuery, DefaultRAORecycledForRegistration<T> >;

	// ==============================
	// ==== Subnetworks Storage =====
	// ==============================
	#[pallet::type_value] 
	pub fn DefaultN<T:Config>() -> u16 { 0 }
	#[pallet::type_value] 
	pub fn DefaultModality<T:Config>() -> u16 { 0 }
	#[pallet::type_value] 
	pub fn DefaultHotkeys<T:Config>() -> Vec<u16> { vec![ ] }
	#[pallet::type_value]
	pub fn DefaultNeworksAdded<T: Config>() ->  bool { false }
	#[pallet::type_value]
	pub fn DefaultIsNetworkMember<T: Config>() ->  bool { false }


	#[pallet::storage] // --- ITEM( tota_number_of_existing_networks )
	pub type TotalNetworks<T> = StorageValue<_, u16, ValueQuery>;
	#[pallet::storage] // --- MAP ( netuid ) --> subnetwork_n (Number of UIDs in the network).
	pub type SubnetworkN<T:Config> = StorageMap< _, Identity, u16, u16, ValueQuery, DefaultN<T> >;
	#[pallet::storage] // --- MAP ( netuid ) --> modality   TEXT: 0, IMAGE: 1, TENSOR: 2
	pub type NetworkModality<T> = StorageMap<_, Identity, u16, u16, ValueQuery, DefaultModality<T>> ;
	#[pallet::storage] // --- MAP ( netuid ) --> network_is_added
	pub type NetworksAdded<T:Config> = StorageMap<_, Identity, u16, bool, ValueQuery, DefaultNeworksAdded<T>>;	
	#[pallet::storage] // --- DMAP ( netuid, netuid ) -> registration_requirement
	pub type NetworkConnect<T:Config> = StorageDoubleMap<_, Identity, u16, Identity, u16, u16, OptionQuery>;
	#[pallet::storage] // --- DMAP ( hotkey, netuid ) --> bool
	pub type IsNetworkMember<T:Config> = StorageDoubleMap<_, Blake2_128Concat, T::AccountId, Identity, u16, bool, ValueQuery, DefaultIsNetworkMember<T>>;

	// ==============================
	// ==== Subnetwork Features =====
	// ==============================
	#[pallet::type_value]
	pub fn DefaultEmissionValues<T: Config>() ->  u64 { 0 }
	#[pallet::type_value]
	pub fn DefaultPendingEmission<T: Config>() ->  u64 { 0 }
	#[pallet::type_value] 
	pub fn DefaultBlocksSinceLastStep<T: Config>() -> u64 { 0 }
	#[pallet::type_value] 
	pub fn DefaultLastMechansimStepBlock<T: Config>() -> u64 { 0 }
	#[pallet::type_value]
	pub fn DefaultTempo<T: Config>() -> u16 { T::InitialTempo::get() }

	#[pallet::storage] // --- MAP ( netuid ) --> tempo
	pub type Tempo<T> = StorageMap<_, Identity, u16, u16, ValueQuery, DefaultTempo<T> >;
	#[pallet::storage] // --- MAP ( netuid ) --> emission_values
	pub type EmissionValues<T> = StorageMap<_, Identity, u16, u64, ValueQuery, DefaultEmissionValues<T>>;
	#[pallet::storage] // --- MAP ( netuid ) --> pending_emission
	pub type PendingEmission<T> = StorageMap<_, Identity, u16, u64, ValueQuery, DefaultPendingEmission<T>>;
	#[pallet::storage] // --- MAP ( netuid ) --> blocks_since_last_step.
	pub type BlocksSinceLastStep<T> = StorageMap<_, Identity, u16, u64, ValueQuery, DefaultBlocksSinceLastStep<T>>;
	#[pallet::storage] // --- MAP ( netuid ) --> last_mechanism_step_block
	pub type LastMechansimStepBlock<T> = StorageMap<_, Identity, u16, u64, ValueQuery, DefaultLastMechansimStepBlock<T> >;

	// =================================
	// ==== Axon / Promo Endpoints =====
	// =================================
	
	// --- Struct for Axon.
	pub type AxonInfoOf = AxonInfo;
	
	#[derive(Encode, Decode, Default, TypeInfo, Clone, PartialEq, Eq, Debug)]
    pub struct AxonInfo {
		pub block: u64, // --- Axon serving block.
        pub version: u32, // --- Axon version
        pub ip: u128, // --- Axon u128 encoded ip address of type v6 or v4.
        pub port: u16, // --- Axon u16 encoded port.
        pub ip_type: u8, // --- Axon ip type, 4 for ipv4 and 6 for ipv6.
		pub protocol: u8, // --- Axon protocol. TCP, UDP, other.
		pub placeholder1: u8, // --- Axon proto placeholder 1.
		pub placeholder2: u8, // --- Axon proto placeholder 1.
	}

	// --- Struct for Prometheus.
	pub type PrometheusInfoOf = PrometheusInfo;
	#[derive(Encode, Decode, Default, TypeInfo, Clone, PartialEq, Eq, Debug)]
	pub struct PrometheusInfo {
		pub block: u64, // --- Prometheus serving block.
        pub version: u32, // --- Prometheus version.
        pub ip: u128, // --- Prometheus u128 encoded ip address of type v6 or v4.
        pub port: u16, // --- Prometheus u16 encoded port.
        pub ip_type: u8, // --- Prometheus ip type, 4 for ipv4 and 6 for ipv6.
	}

	// Rate limiting
	#[pallet::type_value]
	pub fn DefaultTxRateLimit<T: Config>() -> u64 { T::InitialTxRateLimit::get() }
	#[pallet::type_value]
	pub fn DefaultLastTxBlock<T: Config>() -> u64 { 0 }

	#[pallet::storage] // --- ITEM ( tx_rate_limit )
	pub(super) type TxRateLimit<T> = StorageValue<_, u64, ValueQuery, DefaultTxRateLimit<T>>;
	#[pallet::storage] // --- MAP ( key ) --> last_block
	pub(super) type LastTxBlock<T:Config> = StorageMap<_, Identity, T::AccountId, u64, ValueQuery, DefaultLastTxBlock<T>>;


	#[pallet::type_value] 
	pub fn DefaultServingRateLimit<T: Config>() -> u64 { T::InitialServingRateLimit::get() }

	#[pallet::storage] // --- MAP ( netuid ) --> serving_rate_limit
	pub type ServingRateLimit<T> = StorageMap<_, Identity, u16, u64, ValueQuery, DefaultServingRateLimit<T>> ;
	#[pallet::storage] // --- MAP ( netuid, hotkey ) --> axon_info
	pub(super) type Axons<T:Config> = StorageDoubleMap<_, Identity, u16, Blake2_128Concat, T::AccountId, AxonInfoOf, OptionQuery>;
	#[pallet::storage] // --- MAP ( netuid, hotkey ) --> prometheus_info
	pub(super) type Prometheus<T:Config> = StorageDoubleMap<_, Identity, u16, Blake2_128Concat, T::AccountId, PrometheusInfoOf, OptionQuery>;

	// =======================================
	// ==== Subnetwork Hyperparam storage ====
	// =======================================	
	#[pallet::type_value] 
	pub fn DefaultWeightsSetRateLimit<T: Config>() -> u64 { 0 }
	#[pallet::type_value] 
	pub fn DefaultBlockAtRegistration<T: Config>() -> u64 { 0 }
	#[pallet::type_value]
	pub fn DefaultRho<T: Config>() -> u16 { T::InitialRho::get() }
	#[pallet::type_value]
	pub fn DefaultKappa<T: Config>() -> u16 { T::InitialKappa::get() }
	#[pallet::type_value] 
	pub fn DefaultMaxAllowedUids<T: Config>() -> u16 { T::InitialMaxAllowedUids::get() }
	#[pallet::type_value] 
	pub fn DefaultImmunityPeriod<T: Config>() -> u16 { T::InitialImmunityPeriod::get() }
	#[pallet::type_value] 
	pub fn DefaultActivityCutoff<T: Config>() -> u16 { T::InitialActivityCutoff::get() }
	#[pallet::type_value] 
	pub fn DefaultMaxWeightsLimit<T: Config>() -> u16 { T::InitialMaxWeightsLimit::get() }
	#[pallet::type_value] 
	pub fn DefaultWeightsVersionKey<T: Config>() -> u64 { T::InitialWeightsVersionKey::get() }
	#[pallet::type_value] 
	pub fn DefaultMinAllowedWeights<T: Config>() -> u16 { T::InitialMinAllowedWeights::get() }
	#[pallet::type_value] 
	pub fn DefaultValidatorEpochLen<T: Config>() -> u16 { T::InitialValidatorEpochLen::get() }
	#[pallet::type_value] 
	pub fn DefaultMaxAllowedValidators<T: Config>() -> u16 { T::InitialMaxAllowedValidators::get() }
	#[pallet::type_value]
	pub fn DefaultAdjustmentInterval<T: Config>() -> u16 { T::InitialAdjustmentInterval::get() }
	#[pallet::type_value]
	pub fn DefaultBondsMovingAverage<T: Config>() -> u64 { T::InitialBondsMovingAverage::get() }
	#[pallet::type_value] 
	pub fn DefaultValidatorPruneLen<T: Config>() -> u64 { T::InitialValidatorPruneLen::get() }
	#[pallet::type_value] 
	pub fn DefaultValidatorBatchSize<T: Config>() -> u16 { T::InitialValidatorBatchSize::get() }
	#[pallet::type_value] 
	pub fn DefaultValidatorSequenceLen<T: Config>() -> u16 { T::InitialValidatorSequenceLen::get() }
	#[pallet::type_value] 
	pub fn DefaultValidatorEpochsPerReset<T: Config>() -> u16 { T::InitialValidatorEpochsPerReset::get() }
	#[pallet::type_value]
	pub fn DefaultValidatorExcludeQuantile<T: Config>() -> u16 { T::InitialValidatorExcludeQuantile::get() }
	#[pallet::type_value] 
	pub fn DefaultValidatorLogitsDivergence<T: Config>() -> u16 { T::InitialValidatorLogitsDivergence::get() }
	#[pallet::type_value]
	pub fn DefaultScalingLawPower<T: Config>() -> u16 { T::InitialScalingLawPower::get() }
	#[pallet::type_value]
	pub fn DefaultSynergyScalingLawPower<T: Config>() -> u16 { T::InitialSynergyScalingLawPower::get() }
	#[pallet::type_value] 
	pub fn DefaultTargetRegistrationsPerInterval<T: Config>() -> u16 { T::InitialTargetRegistrationsPerInterval::get() }


	#[pallet::storage] // --- MAP ( netuid ) --> Rho
	pub type Rho<T> =  StorageMap<_, Identity, u16, u16, ValueQuery, DefaultRho<T> >;
	#[pallet::storage] // --- MAP ( netuid ) --> Kappa
	pub type Kappa<T> = StorageMap<_, Identity, u16, u16, ValueQuery, DefaultKappa<T> >;
	#[pallet::storage] // --- MAP ( netuid ) --> uid, we use to record uids to prune at next epoch.
    pub type NeuronsToPruneAtNextEpoch<T:Config> = StorageMap<_, Identity, u16, u16, ValueQuery>;
	#[pallet::storage] // --- MAP ( netuid ) --> registrations_this_interval
	pub type RegistrationsThisInterval<T:Config> = StorageMap<_, Identity, u16, u16, ValueQuery>;
	#[pallet::storage] // --- MAP ( netuid ) --> pow_registrations_this_interval
	pub type POWRegistrationsThisInterval<T:Config> = StorageMap<_, Identity, u16, u16, ValueQuery>;
	#[pallet::storage] // --- MAP ( netuid ) --> burn_registrations_this_interval
	pub type BurnRegistrationsThisInterval<T:Config> = StorageMap<_, Identity, u16, u16, ValueQuery>;
	#[pallet::storage] // --- MAP ( netuid ) --> max_allowed_uids
	pub type MaxAllowedUids<T> = StorageMap<_, Identity, u16, u16, ValueQuery, DefaultMaxAllowedUids<T> >;
	#[pallet::storage] // --- MAP ( netuid ) --> immunity_period
	pub type ImmunityPeriod<T> = StorageMap<_, Identity, u16, u16, ValueQuery, DefaultImmunityPeriod<T> >;
	#[pallet::storage] // --- MAP ( netuid ) --> activity_cutoff
	pub type ActivityCutoff<T> = StorageMap<_, Identity, u16, u16, ValueQuery, DefaultActivityCutoff<T> >;
	#[pallet::storage] // --- MAP ( netuid ) --> max_weight_limit
	pub type MaxWeightsLimit<T> = StorageMap< _, Identity, u16, u16, ValueQuery, DefaultMaxWeightsLimit<T> >;
	#[pallet::storage] // --- MAP ( netuid ) --> weights_version_key
	pub type WeightsVersionKey<T> = StorageMap<_, Identity, u16, u64, ValueQuery, DefaultWeightsVersionKey<T> >;
	#[pallet::storage] // --- MAP ( netuid ) --> validator_epoch_len
	pub type ValidatorEpochLen<T> = StorageMap<_, Identity, u16, u16, ValueQuery, DefaultValidatorEpochLen<T> >; 
	#[pallet::storage] // --- MAP ( netuid ) --> min_allowed_weights
	pub type MinAllowedWeights<T> = StorageMap< _, Identity, u16, u16, ValueQuery, DefaultMinAllowedWeights<T> >;
	#[pallet::storage] // --- MAP ( netuid ) --> max_allowed_validators
	pub type MaxAllowedValidators<T> = StorageMap<_, Identity, u16, u16, ValueQuery, DefaultMaxAllowedValidators<T> >;
	#[pallet::storage] // --- MAP ( netuid ) --> adjustment_interval
	pub type AdjustmentInterval<T> = StorageMap<_, Identity, u16, u16, ValueQuery, DefaultAdjustmentInterval<T> >;
	#[pallet::storage] // --- MAP ( netuid ) --> bonds_moving_average
	pub type BondsMovingAverage<T> = StorageMap<_, Identity, u16, u64, ValueQuery, DefaultBondsMovingAverage<T> >;
	#[pallet::storage] // --- MAP ( netuid ) --> validator_batch_size
	pub type ValidatorBatchSize<T> = StorageMap<_, Identity, u16, u16, ValueQuery, DefaultValidatorBatchSize<T> >;
	#[pallet::storage] // --- MAP ( netuid ) --> weights_set_rate_limit
	pub type WeightsSetRateLimit<T> = StorageMap<_, Identity, u16, u64, ValueQuery, DefaultWeightsSetRateLimit<T> >;
	#[pallet::storage] // --- MAP ( netuid ) --> validator_prune_len
	pub type ValidatorPruneLen<T> = StorageMap<_, Identity, u16, u64, ValueQuery, DefaultValidatorPruneLen<T> >;
	#[pallet::storage] // --- MAP ( netuid ) --> validator_sequence_length
	pub type ValidatorSequenceLength<T> = StorageMap<_, Identity, u16, u16, ValueQuery, DefaultValidatorSequenceLen<T> >;
	#[pallet::storage] // --- MAP ( netuid ) --> validator_epochs_per_reset
	pub type ValidatorEpochsPerReset<T> = StorageMap<_, Identity, u16, u16, ValueQuery, DefaultValidatorEpochsPerReset<T> >;
	#[pallet::storage] // --- MAP ( netuid ) --> validator_exclude_quantile
	pub type ValidatorExcludeQuantile<T> = StorageMap<_, Identity, u16, u16, ValueQuery, DefaultValidatorExcludeQuantile<T> >;
	#[pallet::storage] // --- MAP ( netuid ) --> validator_logits_divergence
	pub type ValidatorLogitsDivergence<T> = StorageMap<_, Identity, u16, u16, ValueQuery, DefaultValidatorLogitsDivergence<T> >;
	#[pallet::storage] // --- MAP ( netuid ) --> scaling_law_power
	pub type ScalingLawPower<T> = StorageMap<_, Identity, u16, u16, ValueQuery, DefaultScalingLawPower<T> >;
	#[pallet::storage] // --- MAP ( netuid ) --> synergy_scaling_law_power
	pub type SynergyScalingLawPower<T> = StorageMap<_, Identity, u16, u16, ValueQuery, DefaultSynergyScalingLawPower<T> >;
	#[pallet::storage] // --- MAP ( netuid ) --> target_registrations_this_interval
	pub type TargetRegistrationsPerInterval<T> = StorageMap<_, Identity, u16, u16, ValueQuery, DefaultTargetRegistrationsPerInterval<T> >;
	#[pallet::storage] // --- DMAP ( netuid, uid ) --> block_at_registration
	pub type BlockAtRegistration<T:Config> = StorageDoubleMap<_, Identity, u16, Identity, u16, u64, ValueQuery, DefaultBlockAtRegistration<T> >;

	// =======================================
	// ==== Subnetwork Consensus Storage  ====
	// =======================================
	#[pallet::type_value] 
	pub fn EmptyU16Vec<T:Config>() -> Vec<u16> { vec![] }
	#[pallet::type_value] 
	pub fn EmptyU64Vec<T:Config>() -> Vec<u64> { vec![] }
	#[pallet::type_value] 
	pub fn EmptyBoolVec<T:Config>() -> Vec<bool> { vec![] }
	#[pallet::type_value] 
	pub fn DefaultBonds<T:Config>() -> Vec<(u16, u16)> { vec![] }
	#[pallet::type_value] 
	pub fn DefaultWeights<T:Config>() -> Vec<(u16, u16)> { vec![] }
	#[pallet::type_value] 
	pub fn DefaultKey<T:Config>() -> T::AccountId { T::AccountId::decode(&mut sp_runtime::traits::TrailingZeroInput::zeroes()).unwrap() }

	#[pallet::storage] // --- DMAP ( netuid, hotkey ) --> uid
	pub(super) type Uids<T:Config> = StorageDoubleMap<_, Identity, u16, Blake2_128Concat, T::AccountId, u16, OptionQuery>;
	#[pallet::storage] // --- DMAP ( netuid, uid ) --> hotkey
	pub(super) type Keys<T:Config> = StorageDoubleMap<_, Identity, u16, Identity, u16, T::AccountId, ValueQuery, DefaultKey<T> >;
	#[pallet::storage] // --- DMAP ( netuid ) --> emission
	pub(super) type LoadedEmission<T:Config> = StorageMap< _, Identity, u16, Vec<(T::AccountId, u64)>, OptionQuery >;

	#[pallet::storage] // --- DMAP ( netuid ) --> active
	pub(super) type Active<T:Config> = StorageMap< _, Identity, u16, Vec<bool>, ValueQuery, EmptyBoolVec<T> >;
	#[pallet::storage] // --- DMAP ( netuid ) --> rank
	pub(super) type Rank<T:Config> = StorageMap< _, Identity, u16, Vec<u16>, ValueQuery, EmptyU16Vec<T>>;
	#[pallet::storage] // --- DMAP ( netuid ) --> trust
	pub(super) type Trust<T:Config> = StorageMap< _, Identity, u16, Vec<u16>, ValueQuery, EmptyU16Vec<T>>;
	#[pallet::storage] // --- DMAP ( netuid ) --> consensus
	pub(super) type Consensus<T:Config> = StorageMap< _, Identity, u16, Vec<u16>, ValueQuery, EmptyU16Vec<T>>;
	#[pallet::storage] // --- DMAP ( netuid ) --> incentive
	pub(super) type Incentive<T:Config> = StorageMap< _, Identity, u16, Vec<u16>, ValueQuery, EmptyU16Vec<T>>;
	#[pallet::storage] // --- DMAP ( netuid ) --> dividends
	pub(super) type Dividends<T:Config> = StorageMap< _, Identity, u16, Vec<u16>, ValueQuery, EmptyU16Vec<T>>;
	#[pallet::storage] // --- DMAP ( netuid ) --> dividends
	pub(super) type Emission<T:Config> = StorageMap< _, Identity, u16, Vec<u64>, ValueQuery, EmptyU64Vec<T>>;
	#[pallet::storage] // --- DMAP ( netuid ) --> last_update
	pub(super) type LastUpdate<T:Config> = StorageMap< _, Identity, u16, Vec<u64>, ValueQuery, EmptyU64Vec<T>>;
	#[pallet::storage] // --- DMAP ( netuid ) --> validator_trust
	pub(super) type ValidatorTrust<T:Config> = StorageMap< _, Identity, u16, Vec<u16>, ValueQuery, EmptyU16Vec<T>>;
	#[pallet::storage] // --- DMAP ( netuid ) --> pruning_scores
	pub(super) type PruningScores<T:Config> = StorageMap< _, Identity, u16, Vec<u16>, ValueQuery, EmptyU16Vec<T> >;
	#[pallet::storage] // --- DMAP ( netuid ) --> validator_permit
    pub(super) type ValidatorPermit<T:Config> = StorageMap<_, Identity, u16, Vec<bool>, ValueQuery, EmptyBoolVec<T> >;

	#[pallet::storage] // --- DMAP ( netuid, uid ) --> weights
    pub(super) type Weights<T:Config> = StorageDoubleMap<_, Identity, u16, Identity, u16, Vec<(u16, u16)>, ValueQuery, DefaultWeights<T> >;
	#[pallet::storage] // --- DMAP ( netuid, uid ) --> bonds
    pub(super) type Bonds<T:Config> = StorageDoubleMap<_, Identity, u16, Identity, u16, Vec<(u16, u16)>, ValueQuery, DefaultBonds<T> >;

	// Pallets use events to inform users when important changes are made.
	// https://docs.substrate.io/main-docs/build/events-errors/
	#[pallet::event]
	#[pallet::generate_deposit(pub(super) fn deposit_event)]
	pub enum Event<T: Config> {
		// Event documentation should end with an array that provides descriptive names for event
		// parameters. [something, who]
		NetworkAdded( u16, u16 ),	// --- Event created when a new network is added.
		NetworkRemoved( u16 ), // --- Event created when a network is removed.
		StakeAdded( T::AccountId, u64 ), // --- Event created when stake has been transfered from the a coldkey account onto the hotkey staking account.
		StakeRemoved( T::AccountId, u64 ), // --- Event created when stake has been removed from the hotkey staking account onto the coldkey account.
		WeightsSet( u16, u16 ), // ---- Event created when a caller successfully set's their weights on a subnetwork.
		NeuronRegistered( u16, u16, T::AccountId ), // --- Event created when a new neuron account has been registered to the chain.
		HotkeyAssociated( T::AccountId, T::AccountId ), // --- Event created when a hotkey has been associated with a coldkey.
		HotkeyDisassociated( T::AccountId, T::AccountId ), // --- Event created when a hotkey has been de-associated with a coldkey.
		BulkNeuronsRegistered( u16, u16 ), // --- Event created when multiple uids have been concurrently registered.
		BulkBalancesSet(u16, u16),
		MaxAllowedUidsSet( u16, u16 ), // --- Event created when max allowed uids has been set for a subnetwor.
		MaxWeightLimitSet( u16, u16 ), // --- Event created when the max weight limit has been set.
		DifficultySet( u16, u64 ), // --- Event created when the difficulty has been set for a subnet.
		AdjustmentIntervalSet( u16, u16 ), // --- Event created when the adjustment interval is set for a subnet.
		RegistrationPerIntervalSet( u16, u16 ), // --- Event created when registeration per interval is set for a subnet.
		MaxRegistrationsPerBlockSet( u16, u16), // --- Event created when we set max registrations per block
		ActivityCutoffSet( u16, u16 ), // --- Event created when an activity cutoff is set for a subnet.
		RhoSet( u16, u16 ), // --- Event created when Rho value is set.
		KappaSet( u16, u16 ), // --- Event created when kappa is set for a subnet.
		MinAllowedWeightSet( u16, u16 ), // --- Event created when minimun allowed weight is set for a subnet.
		ValidatorBatchSizeSet( u16, u16 ), // --- Event created when validator batch size is set for a subnet.
		ValidatorSequenceLengthSet( u16, u16 ), // --- Event created when validator sequence length i set for a subnet.
		ValidatorEpochPerResetSet( u16, u16 ), // --- Event created when validator epoch per reset is set for a subnet.
		ValidatorExcludeQuantileSet( u16, u16 ), // --- Event created when the validator exclude quantile has been set for a subnet.
		ValidatorEpochLengthSet( u16, u16 ), // --- Event created when the validator epoch length has been set for a subnet.
		ValidatorLogitsDivergenceSet( u16, u16 ), // --- Event created when the validator logits divergence value has been set.
		ValidatorPruneLenSet( u16, u64 ), // --- Event created when the validator pruning length has been set.
		ScalingLawPowerSet( u16, u16 ), // --- Event created when the scaling law power has been set for a subnet.
		SynergyScalingLawPowerSet( u16, u16 ), // --- Event created when the synergy scaling law has been set for a subnet.
		WeightsSetRateLimitSet( u16, u64 ), // --- Event create when weights set rate limit has been set for a subnet.
		ImmunityPeriodSet( u16, u16), // --- Event created when immunity period is set for a subnet.
		BondsMovingAverageSet( u16, u64), // --- Event created when bonds moving average is set for a subnet.
		MaxAllowedValidatorsSet( u16, u16), // --- Event created when setting the max number of allowed validators on a subnet.
		AxonServed( u16, T::AccountId ), // --- Event created when the axon server information is added to the network.
		PrometheusServed( u16, T::AccountId ), // --- Event created when the axon server information is added to the network.
		EmissionValuesSet(), // --- Event created when emission ratios fr all networks is set.
		NetworkConnectionAdded( u16, u16, u16 ), // --- Event created when a network connection requirement is added.
		NetworkConnectionRemoved( u16, u16 ), // --- Event created when a network connection requirement is removed.
		DelegateAdded( T::AccountId, T::AccountId, u16 ), // --- Event created to signal a hotkey has become a delegate.
		DefaultTakeSet( u16 ), // --- Event created when the default take is set.
		WeightsVersionKeySet( u16, u64 ), // --- Event created when weights version key is set for a network.
		MinDifficultySet( u16, u64 ), // --- Event created when setting min difficutly on a network.
		MaxDifficultySet( u16, u64 ), // --- Event created when setting max difficutly on a network.
		ServingRateLimitSet( u16, u64 ), // --- Event created when setting the prometheus serving rate limit.
		BurnSet( u16, u64 ), // --- Event created when setting burn on a network.
		MaxBurnSet( u16, u64 ), // --- Event created when setting max burn on a network.
		MinBurnSet( u16, u64 ), // --- Event created when setting min burn on a network.
		TxRateLimitSet( u64 ), // --- Event created when setting the transaction rate limit.
		RAORecycledForRegistrationSet( u16, u64 ), // Event created when setting the RAO recycled for registration.
	}

	// Errors inform users that something went wrong.
	#[pallet::error]
	pub enum Error<T> {
		InvalidConnectionRequirement, // --- Thrown if we are attempting to create an invalid connection requirement.
		NetworkDoesNotExist, // --- Thrown when the network does not exist.
		NetworkExist, // --- Thrown when the network already exist.
		InvalidModality, // --- Thrown when an invalid modality attempted on serve.
		InvalidIpType, // ---- Thrown when the user tries to serve an axon which is not of type	4 (IPv4) or 6 (IPv6).
		InvalidIpAddress, // --- Thrown when an invalid IP address is passed to the serve function.
		NotRegistered, // ---- Thrown when the caller requests setting or removing data from a neuron which does not exist in the active set.
		NonAssociatedColdKey, // ---- Thrown when a stake, unstake or subscribe request is made by a coldkey which is not associated with the hotkey account. 
		NotEnoughStaketoWithdraw, // ---- Thrown when the caller requests removing more stake then there exists in the staking account. See: fn remove_stake.
		NotEnoughBalanceToStake, //  ---- Thrown when the caller requests adding more stake than there exists in the cold key account. See: fn add_stake
		BalanceWithdrawalError, // ---- Thrown when the caller tries to add stake, but for some reason the requested amount could not be withdrawn from the coldkey account
		NoValidatorPermit, // ---- Thrown when the caller attempts to set non-self weights without being a permitted validator.
		WeightVecNotEqualSize, // ---- Thrown when the caller attempts to set the weight keys and values but these vectors have different size.
		DuplicateUids, // ---- Thrown when the caller attempts to set weights with duplicate uids in the weight matrix.
		InvalidUid, // ---- Thrown when a caller attempts to set weight to at least one uid that does not exist in the metagraph.
		NotSettingEnoughWeights, // ---- Thrown when the dispatch attempts to set weights on chain with fewer elements than are allowed.
		TooManyRegistrationsThisBlock, // ---- Thrown when registrations this block exceeds allowed number.
		AlreadyRegistered, // ---- Thrown when the caller requests registering a neuron which already exists in the active set.
		InvalidWorkBlock, // ---- Thrown if the supplied pow hash block is in the future or negative
		InvalidDifficulty, // ---- Thrown if the supplied pow hash block does not meet the network difficulty.
		InvalidSeal, // ---- Thrown if the supplied pow hash seal does not match the supplied work.
		MaxAllowedUIdsNotAllowed, // ---  Thrown if the vaule is invalid for MaxAllowedUids
		CouldNotConvertToBalance, // ---- Thrown when the dispatch attempts to convert between a u64 and T::balance but the call fails.
		StakeAlreadyAdded, // --- Thrown when the caller requests adding stake for a hotkey to the total stake which already added
		MaxWeightExceeded, // --- Thrown when the dispatch attempts to set weights on chain with where any normalized weight is more than MaxWeightLimit.
		StorageValueOutOfRange, // --- Thrown when the caller attempts to set a storage value outside of its allowed range.
		TempoHasNotSet, // --- Thrown when tempo has not set
		InvalidTempo, // --- Thrown when tempo is not valid
		EmissionValuesDoesNotMatchNetworks, // --- Thrown when number or recieved emission rates does not match number of networks
		InvalidEmissionValues, // --- Thrown when emission ratios are not valid (did not sum up to 10^9)
		DidNotPassConnectedNetworkRequirement, // --- Thrown when a hotkey attempts to register into a network without passing the  registration requirment from another network.
		AlreadyDelegate, // --- Thrown if the hotkey attempt to become delegate when they are already.
		SettingWeightsTooFast, // --- Thrown if the hotkey attempts to set weights twice withing net_tempo/2 blocks.
		IncorrectNetworkVersionKey, // --- Thrown of a validator attempts to set weights from a validator with incorrect code base key.
		ServingRateLimitExceeded, // --- Thrown when an axon or prometheus serving exceeds the rate limit for a registered neuron.
		BalanceSetError, // --- Thrown when an error occurs setting a balance
		MaxAllowedUidsExceeded, // --- Thrown when number of accounts going to be registered exceed MaxAllowedUids for the network.
		TooManyUids, // ---- Thrown when the caller attempts to set weights with more uids than allowed.
		TxRateLimitExceeded, // --- Thrown when a transactor exceeds the rate limit for transactions.
		RegistrationDisabled, // --- Thrown when registration is disabled
		TooManyRegistrationsThisInterval, // --- Thrown when registration attempt exceeds allowed in interval
		BenchmarkingOnly, // --- Thrown when a function is only available for benchmarking
		OtherAssociation, // --- Thrown when a hotkey attempts to disassociate from it's coldkey but is bound by other factors.
		NotHotkeyOwner, // --- Thrown when a coldkey attempts to disassociate a hotkey that it isn't associated with.
		InvalidHotkeyProof, // --- Thrown when a coldkey attempts to associate a hotkey but doesn't provide valid proof of hotkey ownership.
	}

	// ==================
	// ==== Genesis =====
	// ==================

	#[pallet::genesis_config]
	#[cfg(feature = "std")]
	pub struct GenesisConfig<T: Config> {
		pub stakes: Vec<(T::AccountId, Vec<(T::AccountId, (u64, u16))>)>,
		pub balances_issuance: u64
	}

	#[cfg(feature = "std")]
	impl<T: Config> Default for GenesisConfig<T> {
		fn default() -> Self {
			Self { 
				stakes: Default::default(),
				balances_issuance: 0
			}
		}
	}

	#[pallet::genesis_build]
	impl<T: Config> GenesisBuild<T> for GenesisConfig<T> {
		fn build(&self) {
			// Set initial total issuance from balances
			TotalIssuance::<T>::put(self.balances_issuance);

			// Subnet config values
			let netuid: u16 = 3;
			let tempo = 99;
			let max_uids = 4096;
			
			// The functions for initializing new networks/setting defaults cannot be run directly from genesis functions like extrinsics would
			// --- Set this network uid to alive.
			NetworksAdded::<T>::insert(netuid, true);
			
			// --- Fill tempo memory item.
			Tempo::<T>::insert(netuid, tempo);
	
			// --- Fill modality item.
			// Only modality 0 exists (text)
			NetworkModality::<T>::insert(netuid, 0);

			// Make network parameters explicit.
			if !Tempo::<T>::contains_key( netuid ) { Tempo::<T>::insert( netuid, Tempo::<T>::get( netuid ));}
			if !Kappa::<T>::contains_key( netuid ) { Kappa::<T>::insert( netuid, Kappa::<T>::get( netuid ));}
			if !Difficulty::<T>::contains_key( netuid ) { Difficulty::<T>::insert( netuid, Difficulty::<T>::get( netuid ));}
			if !MaxAllowedUids::<T>::contains_key( netuid ) { MaxAllowedUids::<T>::insert( netuid, MaxAllowedUids::<T>::get( netuid ));}
			if !ImmunityPeriod::<T>::contains_key( netuid ) { ImmunityPeriod::<T>::insert( netuid, ImmunityPeriod::<T>::get( netuid ));}
			if !ActivityCutoff::<T>::contains_key( netuid ) { ActivityCutoff::<T>::insert( netuid, ActivityCutoff::<T>::get( netuid ));}
			if !EmissionValues::<T>::contains_key( netuid ) { EmissionValues::<T>::insert( netuid, EmissionValues::<T>::get( netuid ));}   
			if !MaxWeightsLimit::<T>::contains_key( netuid ) { MaxWeightsLimit::<T>::insert( netuid, MaxWeightsLimit::<T>::get( netuid ));}
			if !ValidatorEpochLen::<T>::contains_key( netuid ) { ValidatorEpochLen::<T>::insert( netuid, ValidatorEpochLen::<T>::get( netuid ));}
			if !MinAllowedWeights::<T>::contains_key( netuid ) { MinAllowedWeights::<T>::insert( netuid, MinAllowedWeights::<T>::get( netuid )); }
			if !ValidatorBatchSize::<T>::contains_key( netuid ) { ValidatorBatchSize::<T>::insert( netuid, ValidatorBatchSize::<T>::get( netuid ));}
			if !ValidatorEpochsPerReset::<T>::contains_key( netuid ) { ValidatorEpochsPerReset::<T>::insert( netuid, ValidatorEpochsPerReset::<T>::get( netuid ));}
			if !ValidatorSequenceLength::<T>::contains_key( netuid ) { ValidatorSequenceLength::<T>::insert( netuid, ValidatorSequenceLength::<T>::get( netuid ));}
			if !RegistrationsThisInterval::<T>::contains_key( netuid ) { RegistrationsThisInterval::<T>::insert( netuid, RegistrationsThisInterval::<T>::get( netuid ));}
			if !POWRegistrationsThisInterval::<T>::contains_key( netuid ) { POWRegistrationsThisInterval::<T>::insert( netuid, POWRegistrationsThisInterval::<T>::get( netuid ));}
			if !BurnRegistrationsThisInterval::<T>::contains_key( netuid ) { BurnRegistrationsThisInterval::<T>::insert( netuid, BurnRegistrationsThisInterval::<T>::get( netuid ));}

			// Set max allowed uids
			MaxAllowedUids::<T>::insert(netuid, max_uids);

			let mut next_uid = 0;

			for (coldkey, hotkeys) in self.stakes.iter() {
				for (hotkey, stake_uid) in hotkeys.iter() {
					let (stake, uid) = stake_uid;

					// Expand Yuma Consensus with new position.
					Rank::<T>::mutate(netuid, |v| v.push(0));
					Trust::<T>::mutate(netuid, |v| v.push(0));
					Active::<T>::mutate(netuid, |v| v.push(true));
					Emission::<T>::mutate(netuid, |v| v.push(0));
					Consensus::<T>::mutate(netuid, |v| v.push(0));
					Incentive::<T>::mutate(netuid, |v| v.push(0));
					Dividends::<T>::mutate(netuid, |v| v.push(0));
					LastUpdate::<T>::mutate(netuid, |v| v.push(0));
					PruningScores::<T>::mutate(netuid, |v| v.push(0));
					ValidatorTrust::<T>::mutate(netuid, |v| v.push(0));
					ValidatorPermit::<T>::mutate(netuid, |v| v.push(false));
			
					// Insert account information.
					Keys::<T>::insert(netuid, uid, hotkey.clone()); // Make hotkey - uid association.
					Uids::<T>::insert(netuid, hotkey.clone(), uid); // Make uid - hotkey association.
					BlockAtRegistration::<T>::insert(netuid, uid, 0); // Fill block at registration.
					IsNetworkMember::<T>::insert(hotkey.clone(), netuid, true); // Fill network is member.
	
					// Fill stake information.
					Owner::<T>::insert(hotkey.clone(), coldkey.clone());
	
					TotalHotkeyStake::<T>::insert(hotkey.clone(), stake);
					TotalColdkeyStake::<T>::insert(coldkey.clone(), TotalColdkeyStake::<T>::get(coldkey).saturating_add(*stake));

					// Update total issuance value
					TotalIssuance::<T>::put(TotalIssuance::<T>::get().saturating_add(*stake));
	
					Stake::<T>::insert(hotkey.clone(), coldkey.clone(), stake);
	
					next_uid += 1;
				}
			}

	 	 	// Set correct length for Subnet neurons
			SubnetworkN::<T>::insert(netuid, next_uid);

			// --- Increase total network count.
			TotalNetworks::<T>::mutate(|n| *n += 1);
		}
	}

	// ================
	// ==== Hooks =====
	// ================
  
	#[pallet::hooks] 
	impl<T: Config> Hooks<BlockNumberFor<T>> for Pallet<T> { 
		// ---- Called on the initialization of this pallet. (the order of on_finalize calls is determined in the runtime)
		//
		// # Args:
		// 	* 'n': (T::BlockNumber):
		// 		- The number of the block we are initializing.
		fn on_initialize( _block_number: BlockNumberFor<T> ) -> Weight {
			Self::block_step();
			
			return Weight::from_ref_time(110_634_229_000 as u64)
						.saturating_add(T::DbWeight::get().reads(8304 as u64))
						.saturating_add(T::DbWeight::get().writes(110 as u64));
		}
	}

	// Dispatchable functions allows users to interact with the pallet and invoke state changes.
	// These functions materialize as "extrinsics", which are often compared to transactions.
	// Dispatchable functions must be annotated with a weight and must return a DispatchResult.
	#[pallet::call]
	impl<T: Config> Pallet<T> {

		// --- Sets the caller weights for the incentive mechanism. The call can be
		// made from the hotkey account so is potentially insecure, however, the damage
		// of changing weights is minimal if caught early. This function includes all the
		// checks that the passed weights meet the requirements. Stored as u16s they represent
		// rational values in the range [0,1] which sum to 1 and can be interpreted as
		// probabilities. The specific weights determine how inflation propagates outward
		// from this peer. 
		// 
		// Note: The 16 bit integers weights should represent 1.0 as the max u16.
		// However, the function normalizes all integers to u16_max anyway. This means that if the sum of all
		// elements is larger or smaller than the amount of elements * u16_max, all elements
		// will be corrected for this deviation. 
		// 
		// # Args:
		// 	* `origin`: (<T as frame_system::Config>Origin):
		// 		- The caller, a hotkey who wishes to set their weights.
		//
		// 	* `netuid` (u16):
		// 		- The network uid we are setting these weights on.
		// 
		// 	* `dests` (Vec<u16>):
		// 		- The edge endpoint for the weight, i.e. j for w_ij.
		//
		// 	* 'weights' (Vec<u16>):
		// 		- The u16 integer encoded weights. Interpreted as rational
		// 		values in the range [0,1]. They must sum to in32::MAX.
		//
		// 	* 'version_key' ( u64 ):
    	// 		- The network version key to check if the validator is up to date.
		//
		// # Event:
		// 	* WeightsSet;
		// 		- On successfully setting the weights on chain.
		//
		// # Raises:
		// 	* 'NetworkDoesNotExist':
		// 		- Attempting to set weights on a non-existent network.
		//
		// 	* 'NotRegistered':
		// 		- Attempting to set weights from a non registered account.
		//
		// 	* 'WeightVecNotEqualSize':
		// 		- Attempting to set weights with uids not of same length.
		//
		// 	* 'DuplicateUids':
		// 		- Attempting to set weights with duplicate uids.
		//		
		//     * 'TooManyUids':
		// 		- Attempting to set weights above the max allowed uids.
		//
		// 	* 'InvalidUid':
		// 		- Attempting to set weights with invalid uids.
		//
		// 	* 'NotSettingEnoughWeights':
		// 		- Attempting to set weights with fewer weights than min.
		//
		// 	* 'MaxWeightExceeded':
		// 		- Attempting to set weights with max value exceeding limit.
		#[pallet::call_index(0)]
        #[pallet::weight((Weight::from_ref_time(10_151_000_000)
		.saturating_add(T::DbWeight::get().reads(4104))
		.saturating_add(T::DbWeight::get().writes(2)), DispatchClass::Normal, Pays::No))]
		pub fn set_weights(
			origin:OriginFor<T>, 
			netuid: u16,
			dests: Vec<u16>, 
			weights: Vec<u16>,
			version_key: u64 
		) -> DispatchResult {
			Self::do_set_weights( origin, netuid, dests, weights, version_key )
		}

		// --- Sets the key as a delegate.
		//
		// # Args:
		// 	* 'origin': (<T as frame_system::Config>Origin):
		// 		- The signature of the caller's coldkey.
		//
		// 	* 'hotkey' (T::AccountId):
		// 		- The hotkey we are delegating (must be owned by the coldkey.)
		//
		// 	* 'take' (u64):
		// 		- The stake proportion that this hotkey takes from delegations.
		//
		// # Event:
		// 	* DelegateAdded;
		// 		- On successfully setting a hotkey as a delegate.
		//
		// # Raises:
		// 	* 'NotRegistered':
		// 		- The hotkey we are delegating is not registered on the network.
		//
		// 	* 'NonAssociatedColdKey':
		// 		- The hotkey we are delegating is not owned by the calling coldket.
		//
		//
		#[pallet::call_index(1)]
		#[pallet::weight((0, DispatchClass::Normal, Pays::No))]
		pub fn become_delegate(
			origin: OriginFor<T>, 
			hotkey: T::AccountId
		) -> DispatchResult {
			Self::do_become_delegate(origin, hotkey, Self::get_default_take() )
		}

		// --- Adds stake to a hotkey. The call is made from the
		// coldkey account linked in the hotkey.
		// Only the associated coldkey is allowed to make staking and
		// unstaking requests. This protects the neuron against
		// attacks on its hotkey running in production code.
		//
		// # Args:
		// 	* 'origin': (<T as frame_system::Config>Origin):
		// 		- The signature of the caller's coldkey.
		//
		// 	* 'hotkey' (T::AccountId):
		// 		- The associated hotkey account.
		//
		// 	* 'amount_staked' (u64):
		// 		- The amount of stake to be added to the hotkey staking account.
		//
		// # Event:
		// 	* StakeAdded;
		// 		- On the successfully adding stake to a global account.
		//
		// # Raises:
		// 	* 'CouldNotConvertToBalance':
		// 		- Unable to convert the passed stake value to a balance.
		//
		// 	* 'NotEnoughBalanceToStake':
		// 		- Not enough balance on the coldkey to add onto the global account.
		//
		// 	* 'NonAssociatedColdKey':
		// 		- The calling coldkey is not associated with this hotkey.
		//
		// 	* 'BalanceWithdrawalError':
		// 		- Errors stemming from transaction pallet.
		//
		//
		#[pallet::call_index(2)]
		#[pallet::weight((Weight::from_ref_time(65_000_000)
		.saturating_add(T::DbWeight::get().reads(8))
		.saturating_add(T::DbWeight::get().writes(6)), DispatchClass::Normal, Pays::No))]
		pub fn add_stake(
			origin: OriginFor<T>, 
			hotkey: T::AccountId, 
			amount_staked: u64
		) -> DispatchResult {
			Self::do_add_stake(origin, hotkey, amount_staked)
		}

		// ---- Remove stake from the staking account. The call must be made
		// from the coldkey account attached to the neuron metadata. Only this key
		// has permission to make staking and unstaking requests.
		//
		// # Args:
		// 	* 'origin': (<T as frame_system::Config>Origin):
		// 		- The signature of the caller's coldkey.
		//
		// 	* 'hotkey' (T::AccountId):
		// 		- The associated hotkey account.
		//
		// 	* 'amount_unstaked' (u64):
		// 		- The amount of stake to be added to the hotkey staking account.
		//
		// # Event:
		// 	* StakeRemoved;
		// 		- On the successfully removing stake from the hotkey account.
		//
		// # Raises:
		// 	* 'NotRegistered':
		// 		- Thrown if the account we are attempting to unstake from is non existent.
		//
		// 	* 'NonAssociatedColdKey':
		// 		- Thrown if the coldkey does not own the hotkey we are unstaking from.
		//
		// 	* 'NotEnoughStaketoWithdraw':
		// 		- Thrown if there is not enough stake on the hotkey to withdwraw this amount. 
		//
		// 	* 'CouldNotConvertToBalance':
		// 		- Thrown if we could not convert this amount to a balance.
		//
		//
		#[pallet::call_index(3)]
		#[pallet::weight((Weight::from_ref_time(66_000_000)
		.saturating_add(T::DbWeight::get().reads(8))
		.saturating_add(T::DbWeight::get().writes(6)), DispatchClass::Normal, Pays::No))]
		pub fn remove_stake(
			origin: OriginFor<T>, 
			hotkey: T::AccountId, 
			amount_unstaked: u64
		) -> DispatchResult {
			Self::do_remove_stake(origin, hotkey, amount_unstaked)
		}

		// ---- Serves or updates axon /promethteus information for the neuron associated with the caller. If the caller is
		// already registered the metadata is updated. If the caller is not registered this call throws NotRegistered.
		//
		// # Args:
		// 	* 'origin': (<T as frame_system::Config>Origin):
		// 		- The signature of the caller.
		//
		// 	* 'netuid' (u16):
		// 		- The u16 network identifier.
		//
		// 	* 'version' (u64):
		// 		- The bittensor version identifier.
		//
		// 	* 'ip' (u64):
		// 		- The endpoint ip information as a u128 encoded integer.
		//
		// 	* 'port' (u16):
		// 		- The endpoint port information as a u16 encoded integer.
		// 
		// 	* 'ip_type' (u8):
		// 		- The endpoint ip version as a u8, 4 or 6.
		//
		// 	* 'protocol' (u8):
		// 		- UDP:1 or TCP:0 
		//
		// 	* 'placeholder1' (u8):
		// 		- Placeholder for further extra params.
		//
		// 	* 'placeholder2' (u8):
		// 		- Placeholder for further extra params.
		//
		// # Event:
		// 	* AxonServed;
		// 		- On successfully serving the axon info.
		//
		// # Raises:
		// 	* 'NetworkDoesNotExist':
		// 		- Attempting to set weights on a non-existent network.
		//
		// 	* 'NotRegistered':
		// 		- Attempting to set weights from a non registered account.
		//
		// 	* 'InvalidIpType':
		// 		- The ip type is not 4 or 6.
		//
		// 	* 'InvalidIpAddress':
		// 		- The numerically encoded ip address does not resolve to a proper ip.
		//
		// 	* 'ServingRateLimitExceeded':
		// 		- Attempting to set prometheus information withing the rate limit min.
		//
		#[pallet::call_index(4)]
		#[pallet::weight((Weight::from_ref_time(19_000_000)
		.saturating_add(T::DbWeight::get().reads(2))
		.saturating_add(T::DbWeight::get().writes(1)), DispatchClass::Normal, Pays::No))]
		pub fn serve_axon(
			origin:OriginFor<T>, 
			netuid: u16,
			version: u32, 
			ip: u128, 
			port: u16, 
			ip_type: u8,
			protocol: u8, 
			placeholder1: u8, 
			placeholder2: u8,
		) -> DispatchResult {
			Self::do_serve_axon( origin, netuid, version, ip, port, ip_type, protocol, placeholder1, placeholder2 ) 
		}

		#[pallet::call_index(5)]
		#[pallet::weight((Weight::from_ref_time(17_000_000)
		.saturating_add(T::DbWeight::get().reads(2))
		.saturating_add(T::DbWeight::get().writes(1)), DispatchClass::Normal, Pays::No))]
		pub fn serve_prometheus(
			origin:OriginFor<T>, 
			netuid: u16,
			version: u32, 
			ip: u128, 
			port: u16, 
			ip_type: u8,
		) -> DispatchResult {
			Self::do_serve_prometheus( origin, netuid, version, ip, port, ip_type ) 
		}


		// ---- Registers a new neuron to the subnetwork. 
		//
		// # Args:
		// 	* 'origin': (<T as frame_system::Config>Origin):
		// 		- The signature of the calling hotkey.
		//
		// 	* 'netuid' (u16):
		// 		- The u16 network identifier.
		//
		// 	* 'block_number' ( u64 ):
		// 		- Block hash used to prove work done.
		//
		// 	* 'nonce' ( u64 ):
		// 		- Positive integer nonce used in POW.
		//
		// 	* 'work' ( Vec<u8> ):
		// 		- Vector encoded bytes representing work done.
		//
		// 	* 'hotkey' ( T::AccountId ):
		// 		- Hotkey to be registered to the network.
		//
		// 	* 'coldkey' ( T::AccountId ):
		// 		- Associated coldkey account.
		//
		// # Event:
		// 	* NeuronRegistered;
		// 		- On successfully registereing a uid to a neuron slot on a subnetwork.
		//
		// # Raises:
		// 	* 'NetworkDoesNotExist':
		// 		- Attempting to registed to a non existent network.
		//
		// 	* 'TooManyRegistrationsThisBlock':
		// 		- This registration exceeds the total allowed on this network this block.
		//
		// 	* 'AlreadyRegistered':
		// 		- The hotkey is already registered on this network.
		//
		// 	* 'InvalidWorkBlock':
		// 		- The work has been performed on a stale, future, or non existent block.
		//
		// 	* 'InvalidDifficulty':
		// 		- The work does not match the difficutly.
		//
		// 	* 'InvalidSeal':
		// 		- The seal is incorrect.
		//
		#[pallet::call_index(6)]
		#[pallet::weight((Weight::from_ref_time(91_000_000)
		.saturating_add(T::DbWeight::get().reads(27))
		.saturating_add(T::DbWeight::get().writes(22)), DispatchClass::Normal, Pays::No))]
		pub fn register( 
				origin:OriginFor<T>, 
				netuid: u16,
				block_number: u64, 
				nonce: u64, 
				work: Vec<u8>,
				hotkey: T::AccountId, 
				coldkey: T::AccountId,
		) -> DispatchResult { 
			Self::do_registration(origin, netuid, block_number, nonce, work, hotkey, coldkey)
		}

		/// Associates the hotkey to this coldkey.
		/// TODO(const): this call should be costly.
		#[pallet::call_index(51)]
		/* Instead of using high arbitrary weight, we need to use inclusion fees. See [here](https://docs.substrate.io/build/tx-weights-fees/#custom-fees)*/
		#[pallet::weight((Weight::from_ref_time(2_000_000_000)
		.saturating_add(T::DbWeight::get().reads(27))
		.saturating_add(T::DbWeight::get().writes(22)), DispatchClass::Normal, Pays::Yes))]
		pub fn associate(
				origin:OriginFor<T>,
				hotkey: T::AccountId,
				sig: T::Signature,
		) -> DispatchResult {
			Self::do_associate(origin, hotkey, sig)
		}

		#[pallet::call_index(52)]
		#[pallet::weight((Weight::from_ref_time(2_000_000_000)
		.saturating_add(T::DbWeight::get().reads(27))
		.saturating_add(T::DbWeight::get().writes(22)), DispatchClass::Normal, Pays::Yes))]
		pub fn disassociate(
				origin:OriginFor<T>,
				hotkey: T::AccountId,
		) -> DispatchResult {
			Self::do_disassociate(origin, hotkey)
		}

		#[pallet::call_index(7)]
		#[pallet::weight((Weight::from_ref_time(89_000_000)
		.saturating_add(T::DbWeight::get().reads(27))
		.saturating_add(T::DbWeight::get().writes(22)), DispatchClass::Normal, Pays::No))]
		pub fn burned_register( 
				origin:OriginFor<T>, 
				netuid: u16,
				hotkey: T::AccountId, 
		) -> DispatchResult { 
			Self::do_burned_registration(origin, netuid, hotkey)
		}

		#[pallet::call_index(8)]
		#[pallet::weight((Weight::from_ref_time(81_000_000)
		.saturating_add(T::DbWeight::get().reads(21))
		.saturating_add(T::DbWeight::get().writes(23)), DispatchClass::Operational, Pays::No))]
		pub fn sudo_register( 
				origin:OriginFor<T>, 
				netuid: u16,
				hotkey: T::AccountId, 
				coldkey: T::AccountId,
				stake: u64,
				balance: u64,
			) -> DispatchResult { 
			Self::do_sudo_registration(origin, netuid, hotkey, coldkey, stake, balance)
		}

		// ---- SUDO ONLY FUNCTIONS ------------------------------------------------------------

		// ---- Sudo add a network to the network set.
		// # Args:
		// 	* 'origin': (<T as frame_system::Config>Origin):
		// 		- Must be sudo.
		//
		// 	* 'netuid' (u16):
		// 		- The u16 network identifier.
		//
		// 	* 'tempo' ( u16 ):
		// 		- Number of blocks between epoch step.
		//
		// 	* 'modality' ( u16 ):
		// 		- Network modality specifier.
		//
		// # Event:
		// 	* NetworkAdded;
		// 		- On successfully creation of a network.
		//
		// # Raises:
		// 	* 'NetworkExist':
		// 		- Attempting to register an already existing.
		//
		// 	* 'InvalidModality':
		// 		- Attempting to register a network with an invalid modality.
		//
		// 	* 'InvalidTempo':
		// 		- Attempting to register a network with an invalid tempo.
		//
		#[pallet::call_index(9)]
		#[pallet::weight((Weight::from_ref_time(50_000_000)
		.saturating_add(T::DbWeight::get().reads(17))
		.saturating_add(T::DbWeight::get().writes(20)), DispatchClass::Operational, Pays::No))]
		pub fn sudo_add_network(
			origin: OriginFor<T>,
			netuid: u16,
			tempo: u16,
			modality: u16
		) -> DispatchResultWithPostInfo {
			Self::do_add_network(origin, netuid, tempo, modality)
		}

		// ---- Sudo remove a network from the network set.
		// # Args:
		// 	* 'origin': (<T as frame_system::Config>Origin):
		// 		- Must be sudo.
		//
		// 	* 'netuid' (u16):
		// 		- The u16 network identifier.
		//
		// # Event:
		// 	* NetworkRemoved;
		// 		- On the successfull removing of this network.
		//
		// # Raises:
		// 	* 'NetworkDoesNotExist':
		// 		- Attempting to remove a non existent network.
		//
		#[pallet::call_index(10)]
		#[pallet::weight((Weight::from_ref_time(42_000_000)
		.saturating_add(T::DbWeight::get().reads(2))
		.saturating_add(T::DbWeight::get().writes(31)), DispatchClass::Operational, Pays::No))]
		pub fn sudo_remove_network(
			origin: OriginFor<T>,
			netuid: u16
		) -> DispatchResult {
			Self::do_remove_network(origin, netuid)
		} 

		// ---- Sudo set emission values for all networks.
		// Args:
		// 	* 'origin': (<T as frame_system::Config>Origin):
		// 		- The caller, must be sudo.
		//
		// 	* `netuids` (Vec<u16>):
		// 		- A vector of network uids values. This must include all netuids.
		//
		// 	* `emission` (Vec<u64>):
		// 		- The emission values associated with passed netuids in order.
		// 
		#[pallet::call_index(11)]
		#[pallet::weight((Weight::from_ref_time(28_000_000)
		.saturating_add(T::DbWeight::get().reads(12))
		.saturating_add(T::DbWeight::get().writes(10)), DispatchClass::Operational, Pays::No))]
		pub fn sudo_set_emission_values(
			origin: OriginFor<T>,
			netuids: Vec<u16>,
			emission: Vec<u64>,
		) -> DispatchResult {
			Self::do_set_emission_values( 
				origin,
				netuids,
				emission
			)
		}

		// ---- Sudo add a network connect requirement.
		// Args:
		// 	* 'origin': (<T as frame_system::Config>Origin):
		// 		- The caller, must be sudo.
		//
		// 	* `netuid_a` (u16):
		// 		- The network we are adding the requirment to (parent network)
		//
		// 	* `netuid_b` (u16):
		// 		- The network we the requirement refers to (child network)
		//
		// 	* `requirement` (u16):
		// 		- The topk percentile prunning score requirement (u16:MAX normalized.)
		//
		#[pallet::call_index(12)]
		#[pallet::weight((Weight::from_ref_time(17_000_000)
		.saturating_add(T::DbWeight::get().reads(2))
		.saturating_add(T::DbWeight::get().writes(1)), DispatchClass::Operational, Pays::No))]
		pub fn sudo_add_network_connection_requirement( origin:OriginFor<T>, netuid_a: u16, netuid_b: u16, requirement: u16 ) -> DispatchResult { 
			Self::do_sudo_add_network_connection_requirement( origin, netuid_a, netuid_b, requirement )
		}

		// ---- Sudo remove a network connection requirement.
		// Args:
		// 	* 'origin': (<T as frame_system::Config>Origin):
		// 		- The caller, must be sudo.
		//
		// 	* `netuid_a` (u16):
		// 		- The network we are removing the requirment from.
		//
		// 	* `netuid_b` (u16):
		// 		- The required network connection to remove.
		//
		#[pallet::call_index(13)]   
		#[pallet::weight((Weight::from_ref_time(15_000_000)
		.saturating_add(T::DbWeight::get().reads(3)), DispatchClass::Operational, Pays::No))]
		pub fn sudo_remove_network_connection_requirement( origin:OriginFor<T>, netuid_a: u16, netuid_b: u16 ) -> DispatchResult { 
			Self::do_sudo_remove_network_connection_requirement( origin, netuid_a, netuid_b )
		}

		// ==================================
		// ==== Parameter Sudo calls ========
		// ==================================
		// Each function sets the corresponding hyper paramter on the specified network
		// Args:
		// 	* 'origin': (<T as frame_system::Config>Origin):
		// 		- The caller, must be sudo.
		//
		// 	* `netuid` (u16):
		// 		- The network identifier.
		//
		// 	* `hyperparameter value` (u16):
		// 		- The value of the hyper parameter.
		//
		#[pallet::call_index(14)]   
		#[pallet::weight((Weight::from_ref_time(11_000_000)
		.saturating_add(T::DbWeight::get().writes(1)), DispatchClass::Operational, Pays::No))]
		pub fn sudo_set_default_take( origin:OriginFor<T>, default_take: u16 ) -> DispatchResult {  
			Self::do_sudo_set_default_take( origin, default_take )
		}

		#[pallet::call_index(15)]
		#[pallet::weight((Weight::from_ref_time(10_000_000)
		.saturating_add(T::DbWeight::get().writes(1)), DispatchClass::Operational, Pays::No))]
		pub fn sudo_set_serving_rate_limit( origin:OriginFor<T>, netuid: u16, serving_rate_limit: u64 ) -> DispatchResult {  
			Self::do_sudo_set_serving_rate_limit( origin, netuid, serving_rate_limit )
		}

		// Sudo call for setting tx rate limit
		#[pallet::call_index(16)]
		#[pallet::weight((0, DispatchClass::Operational, Pays::No))]
		pub fn sudo_set_tx_rate_limit( origin:OriginFor<T>, tx_rate_limit: u64 ) -> DispatchResult {  
			Self::do_sudo_set_tx_rate_limit( origin, tx_rate_limit )
		}

		#[pallet::call_index(17)]
		#[pallet::weight((0, DispatchClass::Operational, Pays::No))]
		pub fn sudo_set_max_burn( origin:OriginFor<T>, netuid: u16, max_burn: u64 ) -> DispatchResult {  
			Self::do_sudo_set_max_burn( origin, netuid, max_burn )
		}

		#[pallet::call_index(18)]
		#[pallet::weight((Weight::from_ref_time(13_000_000)
		.saturating_add(T::DbWeight::get().reads(1))
		.saturating_add(T::DbWeight::get().writes(1)), DispatchClass::Operational, Pays::No))]
		pub fn sudo_set_min_burn( origin:OriginFor<T>, netuid: u16, min_burn: u64 ) -> DispatchResult {  
			Self::do_sudo_set_min_burn( origin, netuid, min_burn )
		}

		#[pallet::call_index(19)]
		#[pallet::weight((Weight::from_ref_time(14_000_000)
		.saturating_add(T::DbWeight::get().reads(1))
		.saturating_add(T::DbWeight::get().writes(1)), DispatchClass::Operational, Pays::No))]
		pub fn sudo_set_burn( origin:OriginFor<T>, netuid: u16, burn: u64 ) -> DispatchResult {  
			Self::do_sudo_set_burn( origin, netuid, burn )
		}

		#[pallet::call_index(20)]
		#[pallet::weight((Weight::from_ref_time(14_000_000)
		.saturating_add(T::DbWeight::get().reads(1))
		.saturating_add(T::DbWeight::get().writes(1)), DispatchClass::Operational, Pays::No))]
		pub fn sudo_set_max_difficulty( origin:OriginFor<T>, netuid: u16, max_difficulty: u64 ) -> DispatchResult {  
			Self::do_sudo_set_max_difficulty( origin, netuid, max_difficulty )
		}

		#[pallet::call_index(21)]
		#[pallet::weight((Weight::from_ref_time(14_000_000)
		.saturating_add(T::DbWeight::get().reads(1))
		.saturating_add(T::DbWeight::get().writes(1)), DispatchClass::Operational, Pays::No))]
		pub fn sudo_set_min_difficulty( origin:OriginFor<T>, netuid: u16, min_difficulty: u64 ) -> DispatchResult {  
			Self::do_sudo_set_min_difficulty( origin, netuid, min_difficulty )
		}

		#[pallet::call_index(22)]
		#[pallet::weight((Weight::from_ref_time(15_000_000)
		.saturating_add(T::DbWeight::get().reads(1))
		.saturating_add(T::DbWeight::get().writes(1)), DispatchClass::Operational, Pays::No))]
		pub fn sudo_set_weights_set_rate_limit( origin:OriginFor<T>, netuid: u16, weights_set_rate_limit: u64 ) -> DispatchResult {  
			Self::do_sudo_set_weights_set_rate_limit( origin, netuid, weights_set_rate_limit )
		}

		#[pallet::call_index(23)]
		#[pallet::weight((Weight::from_ref_time(14_000_000)
		.saturating_add(T::DbWeight::get().reads(1))
		.saturating_add(T::DbWeight::get().writes(1)), DispatchClass::Operational, Pays::No))]
		pub fn sudo_set_weights_version_key( origin:OriginFor<T>, netuid: u16, weights_version_key: u64 ) -> DispatchResult {  
			Self::do_sudo_set_weights_version_key( origin, netuid, weights_version_key )
		}

		#[pallet::call_index(24)]
		#[pallet::weight((Weight::from_ref_time(14_000_000)
		.saturating_add(T::DbWeight::get().reads(1))
		.saturating_add(T::DbWeight::get().writes(1)), DispatchClass::Operational, Pays::No))]
		pub fn sudo_set_bonds_moving_average( origin:OriginFor<T>, netuid: u16, bonds_moving_average: u64 ) -> DispatchResult {  
			Self::do_sudo_set_bonds_moving_average( origin, netuid, bonds_moving_average )
		}

		#[pallet::call_index(25)]
		#[pallet::weight((Weight::from_ref_time(14_000_000)
		.saturating_add(T::DbWeight::get().reads(1))
		.saturating_add(T::DbWeight::get().writes(1)), DispatchClass::Operational, Pays::No))]
		pub fn sudo_set_max_allowed_validators( origin:OriginFor<T>, netuid: u16, max_allowed_validators: u16 ) -> DispatchResult {  
			Self::do_sudo_set_max_allowed_validators( origin, netuid, max_allowed_validators )
		}

		#[pallet::call_index(26)]
		#[pallet::weight((Weight::from_ref_time(13_000_000)
		.saturating_add(T::DbWeight::get().reads(1))
		.saturating_add(T::DbWeight::get().writes(1)), DispatchClass::Operational, Pays::No))]
		pub fn sudo_set_difficulty( origin:OriginFor<T>, netuid: u16, difficulty: u64 ) -> DispatchResult {
			Self::do_sudo_set_difficulty( origin, netuid, difficulty )
		}

		#[pallet::call_index(27)]
		#[pallet::weight((Weight::from_ref_time(14_000_000)
		.saturating_add(T::DbWeight::get().reads(1))
		.saturating_add(T::DbWeight::get().writes(1)), DispatchClass::Operational, Pays::No))]
		pub fn sudo_set_adjustment_interval( origin:OriginFor<T>, netuid: u16, adjustment_interval: u16 ) -> DispatchResult { 
			Self::do_sudo_set_adjustment_interval( origin, netuid, adjustment_interval )
		}

		#[pallet::call_index(28)]
		#[pallet::weight((Weight::from_ref_time(14_000_000)
		.saturating_add(T::DbWeight::get().reads(1))
		.saturating_add(T::DbWeight::get().writes(1)), DispatchClass::Operational, Pays::No))]
		pub fn sudo_set_target_registrations_per_interval( origin:OriginFor<T>, netuid: u16, target_registrations_per_interval: u16 ) -> DispatchResult {
			Self::do_sudo_set_target_registrations_per_interval( origin, netuid, target_registrations_per_interval )
		}

		#[pallet::call_index(29)]
		#[pallet::weight((Weight::from_ref_time(13_000_000)
		.saturating_add(T::DbWeight::get().reads(1))
		.saturating_add(T::DbWeight::get().writes(1)), DispatchClass::Operational, Pays::No))]
		pub fn sudo_set_activity_cutoff( origin:OriginFor<T>, netuid: u16, activity_cutoff: u16 ) -> DispatchResult {
			Self::do_sudo_set_activity_cutoff( origin, netuid, activity_cutoff )
		}

		#[pallet::call_index(30)]
		#[pallet::weight((Weight::from_ref_time(14_000_000)
		.saturating_add(T::DbWeight::get().reads(1))
		.saturating_add(T::DbWeight::get().writes(1)), DispatchClass::Operational, Pays::No))]
		pub fn sudo_set_rho( origin:OriginFor<T>, netuid: u16, rho: u16 ) -> DispatchResult {
			Self::do_sudo_set_rho( origin, netuid, rho )
		}

		#[pallet::call_index(31)]
		#[pallet::weight((	Weight::from_ref_time(14_000_000)
		.saturating_add(T::DbWeight::get().reads(1))
		.saturating_add(T::DbWeight::get().writes(1)), DispatchClass::Operational, Pays::No))]
		pub fn sudo_set_kappa( origin:OriginFor<T>, netuid: u16, kappa: u16 ) -> DispatchResult {
			Self::do_sudo_set_kappa( origin, netuid, kappa )
		}

		#[pallet::call_index(32)]
		#[pallet::weight((Weight::from_ref_time(18_000_000)
		.saturating_add(T::DbWeight::get().reads(2))
		.saturating_add(T::DbWeight::get().writes(1)), DispatchClass::Operational, Pays::No))]
		pub fn sudo_set_max_allowed_uids( origin:OriginFor<T>, netuid: u16, max_allowed_uids: u16 ) -> DispatchResult {
			Self::do_sudo_set_max_allowed_uids(origin, netuid, max_allowed_uids )
		}

		#[pallet::call_index(33)]
		#[pallet::weight((Weight::from_ref_time(13_000_000)
		.saturating_add(T::DbWeight::get().reads(1))
		.saturating_add(T::DbWeight::get().writes(1)), DispatchClass::Operational, Pays::No))]
		pub fn sudo_set_min_allowed_weights( origin:OriginFor<T>, netuid: u16, min_allowed_weights: u16 ) -> DispatchResult {
			Self::do_sudo_set_min_allowed_weights( origin, netuid, min_allowed_weights )
		}

		#[pallet::call_index(34)]
		#[pallet::weight((Weight::from_ref_time(14_000_000)
		.saturating_add(T::DbWeight::get().reads(1))
		.saturating_add(T::DbWeight::get().writes(1)), DispatchClass::Operational, Pays::No))]
		pub fn sudo_set_validator_batch_size( origin:OriginFor<T>, netuid: u16, validator_batch_size: u16 ) -> DispatchResult {
			Self::do_sudo_set_validator_batch_size( origin, netuid, validator_batch_size )
		}

		#[pallet::call_index(35)]
		#[pallet::weight((Weight::from_ref_time(14_000_000)
		.saturating_add(T::DbWeight::get().reads(1))
		.saturating_add(T::DbWeight::get().writes(1)), DispatchClass::Operational, Pays::No))]
		pub fn sudo_set_validator_sequence_length( origin:OriginFor<T>, netuid: u16, validator_sequence_length: u16 ) -> DispatchResult {
			Self::do_sudo_set_validator_sequence_length(origin, netuid, validator_sequence_length )
		}

		#[pallet::call_index(36)]
		#[pallet::weight((Weight::from_ref_time(13_000_000)
		.saturating_add(T::DbWeight::get().reads(1))
		.saturating_add(T::DbWeight::get().writes(1)), DispatchClass::Operational, Pays::No))]
		pub fn sudo_set_validator_epochs_per_reset( origin:OriginFor<T>, netuid: u16, validator_epochs_per_reset: u16 ) -> DispatchResult {
			Self::do_sudo_set_validator_epochs_per_reset( origin, netuid, validator_epochs_per_reset )
		}

		#[pallet::call_index(37)]
		#[pallet::weight((Weight::from_ref_time(13_000_000)
		.saturating_add(T::DbWeight::get().reads(1))
		.saturating_add(T::DbWeight::get().writes(1)), DispatchClass::Operational, Pays::No))]
		pub fn sudo_set_validator_exclude_quantile( origin:OriginFor<T>, netuid: u16, validator_exclude_quantile: u16 ) -> DispatchResult {
			Self::do_sudo_set_validator_exclude_quantile( origin, netuid, validator_exclude_quantile )
		}

		#[pallet::call_index(38)]
		#[pallet::weight((Weight::from_ref_time(14_000_000)
		.saturating_add(T::DbWeight::get().reads(1))
		.saturating_add(T::DbWeight::get().writes(1)), DispatchClass::Operational, Pays::No))]
		pub fn sudo_set_validator_prune_len( origin:OriginFor<T>, netuid: u16, validator_prune_len: u64 ) -> DispatchResult {
			Self::do_sudo_set_validator_prune_len( origin, netuid, validator_prune_len )
		}

		#[pallet::call_index(39)]
		#[pallet::weight((Weight::from_ref_time(14_000_000)
		.saturating_add(T::DbWeight::get().reads(1))
		.saturating_add(T::DbWeight::get().writes(1)), DispatchClass::Operational, Pays::No))]
		pub fn sudo_set_validator_logits_divergence( origin:OriginFor<T>, netuid: u16,validator_logits_divergence: u16 ) -> DispatchResult {
			Self::do_sudo_set_validator_logits_divergence( origin, netuid, validator_logits_divergence )
		}

		#[pallet::call_index(40)]
		#[pallet::weight((Weight::from_ref_time(14_000_000)
		.saturating_add(T::DbWeight::get().reads(1))
		.saturating_add(T::DbWeight::get().writes(1)), DispatchClass::Operational, Pays::No))]
		pub fn sudo_set_validator_epoch_len( origin:OriginFor<T>, netuid: u16,validator_epoch_length: u16 ) -> DispatchResult {
			Self::do_sudo_set_validator_epoch_length( origin, netuid, validator_epoch_length )
		}

		#[pallet::call_index(41)]
		#[pallet::weight((Weight::from_ref_time(13_000_000)
		.saturating_add(T::DbWeight::get().reads(1))
		.saturating_add(T::DbWeight::get().writes(1)), DispatchClass::Operational, Pays::No))]
		pub fn sudo_set_scaling_law_power( origin:OriginFor<T>, netuid: u16, scaling_law_power: u16 ) -> DispatchResult {
			Self::do_sudo_set_scaling_law_power( origin, netuid, scaling_law_power )
		}

		#[pallet::call_index(42)]
		#[pallet::weight((Weight::from_ref_time(13_000_000)
		.saturating_add(T::DbWeight::get().reads(1))
		.saturating_add(T::DbWeight::get().writes(1)), DispatchClass::Operational, Pays::No))]
		pub fn sudo_set_synergy_scaling_law_power( origin:OriginFor<T>, netuid: u16, synergy_scaling_law_power: u16 ) -> DispatchResult {
			Self::do_sudo_set_synergy_scaling_law_power( origin, netuid, synergy_scaling_law_power )
		}

		#[pallet::call_index(43)]
		#[pallet::weight((Weight::from_ref_time(13_000_000)
		.saturating_add(T::DbWeight::get().reads(1))
		.saturating_add(T::DbWeight::get().writes(1)), DispatchClass::Operational, Pays::No))]
		pub fn sudo_set_immunity_period( origin:OriginFor<T>, netuid: u16, immunity_period: u16 ) -> DispatchResult {
			Self::do_sudo_set_immunity_period( origin, netuid, immunity_period )
		}

		#[pallet::call_index(44)]
		#[pallet::weight((Weight::from_ref_time(13_000_000)
		.saturating_add(T::DbWeight::get().reads(1))
		.saturating_add(T::DbWeight::get().writes(1)), DispatchClass::Operational, Pays::No))]
		pub fn sudo_set_max_weight_limit( origin:OriginFor<T>, netuid: u16, max_weight_limit: u16 ) -> DispatchResult {
			Self::do_sudo_set_max_weight_limit( origin, netuid, max_weight_limit )
		}

		#[pallet::call_index(45)]
		#[pallet::weight((Weight::from_ref_time(15_000_000)
		.saturating_add(T::DbWeight::get().reads(1))
		.saturating_add(T::DbWeight::get().writes(1)), DispatchClass::Operational, Pays::No))]
		pub fn sudo_set_max_registrations_per_block(origin: OriginFor<T>, netuid: u16, max_registrations_per_block: u16 ) -> DispatchResult {
			Self::do_sudo_set_max_registrations_per_block(origin, netuid, max_registrations_per_block )
		}

		#[pallet::call_index(46)]
		#[pallet::weight((0, DispatchClass::Operational, Pays::No))]
		pub fn sudo_set_total_issuance(origin: OriginFor<T>, total_issuance: u64 ) -> DispatchResult {
			Self::do_set_total_issuance(origin, total_issuance)
		}

		#[pallet::call_index(50)]
		#[pallet::weight((0, DispatchClass::Operational, Pays::No))]
		pub fn sudo_set_rao_recycled(origin: OriginFor<T>, netuid: u16, rao_recycled: u64 ) -> DispatchResult {
			Self::do_set_rao_recycled(origin, netuid, rao_recycled)
		}

		#[pallet::call_index(47)]
		#[pallet::weight((Weight::from_ref_time(49_882_000_000)
		.saturating_add(T::DbWeight::get().reads(8303))
		.saturating_add(T::DbWeight::get().writes(110)), DispatchClass::Normal, Pays::No))]
		pub fn benchmark_epoch_with_weights( _:OriginFor<T> ) -> DispatchResult {
			ensure!( cfg!(feature = "runtime-benchmarks"), Error::<T>::BenchmarkingOnly );
		
			Self::epoch( 11, 1_000_000_000 );
			Ok(())
		} 

		#[pallet::call_index(48)]
		#[pallet::weight((Weight::from_ref_time(117_586_465_000 as u64)
		.saturating_add(T::DbWeight::get().reads(12299 as u64))
		.saturating_add(T::DbWeight::get().writes(110 as u64)), DispatchClass::Normal, Pays::No))]
		pub fn benchmark_epoch_without_weights( _:OriginFor<T> ) -> DispatchResult {
			ensure!( cfg!(feature = "runtime-benchmarks"), Error::<T>::BenchmarkingOnly );

			let _: Vec<(T::AccountId, u64)> = Self::epoch( 11, 1_000_000_000 );
			Ok(())
		} 

		#[pallet::call_index(49)]
		#[pallet::weight((0, DispatchClass::Normal, Pays::No))]
		pub fn benchmark_drain_emission( _:OriginFor<T> ) -> DispatchResult {
			ensure!( cfg!(feature = "runtime-benchmarks"), Error::<T>::BenchmarkingOnly );
		
			Self::drain_emission( 11 );
			Ok(())
		} 
	}	

	// ---- Subtensor helper functions.
	impl<T: Config> Pallet<T> {
		// --- Returns the transaction priority for setting weights.
		pub fn get_priority_set_weights( hotkey: &T::AccountId, netuid: u16 ) -> u64 {
			if Uids::<T>::contains_key( netuid, &hotkey ) {
				let uid = Self::get_uid_for_net_and_hotkey(netuid, &hotkey.clone()).unwrap();
				let current_block_number: u64 = Self::get_current_block_as_u64();
				let default_priority: u64 = current_block_number - Self::get_last_update_for_uid(netuid, uid as u16);
				return default_priority + u32::max_value() as u64;
			}
			return 0;
		}

		// Benchmarking functions.
		#[cfg(feature = "runtime-benchmarks")]
		pub fn create_network( _: OriginFor<T>, netuid: u16, n: u16, tempo: u16 ) -> DispatchResult {
			Self::init_new_network( netuid, tempo, 1 );
			Self::set_max_allowed_uids( netuid, n );
			let mut seed : u32 = 1;
			for _ in 0..n {
				let block_number: u64 = Self::get_current_block_as_u64();
				let hotkey: T::AccountId = T::AccountId::decode(&mut sp_runtime::traits::TrailingZeroInput::zeroes()).unwrap();
				Self::append_neuron( netuid, &hotkey, block_number );
				seed = seed + 1;
			}
			Ok(())
		}

		#[cfg(feature = "runtime-benchmarks")]
		pub fn create_network_with_weights( _: OriginFor<T>, netuid: u16, n: u16, tempo: u16, n_vals: u16, n_weights: u16 ) -> DispatchResult {
			Self::init_new_network( netuid, tempo, 1 );
			Self::set_max_allowed_uids( netuid, n );
			Self::set_max_allowed_validators( netuid, n_vals );
			Self::set_min_allowed_weights( netuid, n_weights );
			Self::set_emission_for_network( netuid, 1_000_000_000 );
			let mut seed : u32 = 1;
			for _ in 0..n {
				let block_number: u64 = Self::get_current_block_as_u64();
				let hotkey: T::AccountId = T::AccountId::decode(&mut sp_runtime::traits::TrailingZeroInput::zeroes()).unwrap();
				Self::increase_stake_on_coldkey_hotkey_account( &hotkey, &hotkey, 1_000_000_000 );
				Self::append_neuron( netuid, &hotkey, block_number );
				seed = seed + 1;
			}
			for uid in 0..n {
				let uids: Vec<u16> = (0..n_weights).collect();
				let values: Vec<u16> = vec![1; n_weights as usize];
				let normalized_values = Self::normalize_weights( values );
				let mut zipped_weights: Vec<( u16, u16 )> = vec![];
				for ( uid, val ) in uids.iter().zip(normalized_values.iter()) { zipped_weights.push((*uid, *val)) }
				if uid < n_vals {
					Weights::<T>::insert( netuid, uid, zipped_weights );
				} else {
					break;
				}
			}
			Ok(())
		}
	}
}


/************************************************************
	CallType definition
************************************************************/
#[derive(Debug, PartialEq)]
pub enum CallType {
    SetWeights,
    AddStake,
    RemoveStake,
	AddDelegate,
    Register,
    Serve,
	Associate,
	Other,
}
impl Default for CallType {
    fn default() -> Self {
        CallType::Other
    }
}

#[derive(Encode, Decode, Clone, Eq, PartialEq, TypeInfo)]
pub struct SubtensorSignedExtension<T: Config + Send + Sync + TypeInfo>(pub PhantomData<T>);

impl<T: Config + Send + Sync + TypeInfo> SubtensorSignedExtension<T> where
	T::RuntimeCall: Dispatchable<Info=DispatchInfo, PostInfo=PostDispatchInfo>,
	<T as frame_system::Config>::RuntimeCall: IsSubType<Call<T>>,
{
	pub fn new() -> Self {
		Self(Default::default())
	}

	pub fn get_priority_vanilla() -> u64 {
		// Return high priority so that every extrinsic except set_weights function will 
		// have a higher priority than the set_weights call
		return u64::max_value();
	}

	pub fn get_priority_set_weights( who: &T::AccountId, netuid: u16 ) -> u64 {
		// Return the non vanilla priority for a set weights call.

		return Pallet::<T>::get_priority_set_weights( who, netuid );
	}

	pub fn u64_to_balance( input: u64 ) -> Option<<<T as Config>::Currency as Currency<<T as frame_system::Config>::AccountId>>::Balance> { input.try_into().ok() }

}

impl <T:Config + Send + Sync + TypeInfo> sp_std::fmt::Debug for SubtensorSignedExtension<T> {
	fn fmt(&self, f: &mut sp_std::fmt::Formatter) -> sp_std::fmt::Result {
		write!(f, "SubtensorSignedExtension")
	}
}

impl<T: Config + Send + Sync + TypeInfo> SignedExtension for SubtensorSignedExtension<T>
    where
        T::RuntimeCall: Dispatchable<Info=DispatchInfo, PostInfo=PostDispatchInfo>,
        <T as frame_system::Config>::RuntimeCall: IsSubType<Call<T>>,
{
	const IDENTIFIER: &'static str = "SubtensorSignedExtension";

	type AccountId = T::AccountId;
	type Call = T::RuntimeCall;
	type AdditionalSigned = ();
	type Pre = (CallType, u64, Self::AccountId);
	
	fn additional_signed( &self ) -> Result<Self::AdditionalSigned, TransactionValidityError> { 
		Ok(())
	}


	fn validate(
		&self,
		who: &Self::AccountId,
		call: &Self::Call,
		_info: &DispatchInfoOf<Self::Call>,
		_len: usize,
	) -> TransactionValidity {
		match call.is_sub_type() {
			Some(Call::set_weights{netuid, ..}) => {
				let priority: u64 = Self::get_priority_set_weights(who, *netuid);
                Ok(ValidTransaction {
                    priority: priority,
                    longevity: 1,
                    ..Default::default()
                })
            }
			Some(Call::add_stake{..}) => {
                Ok(ValidTransaction {
                    priority: Self::get_priority_vanilla(),
                    ..Default::default()
                })
            }
            Some(Call::associate{..}) => {
                Ok(ValidTransaction {
                    priority: Self::get_priority_vanilla(),
                    ..Default::default()
                })
            }
            Some(Call::remove_stake{..}) => {
                Ok(ValidTransaction {
                    priority: Self::get_priority_vanilla(),
                    ..Default::default()
                })
            }
            Some(Call::register{..}) => {
                Ok(ValidTransaction {
                    priority: Self::get_priority_vanilla(),
                    ..Default::default()
                })
            }
			_ => {
                Ok(ValidTransaction {
                    priority: Self::get_priority_vanilla(),
                    ..Default::default()
                })
            }
		}
	}

	// NOTE: Add later when we put in a pre and post dispatch step.
    fn pre_dispatch(
        self,
        who: &Self::AccountId,
        call: &Self::Call,
        _info: &DispatchInfoOf<Self::Call>,
        _len: usize,
    ) -> Result<Self::Pre, TransactionValidityError> {

        match call.is_sub_type() {
            Some(Call::add_stake{..}) => {
				let transaction_fee = 100000;
                Ok((CallType::AddStake, transaction_fee, who.clone()))
            }
			Some(Call::associate{..}) => {
				let transaction_fee = 100000;
				Ok((CallType::Associate, transaction_fee, who.clone()))
			}
            Some(Call::remove_stake{..}) => {
				let transaction_fee = 0;
                Ok((CallType::RemoveStake, transaction_fee, who.clone()))
            }
			Some(Call::set_weights{..}) => {
				let transaction_fee = 0;
                Ok((CallType::SetWeights, transaction_fee, who.clone())) 
            }
			Some(Call::register{..}) => {
                let transaction_fee = 0;
                Ok((CallType::Register, transaction_fee, who.clone()))
            }
            Some(Call::serve_axon{..}) => {
                let transaction_fee = 0;
                Ok((CallType::Serve, transaction_fee, who.clone()))
            }
            _ => {
				let transaction_fee = 0;
                Ok((CallType::Other, transaction_fee, who.clone()))
            }
        }
    }

	fn post_dispatch(
        maybe_pre: Option<Self::Pre>,
        _info: &DispatchInfoOf<Self::Call>,
        _post_info: &PostDispatchInfoOf<Self::Call>,
        _len: usize,
        _result: &dispatch::DispatchResult,
    ) -> Result<(), TransactionValidityError> {

		if let Some((call_type, _transaction_fee, _who)) = maybe_pre {
			match call_type {
				CallType::SetWeights => {
					log::debug!("Not Implemented!");
				}
				CallType::AddStake => {
					log::debug!("Not Implemented! Need to add potential transaction fees here.");
				}
				CallType::RemoveStake => {
					log::debug!("Not Implemented! Need to add potential transaction fees here.");
				}
				CallType::Register => {
					log::debug!("Not Implemented!");
				}
				_ => {
					log::debug!("Not Implemented!");
				}
			}
		} 
		Ok(())
    }

}<|MERGE_RESOLUTION|>--- conflicted
+++ resolved
@@ -77,11 +77,7 @@
 	
 	
 	use frame_support::inherent::Vec;
-<<<<<<< HEAD
 	use sp_runtime::traits::{Verify};
-=======
-	
->>>>>>> 3ff86a40
 
 
 	#[pallet::pallet]
