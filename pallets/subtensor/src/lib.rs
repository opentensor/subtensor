--- conflicted
+++ resolved
@@ -570,11 +570,8 @@
 		MaxBurnSet( u16, u64 ), // --- Event created when setting max burn on a network.
 		MinBurnSet( u16, u64 ), // --- Event created when setting min burn on a network.
 		TxRateLimitSet( u64 ), // --- Event created when setting the transaction rate limit.
-<<<<<<< HEAD
 		TempoSet(u16, u16), // --- Event created when setting tempo on a network
-=======
 		RAORecycledForRegistrationSet( u16, u64 ), // Event created when setting the RAO recycled for registration.
->>>>>>> 6859df5f
 	}
 
 	// Errors inform users that something went wrong.
