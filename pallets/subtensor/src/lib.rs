--- conflicted
+++ resolved
@@ -346,7 +346,6 @@
         Manual,
     }
 
-<<<<<<< HEAD
     /// Enum for consensus mode used in liquid alpha calculation
     #[derive(Encode, Decode, Default, TypeInfo, Clone, PartialEq, Eq, Debug)]
     pub enum ConsensusMode {
@@ -359,9 +358,6 @@
         Auto,
     }
 
-    #[pallet::type_value]
-=======
->>>>>>> bbcd169c
     /// Default minimum root claim amount.
     /// This is the minimum amount of root claim that can be made.
     /// Any amount less than this will not be claimed.
@@ -965,15 +961,11 @@
         (45875, 58982)
     }
 
-<<<<<<< HEAD
-    #[pallet::type_value]
     /// Default consensus mode for liquid alpha calculation
+    #[pallet::type_value]
     pub fn DefaultConsensusMode<T: Config>() -> ConsensusMode {
         ConsensusMode::default()
     }
-    #[pallet::type_value]
-=======
->>>>>>> bbcd169c
     /// Default value for coldkey swap schedule duration
     #[pallet::type_value]
     pub fn DefaultColdkeySwapScheduleDuration<T: Config>() -> BlockNumberFor<T> {
@@ -1885,15 +1877,12 @@
     #[pallet::storage]
     pub type AlphaValues<T> =
         StorageMap<_, Identity, NetUid, (u16, u16), ValueQuery, DefaultAlphaValues<T>>;
-<<<<<<< HEAD
-    #[pallet::storage]
+  
     /// MAP ( netuid ) --> consensus mode for liquid alpha calculation
+    #[pallet::storage]
     pub type LiquidAlphaConsensusMode<T> =
         StorageMap<_, Identity, NetUid, ConsensusMode, ValueQuery, DefaultConsensusMode<T>>;
-    #[pallet::storage]
-=======
-
->>>>>>> bbcd169c
+  
     /// --- MAP ( netuid ) --> If subtoken trading enabled
     #[pallet::storage]
     pub type SubtokenEnabled<T> =
