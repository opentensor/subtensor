#![cfg_attr(not(feature = "std"), no_std)]
#![recursion_limit = "512"]
#![allow(clippy::too_many_arguments)]
// Edit this file to define custom logic or remove it if it is not needed.
// Learn more about FRAME and the core library of Substrate FRAME pallets:
// <https://docs.substrate.io/reference/frame-pallets/>
pub use pallet::*;

use frame_system::{self as system, ensure_signed};

use frame_support::{
    dispatch::{self, DispatchInfo, DispatchResult, DispatchResultWithPostInfo, PostDispatchInfo},
    ensure,
    pallet_macros::import_section,
    traits::{tokens::fungible, IsSubType},
};

use codec::{Decode, Encode};
use frame_support::sp_runtime::transaction_validity::InvalidTransaction;
use frame_support::sp_runtime::transaction_validity::ValidTransaction;
use pallet_balances::Call as BalancesCall;
use scale_info::TypeInfo;
use sp_runtime::{
    traits::{DispatchInfoOf, Dispatchable, PostDispatchInfoOf, SignedExtension},
    transaction_validity::{TransactionValidity, TransactionValidityError},
    DispatchError,
};
use sp_std::marker::PhantomData;

// ============================
//	==== Benchmark Imports =====
// ============================
mod benchmarks;

// =========================
//	==== Pallet Imports =====
// =========================
mod block_step;
mod epoch;
mod errors;
mod events;
pub mod math;
mod registration;
mod root;
mod serving;
mod staking;
mod swap;
mod uids;
mod utils;
mod weights;

pub mod delegate_info;
pub mod neuron_info;
pub mod stake_info;
pub mod subnet_info;

// apparently this is stabilized since rust 1.36
extern crate alloc;
pub mod migration;

#[deny(missing_docs)]
#[import_section(errors::errors)]
#[import_section(events::events)]
#[frame_support::pallet]
pub mod pallet {

    use frame_support::{
        dispatch::GetDispatchInfo,
        pallet_prelude::{DispatchResult, StorageMap, ValueQuery, *},
        traits::{tokens::fungible, UnfilteredDispatchable},
    };
    use frame_system::pallet_prelude::*;
    use sp_core::H256;
    use sp_runtime::traits::TrailingZeroInput;
    use sp_std::vec;
    use sp_std::vec::Vec;

    #[cfg(not(feature = "std"))]
    use alloc::boxed::Box;
    #[cfg(feature = "std")]
    use sp_std::prelude::Box;

    /// Tracks version for migrations. Should be monotonic with respect to the
    /// order of migrations. (i.e. always increasing)
    const STORAGE_VERSION: StorageVersion = StorageVersion::new(6);

    /// Minimum balance required to perform a coldkey swap
    pub const MIN_BALANCE_TO_PERFORM_COLDKEY_SWAP: u64 = 1_000_000_000; // 1 TAO in RAO

    #[pallet::pallet]
    #[pallet::without_storage_info]
    #[pallet::storage_version(STORAGE_VERSION)]
    pub struct Pallet<T>(_);

    /// Configure the pallet by specifying the parameters and types on which it depends.
    #[pallet::config]
    pub trait Config: frame_system::Config {
        /// Because this pallet emits events, it depends on the runtime's definition of an event.
        type RuntimeEvent: From<Event<Self>> + IsType<<Self as frame_system::Config>::RuntimeEvent>;

        /// A sudo-able call.
        type SudoRuntimeCall: Parameter
            + UnfilteredDispatchable<RuntimeOrigin = Self::RuntimeOrigin>
            + GetDispatchInfo;

        /// Origin checking for council majority
        type CouncilOrigin: EnsureOrigin<Self::RuntimeOrigin>;

        ///  Currency type that will be used to place deposits on neurons
        type Currency: fungible::Balanced<Self::AccountId, Balance = u64>
            + fungible::Mutate<Self::AccountId>;

        /// Senate members with members management functions.
        type SenateMembers: crate::MemberManagement<Self::AccountId>;

        /// Interface to allow other pallets to control who can register identities
        type TriumvirateInterface: crate::CollectiveInterface<Self::AccountId, Self::Hash, u32>;

        /// =================================
        /// ==== Initial Value Constants ====
        /// =================================

        /// Initial currency issuance.
        #[pallet::constant]
        type InitialIssuance: Get<u64>;
        /// Initial min allowed weights setting.
        #[pallet::constant]
        type InitialMinAllowedWeights: Get<u16>;
        /// Initial Emission Ratio.
        #[pallet::constant]
        type InitialEmissionValue: Get<u16>;
        /// Initial max weight limit.
        #[pallet::constant]
        type InitialMaxWeightsLimit: Get<u16>;
        /// Tempo for each network.
        #[pallet::constant]
        type InitialTempo: Get<u16>;
        /// Initial Difficulty.
        #[pallet::constant]
        type InitialDifficulty: Get<u64>;
        /// Initial Max Difficulty.
        #[pallet::constant]
        type InitialMaxDifficulty: Get<u64>;
        /// Initial Min Difficulty.
        #[pallet::constant]
        type InitialMinDifficulty: Get<u64>;
        /// Initial RAO Recycled.
        #[pallet::constant]
        type InitialRAORecycledForRegistration: Get<u64>;
        /// Initial Burn.
        #[pallet::constant]
        type InitialBurn: Get<u64>;
        /// Initial Max Burn.
        #[pallet::constant]
        type InitialMaxBurn: Get<u64>;
        /// Initial Min Burn.
        #[pallet::constant]
        type InitialMinBurn: Get<u64>;
        /// Initial adjustment interval.
        #[pallet::constant]
        type InitialAdjustmentInterval: Get<u16>;
        /// Initial bonds moving average.
        #[pallet::constant]
        type InitialBondsMovingAverage: Get<u64>;
        /// Initial target registrations per interval.
        #[pallet::constant]
        type InitialTargetRegistrationsPerInterval: Get<u16>;
        /// Rho constant.
        #[pallet::constant]
        type InitialRho: Get<u16>;
        /// Kappa constant.
        #[pallet::constant]
        type InitialKappa: Get<u16>;
        /// Max UID constant.
        #[pallet::constant]
        type InitialMaxAllowedUids: Get<u16>;
        /// Initial validator context pruning length.
        #[pallet::constant]
        type InitialValidatorPruneLen: Get<u64>;
        /// Initial scaling law power.
        #[pallet::constant]
        type InitialScalingLawPower: Get<u16>;
        /// Immunity Period Constant.
        #[pallet::constant]
        type InitialImmunityPeriod: Get<u16>;
        /// Activity constant.
        #[pallet::constant]
        type InitialActivityCutoff: Get<u16>;
        /// Initial max registrations per block.
        #[pallet::constant]
        type InitialMaxRegistrationsPerBlock: Get<u16>;
        /// Initial pruning score for each neuron.
        #[pallet::constant]
        type InitialPruningScore: Get<u16>;
        /// Initial maximum allowed validators per network.
        #[pallet::constant]
        type InitialMaxAllowedValidators: Get<u16>;
        /// Initial default delegation take.
        #[pallet::constant]
        type InitialDefaultTake: Get<u16>;
        /// Initial minimum delegation take.
        #[pallet::constant]
        type InitialMinTake: Get<u16>;
        /// Initial weights version key.
        #[pallet::constant]
        type InitialWeightsVersionKey: Get<u64>;
        /// Initial serving rate limit.
        #[pallet::constant]
        type InitialServingRateLimit: Get<u64>;
        /// Initial transaction rate limit.
        #[pallet::constant]
        type InitialTxRateLimit: Get<u64>;
        /// Initial delegate take transaction rate limit.
        #[pallet::constant]
        type InitialTxDelegateTakeRateLimit: Get<u64>;
        /// Initial percentage of total stake required to join senate.
        #[pallet::constant]
        type InitialSenateRequiredStakePercentage: Get<u64>;
        /// Initial adjustment alpha on burn and pow.
        #[pallet::constant]
        type InitialAdjustmentAlpha: Get<u64>;
        /// Initial network immunity period
        #[pallet::constant]
        type InitialNetworkImmunityPeriod: Get<u64>;
        /// Initial minimum allowed network UIDs
        #[pallet::constant]
        type InitialNetworkMinAllowedUids: Get<u16>;
        /// Initial network minimum burn cost
        #[pallet::constant]
        type InitialNetworkMinLockCost: Get<u64>;
        /// Initial network subnet cut.
        #[pallet::constant]
        type InitialSubnetOwnerCut: Get<u16>;
        /// Initial lock reduction interval.
        #[pallet::constant]
        type InitialNetworkLockReductionInterval: Get<u64>;
        /// Initial max allowed subnets
        #[pallet::constant]
        type InitialSubnetLimit: Get<u16>;
        /// Initial network creation rate limit
        #[pallet::constant]
        type InitialNetworkRateLimit: Get<u64>;
        /// Initial target stakes per interval issuance.
        #[pallet::constant]
        type InitialTargetStakesPerInterval: Get<u64>;
        /// Cost of swapping a hotkey.
        #[pallet::constant]
        type HotkeySwapCost: Get<u64>;
        /// The upper bound for the alpha parameter. Used for Liquid Alpha.
        #[pallet::constant]
        type AlphaHigh: Get<u16>;
        /// The lower bound for the alpha parameter. Used for Liquid Alpha.
        #[pallet::constant]
        type AlphaLow: Get<u16>;
        /// A flag to indicate if Liquid Alpha is enabled.
        #[pallet::constant]
        type LiquidAlphaOn: Get<bool>;
    }

    /// Alias for the account ID.
    pub type AccountIdOf<T> = <T as frame_system::Config>::AccountId;

    /// Senate requirements
    #[pallet::type_value]
    pub fn DefaultSenateRequiredStakePercentage<T: Config>() -> u64 {
        T::InitialSenateRequiredStakePercentage::get()
    }

    #[pallet::storage]
    pub(super) type SenateRequiredStakePercentage<T> =
        StorageValue<_, u64, ValueQuery, DefaultSenateRequiredStakePercentage<T>>;

    /// ============================
    /// ==== Staking + Accounts ====
    /// ============================

    /// Total Rao in circulation.
    #[pallet::type_value]
    pub fn TotalSupply<T: Config>() -> u64 {
        21_000_000_000_000_000 // Rao => 21_000_000 Tao
    }
    /// Default total stake.
    #[pallet::type_value]
    pub fn DefaultDefaultTake<T: Config>() -> u16 {
        T::InitialDefaultTake::get()
    }
    /// Default minimum take.
    #[pallet::type_value]
    pub fn DefaultMinTake<T: Config>() -> u16 {
        T::InitialMinTake::get()
    }
    /// Default account take.
    #[pallet::type_value]
    pub fn DefaultAccountTake<T: Config>() -> u64 {
        0
    }
    /// Default stakes per interval.
    #[pallet::type_value]
    pub fn DefaultStakesPerInterval<T: Config>() -> (u64, u64) {
        (0, 0)
    }
    /// Default emission per block.
    #[pallet::type_value]
    pub fn DefaultBlockEmission<T: Config>() -> u64 {
        1_000_000_000
    }
    /// Default allowed delegation.
    #[pallet::type_value]
    pub fn DefaultAllowsDelegation<T: Config>() -> bool {
        false
    }
    /// Default total issuance.
    #[pallet::type_value]
    pub fn DefaultTotalIssuance<T: Config>() -> u64 {
        T::InitialIssuance::get()
    }
    /// Default account, derived from zero trailing bytes.
    #[pallet::type_value]
    pub fn DefaultAccount<T: Config>() -> T::AccountId {
        T::AccountId::decode(&mut TrailingZeroInput::zeroes())
            .expect("trailing zeroes always produce a valid account ID; qed")
    }
    /// Default target stakes per interval.
    #[pallet::type_value]
    pub fn DefaultTargetStakesPerInterval<T: Config>() -> u64 {
        T::InitialTargetStakesPerInterval::get()
    }
    /// Default stake interval.
    #[pallet::type_value]
    pub fn DefaultStakeInterval<T: Config>() -> u64 {
        360
    }

    #[pallet::storage] // --- ITEM ( total_stake )
    pub type TotalStake<T> = StorageValue<_, u64, ValueQuery>;
    #[pallet::storage] // --- ITEM ( default_take )
    pub type MaxTake<T> = StorageValue<_, u16, ValueQuery, DefaultDefaultTake<T>>;
    #[pallet::storage] // --- ITEM ( min_take )
    pub type MinTake<T> = StorageValue<_, u16, ValueQuery, DefaultMinTake<T>>;
    #[pallet::storage] // --- ITEM ( global_block_emission )
    pub type BlockEmission<T> = StorageValue<_, u64, ValueQuery, DefaultBlockEmission<T>>;
    #[pallet::storage] // --- ITEM ( total_issuance )
    pub type TotalIssuance<T> = StorageValue<_, u64, ValueQuery, DefaultTotalIssuance<T>>;
    #[pallet::storage] // --- ITEM (target_stakes_per_interval)
    pub type TargetStakesPerInterval<T> =
        StorageValue<_, u64, ValueQuery, DefaultTargetStakesPerInterval<T>>;
    #[pallet::storage] // --- ITEM (default_stake_interval)
    pub type StakeInterval<T> = StorageValue<_, u64, ValueQuery, DefaultStakeInterval<T>>;
    #[pallet::storage] // --- MAP ( hot ) --> stake | Returns the total amount of stake under a hotkey.
    pub type TotalHotkeyStake<T: Config> =
        StorageMap<_, Identity, T::AccountId, u64, ValueQuery, DefaultAccountTake<T>>;
    #[pallet::storage] // --- MAP ( cold ) --> stake | Returns the total amount of stake under a coldkey.
    pub type TotalColdkeyStake<T: Config> =
        StorageMap<_, Identity, T::AccountId, u64, ValueQuery, DefaultAccountTake<T>>;
    #[pallet::storage]
    ///  MAP (hot, cold) --> stake | Returns a tuple (u64: stakes, u64: block_number)
    pub type TotalHotkeyColdkeyStakesThisInterval<T: Config> = StorageDoubleMap<
        _,
        Identity,
        T::AccountId,
        Identity,
        T::AccountId,
        (u64, u64),
        ValueQuery,
        DefaultStakesPerInterval<T>,
    >;
    #[pallet::storage] // --- MAP ( hot ) --> cold | Returns the controlling coldkey for a hotkey.
    pub type Owner<T: Config> =
        StorageMap<_, Blake2_128Concat, T::AccountId, T::AccountId, ValueQuery, DefaultAccount<T>>;
    #[pallet::storage] // --- MAP ( cold ) --> Vec<hot> | Returns the vector of hotkeys controlled by this coldkey.
    pub type OwnedHotkeys<T: Config> =
        StorageMap<_, Blake2_128Concat, T::AccountId, Vec<T::AccountId>, ValueQuery>;
    #[pallet::storage] // --- DMAP ( cold ) --> Vec<hot> | Maps coldkey to hotkeys that stake to it
    pub type StakingHotkeys<T: Config> =
        StorageMap<_, Blake2_128Concat, T::AccountId, Vec<T::AccountId>, ValueQuery>;
    #[pallet::storage] // --- MAP ( hot ) --> take | Returns the hotkey delegation take. And signals that this key is open for delegation.
    pub type Delegates<T: Config> =
        StorageMap<_, Blake2_128Concat, T::AccountId, u16, ValueQuery, DefaultDefaultTake<T>>;
    #[pallet::storage] // --- DMAP ( hot, cold ) --> stake | Returns the stake under a coldkey prefixed by hotkey.
    pub type Stake<T: Config> = StorageDoubleMap<
        _,
        Blake2_128Concat,
        T::AccountId,
        Identity,
        T::AccountId,
        u64,
        ValueQuery,
        DefaultAccountTake<T>,
    >;
<<<<<<< HEAD

    #[pallet::type_value]
    /// Default value for hotkeys.
    pub fn EmptyAccounts<T: Config>() -> Vec<T::AccountId> {
        vec![]
    }
    #[pallet::type_value]
    /// Default stake interval.
    pub fn DefaultArbitrationPeriod<T: Config>() -> u64 {
        7200 * 3
    }
    #[pallet::storage] // ---- StorageItem Global Used Work.
    pub type ArbitrationPeriod<T: Config> =
        StorageValue<_, u64, ValueQuery, DefaultArbitrationPeriod<T>>;
    #[pallet::storage] // --- MAP ( cold ) --> Vec<wallet_to_drain_to> | Returns a list of keys to drain to, if there are two, we extend the period.
    pub type ColdkeySwapDestinations<T: Config> = StorageMap<
        _,
        Blake2_128Concat,
        T::AccountId,
        Vec<T::AccountId>,
        ValueQuery,
        EmptyAccounts<T>,
    >;
    #[pallet::storage] // --- MAP ( cold ) --> u64 | Block when the coldkey will be arbitrated.
    pub type ColdkeyArbitrationBlock<T: Config> =
        StorageMap<_, Blake2_128Concat, T::AccountId, u64, ValueQuery>;
    #[pallet::storage] // --- MAP ( u64 ) --> Vec<coldkeys_to_drain>  | Coldkeys to drain on the specific block.
    pub type ColdkeysToSwapAtBlock<T: Config> =
        StorageMap<_, Identity, u64, Vec<T::AccountId>, ValueQuery, EmptyAccounts<T>>;

=======
    #[pallet::storage] // --- DMAP ( cold ) --> Vec<hot> | Maps coldkey to hotkeys that stake to it
    pub type StakingHotkeys<T: Config> =
        StorageMap<_, Blake2_128Concat, T::AccountId, Vec<T::AccountId>, ValueQuery>;
>>>>>>> 7d589c4c
    /// -- ITEM (switches liquid alpha on)
    #[pallet::type_value]
    pub fn DefaultLiquidAlpha<T: Config>() -> bool {
        false
    }
    #[pallet::storage] // --- MAP ( netuid ) --> Whether or not Liquid Alpha is enabled
    pub type LiquidAlphaOn<T> =
        StorageMap<_, Blake2_128Concat, u16, bool, ValueQuery, DefaultLiquidAlpha<T>>;

    /// =====================================
    /// ==== Difficulty / Registrations =====
    /// =====================================

    /// Default last adjustment block.
    #[pallet::type_value]
    pub fn DefaultLastAdjustmentBlock<T: Config>() -> u64 {
        0
    }
    /// Default registrations this block.
    #[pallet::type_value]
    pub fn DefaultRegistrationsThisBlock<T: Config>() -> u16 {
        0
    }
    /// Default burn token.
    #[pallet::type_value]
    pub fn DefaultBurn<T: Config>() -> u64 {
        T::InitialBurn::get()
    }
    /// Default min burn token.
    #[pallet::type_value]
    pub fn DefaultMinBurn<T: Config>() -> u64 {
        T::InitialMinBurn::get()
    }
    /// Default max burn token.
    #[pallet::type_value]
    pub fn DefaultMaxBurn<T: Config>() -> u64 {
        T::InitialMaxBurn::get()
    }
    /// Default difficulty value.
    #[pallet::type_value]
    pub fn DefaultDifficulty<T: Config>() -> u64 {
        T::InitialDifficulty::get()
    }
    /// Default min difficulty value.
    #[pallet::type_value]
    pub fn DefaultMinDifficulty<T: Config>() -> u64 {
        T::InitialMinDifficulty::get()
    }
    /// Default max difficulty value.
    #[pallet::type_value]
    pub fn DefaultMaxDifficulty<T: Config>() -> u64 {
        T::InitialMaxDifficulty::get()
    }
    /// Default max registrations per block.
    #[pallet::type_value]
    pub fn DefaultMaxRegistrationsPerBlock<T: Config>() -> u16 {
        T::InitialMaxRegistrationsPerBlock::get()
    }
    /// Default RAO recycled for registration.
    #[pallet::type_value]
    pub fn DefaultRAORecycledForRegistration<T: Config>() -> u64 {
        T::InitialRAORecycledForRegistration::get()
    }

    #[pallet::storage] // ---- StorageItem Global Used Work.
    pub type UsedWork<T: Config> = StorageMap<_, Identity, Vec<u8>, u64, ValueQuery>;
    #[pallet::storage] // --- MAP ( netuid ) --> Burn
    pub type Burn<T> = StorageMap<_, Identity, u16, u64, ValueQuery, DefaultBurn<T>>;
    #[pallet::storage] // --- MAP ( netuid ) --> Difficulty
    pub type Difficulty<T> = StorageMap<_, Identity, u16, u64, ValueQuery, DefaultDifficulty<T>>;
    #[pallet::storage] // --- MAP ( netuid ) --> MinBurn
    pub type MinBurn<T> = StorageMap<_, Identity, u16, u64, ValueQuery, DefaultMinBurn<T>>;
    #[pallet::storage] // --- MAP ( netuid ) --> MaxBurn
    pub type MaxBurn<T> = StorageMap<_, Identity, u16, u64, ValueQuery, DefaultMaxBurn<T>>;
    #[pallet::storage] // --- MAP ( netuid ) --> MinDifficulty
    pub type MinDifficulty<T> =
        StorageMap<_, Identity, u16, u64, ValueQuery, DefaultMinDifficulty<T>>;
    #[pallet::storage] // --- MAP ( netuid ) --> MaxDifficulty
    pub type MaxDifficulty<T> =
        StorageMap<_, Identity, u16, u64, ValueQuery, DefaultMaxDifficulty<T>>;
    #[pallet::storage] // --- MAP ( netuid ) -->  Block at last adjustment.
    pub type LastAdjustmentBlock<T> =
        StorageMap<_, Identity, u16, u64, ValueQuery, DefaultLastAdjustmentBlock<T>>;
    #[pallet::storage] // --- MAP ( netuid ) --> Registrations of this Block.
    pub type RegistrationsThisBlock<T> =
        StorageMap<_, Identity, u16, u16, ValueQuery, DefaultRegistrationsThisBlock<T>>;
    #[pallet::storage] // --- ITEM( global_max_registrations_per_block )
    pub type MaxRegistrationsPerBlock<T> =
        StorageMap<_, Identity, u16, u16, ValueQuery, DefaultMaxRegistrationsPerBlock<T>>;
    #[pallet::storage] // --- MAP ( netuid, global_RAO_recycled_for_registration )
    pub type RAORecycledForRegistration<T> =
        StorageMap<_, Identity, u16, u64, ValueQuery, DefaultRAORecycledForRegistration<T>>;

    /// ==============================
    /// ==== Subnetworks Storage =====
    /// ==============================

    /// Default number of networks.
    #[pallet::type_value]
    pub fn DefaultN<T: Config>() -> u16 {
        0
    }
    /// Default value for modality.
    #[pallet::type_value]
    pub fn DefaultModality<T: Config>() -> u16 {
        0
    }
    /// Default value for hotkeys.
    #[pallet::type_value]
    pub fn DefaultHotkeys<T: Config>() -> Vec<u16> {
        vec![]
    }
    /// Default value if network is added.
    #[pallet::type_value]
    pub fn DefaultNeworksAdded<T: Config>() -> bool {
        false
    }
    /// Default value for network member.
    #[pallet::type_value]
    pub fn DefaultIsNetworkMember<T: Config>() -> bool {
        false
    }
    /// Default value for registration allowed.
    #[pallet::type_value]
    pub fn DefaultRegistrationAllowed<T: Config>() -> bool {
        false
    }
    /// Default value for network registered at.
    #[pallet::type_value]
    pub fn DefaultNetworkRegisteredAt<T: Config>() -> u64 {
        0
    }
    /// Default value for network immunity period.
    #[pallet::type_value]
    pub fn DefaultNetworkImmunityPeriod<T: Config>() -> u64 {
        T::InitialNetworkImmunityPeriod::get()
    }
    /// Default value for network last registered.
    #[pallet::type_value]
    pub fn DefaultNetworkLastRegistered<T: Config>() -> u64 {
        0
    }
    /// Default value for nominator min required stake.
    #[pallet::type_value]
    pub fn DefaultNominatorMinRequiredStake<T: Config>() -> u64 {
        0
    }
    /// Default value for network min allowed UIDs.
    #[pallet::type_value]
    pub fn DefaultNetworkMinAllowedUids<T: Config>() -> u16 {
        T::InitialNetworkMinAllowedUids::get()
    }
    /// Default value for network min lock cost.
    #[pallet::type_value]
    pub fn DefaultNetworkMinLockCost<T: Config>() -> u64 {
        T::InitialNetworkMinLockCost::get()
    }
    /// Default value for network lock reduction interval.
    #[pallet::type_value]
    pub fn DefaultNetworkLockReductionInterval<T: Config>() -> u64 {
        T::InitialNetworkLockReductionInterval::get()
    }
    /// Default value for subnet owner cut.
    #[pallet::type_value]
    pub fn DefaultSubnetOwnerCut<T: Config>() -> u16 {
        T::InitialSubnetOwnerCut::get()
    }
    /// Default value for subnet limit.
    #[pallet::type_value]
    pub fn DefaultSubnetLimit<T: Config>() -> u16 {
        T::InitialSubnetLimit::get()
    }
    /// Default value for network rate limit.
    #[pallet::type_value]
    pub fn DefaultNetworkRateLimit<T: Config>() -> u64 {
        if cfg!(feature = "pow-faucet") {
            return 0;
        }

        T::InitialNetworkRateLimit::get()
    }

    #[pallet::storage] // --- ITEM( maximum_number_of_networks )
    pub type SubnetLimit<T> = StorageValue<_, u16, ValueQuery, DefaultSubnetLimit<T>>;
    #[pallet::storage] // --- ITEM( total_number_of_existing_networks )
    pub type TotalNetworks<T> = StorageValue<_, u16, ValueQuery>;
    #[pallet::storage] // --- MAP ( netuid ) --> subnetwork_n (Number of UIDs in the network).
    pub type SubnetworkN<T: Config> = StorageMap<_, Identity, u16, u16, ValueQuery, DefaultN<T>>;
    #[pallet::storage] // --- MAP ( netuid ) --> modality   TEXT: 0, IMAGE: 1, TENSOR: 2
    pub type NetworkModality<T> = StorageMap<_, Identity, u16, u16, ValueQuery, DefaultModality<T>>;
    #[pallet::storage] // --- MAP ( netuid ) --> network_is_added
    pub type NetworksAdded<T: Config> =
        StorageMap<_, Identity, u16, bool, ValueQuery, DefaultNeworksAdded<T>>;
    #[pallet::storage] // --- DMAP ( hotkey, netuid ) --> bool
    pub type IsNetworkMember<T: Config> = StorageDoubleMap<
        _,
        Blake2_128Concat,
        T::AccountId,
        Identity,
        u16,
        bool,
        ValueQuery,
        DefaultIsNetworkMember<T>,
    >;
    #[pallet::storage] // --- MAP ( netuid ) --> network_registration_allowed
    pub type NetworkRegistrationAllowed<T: Config> =
        StorageMap<_, Identity, u16, bool, ValueQuery, DefaultRegistrationAllowed<T>>;
    #[pallet::storage] // --- MAP ( netuid ) --> network_pow_allowed
    pub type NetworkPowRegistrationAllowed<T: Config> =
        StorageMap<_, Identity, u16, bool, ValueQuery, DefaultRegistrationAllowed<T>>;
    #[pallet::storage] // --- MAP ( netuid ) --> block_created
    pub type NetworkRegisteredAt<T: Config> =
        StorageMap<_, Identity, u16, u64, ValueQuery, DefaultNetworkRegisteredAt<T>>;
    #[pallet::storage] // ITEM( network_immunity_period )
    pub type NetworkImmunityPeriod<T> =
        StorageValue<_, u64, ValueQuery, DefaultNetworkImmunityPeriod<T>>;
    #[pallet::storage] // ITEM( network_last_registered_block )
    pub type NetworkLastRegistered<T> =
        StorageValue<_, u64, ValueQuery, DefaultNetworkLastRegistered<T>>;
    #[pallet::storage] // ITEM( network_min_allowed_uids )
    pub type NetworkMinAllowedUids<T> =
        StorageValue<_, u16, ValueQuery, DefaultNetworkMinAllowedUids<T>>;
    #[pallet::storage] // ITEM( min_network_lock_cost )
    pub type NetworkMinLockCost<T> = StorageValue<_, u64, ValueQuery, DefaultNetworkMinLockCost<T>>;
    #[pallet::storage] // ITEM( last_network_lock_cost )
    pub type NetworkLastLockCost<T> =
        StorageValue<_, u64, ValueQuery, DefaultNetworkMinLockCost<T>>;
    #[pallet::storage] // ITEM( network_lock_reduction_interval )
    pub type NetworkLockReductionInterval<T> =
        StorageValue<_, u64, ValueQuery, DefaultNetworkLockReductionInterval<T>>;
    #[pallet::storage] // ITEM( subnet_owner_cut )
    pub type SubnetOwnerCut<T> = StorageValue<_, u16, ValueQuery, DefaultSubnetOwnerCut<T>>;
    #[pallet::storage] // ITEM( network_rate_limit )
    pub type NetworkRateLimit<T> = StorageValue<_, u64, ValueQuery, DefaultNetworkRateLimit<T>>;
    #[pallet::storage] // ITEM( nominator_min_required_stake )
    pub type NominatorMinRequiredStake<T> =
        StorageValue<_, u64, ValueQuery, DefaultNominatorMinRequiredStake<T>>;

    /// ==============================
    /// ==== Subnetwork Features =====
    /// ==============================

    /// Default value for emission values.
    #[pallet::type_value]
    pub fn DefaultEmissionValues<T: Config>() -> u64 {
        0
    }
    /// Default value for pending emission.
    #[pallet::type_value]
    pub fn DefaultPendingEmission<T: Config>() -> u64 {
        0
    }
    /// Default value for blocks since last step.
    #[pallet::type_value]
    pub fn DefaultBlocksSinceLastStep<T: Config>() -> u64 {
        0
    }
    /// Default value for last mechanism step block.
    #[pallet::type_value]
    pub fn DefaultLastMechanismStepBlock<T: Config>() -> u64 {
        0
    }
    /// Default value for subnet owner.
    #[pallet::type_value]
    pub fn DefaultSubnetOwner<T: Config>() -> T::AccountId {
        T::AccountId::decode(&mut sp_runtime::traits::TrailingZeroInput::zeroes())
            .expect("trailing zeroes always produce a valid account ID; qed")
    }
    /// Default value for subnet locked.
    #[pallet::type_value]
    pub fn DefaultSubnetLocked<T: Config>() -> u64 {
        0
    }
    /// Default value for network tempo
    #[pallet::type_value]
    pub fn DefaultTempo<T: Config>() -> u16 {
        T::InitialTempo::get()
    }

    #[pallet::storage] // --- MAP ( netuid ) --> tempo
    pub type Tempo<T> = StorageMap<_, Identity, u16, u16, ValueQuery, DefaultTempo<T>>;
    #[pallet::storage] // --- MAP ( netuid ) --> emission_values
    pub type EmissionValues<T> =
        StorageMap<_, Identity, u16, u64, ValueQuery, DefaultEmissionValues<T>>;
    #[pallet::storage] // --- MAP ( netuid ) --> pending_emission
    pub type PendingEmission<T> =
        StorageMap<_, Identity, u16, u64, ValueQuery, DefaultPendingEmission<T>>;
    #[pallet::storage] // --- MAP ( netuid ) --> blocks_since_last_step
    pub type BlocksSinceLastStep<T> =
        StorageMap<_, Identity, u16, u64, ValueQuery, DefaultBlocksSinceLastStep<T>>;
    #[pallet::storage] // --- MAP ( netuid ) --> last_mechanism_step_block
    pub type LastMechansimStepBlock<T> =
        StorageMap<_, Identity, u16, u64, ValueQuery, DefaultLastMechanismStepBlock<T>>;
    #[pallet::storage] // --- MAP ( netuid ) --> subnet_owner
    pub type SubnetOwner<T: Config> =
        StorageMap<_, Identity, u16, T::AccountId, ValueQuery, DefaultSubnetOwner<T>>;
    #[pallet::storage] // --- MAP ( netuid ) --> subnet_locked
    pub type SubnetLocked<T: Config> =
        StorageMap<_, Identity, u16, u64, ValueQuery, DefaultSubnetLocked<T>>;

    /// =================================
    /// ==== Axon / Promo Endpoints =====
    /// =================================

    /// Struct for Axon.
    pub type AxonInfoOf = AxonInfo;

    /// Data structure for Axon information.
    #[derive(Encode, Decode, Default, TypeInfo, Clone, PartialEq, Eq, Debug)]
    pub struct AxonInfo {
        ///  Axon serving block.
        pub block: u64,
        ///  Axon version
        pub version: u32,
        ///  Axon u128 encoded ip address of type v6 or v4.
        pub ip: u128,
        ///  Axon u16 encoded port.
        pub port: u16,
        ///  Axon ip type, 4 for ipv4 and 6 for ipv6.
        pub ip_type: u8,
        ///  Axon protocol. TCP, UDP, other.
        pub protocol: u8,
        ///  Axon proto placeholder 1.
        pub placeholder1: u8,
        ///  Axon proto placeholder 2.
        pub placeholder2: u8,
    }

    ///  Struct for Prometheus.
    pub type PrometheusInfoOf = PrometheusInfo;
    /// Data structure for Prometheus information.
    #[derive(Encode, Decode, Default, TypeInfo, Clone, PartialEq, Eq, Debug)]
    pub struct PrometheusInfo {
        /// Prometheus serving block.
        pub block: u64,
        /// Prometheus version.
        pub version: u32,
        ///  Prometheus u128 encoded ip address of type v6 or v4.
        pub ip: u128,
        ///  Prometheus u16 encoded port.
        pub port: u16,
        /// Prometheus ip type, 4 for ipv4 and 6 for ipv6.
        pub ip_type: u8,
    }

    /// Default value for rate limiting
    #[pallet::type_value]
    pub fn DefaultTxRateLimit<T: Config>() -> u64 {
        T::InitialTxRateLimit::get()
    }
    /// Default value for delegate take rate limiting
    #[pallet::type_value]
    pub fn DefaultTxDelegateTakeRateLimit<T: Config>() -> u64 {
        T::InitialTxDelegateTakeRateLimit::get()
    }
    /// Default value for last extrinsic block.
    #[pallet::type_value]
    pub fn DefaultLastTxBlock<T: Config>() -> u64 {
        0
    }

    #[pallet::storage] // --- ITEM ( tx_rate_limit )
    pub(super) type TxRateLimit<T> = StorageValue<_, u64, ValueQuery, DefaultTxRateLimit<T>>;
    #[pallet::storage] // --- ITEM ( tx_rate_limit )
    pub(super) type TxDelegateTakeRateLimit<T> =
        StorageValue<_, u64, ValueQuery, DefaultTxDelegateTakeRateLimit<T>>;
    #[pallet::storage] // --- MAP ( key ) --> last_block
    pub type LastTxBlock<T: Config> =
        StorageMap<_, Identity, T::AccountId, u64, ValueQuery, DefaultLastTxBlock<T>>;
    #[pallet::storage] // --- MAP ( key ) --> last_block
    pub(super) type LastTxBlockDelegateTake<T: Config> =
        StorageMap<_, Identity, T::AccountId, u64, ValueQuery, DefaultLastTxBlock<T>>;

    /// Default value for serving rate limit.
    #[pallet::type_value]
    pub fn DefaultServingRateLimit<T: Config>() -> u64 {
        T::InitialServingRateLimit::get()
    }

    #[pallet::storage] // --- MAP ( netuid ) --> serving_rate_limit
    pub type ServingRateLimit<T> =
        StorageMap<_, Identity, u16, u64, ValueQuery, DefaultServingRateLimit<T>>;
    #[pallet::storage] // --- MAP ( netuid, hotkey ) --> axon_info
    pub type Axons<T: Config> =
        StorageDoubleMap<_, Identity, u16, Blake2_128Concat, T::AccountId, AxonInfoOf, OptionQuery>;
    #[pallet::storage] // --- MAP ( netuid, hotkey ) --> prometheus_info
    pub type Prometheus<T: Config> = StorageDoubleMap<
        _,
        Identity,
        u16,
        Blake2_128Concat,
        T::AccountId,
        PrometheusInfoOf,
        OptionQuery,
    >;

    /// =======================================
    /// ==== Subnetwork Hyperparam storage ====
    /// =======================================

    /// Default weights set rate limit.
    #[pallet::type_value]
    pub fn DefaultWeightsSetRateLimit<T: Config>() -> u64 {
        100
    }
    /// Default block at registration.
    #[pallet::type_value]
    pub fn DefaultBlockAtRegistration<T: Config>() -> u64 {
        0
    }
    /// Default Rho parameter value.
    #[pallet::type_value]
    pub fn DefaultRho<T: Config>() -> u16 {
        T::InitialRho::get()
    }
    /// Default Kai parameter value.
    #[pallet::type_value]
    pub fn DefaultKappa<T: Config>() -> u16 {
        T::InitialKappa::get()
    }
    /// Default max allowed uids.
    #[pallet::type_value]
    pub fn DefaultMaxAllowedUids<T: Config>() -> u16 {
        T::InitialMaxAllowedUids::get()
    }
    /// Default immunity period value.
    #[pallet::type_value]
    pub fn DefaultImmunityPeriod<T: Config>() -> u16 {
        T::InitialImmunityPeriod::get()
    }
    /// Default activity cutoff value.
    #[pallet::type_value]
    pub fn DefaultActivityCutoff<T: Config>() -> u16 {
        T::InitialActivityCutoff::get()
    }
    /// Default max weights limit.
    #[pallet::type_value]
    pub fn DefaultMaxWeightsLimit<T: Config>() -> u16 {
        T::InitialMaxWeightsLimit::get()
    }
    /// Default weights version key.
    #[pallet::type_value]
    pub fn DefaultWeightsVersionKey<T: Config>() -> u64 {
        T::InitialWeightsVersionKey::get()
    }
    /// Default minimal allowed weights.
    #[pallet::type_value]
    pub fn DefaultMinAllowedWeights<T: Config>() -> u16 {
        T::InitialMinAllowedWeights::get()
    }
    /// Default max allowed validators.
    #[pallet::type_value]
    pub fn DefaultMaxAllowedValidators<T: Config>() -> u16 {
        T::InitialMaxAllowedValidators::get()
    }
    /// Default adjustment interval.
    #[pallet::type_value]
    pub fn DefaultAdjustmentInterval<T: Config>() -> u16 {
        T::InitialAdjustmentInterval::get()
    }
    /// Default bonds moving average.
    #[pallet::type_value]
    pub fn DefaultBondsMovingAverage<T: Config>() -> u64 {
        T::InitialBondsMovingAverage::get()
    }
    /// Default validator prune length.
    #[pallet::type_value]
    pub fn DefaultValidatorPruneLen<T: Config>() -> u64 {
        T::InitialValidatorPruneLen::get()
    }
    /// Default scaling law power.
    #[pallet::type_value]
    pub fn DefaultScalingLawPower<T: Config>() -> u16 {
        T::InitialScalingLawPower::get()
    }
    /// Default target registrations per interval.
    #[pallet::type_value]
    pub fn DefaultTargetRegistrationsPerInterval<T: Config>() -> u16 {
        T::InitialTargetRegistrationsPerInterval::get()
    }
    /// Default adjustment alpha.
    #[pallet::type_value]
    pub fn DefaultAdjustmentAlpha<T: Config>() -> u64 {
        T::InitialAdjustmentAlpha::get()
    }
    /// Default weights min stake.
    #[pallet::type_value]
    pub fn DefaultWeightsMinStake<T: Config>() -> u64 {
        0
    }
    /// Provides the default value for the upper bound of the alpha parameter.

    #[pallet::type_value]
    pub fn DefaultAlphaValues<T: Config>() -> (u16, u16) {
        (45875, 58982) // (alpha_low: 0.7, alpha_high: 0.9)
    }

    #[pallet::storage] // ITEM( weights_min_stake )
    pub type WeightsMinStake<T> = StorageValue<_, u64, ValueQuery, DefaultWeightsMinStake<T>>;
    #[pallet::storage] // --- MAP ( netuid ) --> Rho
    pub type Rho<T> = StorageMap<_, Identity, u16, u16, ValueQuery, DefaultRho<T>>;
    #[pallet::storage] // --- MAP ( netuid ) --> Kappa
    pub type Kappa<T> = StorageMap<_, Identity, u16, u16, ValueQuery, DefaultKappa<T>>;
    #[pallet::storage] // --- MAP ( netuid ) --> uid, we use to record uids to prune at next epoch.
    pub type NeuronsToPruneAtNextEpoch<T: Config> = StorageMap<_, Identity, u16, u16, ValueQuery>;
    #[pallet::storage] // --- MAP ( netuid ) --> registrations_this_interval
    pub type RegistrationsThisInterval<T: Config> = StorageMap<_, Identity, u16, u16, ValueQuery>;
    #[pallet::storage] // --- MAP ( netuid ) --> pow_registrations_this_interval
    pub type POWRegistrationsThisInterval<T: Config> =
        StorageMap<_, Identity, u16, u16, ValueQuery>;
    #[pallet::storage] // --- MAP ( netuid ) --> burn_registrations_this_interval
    pub type BurnRegistrationsThisInterval<T: Config> =
        StorageMap<_, Identity, u16, u16, ValueQuery>;
    #[pallet::storage] // --- MAP ( netuid ) --> max_allowed_uids
    pub type MaxAllowedUids<T> =
        StorageMap<_, Identity, u16, u16, ValueQuery, DefaultMaxAllowedUids<T>>;
    #[pallet::storage] // --- MAP ( netuid ) --> immunity_period
    pub type ImmunityPeriod<T> =
        StorageMap<_, Identity, u16, u16, ValueQuery, DefaultImmunityPeriod<T>>;
    #[pallet::storage] // --- MAP ( netuid ) --> activity_cutoff
    pub type ActivityCutoff<T> =
        StorageMap<_, Identity, u16, u16, ValueQuery, DefaultActivityCutoff<T>>;
    #[pallet::storage] // --- MAP ( netuid ) --> max_weight_limit
    pub type MaxWeightsLimit<T> =
        StorageMap<_, Identity, u16, u16, ValueQuery, DefaultMaxWeightsLimit<T>>;
    #[pallet::storage] // --- MAP ( netuid ) --> weights_version_key
    pub type WeightsVersionKey<T> =
        StorageMap<_, Identity, u16, u64, ValueQuery, DefaultWeightsVersionKey<T>>;
    #[pallet::storage] // --- MAP ( netuid ) --> min_allowed_weights
    pub type MinAllowedWeights<T> =
        StorageMap<_, Identity, u16, u16, ValueQuery, DefaultMinAllowedWeights<T>>;
    #[pallet::storage] // --- MAP ( netuid ) --> max_allowed_validators
    pub type MaxAllowedValidators<T> =
        StorageMap<_, Identity, u16, u16, ValueQuery, DefaultMaxAllowedValidators<T>>;
    #[pallet::storage] // --- MAP ( netuid ) --> adjustment_interval
    pub type AdjustmentInterval<T> =
        StorageMap<_, Identity, u16, u16, ValueQuery, DefaultAdjustmentInterval<T>>;
    #[pallet::storage] // --- MAP ( netuid ) --> bonds_moving_average
    pub type BondsMovingAverage<T> =
        StorageMap<_, Identity, u16, u64, ValueQuery, DefaultBondsMovingAverage<T>>;
    #[pallet::storage] // --- MAP ( netuid ) --> weights_set_rate_limit
    pub type WeightsSetRateLimit<T> =
        StorageMap<_, Identity, u16, u64, ValueQuery, DefaultWeightsSetRateLimit<T>>;
    #[pallet::storage] // --- MAP ( netuid ) --> validator_prune_len
    pub type ValidatorPruneLen<T> =
        StorageMap<_, Identity, u16, u64, ValueQuery, DefaultValidatorPruneLen<T>>;
    #[pallet::storage] // --- MAP ( netuid ) --> scaling_law_power
    pub type ScalingLawPower<T> =
        StorageMap<_, Identity, u16, u16, ValueQuery, DefaultScalingLawPower<T>>;
    #[pallet::storage] // --- MAP ( netuid ) --> target_registrations_this_interval
    pub type TargetRegistrationsPerInterval<T> =
        StorageMap<_, Identity, u16, u16, ValueQuery, DefaultTargetRegistrationsPerInterval<T>>;
    #[pallet::storage] // --- DMAP ( netuid, uid ) --> block_at_registration
    pub type BlockAtRegistration<T: Config> = StorageDoubleMap<
        _,
        Identity,
        u16,
        Identity,
        u16,
        u64,
        ValueQuery,
        DefaultBlockAtRegistration<T>,
    >;
    #[pallet::storage] // --- DMAP ( netuid ) --> adjustment_alpha
    pub type AdjustmentAlpha<T: Config> =
        StorageMap<_, Identity, u16, u64, ValueQuery, DefaultAdjustmentAlpha<T>>;

    //  MAP ( netuid ) --> (alpha_low, alpha_high)
    #[pallet::storage]
    pub type AlphaValues<T> =
        StorageMap<_, Identity, u16, (u16, u16), ValueQuery, DefaultAlphaValues<T>>;

    #[pallet::storage] // --- MAP (netuid, who) --> (hash, weight) | Returns the hash and weight committed by an account for a given netuid.
    pub type WeightCommits<T: Config> = StorageDoubleMap<
        _,
        Twox64Concat,
        u16,
        Twox64Concat,
        T::AccountId,
        (H256, u64),
        OptionQuery,
    >;

    /// Default value for weight commit reveal interval.
    #[pallet::type_value]
    pub fn DefaultWeightCommitRevealInterval<T: Config>() -> u64 {
        1000
    }
    // --- DMAP ( netuid ) --> interval
    #[pallet::storage]
    pub type WeightCommitRevealInterval<T> =
        StorageMap<_, Identity, u16, u64, ValueQuery, DefaultWeightCommitRevealInterval<T>>;

    /// Default value for weight commit/reveal enabled.
    #[pallet::type_value]
    pub fn DefaultCommitRevealWeightsEnabled<T: Config>() -> bool {
        false
    }
    // --- DMAP ( netuid ) --> interval
    #[pallet::storage]
    pub type CommitRevealWeightsEnabled<T> =
        StorageMap<_, Identity, u16, bool, ValueQuery, DefaultCommitRevealWeightsEnabled<T>>;

    /// =======================================
    /// ==== Subnetwork Consensus Storage  ====
    /// =======================================

    /// Value definition for vector of u16.
    #[pallet::type_value]
    pub fn EmptyU16Vec<T: Config>() -> Vec<u16> {
        vec![]
    }
    /// Value definition for vector of u64.
    #[pallet::type_value]
    pub fn EmptyU64Vec<T: Config>() -> Vec<u64> {
        vec![]
    }
    /// Value definition for vector of bool.
    #[pallet::type_value]
    pub fn EmptyBoolVec<T: Config>() -> Vec<bool> {
        vec![]
    }
    /// Value definition for bonds with type vector of (u16, u16).
    #[pallet::type_value]
    pub fn DefaultBonds<T: Config>() -> Vec<(u16, u16)> {
        vec![]
    }
    /// Value definition for weights with vector of (u16, u16).
    #[pallet::type_value]
    pub fn DefaultWeights<T: Config>() -> Vec<(u16, u16)> {
        vec![]
    }
    /// Default value for key with type T::AccountId derived from trailing zeroes.
    #[pallet::type_value]
    pub fn DefaultKey<T: Config>() -> T::AccountId {
        T::AccountId::decode(&mut sp_runtime::traits::TrailingZeroInput::zeroes())
            .expect("trailing zeroes always produce a valid account ID; qed")
    }

    #[pallet::storage] // --- DMAP ( netuid, hotkey ) --> uid
    pub type Uids<T: Config> =
        StorageDoubleMap<_, Identity, u16, Blake2_128Concat, T::AccountId, u16, OptionQuery>;
    #[pallet::storage] // --- DMAP ( netuid, uid ) --> hotkey
    pub type Keys<T: Config> =
        StorageDoubleMap<_, Identity, u16, Identity, u16, T::AccountId, ValueQuery, DefaultKey<T>>;
    #[pallet::storage] // --- DMAP ( netuid ) --> (hotkey, se, ve)
    pub type LoadedEmission<T: Config> =
        StorageMap<_, Identity, u16, Vec<(T::AccountId, u64, u64)>, OptionQuery>;

    #[pallet::storage] // --- DMAP ( netuid ) --> active
    pub(super) type Active<T: Config> =
        StorageMap<_, Identity, u16, Vec<bool>, ValueQuery, EmptyBoolVec<T>>;
    #[pallet::storage] // --- DMAP ( netuid ) --> rank
    pub(super) type Rank<T: Config> =
        StorageMap<_, Identity, u16, Vec<u16>, ValueQuery, EmptyU16Vec<T>>;
    #[pallet::storage] // --- DMAP ( netuid ) --> trust
    pub(super) type Trust<T: Config> =
        StorageMap<_, Identity, u16, Vec<u16>, ValueQuery, EmptyU16Vec<T>>;
    #[pallet::storage] // --- DMAP ( netuid ) --> consensus
    pub(super) type Consensus<T: Config> =
        StorageMap<_, Identity, u16, Vec<u16>, ValueQuery, EmptyU16Vec<T>>;
    #[pallet::storage] // --- DMAP ( netuid ) --> incentive
    pub(super) type Incentive<T: Config> =
        StorageMap<_, Identity, u16, Vec<u16>, ValueQuery, EmptyU16Vec<T>>;
    #[pallet::storage] // --- DMAP ( netuid ) --> dividends
    pub(super) type Dividends<T: Config> =
        StorageMap<_, Identity, u16, Vec<u16>, ValueQuery, EmptyU16Vec<T>>;
    #[pallet::storage] // --- DMAP ( netuid ) --> emission
    pub(super) type Emission<T: Config> =
        StorageMap<_, Identity, u16, Vec<u64>, ValueQuery, EmptyU64Vec<T>>;
    #[pallet::storage] // --- DMAP ( netuid ) --> last_update
    pub(super) type LastUpdate<T: Config> =
        StorageMap<_, Identity, u16, Vec<u64>, ValueQuery, EmptyU64Vec<T>>;
    #[pallet::storage] // --- DMAP ( netuid ) --> validator_trust
    pub(super) type ValidatorTrust<T: Config> =
        StorageMap<_, Identity, u16, Vec<u16>, ValueQuery, EmptyU16Vec<T>>;
    #[pallet::storage] // --- DMAP ( netuid ) --> pruning_scores
    pub(super) type PruningScores<T: Config> =
        StorageMap<_, Identity, u16, Vec<u16>, ValueQuery, EmptyU16Vec<T>>;
    #[pallet::storage] // --- DMAP ( netuid ) --> validator_permit
    pub(super) type ValidatorPermit<T: Config> =
        StorageMap<_, Identity, u16, Vec<bool>, ValueQuery, EmptyBoolVec<T>>;

    #[pallet::storage] // --- DMAP ( netuid, uid ) --> weights
    pub(super) type Weights<T: Config> = StorageDoubleMap<
        _,
        Identity,
        u16,
        Identity,
        u16,
        Vec<(u16, u16)>,
        ValueQuery,
        DefaultWeights<T>,
    >;
    #[pallet::storage] // --- DMAP ( netuid, uid ) --> bonds
    pub(super) type Bonds<T: Config> = StorageDoubleMap<
        _,
        Identity,
        u16,
        Identity,
        u16,
        Vec<(u16, u16)>,
        ValueQuery,
        DefaultBonds<T>,
    >;

    /// ==================
    /// ==== Genesis =====
    /// ==================

    #[pallet::genesis_config]
    pub struct GenesisConfig<T: Config> {
        /// Stakes record in genesis.
        pub stakes: Vec<(T::AccountId, Vec<(T::AccountId, (u64, u16))>)>,
        /// The total issued balance in genesis
        pub balances_issuance: u64,
    }

    impl<T: Config> Default for GenesisConfig<T> {
        fn default() -> Self {
            Self {
                stakes: Default::default(),
                balances_issuance: 0,
            }
        }
    }

    #[pallet::genesis_build]
    impl<T: Config> BuildGenesisConfig for GenesisConfig<T> {
        fn build(&self) {
            // Set initial total issuance from balances
            TotalIssuance::<T>::put(self.balances_issuance);

            // Subnet config values
            let netuid: u16 = 3;
            let tempo = 99;
            let max_uids = 4096;

            // The functions for initializing new networks/setting defaults cannot be run directly from genesis functions like extrinsics would
            // --- Set this network uid to alive.
            NetworksAdded::<T>::insert(netuid, true);

            // --- Fill tempo memory item.
            Tempo::<T>::insert(netuid, tempo);

            // --- Fill modality item.
            // Only modality 0 exists (text)
            NetworkModality::<T>::insert(netuid, 0);

            // Make network parameters explicit.
            if !Tempo::<T>::contains_key(netuid) {
                Tempo::<T>::insert(netuid, Tempo::<T>::get(netuid));
            }
            if !Kappa::<T>::contains_key(netuid) {
                Kappa::<T>::insert(netuid, Kappa::<T>::get(netuid));
            }
            if !Difficulty::<T>::contains_key(netuid) {
                Difficulty::<T>::insert(netuid, Difficulty::<T>::get(netuid));
            }
            if !MaxAllowedUids::<T>::contains_key(netuid) {
                MaxAllowedUids::<T>::insert(netuid, MaxAllowedUids::<T>::get(netuid));
            }
            if !ImmunityPeriod::<T>::contains_key(netuid) {
                ImmunityPeriod::<T>::insert(netuid, ImmunityPeriod::<T>::get(netuid));
            }
            if !ActivityCutoff::<T>::contains_key(netuid) {
                ActivityCutoff::<T>::insert(netuid, ActivityCutoff::<T>::get(netuid));
            }
            if !EmissionValues::<T>::contains_key(netuid) {
                EmissionValues::<T>::insert(netuid, EmissionValues::<T>::get(netuid));
            }
            if !MaxWeightsLimit::<T>::contains_key(netuid) {
                MaxWeightsLimit::<T>::insert(netuid, MaxWeightsLimit::<T>::get(netuid));
            }
            if !MinAllowedWeights::<T>::contains_key(netuid) {
                MinAllowedWeights::<T>::insert(netuid, MinAllowedWeights::<T>::get(netuid));
            }
            if !RegistrationsThisInterval::<T>::contains_key(netuid) {
                RegistrationsThisInterval::<T>::insert(
                    netuid,
                    RegistrationsThisInterval::<T>::get(netuid),
                );
            }
            if !POWRegistrationsThisInterval::<T>::contains_key(netuid) {
                POWRegistrationsThisInterval::<T>::insert(
                    netuid,
                    POWRegistrationsThisInterval::<T>::get(netuid),
                );
            }
            if !BurnRegistrationsThisInterval::<T>::contains_key(netuid) {
                BurnRegistrationsThisInterval::<T>::insert(
                    netuid,
                    BurnRegistrationsThisInterval::<T>::get(netuid),
                );
            }

            // Set max allowed uids
            MaxAllowedUids::<T>::insert(netuid, max_uids);

            let mut next_uid = 0u16;

            for (coldkey, hotkeys) in self.stakes.iter() {
                for (hotkey, stake_uid) in hotkeys.iter() {
                    let (stake, uid) = stake_uid;

                    // Expand Yuma Consensus with new position.
                    Rank::<T>::mutate(netuid, |v| v.push(0));
                    Trust::<T>::mutate(netuid, |v| v.push(0));
                    Active::<T>::mutate(netuid, |v| v.push(true));
                    Emission::<T>::mutate(netuid, |v| v.push(0));
                    Consensus::<T>::mutate(netuid, |v| v.push(0));
                    Incentive::<T>::mutate(netuid, |v| v.push(0));
                    Dividends::<T>::mutate(netuid, |v| v.push(0));
                    LastUpdate::<T>::mutate(netuid, |v| v.push(0));
                    PruningScores::<T>::mutate(netuid, |v| v.push(0));
                    ValidatorTrust::<T>::mutate(netuid, |v| v.push(0));
                    ValidatorPermit::<T>::mutate(netuid, |v| v.push(false));

                    // Insert account information.
                    Keys::<T>::insert(netuid, uid, hotkey.clone()); // Make hotkey - uid association.
                    Uids::<T>::insert(netuid, hotkey.clone(), uid); // Make uid - hotkey association.
                    BlockAtRegistration::<T>::insert(netuid, uid, 0); // Fill block at registration.
                    IsNetworkMember::<T>::insert(hotkey.clone(), netuid, true); // Fill network is member.

                    // Fill stake information.
                    Owner::<T>::insert(hotkey.clone(), coldkey.clone());

                    // Update OwnedHotkeys map
                    let mut hotkeys = OwnedHotkeys::<T>::get(coldkey);
                    if !hotkeys.contains(hotkey) {
                        hotkeys.push(hotkey.clone());
                        OwnedHotkeys::<T>::insert(coldkey, hotkeys);
                    }

                    TotalHotkeyStake::<T>::insert(hotkey.clone(), stake);
                    TotalColdkeyStake::<T>::insert(
                        coldkey.clone(),
                        TotalColdkeyStake::<T>::get(coldkey).saturating_add(*stake),
                    );

                    // Update total issuance value
                    TotalIssuance::<T>::put(TotalIssuance::<T>::get().saturating_add(*stake));

                    Stake::<T>::insert(hotkey.clone(), coldkey.clone(), stake);

                    // Update StakingHotkeys map
                    let mut staking_hotkeys = StakingHotkeys::<T>::get(coldkey);
                    if !staking_hotkeys.contains(hotkey) {
                        staking_hotkeys.push(hotkey.clone());
                        StakingHotkeys::<T>::insert(coldkey, staking_hotkeys);
                    }

                    next_uid = next_uid.checked_add(1).expect(
                        "should not have total number of hotkey accounts larger than u16::MAX",
                    );
                }
            }

            // Set correct length for Subnet neurons
            SubnetworkN::<T>::insert(netuid, next_uid);

            // --- Increase total network count.
            TotalNetworks::<T>::mutate(|n| {
                *n = n.checked_add(1).expect(
                    "should not have total number of networks larger than u16::MAX in genesis",
                )
            });

            // Get the root network uid.
            let root_netuid: u16 = 0;

            // Set the root network as added.
            NetworksAdded::<T>::insert(root_netuid, true);

            // Increment the number of total networks.
            TotalNetworks::<T>::mutate(|n| {
                *n = n.checked_add(1).expect(
                    "should not have total number of networks larger than u16::MAX in genesis",
                )
            });
            // Set the number of validators to 1.
            SubnetworkN::<T>::insert(root_netuid, 0);

            // Set the maximum number to the number of senate members.
            MaxAllowedUids::<T>::insert(root_netuid, 64u16);

            // Set the maximum number to the number of validators to all members.
            MaxAllowedValidators::<T>::insert(root_netuid, 64u16);

            // Set the min allowed weights to zero, no weights restrictions.
            MinAllowedWeights::<T>::insert(root_netuid, 0);

            // Set the max weight limit to infinity, no weight restrictions.
            MaxWeightsLimit::<T>::insert(root_netuid, u16::MAX);

            // Add default root tempo.
            Tempo::<T>::insert(root_netuid, 100);

            // Set the root network as open.
            NetworkRegistrationAllowed::<T>::insert(root_netuid, true);

            // Set target registrations for validators as 1 per block.
            TargetRegistrationsPerInterval::<T>::insert(root_netuid, 1);
        }
    }

    // ================
    // ==== Hooks =====
    // ================

    #[pallet::hooks]
    impl<T: Config> Hooks<BlockNumberFor<T>> for Pallet<T> {
        // ---- Called on the initialization of this pallet. (the order of on_finalize calls is determined in the runtime)
        //
        // # Args:
        // 	* 'n': (BlockNumberFor<T>):
        // 		- The number of the block we are initializing.
        fn on_initialize(_block_number: BlockNumberFor<T>) -> Weight {
            // Unstake all and transfer pending coldkeys
            let swap_weight = match Self::swap_coldkeys_this_block() {
                Ok(weight) => weight,
                Err(_) => Weight::from_parts(0, 0),
            };

            let block_step_result = Self::block_step();
            match block_step_result {
                Ok(_) => {
                    // --- If the block step was successful, return the weight.
                    log::debug!("Successfully ran block step.");
                    Weight::from_parts(110_634_229_000_u64, 0)
                        .saturating_add(T::DbWeight::get().reads(8304_u64))
                        .saturating_add(T::DbWeight::get().writes(110_u64))
                        .saturating_add(swap_weight)
                }
                Err(e) => {
                    // --- If the block step was unsuccessful, return the weight anyway.
                    log::error!("Error while stepping block: {:?}", e);
                    Weight::from_parts(110_634_229_000_u64, 0)
                        .saturating_add(T::DbWeight::get().reads(8304_u64))
                        .saturating_add(T::DbWeight::get().writes(110_u64))
                        .saturating_add(swap_weight)
                }
            }
        }

        fn on_runtime_upgrade() -> frame_support::weights::Weight {
            // --- Migrate storage
            use crate::migration;
            let mut weight = frame_support::weights::Weight::from_parts(0, 0);

            // Hex encoded foundation coldkey
            let hex = hex_literal::hex![
                "feabaafee293d3b76dae304e2f9d885f77d2b17adab9e17e921b321eccd61c77"
            ];
            weight = weight
                // Initializes storage version (to 1)
                .saturating_add(migration::migrate_to_v1_separate_emission::<T>())
                // Storage version v1 -> v2
                .saturating_add(migration::migrate_to_v2_fixed_total_stake::<T>())
                // Doesn't check storage version. TODO: Remove after upgrade
                .saturating_add(migration::migrate_create_root_network::<T>())
                // Storage version v2 -> v3
                .saturating_add(migration::migrate_transfer_ownership_to_foundation::<T>(
                    hex,
                ))
                // Storage version v3 -> v4
                .saturating_add(migration::migrate_delete_subnet_21::<T>())
                // Storage version v4 -> v5
                .saturating_add(migration::migrate_delete_subnet_3::<T>())
                // Doesn't check storage version. TODO: Remove after upgrade
                .saturating_add(migration::migration5_total_issuance::<T>(false))
                // Populate OwnedHotkeys map for coldkey swap. Doesn't update storage vesion.
                .saturating_add(migration::migrate_populate_owned::<T>())
                // Populate StakingHotkeys map for coldkey swap. Doesn't update storage vesion.
                .saturating_add(migration::migrate_populate_staking_hotkeys::<T>());

            weight
        }
    }

    /// Dispatchable functions allow users to interact with the pallet and invoke state changes.
    /// These functions materialize as "extrinsics", which are often compared to transactions.
    /// Dispatchable functions must be annotated with a weight and must return a DispatchResult.
    #[pallet::call]
    impl<T: Config> Pallet<T> {
        /// --- Sets the caller weights for the incentive mechanism. The call can be
        /// made from the hotkey account so is potentially insecure, however, the damage
        /// of changing weights is minimal if caught early. This function includes all the
        /// checks that the passed weights meet the requirements. Stored as u16s they represent
        /// rational values in the range [0,1] which sum to 1 and can be interpreted as
        /// probabilities. The specific weights determine how inflation propagates outward
        /// from this peer.
        ///
        /// Note: The 16 bit integers weights should represent 1.0 as the max u16.
        /// However, the function normalizes all integers to u16_max anyway. This means that if the sum of all
        /// elements is larger or smaller than the amount of elements * u16_max, all elements
        /// will be corrected for this deviation.
        ///
        /// # Args:
        /// * `origin`: (<T as frame_system::Config>Origin):
        ///     - The caller, a hotkey who wishes to set their weights.
        ///
        /// * `netuid` (u16):
        /// 	- The network uid we are setting these weights on.
        ///
        /// * `dests` (Vec<u16>):
        /// 	- The edge endpoint for the weight, i.e. j for w_ij.
        ///
        /// * 'weights' (Vec<u16>):
        /// 	- The u16 integer encoded weights. Interpreted as rational
        /// 		values in the range [0,1]. They must sum to in32::MAX.
        ///
        /// * 'version_key' ( u64 ):
        /// 	- The network version key to check if the validator is up to date.
        ///
        /// # Event:
        /// * WeightsSet;
        /// 	- On successfully setting the weights on chain.
        ///
        /// # Raises:
        /// * 'SubNetworkDoesNotExist':
        /// 	- Attempting to set weights on a non-existent network.
        ///
        /// * 'NotRegistered':
        /// 	- Attempting to set weights from a non registered account.
        ///
        /// * 'WeightVecNotEqualSize':
        /// 	- Attempting to set weights with uids not of same length.
        ///
        /// * 'DuplicateUids':
        /// 	- Attempting to set weights with duplicate uids.
        ///
        ///     * 'UidsLengthExceedUidsInSubNet':
        /// 	- Attempting to set weights above the max allowed uids.
        ///
        /// * 'UidVecContainInvalidOne':
        /// 	- Attempting to set weights with invalid uids.
        ///
        /// * 'WeightVecLengthIsLow':
        /// 	- Attempting to set weights with fewer weights than min.
        ///
        /// * 'MaxWeightExceeded':
        /// 	- Attempting to set weights with max value exceeding limit.
        #[pallet::call_index(0)]
        #[pallet::weight((Weight::from_parts(22_060_000_000, 0)
        .saturating_add(T::DbWeight::get().reads(4106))
        .saturating_add(T::DbWeight::get().writes(2)), DispatchClass::Normal, Pays::No))]
        pub fn set_weights(
            origin: OriginFor<T>,
            netuid: u16,
            dests: Vec<u16>,
            weights: Vec<u16>,
            version_key: u64,
        ) -> DispatchResult {
            if !Self::get_commit_reveal_weights_enabled(netuid) {
                return Self::do_set_weights(origin, netuid, dests, weights, version_key);
            }

            Err(Error::<T>::CommitRevealEnabled.into())
        }

        /// ---- Used to commit a hash of your weight values to later be revealed.
        ///
        /// # Args:
        /// * `origin`: (`<T as frame_system::Config>::RuntimeOrigin`):
        ///   - The signature of the committing hotkey.
        ///
        /// * `netuid` (`u16`):
        ///   - The u16 network identifier.
        ///
        /// * `commit_hash` (`H256`):
        ///   - The hash representing the committed weights.
        ///
        /// # Raises:
        /// * `WeightsCommitNotAllowed`:
        ///   - Attempting to commit when it is not allowed.
        ///
        #[pallet::call_index(96)]
        #[pallet::weight((Weight::from_parts(46_000_000, 0)
		.saturating_add(T::DbWeight::get().reads(1))
		.saturating_add(T::DbWeight::get().writes(1)), DispatchClass::Normal, Pays::No))]
        pub fn commit_weights(
            origin: T::RuntimeOrigin,
            netuid: u16,
            commit_hash: H256,
        ) -> DispatchResult {
            Self::do_commit_weights(origin, netuid, commit_hash)
        }

        /// ---- Used to reveal the weights for a previously committed hash.
        ///
        /// # Args:
        /// * `origin`: (`<T as frame_system::Config>::RuntimeOrigin`):
        ///   - The signature of the revealing hotkey.
        ///
        /// * `netuid` (`u16`):
        ///   - The u16 network identifier.
        ///
        /// * `uids` (`Vec<u16>`):
        ///   - The uids for the weights being revealed.
        ///
        /// * `values` (`Vec<u16>`):
        ///   - The values of the weights being revealed.
        ///
        /// * `salt` (`Vec<u8>`):
        ///   - The random salt to protect from brute-force guessing attack in case of small weight changes bit-wise.
        ///
        /// * `version_key` (`u64`):
        ///   - The network version key.
        ///
        /// # Raises:
        /// * `NoWeightsCommitFound`:
        ///   - Attempting to reveal weights without an existing commit.
        ///
        /// * `InvalidRevealCommitHashNotMatchTempo`:
        ///   - Attempting to reveal weights outside the valid tempo.
        ///
        /// * `InvalidRevealCommitHashNotMatch`:
        ///   - The revealed hash does not match the committed hash.
        ///
        #[pallet::call_index(97)]
        #[pallet::weight((Weight::from_parts(103_000_000, 0)
		.saturating_add(T::DbWeight::get().reads(11))
		.saturating_add(T::DbWeight::get().writes(3)), DispatchClass::Normal, Pays::No))]
        pub fn reveal_weights(
            origin: T::RuntimeOrigin,
            netuid: u16,
            uids: Vec<u16>,
            values: Vec<u16>,
            salt: Vec<u16>,
            version_key: u64,
        ) -> DispatchResult {
            Self::do_reveal_weights(origin, netuid, uids, values, salt, version_key)
        }

        /// # Args:
        /// * `origin`: (<T as frame_system::Config>Origin):
        /// 	- The caller, a hotkey who wishes to set their weights.
        ///
        /// * `netuid` (u16):
        /// 	- The network uid we are setting these weights on.
        ///
        /// * `hotkey` (T::AccountId):
        /// 	- The hotkey associated with the operation and the calling coldkey.
        ///
        /// * `dests` (Vec<u16>):
        /// 	- The edge endpoint for the weight, i.e. j for w_ij.
        ///
        /// * 'weights' (Vec<u16>):
        /// 	- The u16 integer encoded weights. Interpreted as rational
        /// 		values in the range [0,1]. They must sum to in32::MAX.
        ///
        /// * 'version_key' ( u64 ):
        /// 	- The network version key to check if the validator is up to date.
        ///
        /// # Event:
        ///
        /// * WeightsSet;
        /// 	- On successfully setting the weights on chain.
        ///
        /// # Raises:
        ///
        /// * NonAssociatedColdKey;
        /// 	- Attempting to set weights on a non-associated cold key.
        ///
        /// * 'SubNetworkDoesNotExist':
        /// 	- Attempting to set weights on a non-existent network.
        ///
        /// * 'NotRootSubnet':
        /// 	- Attempting to set weights on a subnet that is not the root network.
        ///
        /// * 'WeightVecNotEqualSize':
        /// 	- Attempting to set weights with uids not of same length.
        ///
        /// * 'UidVecContainInvalidOne':
        /// 	- Attempting to set weights with invalid uids.
        ///
        /// * 'NotRegistered':
        /// 	- Attempting to set weights from a non registered account.
        ///
        /// * 'WeightVecLengthIsLow':
        /// 	- Attempting to set weights with fewer weights than min.
        ///
        ///  * 'IncorrectWeightVersionKey':
        ///      - Attempting to set weights with the incorrect network version key.
        ///
        ///  * 'SettingWeightsTooFast':
        ///      - Attempting to set weights too fast.
        ///
        /// * 'WeightVecLengthIsLow':
        /// 	- Attempting to set weights with fewer weights than min.
        ///
        /// * 'MaxWeightExceeded':
        /// 	- Attempting to set weights with max value exceeding limit.
        ///
        #[pallet::call_index(8)]
        #[pallet::weight((Weight::from_parts(10_151_000_000, 0)
		.saturating_add(T::DbWeight::get().reads(4104))
		.saturating_add(T::DbWeight::get().writes(2)), DispatchClass::Normal, Pays::No))]
        pub fn set_root_weights(
            origin: OriginFor<T>,
            netuid: u16,
            hotkey: T::AccountId,
            dests: Vec<u16>,
            weights: Vec<u16>,
            version_key: u64,
        ) -> DispatchResult {
            Self::do_set_root_weights(origin, netuid, hotkey, dests, weights, version_key)
        }

        /// --- Sets the key as a delegate.
        ///
        /// # Args:
        /// * 'origin': (<T as frame_system::Config>Origin):
        /// 	- The signature of the caller's coldkey.
        ///
        /// * 'hotkey' (T::AccountId):
        /// 	- The hotkey we are delegating (must be owned by the coldkey.)
        ///
        /// * 'take' (u64):
        /// 	- The stake proportion that this hotkey takes from delegations.
        ///
        /// # Event:
        /// * DelegateAdded;
        /// 	- On successfully setting a hotkey as a delegate.
        ///
        /// # Raises:
        /// * 'NotRegistered':
        /// 	- The hotkey we are delegating is not registered on the network.
        ///
        /// * 'NonAssociatedColdKey':
        /// 	- The hotkey we are delegating is not owned by the calling coldket.
        ///
        #[pallet::call_index(1)]
        #[pallet::weight((Weight::from_parts(79_000_000, 0)
		.saturating_add(T::DbWeight::get().reads(6))
		.saturating_add(T::DbWeight::get().writes(3)), DispatchClass::Normal, Pays::No))]
        pub fn become_delegate(origin: OriginFor<T>, hotkey: T::AccountId) -> DispatchResult {
            Self::do_become_delegate(origin, hotkey, Self::get_default_take())
        }

        /// --- Allows delegates to decrease its take value.
        ///
        /// # Args:
        /// * 'origin': (<T as frame_system::Config>::Origin):
        /// 	- The signature of the caller's coldkey.
        ///
        /// * 'hotkey' (T::AccountId):
        /// 	- The hotkey we are delegating (must be owned by the coldkey.)
        ///
        /// * 'netuid' (u16):
        /// 	- Subnet ID to decrease take for
        ///
        /// * 'take' (u16):
        /// 	- The new stake proportion that this hotkey takes from delegations.
        ///        The new value can be between 0 and 11_796 and should be strictly
        ///        lower than the previous value. It T is the new value (rational number),
        ///        the the parameter is calculated as [65535 * T]. For example, 1% would be
        ///        [0.01 * 65535] = [655.35] = 655
        ///
        /// # Event:
        /// * TakeDecreased;
        /// 	- On successfully setting a decreased take for this hotkey.
        ///
        /// # Raises:
        /// * 'NotRegistered':
        /// 	- The hotkey we are delegating is not registered on the network.
        ///
        /// * 'NonAssociatedColdKey':
        /// 	- The hotkey we are delegating is not owned by the calling coldkey.
        ///
        /// * 'DelegateTakeTooLow':
        /// 	- The delegate is setting a take which is not lower than the previous.
        ///
        #[pallet::call_index(65)]
        #[pallet::weight((0, DispatchClass::Normal, Pays::No))]
        pub fn decrease_take(
            origin: OriginFor<T>,
            hotkey: T::AccountId,
            take: u16,
        ) -> DispatchResult {
            Self::do_decrease_take(origin, hotkey, take)
        }

        /// --- Allows delegates to increase its take value. This call is rate-limited.
        ///
        /// # Args:
        /// * 'origin': (<T as frame_system::Config>::Origin):
        /// 	- The signature of the caller's coldkey.
        ///
        /// * 'hotkey' (T::AccountId):
        /// 	- The hotkey we are delegating (must be owned by the coldkey.)
        ///
        /// * 'take' (u16):
        /// 	- The new stake proportion that this hotkey takes from delegations.
        ///        The new value can be between 0 and 11_796 and should be strictly
        ///        greater than the previous value. T is the new value (rational number),
        ///        the the parameter is calculated as [65535 * T]. For example, 1% would be
        ///        [0.01 * 65535] = [655.35] = 655
        ///
        /// # Event:
        /// * TakeIncreased;
        /// 	- On successfully setting a increased take for this hotkey.
        ///
        /// # Raises:
        /// * 'NotRegistered':
        /// 	- The hotkey we are delegating is not registered on the network.
        ///
        /// * 'NonAssociatedColdKey':
        /// 	- The hotkey we are delegating is not owned by the calling coldkey.
        ///
        /// * 'DelegateTakeTooHigh':
        /// 	- The delegate is setting a take which is not greater than the previous.
        ///
        #[pallet::call_index(66)]
        #[pallet::weight((0, DispatchClass::Normal, Pays::No))]
        pub fn increase_take(
            origin: OriginFor<T>,
            hotkey: T::AccountId,
            take: u16,
        ) -> DispatchResult {
            Self::do_increase_take(origin, hotkey, take)
        }

        /// --- Adds stake to a hotkey. The call is made from the
        /// coldkey account linked in the hotkey.
        /// Only the associated coldkey is allowed to make staking and
        /// unstaking requests. This protects the neuron against
        /// attacks on its hotkey running in production code.
        ///
        /// # Args:
        ///  * 'origin': (<T as frame_system::Config>Origin):
        /// 	- The signature of the caller's coldkey.
        ///
        ///  * 'hotkey' (T::AccountId):
        /// 	- The associated hotkey account.
        ///
        ///  * 'amount_staked' (u64):
        /// 	- The amount of stake to be added to the hotkey staking account.
        ///
        /// # Event:
        ///  * StakeAdded;
        /// 	- On the successfully adding stake to a global account.
        ///
        /// # Raises:
        ///  * 'NotEnoughBalanceToStake':
        /// 	- Not enough balance on the coldkey to add onto the global account.
        ///
        ///  * 'NonAssociatedColdKey':
        /// 	- The calling coldkey is not associated with this hotkey.
        ///
        ///  * 'BalanceWithdrawalError':
        ///  	- Errors stemming from transaction pallet.
        ///
        #[pallet::call_index(2)]
        #[pallet::weight((Weight::from_parts(124_000_000, 0)
		.saturating_add(T::DbWeight::get().reads(10))
		.saturating_add(T::DbWeight::get().writes(7)), DispatchClass::Normal, Pays::No))]
        pub fn add_stake(
            origin: OriginFor<T>,
            hotkey: T::AccountId,
            amount_staked: u64,
        ) -> DispatchResult {
            Self::do_add_stake(origin, hotkey, amount_staked)
        }

        /// Remove stake from the staking account. The call must be made
        /// from the coldkey account attached to the neuron metadata. Only this key
        /// has permission to make staking and unstaking requests.
        ///
        /// # Args:
        /// * 'origin': (<T as frame_system::Config>Origin):
        /// 	- The signature of the caller's coldkey.
        ///
        /// * 'hotkey' (T::AccountId):
        /// 	- The associated hotkey account.
        ///
        /// * 'amount_unstaked' (u64):
        /// 	- The amount of stake to be added to the hotkey staking account.
        ///
        /// # Event:
        /// * StakeRemoved;
        /// 	- On the successfully removing stake from the hotkey account.
        ///
        /// # Raises:
        /// * 'NotRegistered':
        /// 	- Thrown if the account we are attempting to unstake from is non existent.
        ///
        /// * 'NonAssociatedColdKey':
        /// 	- Thrown if the coldkey does not own the hotkey we are unstaking from.
        ///
        /// * 'NotEnoughStakeToWithdraw':
        /// 	- Thrown if there is not enough stake on the hotkey to withdwraw this amount.
        ///
        #[pallet::call_index(3)]
        #[pallet::weight((Weight::from_parts(111_000_000, 0)
		.saturating_add(Weight::from_parts(0, 43991))
		.saturating_add(T::DbWeight::get().reads(10))
		.saturating_add(T::DbWeight::get().writes(7)), DispatchClass::Normal, Pays::No))]
        pub fn remove_stake(
            origin: OriginFor<T>,
            hotkey: T::AccountId,
            amount_unstaked: u64,
        ) -> DispatchResult {
            Self::do_remove_stake(origin, hotkey, amount_unstaked)
        }

        /// Serves or updates axon /promethteus information for the neuron associated with the caller. If the caller is
        /// already registered the metadata is updated. If the caller is not registered this call throws NotRegistered.
        ///
        /// # Args:
        /// * 'origin': (<T as frame_system::Config>Origin):
        /// 	- The signature of the caller.
        ///
        /// * 'netuid' (u16):
        /// 	- The u16 network identifier.
        ///
        /// * 'version' (u64):
        /// 	- The bittensor version identifier.
        ///
        /// * 'ip' (u64):
        /// 	- The endpoint ip information as a u128 encoded integer.
        ///
        /// * 'port' (u16):
        /// 	- The endpoint port information as a u16 encoded integer.
        ///
        /// * 'ip_type' (u8):
        /// 	- The endpoint ip version as a u8, 4 or 6.
        ///
        /// * 'protocol' (u8):
        /// 	- UDP:1 or TCP:0
        ///
        /// * 'placeholder1' (u8):
        /// 	- Placeholder for further extra params.
        ///
        /// * 'placeholder2' (u8):
        /// 	- Placeholder for further extra params.
        ///
        /// # Event:
        /// * AxonServed;
        /// 	- On successfully serving the axon info.
        ///
        /// # Raises:
        /// * 'SubNetworkDoesNotExist':
        /// 	- Attempting to set weights on a non-existent network.
        ///
        /// * 'NotRegistered':
        /// 	- Attempting to set weights from a non registered account.
        ///
        /// * 'InvalidIpType':
        /// 	- The ip type is not 4 or 6.
        ///
        /// * 'InvalidIpAddress':
        /// 	- The numerically encoded ip address does not resolve to a proper ip.
        ///
        /// * 'ServingRateLimitExceeded':
        /// 	- Attempting to set prometheus information withing the rate limit min.
        ///
        #[pallet::call_index(4)]
        #[pallet::weight((Weight::from_parts(46_000_000, 0)
		.saturating_add(T::DbWeight::get().reads(4))
		.saturating_add(T::DbWeight::get().writes(1)), DispatchClass::Normal, Pays::No))]
        pub fn serve_axon(
            origin: OriginFor<T>,
            netuid: u16,
            version: u32,
            ip: u128,
            port: u16,
            ip_type: u8,
            protocol: u8,
            placeholder1: u8,
            placeholder2: u8,
        ) -> DispatchResult {
            Self::do_serve_axon(
                origin,
                netuid,
                version,
                ip,
                port,
                ip_type,
                protocol,
                placeholder1,
                placeholder2,
            )
        }

        /// ---- Set prometheus information for the neuron.
        /// # Args:
        /// * 'origin': (<T as frame_system::Config>Origin):
        /// 	- The signature of the calling hotkey.
        ///
        /// * 'netuid' (u16):
        /// 	- The u16 network identifier.
        ///
        /// * 'version' (u16):
        /// 	-  The bittensor version identifier.
        ///
        /// * 'ip' (u128):
        /// 	- The prometheus ip information as a u128 encoded integer.
        ///
        /// * 'port' (u16):
        /// 	- The prometheus port information as a u16 encoded integer.
        ///
        /// * 'ip_type' (u8):
        /// 	- The ip type v4 or v6.
        ///
        #[pallet::call_index(5)]
        #[pallet::weight((Weight::from_parts(45_000_000, 0)
		.saturating_add(T::DbWeight::get().reads(4))
		.saturating_add(T::DbWeight::get().writes(1)), DispatchClass::Normal, Pays::No))]
        pub fn serve_prometheus(
            origin: OriginFor<T>,
            netuid: u16,
            version: u32,
            ip: u128,
            port: u16,
            ip_type: u8,
        ) -> DispatchResult {
            Self::do_serve_prometheus(origin, netuid, version, ip, port, ip_type)
        }

        /// ---- Registers a new neuron to the subnetwork.
        ///
        /// # Args:
        /// * 'origin': (<T as frame_system::Config>Origin):
        /// 	- The signature of the calling hotkey.
        ///
        /// * 'netuid' (u16):
        /// 	- The u16 network identifier.
        ///
        /// * 'block_number' ( u64 ):
        /// 	- Block hash used to prove work done.
        ///
        /// * 'nonce' ( u64 ):
        /// 	- Positive integer nonce used in POW.
        ///
        /// * 'work' ( Vec<u8> ):
        /// 	- Vector encoded bytes representing work done.
        ///
        /// * 'hotkey' ( T::AccountId ):
        /// 	- Hotkey to be registered to the network.
        ///
        /// * 'coldkey' ( T::AccountId ):
        /// 	- Associated coldkey account.
        ///
        /// # Event:
        /// * NeuronRegistered;
        /// 	- On successfully registering a uid to a neuron slot on a subnetwork.
        ///
        /// # Raises:
        /// * 'SubNetworkDoesNotExist':
        /// 	- Attempting to register to a non existent network.
        ///
        /// * 'TooManyRegistrationsThisBlock':
        /// 	- This registration exceeds the total allowed on this network this block.
        ///
        /// * 'HotKeyAlreadyRegisteredInSubNet':
        /// 	- The hotkey is already registered on this network.
        ///
        /// * 'InvalidWorkBlock':
        /// 	- The work has been performed on a stale, future, or non existent block.
        ///
        /// * 'InvalidDifficulty':
        /// 	- The work does not match the difficulty.
        ///
        /// * 'InvalidSeal':
        /// 	- The seal is incorrect.
        ///
        #[pallet::call_index(6)]
        #[pallet::weight((Weight::from_parts(192_000_000, 0)
		.saturating_add(T::DbWeight::get().reads(24))
		.saturating_add(T::DbWeight::get().writes(22)), DispatchClass::Normal, Pays::No))]
        pub fn register(
            origin: OriginFor<T>,
            netuid: u16,
            block_number: u64,
            nonce: u64,
            work: Vec<u8>,
            hotkey: T::AccountId,
            coldkey: T::AccountId,
        ) -> DispatchResult {
            Self::do_registration(origin, netuid, block_number, nonce, work, hotkey, coldkey)
        }

        /// Register the hotkey to root network
        #[pallet::call_index(62)]
        #[pallet::weight((Weight::from_parts(164_000_000, 0)
		.saturating_add(T::DbWeight::get().reads(23))
		.saturating_add(T::DbWeight::get().writes(20)), DispatchClass::Normal, Pays::No))]
        pub fn root_register(origin: OriginFor<T>, hotkey: T::AccountId) -> DispatchResult {
            Self::do_root_register(origin, hotkey)
        }

        /// User register a new subnetwork via burning token
        #[pallet::call_index(7)]
        #[pallet::weight((Weight::from_parts(177_000_000, 0)
		.saturating_add(T::DbWeight::get().reads(26))
		.saturating_add(T::DbWeight::get().writes(24)), DispatchClass::Normal, Pays::No))]
        pub fn burned_register(
            origin: OriginFor<T>,
            netuid: u16,
            hotkey: T::AccountId,
        ) -> DispatchResult {
            Self::do_burned_registration(origin, netuid, hotkey)
        }

        /// The extrinsic for user to change its hotkey
        #[pallet::call_index(70)]
        #[pallet::weight((Weight::from_parts(1_940_000_000, 0)
		.saturating_add(T::DbWeight::get().reads(272))
		.saturating_add(T::DbWeight::get().writes(527)), DispatchClass::Operational, Pays::No))]
        pub fn swap_hotkey(
            origin: OriginFor<T>,
            hotkey: T::AccountId,
            new_hotkey: T::AccountId,
        ) -> DispatchResultWithPostInfo {
            Self::do_swap_hotkey(origin, &hotkey, &new_hotkey)
        }

        /// The extrinsic for user to change the coldkey associated with their account.
        ///
        /// # Arguments
        ///
        /// * `origin` - The origin of the call, must be signed by the old coldkey.
        /// * `old_coldkey` - The current coldkey associated with the account.
        /// * `new_coldkey` - The new coldkey to be associated with the account.
        ///
        /// # Returns
        ///
        /// Returns a `DispatchResultWithPostInfo` indicating success or failure of the operation.
        ///
        /// # Weight
        ///
        /// Weight is calculated based on the number of database reads and writes.
        #[pallet::call_index(71)]
        #[pallet::weight((Weight::from_parts(1_940_000_000, 0)
		.saturating_add(T::DbWeight::get().reads(272))
		.saturating_add(T::DbWeight::get().writes(527)), DispatchClass::Operational, Pays::No))]
        pub fn swap_coldkey(
            origin: OriginFor<T>,
            old_coldkey: T::AccountId,
            new_coldkey: T::AccountId,
        ) -> DispatchResultWithPostInfo {
            Self::do_swap_coldkey(origin, &old_coldkey, &new_coldkey)
        }

        /// Unstakes all tokens associated with a hotkey and transfers them to a new coldkey.
        ///
        /// # Arguments
        ///
        /// * `origin` - The origin of the call, must be signed by the current coldkey.
        /// * `hotkey` - The hotkey associated with the stakes to be unstaked.
        /// * `new_coldkey` - The new coldkey to receive the unstaked tokens.
        ///
        /// # Returns
        ///
        /// Returns a `DispatchResult` indicating success or failure of the operation.
        ///
        /// # Weight
        ///
        /// Weight is calculated based on the number of database reads and writes.
        #[pallet::call_index(72)]
        #[pallet::weight((Weight::from_parts(21_000_000, 0)
		.saturating_add(T::DbWeight::get().reads(3))
		.saturating_add(T::DbWeight::get().writes(3)), DispatchClass::Operational, Pays::No))]
        pub fn schedule_coldkey_swap(
            origin: OriginFor<T>,
            new_coldkey: T::AccountId,
            work: Vec<u8>,
            block_number: u64,
            nonce: u64,
        ) -> DispatchResult {
            // Attain the calling coldkey from the origin.
            let old_coldkey: T::AccountId = ensure_signed(origin)?;
            Self::do_schedule_coldkey_swap(&old_coldkey, &new_coldkey, work, block_number, nonce)
        }

        // ---- SUDO ONLY FUNCTIONS ------------------------------------------------------------

        // ==================================
        // ==== Parameter Sudo calls ========
        // ==================================
        // Each function sets the corresponding hyper paramter on the specified network
        // Args:
        // 	* 'origin': (<T as frame_system::Config>Origin):
        // 		- The caller, must be sudo.
        //
        // 	* `netuid` (u16):
        // 		- The network identifier.
        //
        // 	* `hyperparameter value` (u16):
        // 		- The value of the hyper parameter.
        //

        /// Authenticates a council proposal and dispatches a function call with `Root` origin.
        ///
        /// The dispatch origin for this call must be a council majority.
        ///
        /// ## Complexity
        /// - O(1).
        #[pallet::call_index(51)]
        #[pallet::weight((Weight::from_parts(0, 0), DispatchClass::Operational, Pays::No))]
        pub fn sudo(
            origin: OriginFor<T>,
            call: Box<T::SudoRuntimeCall>,
        ) -> DispatchResultWithPostInfo {
            // This is a public call, so we ensure that the origin is a council majority.
            T::CouncilOrigin::ensure_origin(origin)?;

            let result = call.dispatch_bypass_filter(frame_system::RawOrigin::Root.into());
            let error = result.map(|_| ()).map_err(|e| e.error);
            Self::deposit_event(Event::Sudid(error));

            return result;
        }

        /// Authenticates a council proposal and dispatches a function call with `Root` origin.
        /// This function does not check the weight of the call, and instead allows the
        /// user to specify the weight of the call.
        ///
        /// The dispatch origin for this call must be a council majority.
        ///
        /// ## Complexity
        /// - O(1).
        #[allow(deprecated)]
        #[pallet::call_index(52)]
        #[pallet::weight((*weight, call.get_dispatch_info().class, Pays::No))]
        pub fn sudo_unchecked_weight(
            origin: OriginFor<T>,
            call: Box<T::SudoRuntimeCall>,
            weight: Weight,
        ) -> DispatchResultWithPostInfo {
            // We dont need to check the weight witness, suppress warning.
            // See https://github.com/paritytech/polkadot-sdk/pull/1818.
            let _ = weight;

            // This is a public call, so we ensure that the origin is a council majority.
            T::CouncilOrigin::ensure_origin(origin)?;

            let result = call.dispatch_bypass_filter(frame_system::RawOrigin::Root.into());
            let error = result.map(|_| ()).map_err(|e| e.error);
            Self::deposit_event(Event::Sudid(error));

            return result;
        }

        /// User vote on a proposal
        #[pallet::call_index(55)]
        #[pallet::weight((Weight::from_parts(0, 0)
		.saturating_add(Weight::from_parts(0, 0))
		.saturating_add(T::DbWeight::get().reads(0))
		.saturating_add(T::DbWeight::get().writes(0)), DispatchClass::Operational))]
        pub fn vote(
            origin: OriginFor<T>,
            hotkey: T::AccountId,
            proposal: T::Hash,
            #[pallet::compact] index: u32,
            approve: bool,
        ) -> DispatchResultWithPostInfo {
            Self::do_vote_root(origin, &hotkey, proposal, index, approve)
        }

        /// User register a new subnetwork
        #[pallet::call_index(59)]
        #[pallet::weight((Weight::from_parts(157_000_000, 0)
		.saturating_add(T::DbWeight::get().reads(16))
		.saturating_add(T::DbWeight::get().writes(30)), DispatchClass::Operational, Pays::No))]
        pub fn register_network(origin: OriginFor<T>) -> DispatchResult {
            Self::user_add_network(origin)
        }

        /// Facility extrinsic for user to get taken from faucet
        /// It is only available when pow-faucet feature enabled
        /// Just deployed in testnet and devnet for testing purpose
        #[pallet::call_index(60)]
        #[pallet::weight((Weight::from_parts(91_000_000, 0)
        .saturating_add(T::DbWeight::get().reads(27))
		.saturating_add(T::DbWeight::get().writes(22)), DispatchClass::Normal, Pays::No))]
        pub fn faucet(
            origin: OriginFor<T>,
            block_number: u64,
            nonce: u64,
            work: Vec<u8>,
        ) -> DispatchResult {
            if cfg!(feature = "pow-faucet") {
                return Self::do_faucet(origin, block_number, nonce, work);
            }

            Err(Error::<T>::FaucetDisabled.into())
        }

        /// Remove a user's subnetwork
        /// The caller must be the owner of the network
        #[pallet::call_index(61)]
        #[pallet::weight((Weight::from_parts(119_000_000, 0)
		.saturating_add(T::DbWeight::get().reads(6))
		.saturating_add(T::DbWeight::get().writes(31)), DispatchClass::Operational, Pays::No))]
        pub fn dissolve_network(origin: OriginFor<T>, netuid: u16) -> DispatchResult {
            Self::user_remove_network(origin, netuid)
        }
    }

    // ---- Subtensor helper functions.
    impl<T: Config> Pallet<T> {
        /// Returns the transaction priority for setting weights.
        pub fn get_priority_set_weights(hotkey: &T::AccountId, netuid: u16) -> u64 {
            if let Ok(uid) = Self::get_uid_for_net_and_hotkey(netuid, hotkey) {
                let _stake = Self::get_total_stake_for_hotkey(hotkey);
                let current_block_number: u64 = Self::get_current_block_as_u64();
                let default_priority: u64 =
                    current_block_number.saturating_sub(Self::get_last_update_for_uid(netuid, uid));
                return default_priority.saturating_add(u32::MAX as u64);
            }
            0
        }

        /// Is the caller allowed to set weights
        pub fn check_weights_min_stake(hotkey: &T::AccountId) -> bool {
            // Blacklist weights transactions for low stake peers.
            Self::get_total_stake_for_hotkey(hotkey) >= Self::get_weights_min_stake()
        }

        /// Helper function to check if register is allowed
        pub fn checked_allowed_register(netuid: u16) -> bool {
            if netuid == Self::get_root_netuid() {
                return false;
            }
            if !Self::if_subnet_exist(netuid) {
                return false;
            }
            if !Self::get_network_registration_allowed(netuid) {
                return false;
            }
            if Self::get_registrations_this_block(netuid)
                >= Self::get_max_registrations_per_block(netuid)
            {
                return false;
            }
            if Self::get_registrations_this_interval(netuid)
                >= Self::get_target_registrations_per_interval(netuid).saturating_mul(3)
            {
                return false;
            }
            true
        }
    }
}

/************************************************************
    CallType definition
************************************************************/
#[derive(Debug, PartialEq, Default)]
pub enum CallType {
    SetWeights,
    AddStake,
    RemoveStake,
    AddDelegate,
    Register,
    Serve,
    RegisterNetwork,
    #[default]
    Other,
}

#[derive(Encode, Decode, Clone, Eq, PartialEq, TypeInfo)]
pub struct SubtensorSignedExtension<T: Config + Send + Sync + TypeInfo>(pub PhantomData<T>);

impl<T: Config + Send + Sync + TypeInfo> Default for SubtensorSignedExtension<T>
where
    T::RuntimeCall: Dispatchable<Info = DispatchInfo, PostInfo = PostDispatchInfo>,
    <T as frame_system::Config>::RuntimeCall: IsSubType<Call<T>>,
{
    fn default() -> Self {
        Self::new()
    }
}

impl<T: Config + Send + Sync + TypeInfo> SubtensorSignedExtension<T>
where
    T::RuntimeCall: Dispatchable<Info = DispatchInfo, PostInfo = PostDispatchInfo>,
    <T as frame_system::Config>::RuntimeCall: IsSubType<Call<T>>,
{
    pub fn new() -> Self {
        Self(Default::default())
    }

    pub fn get_priority_vanilla() -> u64 {
        // Return high priority so that every extrinsic except set_weights function will
        // have a higher priority than the set_weights call
        u64::MAX
    }

    pub fn get_priority_set_weights(who: &T::AccountId, netuid: u16) -> u64 {
        Pallet::<T>::get_priority_set_weights(who, netuid)
    }

    pub fn check_weights_min_stake(who: &T::AccountId) -> bool {
        Pallet::<T>::check_weights_min_stake(who)
    }
}

impl<T: Config + Send + Sync + TypeInfo> sp_std::fmt::Debug for SubtensorSignedExtension<T> {
    fn fmt(&self, f: &mut sp_std::fmt::Formatter) -> sp_std::fmt::Result {
        write!(f, "SubtensorSignedExtension")
    }
}

impl<T: Config + Send + Sync + TypeInfo + pallet_balances::Config> SignedExtension
    for SubtensorSignedExtension<T>
where
    T::RuntimeCall: Dispatchable<Info = DispatchInfo, PostInfo = PostDispatchInfo>,
    <T as frame_system::Config>::RuntimeCall: IsSubType<Call<T>>,
    <T as frame_system::Config>::RuntimeCall: IsSubType<BalancesCall<T>>,
{
    const IDENTIFIER: &'static str = "SubtensorSignedExtension";

    type AccountId = T::AccountId;
    type Call = T::RuntimeCall;
    type AdditionalSigned = ();
    type Pre = (CallType, u64, Self::AccountId);

    fn additional_signed(&self) -> Result<Self::AdditionalSigned, TransactionValidityError> {
        Ok(())
    }

    fn validate(
        &self,
        who: &Self::AccountId,
        call: &Self::Call,
        _info: &DispatchInfoOf<Self::Call>,
        _len: usize,
    ) -> TransactionValidity {
        // Check if the call is one of the balance transfer types we want to reject
        if let Some(balances_call) = call.is_sub_type() {
            match balances_call {
                BalancesCall::transfer_allow_death { .. }
                | BalancesCall::transfer_keep_alive { .. }
                | BalancesCall::transfer_all { .. } => {
                    if Pallet::<T>::coldkey_in_arbitration(who) {
                        return Err(TransactionValidityError::Invalid(InvalidTransaction::Call));
                    }
                }
                _ => {} // Other Balances calls are allowed
            }
        }
        match call.is_sub_type() {
            Some(Call::commit_weights { netuid, .. }) => {
                if Self::check_weights_min_stake(who) {
                    let priority: u64 = Self::get_priority_set_weights(who, *netuid);
                    Ok(ValidTransaction {
                        priority,
                        longevity: 1,
                        ..Default::default()
                    })
                } else {
                    Err(InvalidTransaction::Call.into())
                }
            }
            Some(Call::reveal_weights { netuid, .. }) => {
                if Self::check_weights_min_stake(who) {
                    let priority: u64 = Self::get_priority_set_weights(who, *netuid);
                    Ok(ValidTransaction {
                        priority,
                        longevity: 1,
                        ..Default::default()
                    })
                } else {
                    Err(InvalidTransaction::Call.into())
                }
            }
            Some(Call::set_weights { netuid, .. }) => {
                if Self::check_weights_min_stake(who) {
                    let priority: u64 = Self::get_priority_set_weights(who, *netuid);
                    Ok(ValidTransaction {
                        priority,
                        longevity: 1,
                        ..Default::default()
                    })
                } else {
                    Err(InvalidTransaction::Call.into())
                }
            }
            Some(Call::set_root_weights { netuid, hotkey, .. }) => {
                if Self::check_weights_min_stake(hotkey) {
                    let priority: u64 = Self::get_priority_set_weights(hotkey, *netuid);
                    Ok(ValidTransaction {
                        priority,
                        longevity: 1,
                        ..Default::default()
                    })
                } else {
                    Err(InvalidTransaction::Call.into())
                }
            }
            Some(Call::add_stake { .. }) => Ok(ValidTransaction {
                priority: Self::get_priority_vanilla(),
                ..Default::default()
            }),
            Some(Call::remove_stake { .. }) => Ok(ValidTransaction {
                priority: Self::get_priority_vanilla(),
                ..Default::default()
            }),
            Some(Call::register { netuid, .. } | Call::burned_register { netuid, .. }) => {
                let registrations_this_interval =
                    Pallet::<T>::get_registrations_this_interval(*netuid);
                let max_registrations_per_interval =
                    Pallet::<T>::get_target_registrations_per_interval(*netuid);
                if registrations_this_interval >= (max_registrations_per_interval.saturating_mul(3))
                {
                    // If the registration limit for the interval is exceeded, reject the transaction
                    return InvalidTransaction::ExhaustsResources.into();
                }
                Ok(ValidTransaction {
                    priority: Self::get_priority_vanilla(),
                    ..Default::default()
                })
            }
            Some(Call::register_network { .. }) => Ok(ValidTransaction {
                priority: Self::get_priority_vanilla(),
                ..Default::default()
            }),
            Some(Call::dissolve_network { .. }) => {
                if Pallet::<T>::coldkey_in_arbitration(who) {
                    Err(TransactionValidityError::Invalid(InvalidTransaction::Call))
                } else {
                    Ok(ValidTransaction {
                        priority: Self::get_priority_vanilla(),
                        ..Default::default()
                    })
                }
            }
            _ => Ok(ValidTransaction {
                priority: Self::get_priority_vanilla(),
                ..Default::default()
            }),
        }
    }

    // NOTE: Add later when we put in a pre and post dispatch step.
    fn pre_dispatch(
        self,
        who: &Self::AccountId,
        call: &Self::Call,
        _info: &DispatchInfoOf<Self::Call>,
        _len: usize,
    ) -> Result<Self::Pre, TransactionValidityError> {
        match call.is_sub_type() {
            Some(Call::add_stake { .. }) => {
                let transaction_fee = 100000;
                Ok((CallType::AddStake, transaction_fee, who.clone()))
            }
            Some(Call::remove_stake { .. }) => {
                let transaction_fee = 0;
                Ok((CallType::RemoveStake, transaction_fee, who.clone()))
            }
            Some(Call::set_weights { .. }) => {
                let transaction_fee = 0;
                Ok((CallType::SetWeights, transaction_fee, who.clone()))
            }
            Some(Call::commit_weights { .. }) => {
                let transaction_fee = 0;
                Ok((CallType::SetWeights, transaction_fee, who.clone()))
            }
            Some(Call::reveal_weights { .. }) => {
                let transaction_fee = 0;
                Ok((CallType::SetWeights, transaction_fee, who.clone()))
            }
            Some(Call::register { .. }) => {
                let transaction_fee = 0;
                Ok((CallType::Register, transaction_fee, who.clone()))
            }
            Some(Call::serve_axon { .. }) => {
                let transaction_fee = 0;
                Ok((CallType::Serve, transaction_fee, who.clone()))
            }
            Some(Call::register_network { .. }) => {
                let transaction_fee = 0;
                Ok((CallType::RegisterNetwork, transaction_fee, who.clone()))
            }
            _ => {
                let transaction_fee = 0;
                Ok((CallType::Other, transaction_fee, who.clone()))
            }
        }
    }

    fn post_dispatch(
        maybe_pre: Option<Self::Pre>,
        _info: &DispatchInfoOf<Self::Call>,
        _post_info: &PostDispatchInfoOf<Self::Call>,
        _len: usize,
        _result: &dispatch::DispatchResult,
    ) -> Result<(), TransactionValidityError> {
        if let Some((call_type, _transaction_fee, _who)) = maybe_pre {
            match call_type {
                CallType::SetWeights => {
                    log::debug!("Not Implemented!");
                }
                CallType::AddStake => {
                    log::debug!("Not Implemented! Need to add potential transaction fees here.");
                }
                CallType::RemoveStake => {
                    log::debug!("Not Implemented! Need to add potential transaction fees here.");
                }
                CallType::Register => {
                    log::debug!("Not Implemented!");
                }
                _ => {
                    log::debug!("Not Implemented!");
                }
            }
        }
        Ok(())
    }
}

use sp_std::vec;

// TODO: unravel this rats nest, for some reason rustc thinks this is unused even though it's
// used not 25 lines below
#[allow(unused)]
use sp_std::vec::Vec;

/// Trait for managing a membership pallet instance in the runtime
pub trait MemberManagement<AccountId> {
    /// Add member
    fn add_member(account: &AccountId) -> DispatchResultWithPostInfo;

    /// Remove a member
    fn remove_member(account: &AccountId) -> DispatchResultWithPostInfo;

    /// Swap member
    fn swap_member(remove: &AccountId, add: &AccountId) -> DispatchResultWithPostInfo;

    /// Get all members
    fn members() -> Vec<AccountId>;

    /// Check if an account is apart of the set
    fn is_member(account: &AccountId) -> bool;

    /// Get our maximum member count
    fn max_members() -> u32;
}

impl<T> MemberManagement<T> for () {
    /// Add member
    fn add_member(_: &T) -> DispatchResultWithPostInfo {
        Ok(().into())
    }

    // Remove a member
    fn remove_member(_: &T) -> DispatchResultWithPostInfo {
        Ok(().into())
    }

    // Swap member
    fn swap_member(_: &T, _: &T) -> DispatchResultWithPostInfo {
        Ok(().into())
    }

    // Get all members
    fn members() -> Vec<T> {
        vec![]
    }

    // Check if an account is apart of the set
    fn is_member(_: &T) -> bool {
        false
    }

    fn max_members() -> u32 {
        0
    }
}

/// Trait for interacting with collective pallets
pub trait CollectiveInterface<AccountId, Hash, ProposalIndex> {
    /// Remove vote
    fn remove_votes(hotkey: &AccountId) -> Result<bool, DispatchError>;

    fn add_vote(
        hotkey: &AccountId,
        proposal: Hash,
        index: ProposalIndex,
        approve: bool,
    ) -> Result<bool, DispatchError>;
}

impl<T, H, P> CollectiveInterface<T, H, P> for () {
    fn remove_votes(_: &T) -> Result<bool, DispatchError> {
        Ok(true)
    }

    fn add_vote(_: &T, _: H, _: P, _: bool) -> Result<bool, DispatchError> {
        Ok(true)
    }
}<|MERGE_RESOLUTION|>--- conflicted
+++ resolved
@@ -387,7 +387,6 @@
         ValueQuery,
         DefaultAccountTake<T>,
     >;
-<<<<<<< HEAD
 
     #[pallet::type_value]
     /// Default value for hotkeys.
@@ -417,12 +416,6 @@
     #[pallet::storage] // --- MAP ( u64 ) --> Vec<coldkeys_to_drain>  | Coldkeys to drain on the specific block.
     pub type ColdkeysToSwapAtBlock<T: Config> =
         StorageMap<_, Identity, u64, Vec<T::AccountId>, ValueQuery, EmptyAccounts<T>>;
-
-=======
-    #[pallet::storage] // --- DMAP ( cold ) --> Vec<hot> | Maps coldkey to hotkeys that stake to it
-    pub type StakingHotkeys<T: Config> =
-        StorageMap<_, Blake2_128Concat, T::AccountId, Vec<T::AccountId>, ValueQuery>;
->>>>>>> 7d589c4c
     /// -- ITEM (switches liquid alpha on)
     #[pallet::type_value]
     pub fn DefaultLiquidAlpha<T: Config>() -> bool {
