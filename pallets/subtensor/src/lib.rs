#![cfg_attr(not(feature = "std"), no_std)]
#![recursion_limit = "512"]
#![allow(clippy::too_many_arguments)]
// Edit this file to define custom logic or remove it if it is not needed.
// Learn more about FRAME and the core library of Substrate FRAME pallets:
// <https://docs.substrate.io/reference/frame-pallets/>
pub use pallet::*;

use frame_system::{self as system, ensure_signed};

use frame_support::{
    dispatch::{self, DispatchInfo, DispatchResult, DispatchResultWithPostInfo, PostDispatchInfo},
    ensure,
    pallet_macros::import_section,
    traits::{tokens::fungible, IsSubType},
};

use codec::{Decode, Encode};
use frame_support::sp_runtime::transaction_validity::InvalidTransaction;
use frame_support::sp_runtime::transaction_validity::ValidTransaction;
use pallet_balances::Call as BalancesCall;
use scale_info::TypeInfo;
use sp_runtime::{
    traits::{DispatchInfoOf, Dispatchable, PostDispatchInfoOf, SignedExtension},
    transaction_validity::{TransactionValidity, TransactionValidityError},
    DispatchError,
};
use sp_std::marker::PhantomData;

// ============================
//	==== Benchmark Imports =====
// ============================
mod benchmarks;

// =========================
//	==== Pallet Imports =====
// =========================
mod block_step;
mod epoch;
mod errors;
mod events;
pub mod math;
mod registration;
mod root;
mod serving;
mod staking;
mod swap;
mod uids;
mod utils;
mod weights;

pub mod delegate_info;
pub mod neuron_info;
pub mod stake_info;
pub mod subnet_info;

// apparently this is stabilized since rust 1.36
extern crate alloc;
pub mod migration;

#[deny(missing_docs)]
#[import_section(errors::errors)]
#[import_section(events::events)]
#[frame_support::pallet]
pub mod pallet {

    use frame_support::{
        dispatch::GetDispatchInfo,
        pallet_prelude::{DispatchResult, StorageMap, ValueQuery, *},
        traits::{tokens::fungible, UnfilteredDispatchable},
    };
    use frame_system::pallet_prelude::*;
    use sp_core::H256;
    use sp_runtime::traits::TrailingZeroInput;
    use sp_std::vec;
    use sp_std::vec::Vec;

    use subtensor_macros::freeze_struct;

    #[cfg(not(feature = "std"))]
    use alloc::boxed::Box;
    #[cfg(feature = "std")]
    use sp_std::prelude::Box;

    /// Tracks version for migrations. Should be monotonic with respect to the
    /// order of migrations. (i.e. always increasing)
    const STORAGE_VERSION: StorageVersion = StorageVersion::new(7);

    /// Minimum balance required to perform a coldkey swap
    pub const MIN_BALANCE_TO_PERFORM_COLDKEY_SWAP: u64 = 100_000_000; // 0.1 TAO in RAO

    #[pallet::pallet]
    #[pallet::without_storage_info]
    #[pallet::storage_version(STORAGE_VERSION)]
    pub struct Pallet<T>(_);

    /// Configure the pallet by specifying the parameters and types on which it depends.
    #[pallet::config]
    pub trait Config: frame_system::Config {
        /// Because this pallet emits events, it depends on the runtime's definition of an event.
        type RuntimeEvent: From<Event<Self>> + IsType<<Self as frame_system::Config>::RuntimeEvent>;

        /// A sudo-able call.
        type SudoRuntimeCall: Parameter
            + UnfilteredDispatchable<RuntimeOrigin = Self::RuntimeOrigin>
            + GetDispatchInfo;

        /// Origin checking for council majority
        type CouncilOrigin: EnsureOrigin<Self::RuntimeOrigin>;

        ///  Currency type that will be used to place deposits on neurons
        type Currency: fungible::Balanced<Self::AccountId, Balance = u64>
            + fungible::Mutate<Self::AccountId>
            + fungible::Inspect<Self::AccountId>;

        /// Senate members with members management functions.
        type SenateMembers: crate::MemberManagement<Self::AccountId>;

        /// Interface to allow other pallets to control who can register identities
        type TriumvirateInterface: crate::CollectiveInterface<Self::AccountId, Self::Hash, u32>;

        /// =================================
        /// ==== Initial Value Constants ====
        /// =================================

        /// Initial currency issuance.
        #[pallet::constant]
        type InitialIssuance: Get<u64>;
        /// Initial min allowed weights setting.
        #[pallet::constant]
        type InitialMinAllowedWeights: Get<u16>;
        /// Initial Emission Ratio.
        #[pallet::constant]
        type InitialEmissionValue: Get<u16>;
        /// Initial max weight limit.
        #[pallet::constant]
        type InitialMaxWeightsLimit: Get<u16>;
        /// Tempo for each network.
        #[pallet::constant]
        type InitialTempo: Get<u16>;
        /// Initial Difficulty.
        #[pallet::constant]
        type InitialDifficulty: Get<u64>;
        /// Initial Max Difficulty.
        #[pallet::constant]
        type InitialMaxDifficulty: Get<u64>;
        /// Initial Min Difficulty.
        #[pallet::constant]
        type InitialMinDifficulty: Get<u64>;
        /// Initial RAO Recycled.
        #[pallet::constant]
        type InitialRAORecycledForRegistration: Get<u64>;
        /// Initial Burn.
        #[pallet::constant]
        type InitialBurn: Get<u64>;
        /// Initial Max Burn.
        #[pallet::constant]
        type InitialMaxBurn: Get<u64>;
        /// Initial Min Burn.
        #[pallet::constant]
        type InitialMinBurn: Get<u64>;
        /// Initial adjustment interval.
        #[pallet::constant]
        type InitialAdjustmentInterval: Get<u16>;
        /// Initial bonds moving average.
        #[pallet::constant]
        type InitialBondsMovingAverage: Get<u64>;
        /// Initial target registrations per interval.
        #[pallet::constant]
        type InitialTargetRegistrationsPerInterval: Get<u16>;
        /// Rho constant.
        #[pallet::constant]
        type InitialRho: Get<u16>;
        /// Kappa constant.
        #[pallet::constant]
        type InitialKappa: Get<u16>;
        /// Max UID constant.
        #[pallet::constant]
        type InitialMaxAllowedUids: Get<u16>;
        /// Initial validator context pruning length.
        #[pallet::constant]
        type InitialValidatorPruneLen: Get<u64>;
        /// Initial scaling law power.
        #[pallet::constant]
        type InitialScalingLawPower: Get<u16>;
        /// Immunity Period Constant.
        #[pallet::constant]
        type InitialImmunityPeriod: Get<u16>;
        /// Activity constant.
        #[pallet::constant]
        type InitialActivityCutoff: Get<u16>;
        /// Initial max registrations per block.
        #[pallet::constant]
        type InitialMaxRegistrationsPerBlock: Get<u16>;
        /// Initial pruning score for each neuron.
        #[pallet::constant]
        type InitialPruningScore: Get<u16>;
        /// Initial maximum allowed validators per network.
        #[pallet::constant]
        type InitialMaxAllowedValidators: Get<u16>;
        /// Initial default delegation take.
        #[pallet::constant]
        type InitialDefaultTake: Get<u16>;
        /// Initial minimum delegation take.
        #[pallet::constant]
        type InitialMinTake: Get<u16>;
        /// Initial weights version key.
        #[pallet::constant]
        type InitialWeightsVersionKey: Get<u64>;
        /// Initial serving rate limit.
        #[pallet::constant]
        type InitialServingRateLimit: Get<u64>;
        /// Initial transaction rate limit.
        #[pallet::constant]
        type InitialTxRateLimit: Get<u64>;
        /// Initial delegate take transaction rate limit.
        #[pallet::constant]
        type InitialTxDelegateTakeRateLimit: Get<u64>;
        /// Initial percentage of total stake required to join senate.
        #[pallet::constant]
        type InitialSenateRequiredStakePercentage: Get<u64>;
        /// Initial adjustment alpha on burn and pow.
        #[pallet::constant]
        type InitialAdjustmentAlpha: Get<u64>;
        /// Initial network immunity period
        #[pallet::constant]
        type InitialNetworkImmunityPeriod: Get<u64>;
        /// Initial minimum allowed network UIDs
        #[pallet::constant]
        type InitialNetworkMinAllowedUids: Get<u16>;
        /// Initial network minimum burn cost
        #[pallet::constant]
        type InitialNetworkMinLockCost: Get<u64>;
        /// Initial network subnet cut.
        #[pallet::constant]
        type InitialSubnetOwnerCut: Get<u16>;
        /// Initial lock reduction interval.
        #[pallet::constant]
        type InitialNetworkLockReductionInterval: Get<u64>;
        /// Initial max allowed subnets
        #[pallet::constant]
        type InitialSubnetLimit: Get<u16>;
        /// Initial network creation rate limit
        #[pallet::constant]
        type InitialNetworkRateLimit: Get<u64>;
        /// Initial target stakes per interval issuance.
        #[pallet::constant]
        type InitialTargetStakesPerInterval: Get<u64>;
        /// Cost of swapping a hotkey.
        #[pallet::constant]
        type KeySwapCost: Get<u64>;
        /// The upper bound for the alpha parameter. Used for Liquid Alpha.
        #[pallet::constant]
        type AlphaHigh: Get<u16>;
        /// The lower bound for the alpha parameter. Used for Liquid Alpha.
        #[pallet::constant]
        type AlphaLow: Get<u16>;
        /// A flag to indicate if Liquid Alpha is enabled.
        #[pallet::constant]
        type LiquidAlphaOn: Get<bool>;
        /// The base difficulty for proof of work for coldkey swaps
        #[pallet::constant]
        type InitialBaseDifficulty: Get<u64>;
    }

    /// Alias for the account ID.
    pub type AccountIdOf<T> = <T as frame_system::Config>::AccountId;

    /// Senate requirements
    #[pallet::type_value]
    pub fn DefaultSenateRequiredStakePercentage<T: Config>() -> u64 {
        T::InitialSenateRequiredStakePercentage::get()
    }

    #[pallet::storage]
    pub(super) type SenateRequiredStakePercentage<T> =
        StorageValue<_, u64, ValueQuery, DefaultSenateRequiredStakePercentage<T>>;

    /// ============================
    /// ==== Staking + Accounts ====
    /// ============================

    /// Total Rao in circulation.
    #[pallet::type_value]
    pub fn TotalSupply<T: Config>() -> u64 {
        21_000_000_000_000_000 // Rao => 21_000_000 Tao
    }
    /// Default total stake.
    #[pallet::type_value]
    pub fn DefaultDefaultTake<T: Config>() -> u16 {
        T::InitialDefaultTake::get()
    }
    /// Default minimum take.
    #[pallet::type_value]
    pub fn DefaultMinTake<T: Config>() -> u16 {
        T::InitialMinTake::get()
    }
    /// Default account take.
    #[pallet::type_value]
    pub fn DefaultAccountTake<T: Config>() -> u64 {
        0
    }
    /// Default stakes per interval.
    #[pallet::type_value]
    pub fn DefaultStakesPerInterval<T: Config>() -> (u64, u64) {
        (0, 0)
    }
    /// Default emission per block.
    #[pallet::type_value]
    pub fn DefaultBlockEmission<T: Config>() -> u64 {
        1_000_000_000
    }
    /// Default allowed delegation.
    #[pallet::type_value]
    pub fn DefaultAllowsDelegation<T: Config>() -> bool {
        false
    }
    /// Default total issuance.
    #[pallet::type_value]
    pub fn DefaultTotalIssuance<T: Config>() -> u64 {
        T::InitialIssuance::get()
    }
    /// Default account, derived from zero trailing bytes.
    #[pallet::type_value]
    pub fn DefaultAccount<T: Config>() -> T::AccountId {
        T::AccountId::decode(&mut TrailingZeroInput::zeroes())
            .expect("trailing zeroes always produce a valid account ID; qed")
    }
    /// Default target stakes per interval.
    #[pallet::type_value]
    pub fn DefaultTargetStakesPerInterval<T: Config>() -> u64 {
        T::InitialTargetStakesPerInterval::get()
    }
    /// Default stake interval.
    #[pallet::type_value]
    pub fn DefaultStakeInterval<T: Config>() -> u64 {
        360
    }

    /// Default base difficulty for proof of work for coldkey swaps
    #[pallet::type_value]
    pub fn DefaultBaseDifficulty<T: Config>() -> u64 {
        T::InitialBaseDifficulty::get()
    }

    #[pallet::storage] // --- ITEM ( total_stake )
    pub type TotalStake<T> = StorageValue<_, u64, ValueQuery>;
    #[pallet::storage] // --- ITEM ( default_take )
    pub type MaxTake<T> = StorageValue<_, u16, ValueQuery, DefaultDefaultTake<T>>;
    #[pallet::storage] // --- ITEM ( min_take )
    pub type MinTake<T> = StorageValue<_, u16, ValueQuery, DefaultMinTake<T>>;
    #[pallet::storage] // --- ITEM ( global_block_emission )
    pub type BlockEmission<T> = StorageValue<_, u64, ValueQuery, DefaultBlockEmission<T>>;

    /// The Subtensor [`TotalIssuance`] represents the total issuance of tokens on the Bittensor network.
    ///
    /// It is comprised of three parts:
    /// - The total amount of issued tokens, tracked in the TotalIssuance of the Balances pallet
    /// - The total amount of tokens staked in the system, tracked in [`TotalStake`]
    /// - The total amount of tokens locked up for subnet reg, tracked in [`TotalSubnetLocked`]
    ///
    /// Eventually, Bittensor should migrate to using Holds afterwhich time we will not require this
    /// separate accounting.
    #[pallet::storage] // --- ITEM ( total_issuance )
    pub type TotalIssuance<T> = StorageValue<_, u64, ValueQuery, DefaultTotalIssuance<T>>;
    #[pallet::storage] // --- ITEM (target_stakes_per_interval)
    pub type TargetStakesPerInterval<T> =
        StorageValue<_, u64, ValueQuery, DefaultTargetStakesPerInterval<T>>;

    #[pallet::storage] // --- ITEM ( base_difficulty )
    pub type BaseDifficulty<T> = StorageValue<_, u64, ValueQuery, DefaultBaseDifficulty<T>>;
    #[pallet::storage] // --- ITEM (default_stake_interval)
    pub type StakeInterval<T> = StorageValue<_, u64, ValueQuery, DefaultStakeInterval<T>>;
    #[pallet::storage] // --- MAP ( hot ) --> stake | Returns the total amount of stake under a hotkey.
    pub type TotalHotkeyStake<T: Config> =
        StorageMap<_, Identity, T::AccountId, u64, ValueQuery, DefaultAccountTake<T>>;
    #[pallet::storage] // --- MAP ( cold ) --> stake | Returns the total amount of stake under a coldkey.
    pub type TotalColdkeyStake<T: Config> =
        StorageMap<_, Identity, T::AccountId, u64, ValueQuery, DefaultAccountTake<T>>;
    #[pallet::storage]
    ///  MAP (hot, cold) --> stake | Returns a tuple (u64: stakes, u64: block_number)
    pub type TotalHotkeyColdkeyStakesThisInterval<T: Config> = StorageDoubleMap<
        _,
        Identity,
        T::AccountId,
        Identity,
        T::AccountId,
        (u64, u64),
        ValueQuery,
        DefaultStakesPerInterval<T>,
    >;
    #[pallet::storage] // --- MAP ( hot ) --> cold | Returns the controlling coldkey for a hotkey.
    pub type Owner<T: Config> =
        StorageMap<_, Blake2_128Concat, T::AccountId, T::AccountId, ValueQuery, DefaultAccount<T>>;
    #[pallet::storage] // --- MAP ( cold ) --> Vec<hot> | Returns the vector of hotkeys controlled by this coldkey.
    pub type OwnedHotkeys<T: Config> =
        StorageMap<_, Blake2_128Concat, T::AccountId, Vec<T::AccountId>, ValueQuery>;
    #[pallet::storage] // --- DMAP ( cold ) --> Vec<hot> | Maps coldkey to hotkeys that stake to it
    pub type StakingHotkeys<T: Config> =
        StorageMap<_, Blake2_128Concat, T::AccountId, Vec<T::AccountId>, ValueQuery>;
    #[pallet::storage] // --- MAP ( hot ) --> take | Returns the hotkey delegation take. And signals that this key is open for delegation.
    pub type Delegates<T: Config> =
        StorageMap<_, Blake2_128Concat, T::AccountId, u16, ValueQuery, DefaultDefaultTake<T>>;
    #[pallet::storage] // --- DMAP ( hot, cold ) --> stake | Returns the stake under a coldkey prefixed by hotkey.
    pub type Stake<T: Config> = StorageDoubleMap<
        _,
        Blake2_128Concat,
        T::AccountId,
        Identity,
        T::AccountId,
        u64,
        ValueQuery,
        DefaultAccountTake<T>,
    >;

    #[pallet::type_value]
    /// Default value for hotkeys.
    pub fn EmptyAccounts<T: Config>() -> Vec<T::AccountId> {
        vec![]
    }
    #[pallet::type_value]
    /// Default arbitration period.
    /// This value represents the default arbitration period in blocks.
    /// The period is set to 18 hours, assuming a block time of 12 seconds.
    pub fn DefaultArbitrationPeriod<T: Config>() -> u64 {
        7200 * 3 // 3 days
    }
    #[pallet::storage] // ---- StorageItem Global Used Work.
    pub type ArbitrationPeriod<T: Config> =
        StorageValue<_, u64, ValueQuery, DefaultArbitrationPeriod<T>>;
    #[pallet::storage] // --- MAP ( cold ) --> Vec<wallet_to_drain_to> | Returns a list of keys to drain to, if there are two, we extend the period.
    pub type ColdkeySwapDestinations<T: Config> = StorageMap<
        _,
        Blake2_128Concat,
        T::AccountId,
        Vec<T::AccountId>,
        ValueQuery,
        EmptyAccounts<T>,
    >;
    #[pallet::storage] // --- MAP ( cold ) --> u64 | Block when the coldkey will be arbitrated.
    pub type ColdkeyArbitrationBlock<T: Config> =
        StorageMap<_, Blake2_128Concat, T::AccountId, u64, ValueQuery>;
    #[pallet::storage] // --- MAP ( u64 ) --> Vec<coldkeys_to_drain>  | Coldkeys to drain on the specific block.
    pub type ColdkeysToSwapAtBlock<T: Config> =
        StorageMap<_, Identity, u64, Vec<T::AccountId>, ValueQuery, EmptyAccounts<T>>;
    /// -- ITEM (switches liquid alpha on)
    #[pallet::type_value]
    pub fn DefaultLiquidAlpha<T: Config>() -> bool {
        false
    }
    #[pallet::storage] // --- MAP ( netuid ) --> Whether or not Liquid Alpha is enabled
    pub type LiquidAlphaOn<T> =
        StorageMap<_, Blake2_128Concat, u16, bool, ValueQuery, DefaultLiquidAlpha<T>>;

    /// =====================================
    /// ==== Difficulty / Registrations =====
    /// =====================================

    /// Default last adjustment block.
    #[pallet::type_value]
    pub fn DefaultLastAdjustmentBlock<T: Config>() -> u64 {
        0
    }
    /// Default registrations this block.
    #[pallet::type_value]
    pub fn DefaultRegistrationsThisBlock<T: Config>() -> u16 {
        0
    }
    /// Default burn token.
    #[pallet::type_value]
    pub fn DefaultBurn<T: Config>() -> u64 {
        T::InitialBurn::get()
    }
    /// Default min burn token.
    #[pallet::type_value]
    pub fn DefaultMinBurn<T: Config>() -> u64 {
        T::InitialMinBurn::get()
    }
    /// Default max burn token.
    #[pallet::type_value]
    pub fn DefaultMaxBurn<T: Config>() -> u64 {
        T::InitialMaxBurn::get()
    }
    /// Default difficulty value.
    #[pallet::type_value]
    pub fn DefaultDifficulty<T: Config>() -> u64 {
        T::InitialDifficulty::get()
    }
    /// Default min difficulty value.
    #[pallet::type_value]
    pub fn DefaultMinDifficulty<T: Config>() -> u64 {
        T::InitialMinDifficulty::get()
    }
    /// Default max difficulty value.
    #[pallet::type_value]
    pub fn DefaultMaxDifficulty<T: Config>() -> u64 {
        T::InitialMaxDifficulty::get()
    }
    /// Default max registrations per block.
    #[pallet::type_value]
    pub fn DefaultMaxRegistrationsPerBlock<T: Config>() -> u16 {
        T::InitialMaxRegistrationsPerBlock::get()
    }
    /// Default RAO recycled for registration.
    #[pallet::type_value]
    pub fn DefaultRAORecycledForRegistration<T: Config>() -> u64 {
        T::InitialRAORecycledForRegistration::get()
    }

    #[pallet::storage] // ---- StorageItem Global Used Work.
    pub type UsedWork<T: Config> = StorageMap<_, Identity, Vec<u8>, u64, ValueQuery>;
    #[pallet::storage] // --- MAP ( netuid ) --> Burn
    pub type Burn<T> = StorageMap<_, Identity, u16, u64, ValueQuery, DefaultBurn<T>>;
    #[pallet::storage] // --- MAP ( netuid ) --> Difficulty
    pub type Difficulty<T> = StorageMap<_, Identity, u16, u64, ValueQuery, DefaultDifficulty<T>>;
    #[pallet::storage] // --- MAP ( netuid ) --> MinBurn
    pub type MinBurn<T> = StorageMap<_, Identity, u16, u64, ValueQuery, DefaultMinBurn<T>>;
    #[pallet::storage] // --- MAP ( netuid ) --> MaxBurn
    pub type MaxBurn<T> = StorageMap<_, Identity, u16, u64, ValueQuery, DefaultMaxBurn<T>>;
    #[pallet::storage] // --- MAP ( netuid ) --> MinDifficulty
    pub type MinDifficulty<T> =
        StorageMap<_, Identity, u16, u64, ValueQuery, DefaultMinDifficulty<T>>;
    #[pallet::storage] // --- MAP ( netuid ) --> MaxDifficulty
    pub type MaxDifficulty<T> =
        StorageMap<_, Identity, u16, u64, ValueQuery, DefaultMaxDifficulty<T>>;
    #[pallet::storage] // --- MAP ( netuid ) -->  Block at last adjustment.
    pub type LastAdjustmentBlock<T> =
        StorageMap<_, Identity, u16, u64, ValueQuery, DefaultLastAdjustmentBlock<T>>;
    #[pallet::storage] // --- MAP ( netuid ) --> Registrations of this Block.
    pub type RegistrationsThisBlock<T> =
        StorageMap<_, Identity, u16, u16, ValueQuery, DefaultRegistrationsThisBlock<T>>;
    #[pallet::storage] // --- ITEM( global_max_registrations_per_block )
    pub type MaxRegistrationsPerBlock<T> =
        StorageMap<_, Identity, u16, u16, ValueQuery, DefaultMaxRegistrationsPerBlock<T>>;
    #[pallet::storage] // --- MAP ( netuid, global_RAO_recycled_for_registration )
    pub type RAORecycledForRegistration<T> =
        StorageMap<_, Identity, u16, u64, ValueQuery, DefaultRAORecycledForRegistration<T>>;

    /// ==============================
    /// ==== Subnetworks Storage =====
    /// ==============================

    /// Default number of networks.
    #[pallet::type_value]
    pub fn DefaultN<T: Config>() -> u16 {
        0
    }
    /// Default value for modality.
    #[pallet::type_value]
    pub fn DefaultModality<T: Config>() -> u16 {
        0
    }
    /// Default value for hotkeys.
    #[pallet::type_value]
    pub fn DefaultHotkeys<T: Config>() -> Vec<u16> {
        vec![]
    }
    /// Default value if network is added.
    #[pallet::type_value]
    pub fn DefaultNeworksAdded<T: Config>() -> bool {
        false
    }
    /// Default value for network member.
    #[pallet::type_value]
    pub fn DefaultIsNetworkMember<T: Config>() -> bool {
        false
    }
    /// Default value for registration allowed.
    #[pallet::type_value]
    pub fn DefaultRegistrationAllowed<T: Config>() -> bool {
        false
    }
    /// Default value for network registered at.
    #[pallet::type_value]
    pub fn DefaultNetworkRegisteredAt<T: Config>() -> u64 {
        0
    }
    /// Default value for network immunity period.
    #[pallet::type_value]
    pub fn DefaultNetworkImmunityPeriod<T: Config>() -> u64 {
        T::InitialNetworkImmunityPeriod::get()
    }
    /// Default value for network last registered.
    #[pallet::type_value]
    pub fn DefaultNetworkLastRegistered<T: Config>() -> u64 {
        0
    }
    /// Default value for nominator min required stake.
    #[pallet::type_value]
    pub fn DefaultNominatorMinRequiredStake<T: Config>() -> u64 {
        0
    }
    /// Default value for network min allowed UIDs.
    #[pallet::type_value]
    pub fn DefaultNetworkMinAllowedUids<T: Config>() -> u16 {
        T::InitialNetworkMinAllowedUids::get()
    }
    /// Default value for network min lock cost.
    #[pallet::type_value]
    pub fn DefaultNetworkMinLockCost<T: Config>() -> u64 {
        T::InitialNetworkMinLockCost::get()
    }
    /// Default value for network lock reduction interval.
    #[pallet::type_value]
    pub fn DefaultNetworkLockReductionInterval<T: Config>() -> u64 {
        T::InitialNetworkLockReductionInterval::get()
    }
    /// Default value for subnet owner cut.
    #[pallet::type_value]
    pub fn DefaultSubnetOwnerCut<T: Config>() -> u16 {
        T::InitialSubnetOwnerCut::get()
    }
    /// Default value for subnet limit.
    #[pallet::type_value]
    pub fn DefaultSubnetLimit<T: Config>() -> u16 {
        T::InitialSubnetLimit::get()
    }
    /// Default value for network rate limit.
    #[pallet::type_value]
    pub fn DefaultNetworkRateLimit<T: Config>() -> u64 {
        if cfg!(feature = "pow-faucet") {
            return 0;
        }

        T::InitialNetworkRateLimit::get()
    }

    #[pallet::storage] // --- ITEM( maximum_number_of_networks )
    pub type SubnetLimit<T> = StorageValue<_, u16, ValueQuery, DefaultSubnetLimit<T>>;
    #[pallet::storage] // --- ITEM( total_number_of_existing_networks )
    pub type TotalNetworks<T> = StorageValue<_, u16, ValueQuery>;
    #[pallet::storage] // --- MAP ( netuid ) --> subnetwork_n (Number of UIDs in the network).
    pub type SubnetworkN<T: Config> = StorageMap<_, Identity, u16, u16, ValueQuery, DefaultN<T>>;
    #[pallet::storage] // --- MAP ( netuid ) --> modality   TEXT: 0, IMAGE: 1, TENSOR: 2
    pub type NetworkModality<T> = StorageMap<_, Identity, u16, u16, ValueQuery, DefaultModality<T>>;
    #[pallet::storage] // --- MAP ( netuid ) --> network_is_added
    pub type NetworksAdded<T: Config> =
        StorageMap<_, Identity, u16, bool, ValueQuery, DefaultNeworksAdded<T>>;
    #[pallet::storage] // --- DMAP ( hotkey, netuid ) --> bool
    pub type IsNetworkMember<T: Config> = StorageDoubleMap<
        _,
        Blake2_128Concat,
        T::AccountId,
        Identity,
        u16,
        bool,
        ValueQuery,
        DefaultIsNetworkMember<T>,
    >;
    #[pallet::storage] // --- MAP ( netuid ) --> network_registration_allowed
    pub type NetworkRegistrationAllowed<T: Config> =
        StorageMap<_, Identity, u16, bool, ValueQuery, DefaultRegistrationAllowed<T>>;
    #[pallet::storage] // --- MAP ( netuid ) --> network_pow_allowed
    pub type NetworkPowRegistrationAllowed<T: Config> =
        StorageMap<_, Identity, u16, bool, ValueQuery, DefaultRegistrationAllowed<T>>;
    #[pallet::storage] // --- MAP ( netuid ) --> block_created
    pub type NetworkRegisteredAt<T: Config> =
        StorageMap<_, Identity, u16, u64, ValueQuery, DefaultNetworkRegisteredAt<T>>;
    #[pallet::storage] // ITEM( network_immunity_period )
    pub type NetworkImmunityPeriod<T> =
        StorageValue<_, u64, ValueQuery, DefaultNetworkImmunityPeriod<T>>;
    #[pallet::storage] // ITEM( network_last_registered_block )
    pub type NetworkLastRegistered<T> =
        StorageValue<_, u64, ValueQuery, DefaultNetworkLastRegistered<T>>;
    #[pallet::storage] // ITEM( network_min_allowed_uids )
    pub type NetworkMinAllowedUids<T> =
        StorageValue<_, u16, ValueQuery, DefaultNetworkMinAllowedUids<T>>;
    #[pallet::storage] // ITEM( min_network_lock_cost )
    pub type NetworkMinLockCost<T> = StorageValue<_, u64, ValueQuery, DefaultNetworkMinLockCost<T>>;
    #[pallet::storage] // ITEM( last_network_lock_cost )
    pub type NetworkLastLockCost<T> =
        StorageValue<_, u64, ValueQuery, DefaultNetworkMinLockCost<T>>;
    #[pallet::storage] // ITEM( network_lock_reduction_interval )
    pub type NetworkLockReductionInterval<T> =
        StorageValue<_, u64, ValueQuery, DefaultNetworkLockReductionInterval<T>>;
    #[pallet::storage] // ITEM( subnet_owner_cut )
    pub type SubnetOwnerCut<T> = StorageValue<_, u16, ValueQuery, DefaultSubnetOwnerCut<T>>;
    #[pallet::storage] // ITEM( network_rate_limit )
    pub type NetworkRateLimit<T> = StorageValue<_, u64, ValueQuery, DefaultNetworkRateLimit<T>>;
    #[pallet::storage] // ITEM( nominator_min_required_stake )
    pub type NominatorMinRequiredStake<T> =
        StorageValue<_, u64, ValueQuery, DefaultNominatorMinRequiredStake<T>>;

    /// ==============================
    /// ==== Subnetwork Features =====
    /// ==============================

    /// Default value for emission values.
    #[pallet::type_value]
    pub fn DefaultEmissionValues<T: Config>() -> u64 {
        0
    }
    /// Default value for pending emission.
    #[pallet::type_value]
    pub fn DefaultPendingEmission<T: Config>() -> u64 {
        0
    }
    /// Default value for blocks since last step.
    #[pallet::type_value]
    pub fn DefaultBlocksSinceLastStep<T: Config>() -> u64 {
        0
    }
    /// Default value for last mechanism step block.
    #[pallet::type_value]
    pub fn DefaultLastMechanismStepBlock<T: Config>() -> u64 {
        0
    }
    /// Default value for subnet owner.
    #[pallet::type_value]
    pub fn DefaultSubnetOwner<T: Config>() -> T::AccountId {
        T::AccountId::decode(&mut sp_runtime::traits::TrailingZeroInput::zeroes())
            .expect("trailing zeroes always produce a valid account ID; qed")
    }
    /// Default value for subnet locked.
    #[pallet::type_value]
    pub fn DefaultSubnetLocked<T: Config>() -> u64 {
        0
    }
    /// Default value for network tempo
    #[pallet::type_value]
    pub fn DefaultTempo<T: Config>() -> u16 {
        T::InitialTempo::get()
    }

    #[pallet::storage] // --- MAP ( netuid ) --> tempo
    pub type Tempo<T> = StorageMap<_, Identity, u16, u16, ValueQuery, DefaultTempo<T>>;
    #[pallet::storage] // --- MAP ( netuid ) --> emission_values
    pub type EmissionValues<T> =
        StorageMap<_, Identity, u16, u64, ValueQuery, DefaultEmissionValues<T>>;
    #[pallet::storage] // --- MAP ( netuid ) --> pending_emission
    pub type PendingEmission<T> =
        StorageMap<_, Identity, u16, u64, ValueQuery, DefaultPendingEmission<T>>;
    #[pallet::storage] // --- MAP ( netuid ) --> blocks_since_last_step
    pub type BlocksSinceLastStep<T> =
        StorageMap<_, Identity, u16, u64, ValueQuery, DefaultBlocksSinceLastStep<T>>;
    #[pallet::storage] // --- MAP ( netuid ) --> last_mechanism_step_block
    pub type LastMechansimStepBlock<T> =
        StorageMap<_, Identity, u16, u64, ValueQuery, DefaultLastMechanismStepBlock<T>>;
    #[pallet::storage] // --- MAP ( netuid ) --> subnet_owner
    pub type SubnetOwner<T: Config> =
        StorageMap<_, Identity, u16, T::AccountId, ValueQuery, DefaultSubnetOwner<T>>;
    #[pallet::storage] // --- MAP ( netuid ) --> subnet_locked
    pub type SubnetLocked<T: Config> =
        StorageMap<_, Identity, u16, u64, ValueQuery, DefaultSubnetLocked<T>>;
    /// The total amount of locked tokens in subnets for subnet registration.
    #[pallet::storage]
    pub type TotalSubnetLocked<T: Config> = StorageValue<_, u64, ValueQuery>;

    /// =================================
    /// ==== Axon / Promo Endpoints =====
    /// =================================

    /// Struct for Axon.
    pub type AxonInfoOf = AxonInfo;

    /// Data structure for Axon information.
    #[freeze_struct("3545cfb0cac4c1f5")]
    #[derive(Encode, Decode, Default, TypeInfo, Clone, PartialEq, Eq, Debug)]
    pub struct AxonInfo {
        ///  Axon serving block.
        pub block: u64,
        ///  Axon version
        pub version: u32,
        ///  Axon u128 encoded ip address of type v6 or v4.
        pub ip: u128,
        ///  Axon u16 encoded port.
        pub port: u16,
        ///  Axon ip type, 4 for ipv4 and 6 for ipv6.
        pub ip_type: u8,
        ///  Axon protocol. TCP, UDP, other.
        pub protocol: u8,
        ///  Axon proto placeholder 1.
        pub placeholder1: u8,
        ///  Axon proto placeholder 2.
        pub placeholder2: u8,
    }

    ///  Struct for Prometheus.
    pub type PrometheusInfoOf = PrometheusInfo;
    /// Data structure for Prometheus information.
    #[freeze_struct("5dde687e63baf0cd")]
    #[derive(Encode, Decode, Default, TypeInfo, Clone, PartialEq, Eq, Debug)]
    pub struct PrometheusInfo {
        /// Prometheus serving block.
        pub block: u64,
        /// Prometheus version.
        pub version: u32,
        ///  Prometheus u128 encoded ip address of type v6 or v4.
        pub ip: u128,
        ///  Prometheus u16 encoded port.
        pub port: u16,
        /// Prometheus ip type, 4 for ipv4 and 6 for ipv6.
        pub ip_type: u8,
    }

    /// Default value for rate limiting
    #[pallet::type_value]
    pub fn DefaultTxRateLimit<T: Config>() -> u64 {
        T::InitialTxRateLimit::get()
    }
    /// Default value for delegate take rate limiting
    #[pallet::type_value]
    pub fn DefaultTxDelegateTakeRateLimit<T: Config>() -> u64 {
        T::InitialTxDelegateTakeRateLimit::get()
    }
    /// Default value for last extrinsic block.
    #[pallet::type_value]
    pub fn DefaultLastTxBlock<T: Config>() -> u64 {
        0
    }

    #[pallet::storage] // --- ITEM ( tx_rate_limit )
    pub(super) type TxRateLimit<T> = StorageValue<_, u64, ValueQuery, DefaultTxRateLimit<T>>;
    #[pallet::storage] // --- ITEM ( tx_rate_limit )
    pub(super) type TxDelegateTakeRateLimit<T> =
        StorageValue<_, u64, ValueQuery, DefaultTxDelegateTakeRateLimit<T>>;
    #[pallet::storage] // --- MAP ( key ) --> last_block
    pub type LastTxBlock<T: Config> =
        StorageMap<_, Identity, T::AccountId, u64, ValueQuery, DefaultLastTxBlock<T>>;
    #[pallet::storage] // --- MAP ( key ) --> last_block
    pub(super) type LastTxBlockDelegateTake<T: Config> =
        StorageMap<_, Identity, T::AccountId, u64, ValueQuery, DefaultLastTxBlock<T>>;

    /// Default value for serving rate limit.
    #[pallet::type_value]
    pub fn DefaultServingRateLimit<T: Config>() -> u64 {
        T::InitialServingRateLimit::get()
    }

    #[pallet::storage] // --- MAP ( netuid ) --> serving_rate_limit
    pub type ServingRateLimit<T> =
        StorageMap<_, Identity, u16, u64, ValueQuery, DefaultServingRateLimit<T>>;
    #[pallet::storage] // --- MAP ( netuid, hotkey ) --> axon_info
    pub type Axons<T: Config> =
        StorageDoubleMap<_, Identity, u16, Blake2_128Concat, T::AccountId, AxonInfoOf, OptionQuery>;
    #[pallet::storage] // --- MAP ( netuid, hotkey ) --> prometheus_info
    pub type Prometheus<T: Config> = StorageDoubleMap<
        _,
        Identity,
        u16,
        Blake2_128Concat,
        T::AccountId,
        PrometheusInfoOf,
        OptionQuery,
    >;

    /// =======================================
    /// ==== Subnetwork Hyperparam storage ====
    /// =======================================

    /// Default weights set rate limit.
    #[pallet::type_value]
    pub fn DefaultWeightsSetRateLimit<T: Config>() -> u64 {
        100
    }
    /// Default block at registration.
    #[pallet::type_value]
    pub fn DefaultBlockAtRegistration<T: Config>() -> u64 {
        0
    }
    /// Default Rho parameter value.
    #[pallet::type_value]
    pub fn DefaultRho<T: Config>() -> u16 {
        T::InitialRho::get()
    }
    /// Default Kai parameter value.
    #[pallet::type_value]
    pub fn DefaultKappa<T: Config>() -> u16 {
        T::InitialKappa::get()
    }
    /// Default max allowed uids.
    #[pallet::type_value]
    pub fn DefaultMaxAllowedUids<T: Config>() -> u16 {
        T::InitialMaxAllowedUids::get()
    }
    /// Default immunity period value.
    #[pallet::type_value]
    pub fn DefaultImmunityPeriod<T: Config>() -> u16 {
        T::InitialImmunityPeriod::get()
    }
    /// Default activity cutoff value.
    #[pallet::type_value]
    pub fn DefaultActivityCutoff<T: Config>() -> u16 {
        T::InitialActivityCutoff::get()
    }
    /// Default max weights limit.
    #[pallet::type_value]
    pub fn DefaultMaxWeightsLimit<T: Config>() -> u16 {
        T::InitialMaxWeightsLimit::get()
    }
    /// Default weights version key.
    #[pallet::type_value]
    pub fn DefaultWeightsVersionKey<T: Config>() -> u64 {
        T::InitialWeightsVersionKey::get()
    }
    /// Default minimal allowed weights.
    #[pallet::type_value]
    pub fn DefaultMinAllowedWeights<T: Config>() -> u16 {
        T::InitialMinAllowedWeights::get()
    }
    /// Default max allowed validators.
    #[pallet::type_value]
    pub fn DefaultMaxAllowedValidators<T: Config>() -> u16 {
        T::InitialMaxAllowedValidators::get()
    }
    /// Default adjustment interval.
    #[pallet::type_value]
    pub fn DefaultAdjustmentInterval<T: Config>() -> u16 {
        T::InitialAdjustmentInterval::get()
    }
    /// Default bonds moving average.
    #[pallet::type_value]
    pub fn DefaultBondsMovingAverage<T: Config>() -> u64 {
        T::InitialBondsMovingAverage::get()
    }
    /// Default validator prune length.
    #[pallet::type_value]
    pub fn DefaultValidatorPruneLen<T: Config>() -> u64 {
        T::InitialValidatorPruneLen::get()
    }
    /// Default scaling law power.
    #[pallet::type_value]
    pub fn DefaultScalingLawPower<T: Config>() -> u16 {
        T::InitialScalingLawPower::get()
    }
    /// Default target registrations per interval.
    #[pallet::type_value]
    pub fn DefaultTargetRegistrationsPerInterval<T: Config>() -> u16 {
        T::InitialTargetRegistrationsPerInterval::get()
    }
    /// Default adjustment alpha.
    #[pallet::type_value]
    pub fn DefaultAdjustmentAlpha<T: Config>() -> u64 {
        T::InitialAdjustmentAlpha::get()
    }
    /// Default weights min stake.
    #[pallet::type_value]
    pub fn DefaultWeightsMinStake<T: Config>() -> u64 {
        0
    }
    /// Provides the default value for the upper bound of the alpha parameter.

    #[pallet::type_value]
    pub fn DefaultAlphaValues<T: Config>() -> (u16, u16) {
        (45875, 58982) // (alpha_low: 0.7, alpha_high: 0.9)
    }

    #[pallet::storage] // ITEM( weights_min_stake )
    pub type WeightsMinStake<T> = StorageValue<_, u64, ValueQuery, DefaultWeightsMinStake<T>>;
    #[pallet::storage] // --- MAP ( netuid ) --> Rho
    pub type Rho<T> = StorageMap<_, Identity, u16, u16, ValueQuery, DefaultRho<T>>;
    #[pallet::storage] // --- MAP ( netuid ) --> Kappa
    pub type Kappa<T> = StorageMap<_, Identity, u16, u16, ValueQuery, DefaultKappa<T>>;
    #[pallet::storage] // --- MAP ( netuid ) --> uid, we use to record uids to prune at next epoch.
    pub type NeuronsToPruneAtNextEpoch<T: Config> = StorageMap<_, Identity, u16, u16, ValueQuery>;
    #[pallet::storage] // --- MAP ( netuid ) --> registrations_this_interval
    pub type RegistrationsThisInterval<T: Config> = StorageMap<_, Identity, u16, u16, ValueQuery>;
    #[pallet::storage] // --- MAP ( netuid ) --> pow_registrations_this_interval
    pub type POWRegistrationsThisInterval<T: Config> =
        StorageMap<_, Identity, u16, u16, ValueQuery>;
    #[pallet::storage] // --- MAP ( netuid ) --> burn_registrations_this_interval
    pub type BurnRegistrationsThisInterval<T: Config> =
        StorageMap<_, Identity, u16, u16, ValueQuery>;
    #[pallet::storage] // --- MAP ( netuid ) --> max_allowed_uids
    pub type MaxAllowedUids<T> =
        StorageMap<_, Identity, u16, u16, ValueQuery, DefaultMaxAllowedUids<T>>;
    #[pallet::storage] // --- MAP ( netuid ) --> immunity_period
    pub type ImmunityPeriod<T> =
        StorageMap<_, Identity, u16, u16, ValueQuery, DefaultImmunityPeriod<T>>;
    #[pallet::storage] // --- MAP ( netuid ) --> activity_cutoff
    pub type ActivityCutoff<T> =
        StorageMap<_, Identity, u16, u16, ValueQuery, DefaultActivityCutoff<T>>;
    #[pallet::storage] // --- MAP ( netuid ) --> max_weight_limit
    pub type MaxWeightsLimit<T> =
        StorageMap<_, Identity, u16, u16, ValueQuery, DefaultMaxWeightsLimit<T>>;
    #[pallet::storage] // --- MAP ( netuid ) --> weights_version_key
    pub type WeightsVersionKey<T> =
        StorageMap<_, Identity, u16, u64, ValueQuery, DefaultWeightsVersionKey<T>>;
    #[pallet::storage] // --- MAP ( netuid ) --> min_allowed_weights
    pub type MinAllowedWeights<T> =
        StorageMap<_, Identity, u16, u16, ValueQuery, DefaultMinAllowedWeights<T>>;
    #[pallet::storage] // --- MAP ( netuid ) --> max_allowed_validators
    pub type MaxAllowedValidators<T> =
        StorageMap<_, Identity, u16, u16, ValueQuery, DefaultMaxAllowedValidators<T>>;
    #[pallet::storage] // --- MAP ( netuid ) --> adjustment_interval
    pub type AdjustmentInterval<T> =
        StorageMap<_, Identity, u16, u16, ValueQuery, DefaultAdjustmentInterval<T>>;
    #[pallet::storage] // --- MAP ( netuid ) --> bonds_moving_average
    pub type BondsMovingAverage<T> =
        StorageMap<_, Identity, u16, u64, ValueQuery, DefaultBondsMovingAverage<T>>;
    #[pallet::storage] // --- MAP ( netuid ) --> weights_set_rate_limit
    pub type WeightsSetRateLimit<T> =
        StorageMap<_, Identity, u16, u64, ValueQuery, DefaultWeightsSetRateLimit<T>>;
    #[pallet::storage] // --- MAP ( netuid ) --> validator_prune_len
    pub type ValidatorPruneLen<T> =
        StorageMap<_, Identity, u16, u64, ValueQuery, DefaultValidatorPruneLen<T>>;
    #[pallet::storage] // --- MAP ( netuid ) --> scaling_law_power
    pub type ScalingLawPower<T> =
        StorageMap<_, Identity, u16, u16, ValueQuery, DefaultScalingLawPower<T>>;
    #[pallet::storage] // --- MAP ( netuid ) --> target_registrations_this_interval
    pub type TargetRegistrationsPerInterval<T> =
        StorageMap<_, Identity, u16, u16, ValueQuery, DefaultTargetRegistrationsPerInterval<T>>;
    #[pallet::storage] // --- DMAP ( netuid, uid ) --> block_at_registration
    pub type BlockAtRegistration<T: Config> = StorageDoubleMap<
        _,
        Identity,
        u16,
        Identity,
        u16,
        u64,
        ValueQuery,
        DefaultBlockAtRegistration<T>,
    >;
    #[pallet::storage] // --- DMAP ( netuid ) --> adjustment_alpha
    pub type AdjustmentAlpha<T: Config> =
        StorageMap<_, Identity, u16, u64, ValueQuery, DefaultAdjustmentAlpha<T>>;

    //  MAP ( netuid ) --> (alpha_low, alpha_high)
    #[pallet::storage]
    pub type AlphaValues<T> =
        StorageMap<_, Identity, u16, (u16, u16), ValueQuery, DefaultAlphaValues<T>>;

    #[pallet::storage] // --- MAP (netuid, who) --> (hash, weight) | Returns the hash and weight committed by an account for a given netuid.
    pub type WeightCommits<T: Config> = StorageDoubleMap<
        _,
        Twox64Concat,
        u16,
        Twox64Concat,
        T::AccountId,
        (H256, u64),
        OptionQuery,
    >;

    /// Default value for weight commit reveal interval.
    #[pallet::type_value]
    pub fn DefaultWeightCommitRevealInterval<T: Config>() -> u64 {
        1000
    }
    // --- DMAP ( netuid ) --> interval
    #[pallet::storage]
    pub type WeightCommitRevealInterval<T> =
        StorageMap<_, Identity, u16, u64, ValueQuery, DefaultWeightCommitRevealInterval<T>>;

    /// Default value for weight commit/reveal enabled.
    #[pallet::type_value]
    pub fn DefaultCommitRevealWeightsEnabled<T: Config>() -> bool {
        false
    }
    // --- DMAP ( netuid ) --> interval
    #[pallet::storage]
    pub type CommitRevealWeightsEnabled<T> =
        StorageMap<_, Identity, u16, bool, ValueQuery, DefaultCommitRevealWeightsEnabled<T>>;

    /// =======================================
    /// ==== Subnetwork Consensus Storage  ====
    /// =======================================

    /// Value definition for vector of u16.
    #[pallet::type_value]
    pub fn EmptyU16Vec<T: Config>() -> Vec<u16> {
        vec![]
    }
    /// Value definition for vector of u64.
    #[pallet::type_value]
    pub fn EmptyU64Vec<T: Config>() -> Vec<u64> {
        vec![]
    }
    /// Value definition for vector of bool.
    #[pallet::type_value]
    pub fn EmptyBoolVec<T: Config>() -> Vec<bool> {
        vec![]
    }
    /// Value definition for bonds with type vector of (u16, u16).
    #[pallet::type_value]
    pub fn DefaultBonds<T: Config>() -> Vec<(u16, u16)> {
        vec![]
    }
    /// Value definition for weights with vector of (u16, u16).
    #[pallet::type_value]
    pub fn DefaultWeights<T: Config>() -> Vec<(u16, u16)> {
        vec![]
    }
    /// Default value for key with type T::AccountId derived from trailing zeroes.
    #[pallet::type_value]
    pub fn DefaultKey<T: Config>() -> T::AccountId {
        T::AccountId::decode(&mut sp_runtime::traits::TrailingZeroInput::zeroes())
            .expect("trailing zeroes always produce a valid account ID; qed")
    }

    #[pallet::storage] // --- DMAP ( netuid, hotkey ) --> uid
    pub type Uids<T: Config> =
        StorageDoubleMap<_, Identity, u16, Blake2_128Concat, T::AccountId, u16, OptionQuery>;
    #[pallet::storage] // --- DMAP ( netuid, uid ) --> hotkey
    pub type Keys<T: Config> =
        StorageDoubleMap<_, Identity, u16, Identity, u16, T::AccountId, ValueQuery, DefaultKey<T>>;
    #[pallet::storage] // --- DMAP ( netuid ) --> (hotkey, se, ve)
    pub type LoadedEmission<T: Config> =
        StorageMap<_, Identity, u16, Vec<(T::AccountId, u64, u64)>, OptionQuery>;

    #[pallet::storage] // --- DMAP ( netuid ) --> active
    pub(super) type Active<T: Config> =
        StorageMap<_, Identity, u16, Vec<bool>, ValueQuery, EmptyBoolVec<T>>;
    #[pallet::storage] // --- DMAP ( netuid ) --> rank
    pub(super) type Rank<T: Config> =
        StorageMap<_, Identity, u16, Vec<u16>, ValueQuery, EmptyU16Vec<T>>;
    #[pallet::storage] // --- DMAP ( netuid ) --> trust
    pub(super) type Trust<T: Config> =
        StorageMap<_, Identity, u16, Vec<u16>, ValueQuery, EmptyU16Vec<T>>;
    #[pallet::storage] // --- DMAP ( netuid ) --> consensus
    pub(super) type Consensus<T: Config> =
        StorageMap<_, Identity, u16, Vec<u16>, ValueQuery, EmptyU16Vec<T>>;
    #[pallet::storage] // --- DMAP ( netuid ) --> incentive
    pub(super) type Incentive<T: Config> =
        StorageMap<_, Identity, u16, Vec<u16>, ValueQuery, EmptyU16Vec<T>>;
    #[pallet::storage] // --- DMAP ( netuid ) --> dividends
    pub(super) type Dividends<T: Config> =
        StorageMap<_, Identity, u16, Vec<u16>, ValueQuery, EmptyU16Vec<T>>;
    #[pallet::storage] // --- DMAP ( netuid ) --> emission
    pub(super) type Emission<T: Config> =
        StorageMap<_, Identity, u16, Vec<u64>, ValueQuery, EmptyU64Vec<T>>;
    #[pallet::storage] // --- DMAP ( netuid ) --> last_update
    pub(super) type LastUpdate<T: Config> =
        StorageMap<_, Identity, u16, Vec<u64>, ValueQuery, EmptyU64Vec<T>>;
    #[pallet::storage] // --- DMAP ( netuid ) --> validator_trust
    pub(super) type ValidatorTrust<T: Config> =
        StorageMap<_, Identity, u16, Vec<u16>, ValueQuery, EmptyU16Vec<T>>;
    #[pallet::storage] // --- DMAP ( netuid ) --> pruning_scores
    pub(super) type PruningScores<T: Config> =
        StorageMap<_, Identity, u16, Vec<u16>, ValueQuery, EmptyU16Vec<T>>;
    #[pallet::storage] // --- DMAP ( netuid ) --> validator_permit
    pub(super) type ValidatorPermit<T: Config> =
        StorageMap<_, Identity, u16, Vec<bool>, ValueQuery, EmptyBoolVec<T>>;

    #[pallet::storage] // --- DMAP ( netuid, uid ) --> weights
    pub(super) type Weights<T: Config> = StorageDoubleMap<
        _,
        Identity,
        u16,
        Identity,
        u16,
        Vec<(u16, u16)>,
        ValueQuery,
        DefaultWeights<T>,
    >;
    #[pallet::storage] // --- DMAP ( netuid, uid ) --> bonds
    pub(super) type Bonds<T: Config> = StorageDoubleMap<
        _,
        Identity,
        u16,
        Identity,
        u16,
        Vec<(u16, u16)>,
        ValueQuery,
        DefaultBonds<T>,
    >;

    #[pallet::storage] // --- Storage for migration run status
    pub type HasMigrationRun<T: Config> = StorageMap<_, Identity, Vec<u8>, bool, ValueQuery>;

    /// ==================
    /// ==== Genesis =====
    /// ==================

    #[pallet::genesis_config]
    pub struct GenesisConfig<T: Config> {
        /// Stakes record in genesis.
        pub stakes: Vec<(T::AccountId, Vec<(T::AccountId, (u64, u16))>)>,
        /// The total issued balance in genesis
        pub balances_issuance: u64,
    }

    impl<T: Config> Default for GenesisConfig<T> {
        fn default() -> Self {
            Self {
                stakes: Default::default(),
                balances_issuance: 0,
            }
        }
    }

    #[pallet::genesis_build]
    impl<T: Config> BuildGenesisConfig for GenesisConfig<T> {
        fn build(&self) {
            // Set initial total issuance from balances
            TotalIssuance::<T>::put(self.balances_issuance);

            // Subnet config values
            let netuid: u16 = 3;
            let tempo = 99;
            let max_uids = 4096;

            // The functions for initializing new networks/setting defaults cannot be run directly from genesis functions like extrinsics would
            // --- Set this network uid to alive.
            NetworksAdded::<T>::insert(netuid, true);

            // --- Fill tempo memory item.
            Tempo::<T>::insert(netuid, tempo);

            // --- Fill modality item.
            // Only modality 0 exists (text)
            NetworkModality::<T>::insert(netuid, 0);

            // Make network parameters explicit.
            if !Tempo::<T>::contains_key(netuid) {
                Tempo::<T>::insert(netuid, Tempo::<T>::get(netuid));
            }
            if !Kappa::<T>::contains_key(netuid) {
                Kappa::<T>::insert(netuid, Kappa::<T>::get(netuid));
            }
            if !Difficulty::<T>::contains_key(netuid) {
                Difficulty::<T>::insert(netuid, Difficulty::<T>::get(netuid));
            }
            if !MaxAllowedUids::<T>::contains_key(netuid) {
                MaxAllowedUids::<T>::insert(netuid, MaxAllowedUids::<T>::get(netuid));
            }
            if !ImmunityPeriod::<T>::contains_key(netuid) {
                ImmunityPeriod::<T>::insert(netuid, ImmunityPeriod::<T>::get(netuid));
            }
            if !ActivityCutoff::<T>::contains_key(netuid) {
                ActivityCutoff::<T>::insert(netuid, ActivityCutoff::<T>::get(netuid));
            }
            if !EmissionValues::<T>::contains_key(netuid) {
                EmissionValues::<T>::insert(netuid, EmissionValues::<T>::get(netuid));
            }
            if !MaxWeightsLimit::<T>::contains_key(netuid) {
                MaxWeightsLimit::<T>::insert(netuid, MaxWeightsLimit::<T>::get(netuid));
            }
            if !MinAllowedWeights::<T>::contains_key(netuid) {
                MinAllowedWeights::<T>::insert(netuid, MinAllowedWeights::<T>::get(netuid));
            }
            if !RegistrationsThisInterval::<T>::contains_key(netuid) {
                RegistrationsThisInterval::<T>::insert(
                    netuid,
                    RegistrationsThisInterval::<T>::get(netuid),
                );
            }
            if !POWRegistrationsThisInterval::<T>::contains_key(netuid) {
                POWRegistrationsThisInterval::<T>::insert(
                    netuid,
                    POWRegistrationsThisInterval::<T>::get(netuid),
                );
            }
            if !BurnRegistrationsThisInterval::<T>::contains_key(netuid) {
                BurnRegistrationsThisInterval::<T>::insert(
                    netuid,
                    BurnRegistrationsThisInterval::<T>::get(netuid),
                );
            }

            // Set max allowed uids
            MaxAllowedUids::<T>::insert(netuid, max_uids);

            let mut next_uid = 0u16;

            for (coldkey, hotkeys) in self.stakes.iter() {
                for (hotkey, stake_uid) in hotkeys.iter() {
                    let (stake, uid) = stake_uid;

                    // Expand Yuma Consensus with new position.
                    Rank::<T>::mutate(netuid, |v| v.push(0));
                    Trust::<T>::mutate(netuid, |v| v.push(0));
                    Active::<T>::mutate(netuid, |v| v.push(true));
                    Emission::<T>::mutate(netuid, |v| v.push(0));
                    Consensus::<T>::mutate(netuid, |v| v.push(0));
                    Incentive::<T>::mutate(netuid, |v| v.push(0));
                    Dividends::<T>::mutate(netuid, |v| v.push(0));
                    LastUpdate::<T>::mutate(netuid, |v| v.push(0));
                    PruningScores::<T>::mutate(netuid, |v| v.push(0));
                    ValidatorTrust::<T>::mutate(netuid, |v| v.push(0));
                    ValidatorPermit::<T>::mutate(netuid, |v| v.push(false));

                    // Insert account information.
                    Keys::<T>::insert(netuid, uid, hotkey.clone()); // Make hotkey - uid association.
                    Uids::<T>::insert(netuid, hotkey.clone(), uid); // Make uid - hotkey association.
                    BlockAtRegistration::<T>::insert(netuid, uid, 0); // Fill block at registration.
                    IsNetworkMember::<T>::insert(hotkey.clone(), netuid, true); // Fill network is member.

                    // Fill stake information.
                    Owner::<T>::insert(hotkey.clone(), coldkey.clone());

                    // Update OwnedHotkeys map
                    let mut hotkeys = OwnedHotkeys::<T>::get(coldkey);
                    if !hotkeys.contains(hotkey) {
                        hotkeys.push(hotkey.clone());
                        OwnedHotkeys::<T>::insert(coldkey, hotkeys);
                    }

                    TotalHotkeyStake::<T>::insert(hotkey.clone(), stake);
                    TotalColdkeyStake::<T>::insert(
                        coldkey.clone(),
                        TotalColdkeyStake::<T>::get(coldkey).saturating_add(*stake),
                    );

                    // Update total issuance value
                    TotalIssuance::<T>::put(TotalIssuance::<T>::get().saturating_add(*stake));

                    Stake::<T>::insert(hotkey.clone(), coldkey.clone(), stake);

                    // Update StakingHotkeys map
                    let mut staking_hotkeys = StakingHotkeys::<T>::get(coldkey);
                    if !staking_hotkeys.contains(hotkey) {
                        staking_hotkeys.push(hotkey.clone());
                        StakingHotkeys::<T>::insert(coldkey, staking_hotkeys);
                    }

                    next_uid = next_uid.checked_add(1).expect(
                        "should not have total number of hotkey accounts larger than u16::MAX",
                    );
                }
            }

            // Set correct length for Subnet neurons
            SubnetworkN::<T>::insert(netuid, next_uid);

            // --- Increase total network count.
            TotalNetworks::<T>::mutate(|n| {
                *n = n.checked_add(1).expect(
                    "should not have total number of networks larger than u16::MAX in genesis",
                )
            });

            // Get the root network uid.
            let root_netuid: u16 = 0;

            // Set the root network as added.
            NetworksAdded::<T>::insert(root_netuid, true);

            // Increment the number of total networks.
            TotalNetworks::<T>::mutate(|n| {
                *n = n.checked_add(1).expect(
                    "should not have total number of networks larger than u16::MAX in genesis",
                )
            });
            // Set the number of validators to 1.
            SubnetworkN::<T>::insert(root_netuid, 0);

            // Set the maximum number to the number of senate members.
            MaxAllowedUids::<T>::insert(root_netuid, 64u16);

            // Set the maximum number to the number of validators to all members.
            MaxAllowedValidators::<T>::insert(root_netuid, 64u16);

            // Set the min allowed weights to zero, no weights restrictions.
            MinAllowedWeights::<T>::insert(root_netuid, 0);

            // Set the max weight limit to infinity, no weight restrictions.
            MaxWeightsLimit::<T>::insert(root_netuid, u16::MAX);

            // Add default root tempo.
            Tempo::<T>::insert(root_netuid, 100);

            // Set the root network as open.
            NetworkRegistrationAllowed::<T>::insert(root_netuid, true);

            // Set target registrations for validators as 1 per block.
            TargetRegistrationsPerInterval::<T>::insert(root_netuid, 1);
        }
    }

    // ================
    // ==== Hooks =====
    // ================

    #[pallet::hooks]
    impl<T: Config> Hooks<BlockNumberFor<T>> for Pallet<T> {
        fn on_idle(_n: BlockNumberFor<T>, _remaining_weight: Weight) -> Weight {
            Weight::zero()
        }

        fn on_initialize(_block_number: BlockNumberFor<T>) -> Weight {
            let mut total_weight = Weight::zero();

            // Create a Weight::MAX value to pass to swap_coldkeys_this_block
            let max_weight = Weight::MAX;

            // Perform coldkey swapping
            let swap_weight = match Self::swap_coldkeys_this_block(&max_weight) {
                Ok(weight_used) => weight_used,
                Err(e) => {
                    log::error!("Error while swapping coldkeys: {:?}", e);
                    Weight::zero()
                }
            };
            total_weight = total_weight.saturating_add(swap_weight);

            // Perform block step
            let block_step_result = Self::block_step();
            match block_step_result {
                Ok(_) => {
                    log::debug!("Successfully ran block step.");
                    total_weight = total_weight.saturating_add(
                        Weight::from_parts(110_634_229_000_u64, 0)
                            .saturating_add(T::DbWeight::get().reads(8304_u64))
                            .saturating_add(T::DbWeight::get().writes(110_u64)),
                    );
                }
                Err(e) => {
                    log::error!("Error while stepping block: {:?}", e);
                    total_weight = total_weight.saturating_add(
                        Weight::from_parts(110_634_229_000_u64, 0)
                            .saturating_add(T::DbWeight::get().reads(8304_u64))
                            .saturating_add(T::DbWeight::get().writes(110_u64)),
                    );
                }
            }

            total_weight
        }

        fn on_runtime_upgrade() -> frame_support::weights::Weight {
            // --- Migrate storage
            use crate::migration;
            let mut weight = frame_support::weights::Weight::from_parts(0, 0);

            // Hex encoded foundation coldkey
            let hex = hex_literal::hex![
                "feabaafee293d3b76dae304e2f9d885f77d2b17adab9e17e921b321eccd61c77"
            ];
            weight = weight
                // Initializes storage version (to 1)
                .saturating_add(migration::migrate_to_v1_separate_emission::<T>())
                // Storage version v1 -> v2
                .saturating_add(migration::migrate_to_v2_fixed_total_stake::<T>())
                // Doesn't check storage version. TODO: Remove after upgrade
                .saturating_add(migration::migrate_create_root_network::<T>())
                // Storage version v2 -> v3
                .saturating_add(migration::migrate_transfer_ownership_to_foundation::<T>(
                    hex,
                ))
                // Storage version v3 -> v4
                .saturating_add(migration::migrate_delete_subnet_21::<T>())
                // Storage version v4 -> v5
                .saturating_add(migration::migrate_delete_subnet_3::<T>())
                // Doesn't check storage version. TODO: Remove after upgrade
                .saturating_add(migration::migration5_total_issuance::<T>(false))
                // Populate OwnedHotkeys map for coldkey swap. Doesn't update storage vesion.
                .saturating_add(migration::migrate_populate_owned::<T>())
                // Populate StakingHotkeys map for coldkey swap. Doesn't update storage vesion.
                .saturating_add(migration::migrate_populate_staking_hotkeys::<T>())
                // Fix total coldkey stake.
                .saturating_add(migration::migrate_fix_total_coldkey_stake::<T>());

            weight
        }

        #[cfg(feature = "try-runtime")]
        fn try_state(_n: BlockNumberFor<T>) -> Result<(), sp_runtime::TryRuntimeError> {
            use frame_support::traits::fungible::Inspect;

            // Assert [`TotalStake`] accounting is correct
            let mut total_staked = 0;
            for stake in Stake::<T>::iter() {
                total_staked += stake.2;
            }
            ensure!(
                total_staked == TotalStake::<T>::get(),
                "TotalStake does not match total staked"
            );

            // Assert [`TotalSubnetLocked`] accounting is correct
            let mut total_subnet_locked = 0;
            for (_, locked) in SubnetLocked::<T>::iter() {
                total_subnet_locked += locked;
            }
            ensure!(
                total_subnet_locked == TotalSubnetLocked::<T>::get(),
                "TotalSubnetLocked does not match total subnet locked"
            );

            // Assert [`TotalIssuance`] accounting is correct
            let currency_issuance = T::Currency::total_issuance();
            ensure!(
                TotalIssuance::<T>::get() == currency_issuance + total_staked + total_subnet_locked,
                "TotalIssuance accounting discrepancy"
            );

            Ok(())
        }
    }

    /// Dispatchable functions allow users to interact with the pallet and invoke state changes.
    /// These functions materialize as "extrinsics", which are often compared to transactions.
    /// Dispatchable functions must be annotated with a weight and must return a DispatchResult.
    #[pallet::call]
    impl<T: Config> Pallet<T> {
        /// --- Sets the caller weights for the incentive mechanism. The call can be
        /// made from the hotkey account so is potentially insecure, however, the damage
        /// of changing weights is minimal if caught early. This function includes all the
        /// checks that the passed weights meet the requirements. Stored as u16s they represent
        /// rational values in the range [0,1] which sum to 1 and can be interpreted as
        /// probabilities. The specific weights determine how inflation propagates outward
        /// from this peer.
        ///
        /// Note: The 16 bit integers weights should represent 1.0 as the max u16.
        /// However, the function normalizes all integers to u16_max anyway. This means that if the sum of all
        /// elements is larger or smaller than the amount of elements * u16_max, all elements
        /// will be corrected for this deviation.
        ///
        /// # Args:
        /// * `origin`: (<T as frame_system::Config>Origin):
        ///     - The caller, a hotkey who wishes to set their weights.
        ///
        /// * `netuid` (u16):
        /// 	- The network uid we are setting these weights on.
        ///
        /// * `dests` (Vec<u16>):
        /// 	- The edge endpoint for the weight, i.e. j for w_ij.
        ///
        /// * 'weights' (Vec<u16>):
        /// 	- The u16 integer encoded weights. Interpreted as rational
        /// 		values in the range [0,1]. They must sum to in32::MAX.
        ///
        /// * 'version_key' ( u64 ):
        /// 	- The network version key to check if the validator is up to date.
        ///
        /// # Event:
        /// * WeightsSet;
        /// 	- On successfully setting the weights on chain.
        ///
        /// # Raises:
        /// * 'SubNetworkDoesNotExist':
        /// 	- Attempting to set weights on a non-existent network.
        ///
        /// * 'NotRegistered':
        /// 	- Attempting to set weights from a non registered account.
        ///
        /// * 'WeightVecNotEqualSize':
        /// 	- Attempting to set weights with uids not of same length.
        ///
        /// * 'DuplicateUids':
        /// 	- Attempting to set weights with duplicate uids.
        ///
        ///     * 'UidsLengthExceedUidsInSubNet':
        /// 	- Attempting to set weights above the max allowed uids.
        ///
        /// * 'UidVecContainInvalidOne':
        /// 	- Attempting to set weights with invalid uids.
        ///
        /// * 'WeightVecLengthIsLow':
        /// 	- Attempting to set weights with fewer weights than min.
        ///
        /// * 'MaxWeightExceeded':
        /// 	- Attempting to set weights with max value exceeding limit.
        #[pallet::call_index(0)]
        #[pallet::weight((Weight::from_parts(22_060_000_000, 0)
        .saturating_add(T::DbWeight::get().reads(4106))
        .saturating_add(T::DbWeight::get().writes(2)), DispatchClass::Normal, Pays::No))]
        pub fn set_weights(
            origin: OriginFor<T>,
            netuid: u16,
            dests: Vec<u16>,
            weights: Vec<u16>,
            version_key: u64,
        ) -> DispatchResult {
            if !Self::get_commit_reveal_weights_enabled(netuid) {
                return Self::do_set_weights(origin, netuid, dests, weights, version_key);
            }

            Err(Error::<T>::CommitRevealEnabled.into())
        }

        /// ---- Used to commit a hash of your weight values to later be revealed.
        ///
        /// # Args:
        /// * `origin`: (`<T as frame_system::Config>::RuntimeOrigin`):
        ///   - The signature of the committing hotkey.
        ///
        /// * `netuid` (`u16`):
        ///   - The u16 network identifier.
        ///
        /// * `commit_hash` (`H256`):
        ///   - The hash representing the committed weights.
        ///
        /// # Raises:
        /// * `WeightsCommitNotAllowed`:
        ///   - Attempting to commit when it is not allowed.
        ///
        #[pallet::call_index(96)]
        #[pallet::weight((Weight::from_parts(46_000_000, 0)
		.saturating_add(T::DbWeight::get().reads(1))
		.saturating_add(T::DbWeight::get().writes(1)), DispatchClass::Normal, Pays::No))]
        pub fn commit_weights(
            origin: T::RuntimeOrigin,
            netuid: u16,
            commit_hash: H256,
        ) -> DispatchResult {
            Self::do_commit_weights(origin, netuid, commit_hash)
        }

        /// ---- Used to reveal the weights for a previously committed hash.
        ///
        /// # Args:
        /// * `origin`: (`<T as frame_system::Config>::RuntimeOrigin`):
        ///   - The signature of the revealing hotkey.
        ///
        /// * `netuid` (`u16`):
        ///   - The u16 network identifier.
        ///
        /// * `uids` (`Vec<u16>`):
        ///   - The uids for the weights being revealed.
        ///
        /// * `values` (`Vec<u16>`):
        ///   - The values of the weights being revealed.
        ///
        /// * `salt` (`Vec<u8>`):
        ///   - The random salt to protect from brute-force guessing attack in case of small weight changes bit-wise.
        ///
        /// * `version_key` (`u64`):
        ///   - The network version key.
        ///
        /// # Raises:
        /// * `NoWeightsCommitFound`:
        ///   - Attempting to reveal weights without an existing commit.
        ///
        /// * `InvalidRevealCommitHashNotMatchTempo`:
        ///   - Attempting to reveal weights outside the valid tempo.
        ///
        /// * `InvalidRevealCommitHashNotMatch`:
        ///   - The revealed hash does not match the committed hash.
        ///
        #[pallet::call_index(97)]
        #[pallet::weight((Weight::from_parts(103_000_000, 0)
		.saturating_add(T::DbWeight::get().reads(11))
		.saturating_add(T::DbWeight::get().writes(3)), DispatchClass::Normal, Pays::No))]
        pub fn reveal_weights(
            origin: T::RuntimeOrigin,
            netuid: u16,
            uids: Vec<u16>,
            values: Vec<u16>,
            salt: Vec<u16>,
            version_key: u64,
        ) -> DispatchResult {
            Self::do_reveal_weights(origin, netuid, uids, values, salt, version_key)
        }

        /// # Args:
        /// * `origin`: (<T as frame_system::Config>Origin):
        /// 	- The caller, a hotkey who wishes to set their weights.
        ///
        /// * `netuid` (u16):
        /// 	- The network uid we are setting these weights on.
        ///
        /// * `hotkey` (T::AccountId):
        /// 	- The hotkey associated with the operation and the calling coldkey.
        ///
        /// * `dests` (Vec<u16>):
        /// 	- The edge endpoint for the weight, i.e. j for w_ij.
        ///
        /// * 'weights' (Vec<u16>):
        /// 	- The u16 integer encoded weights. Interpreted as rational
        /// 		values in the range [0,1]. They must sum to in32::MAX.
        ///
        /// * 'version_key' ( u64 ):
        /// 	- The network version key to check if the validator is up to date.
        ///
        /// # Event:
        ///
        /// * WeightsSet;
        /// 	- On successfully setting the weights on chain.
        ///
        /// # Raises:
        ///
        /// * NonAssociatedColdKey;
        /// 	- Attempting to set weights on a non-associated cold key.
        ///
        /// * 'SubNetworkDoesNotExist':
        /// 	- Attempting to set weights on a non-existent network.
        ///
        /// * 'NotRootSubnet':
        /// 	- Attempting to set weights on a subnet that is not the root network.
        ///
        /// * 'WeightVecNotEqualSize':
        /// 	- Attempting to set weights with uids not of same length.
        ///
        /// * 'UidVecContainInvalidOne':
        /// 	- Attempting to set weights with invalid uids.
        ///
        /// * 'NotRegistered':
        /// 	- Attempting to set weights from a non registered account.
        ///
        /// * 'WeightVecLengthIsLow':
        /// 	- Attempting to set weights with fewer weights than min.
        ///
        ///  * 'IncorrectWeightVersionKey':
        ///      - Attempting to set weights with the incorrect network version key.
        ///
        ///  * 'SettingWeightsTooFast':
        ///      - Attempting to set weights too fast.
        ///
        /// * 'WeightVecLengthIsLow':
        /// 	- Attempting to set weights with fewer weights than min.
        ///
        /// * 'MaxWeightExceeded':
        /// 	- Attempting to set weights with max value exceeding limit.
        ///
        #[pallet::call_index(8)]
        #[pallet::weight((Weight::from_parts(10_151_000_000, 0)
		.saturating_add(T::DbWeight::get().reads(4104))
		.saturating_add(T::DbWeight::get().writes(2)), DispatchClass::Normal, Pays::No))]
        pub fn set_root_weights(
            origin: OriginFor<T>,
            netuid: u16,
            hotkey: T::AccountId,
            dests: Vec<u16>,
            weights: Vec<u16>,
            version_key: u64,
        ) -> DispatchResult {
            Self::do_set_root_weights(origin, netuid, hotkey, dests, weights, version_key)
        }

        /// --- Sets the key as a delegate.
        ///
        /// # Args:
        /// * 'origin': (<T as frame_system::Config>Origin):
        /// 	- The signature of the caller's coldkey.
        ///
        /// * 'hotkey' (T::AccountId):
        /// 	- The hotkey we are delegating (must be owned by the coldkey.)
        ///
        /// * 'take' (u64):
        /// 	- The stake proportion that this hotkey takes from delegations.
        ///
        /// # Event:
        /// * DelegateAdded;
        /// 	- On successfully setting a hotkey as a delegate.
        ///
        /// # Raises:
        /// * 'NotRegistered':
        /// 	- The hotkey we are delegating is not registered on the network.
        ///
        /// * 'NonAssociatedColdKey':
        /// 	- The hotkey we are delegating is not owned by the calling coldket.
        ///
        #[pallet::call_index(1)]
        #[pallet::weight((Weight::from_parts(79_000_000, 0)
		.saturating_add(T::DbWeight::get().reads(6))
		.saturating_add(T::DbWeight::get().writes(3)), DispatchClass::Normal, Pays::No))]
        pub fn become_delegate(origin: OriginFor<T>, hotkey: T::AccountId) -> DispatchResult {
            Self::do_become_delegate(origin, hotkey, Self::get_default_take())
        }

        /// --- Allows delegates to decrease its take value.
        ///
        /// # Args:
        /// * 'origin': (<T as frame_system::Config>::Origin):
        /// 	- The signature of the caller's coldkey.
        ///
        /// * 'hotkey' (T::AccountId):
        /// 	- The hotkey we are delegating (must be owned by the coldkey.)
        ///
        /// * 'netuid' (u16):
        /// 	- Subnet ID to decrease take for
        ///
        /// * 'take' (u16):
        /// 	- The new stake proportion that this hotkey takes from delegations.
        ///        The new value can be between 0 and 11_796 and should be strictly
        ///        lower than the previous value. It T is the new value (rational number),
        ///        the the parameter is calculated as [65535 * T]. For example, 1% would be
        ///        [0.01 * 65535] = [655.35] = 655
        ///
        /// # Event:
        /// * TakeDecreased;
        /// 	- On successfully setting a decreased take for this hotkey.
        ///
        /// # Raises:
        /// * 'NotRegistered':
        /// 	- The hotkey we are delegating is not registered on the network.
        ///
        /// * 'NonAssociatedColdKey':
        /// 	- The hotkey we are delegating is not owned by the calling coldkey.
        ///
        /// * 'DelegateTakeTooLow':
        /// 	- The delegate is setting a take which is not lower than the previous.
        ///
        #[pallet::call_index(65)]
        #[pallet::weight((0, DispatchClass::Normal, Pays::No))]
        pub fn decrease_take(
            origin: OriginFor<T>,
            hotkey: T::AccountId,
            take: u16,
        ) -> DispatchResult {
            Self::do_decrease_take(origin, hotkey, take)
        }

        /// --- Allows delegates to increase its take value. This call is rate-limited.
        ///
        /// # Args:
        /// * 'origin': (<T as frame_system::Config>::Origin):
        /// 	- The signature of the caller's coldkey.
        ///
        /// * 'hotkey' (T::AccountId):
        /// 	- The hotkey we are delegating (must be owned by the coldkey.)
        ///
        /// * 'take' (u16):
        /// 	- The new stake proportion that this hotkey takes from delegations.
        ///        The new value can be between 0 and 11_796 and should be strictly
        ///        greater than the previous value. T is the new value (rational number),
        ///        the the parameter is calculated as [65535 * T]. For example, 1% would be
        ///        [0.01 * 65535] = [655.35] = 655
        ///
        /// # Event:
        /// * TakeIncreased;
        /// 	- On successfully setting a increased take for this hotkey.
        ///
        /// # Raises:
        /// * 'NotRegistered':
        /// 	- The hotkey we are delegating is not registered on the network.
        ///
        /// * 'NonAssociatedColdKey':
        /// 	- The hotkey we are delegating is not owned by the calling coldkey.
        ///
        /// * 'DelegateTakeTooHigh':
        /// 	- The delegate is setting a take which is not greater than the previous.
        ///
        #[pallet::call_index(66)]
        #[pallet::weight((0, DispatchClass::Normal, Pays::No))]
        pub fn increase_take(
            origin: OriginFor<T>,
            hotkey: T::AccountId,
            take: u16,
        ) -> DispatchResult {
            Self::do_increase_take(origin, hotkey, take)
        }

        /// --- Adds stake to a hotkey. The call is made from the
        /// coldkey account linked in the hotkey.
        /// Only the associated coldkey is allowed to make staking and
        /// unstaking requests. This protects the neuron against
        /// attacks on its hotkey running in production code.
        ///
        /// # Args:
        ///  * 'origin': (<T as frame_system::Config>Origin):
        /// 	- The signature of the caller's coldkey.
        ///
        ///  * 'hotkey' (T::AccountId):
        /// 	- The associated hotkey account.
        ///
        ///  * 'amount_staked' (u64):
        /// 	- The amount of stake to be added to the hotkey staking account.
        ///
        /// # Event:
        ///  * StakeAdded;
        /// 	- On the successfully adding stake to a global account.
        ///
        /// # Raises:
        ///  * 'NotEnoughBalanceToStake':
        /// 	- Not enough balance on the coldkey to add onto the global account.
        ///
        ///  * 'NonAssociatedColdKey':
        /// 	- The calling coldkey is not associated with this hotkey.
        ///
        ///  * 'BalanceWithdrawalError':
        ///  	- Errors stemming from transaction pallet.
        ///
        #[pallet::call_index(2)]
        #[pallet::weight((Weight::from_parts(124_000_000, 0)
		.saturating_add(T::DbWeight::get().reads(10))
		.saturating_add(T::DbWeight::get().writes(7)), DispatchClass::Normal, Pays::No))]
        pub fn add_stake(
            origin: OriginFor<T>,
            hotkey: T::AccountId,
            amount_staked: u64,
        ) -> DispatchResult {
            Self::do_add_stake(origin, hotkey, amount_staked)
        }

        /// Remove stake from the staking account. The call must be made
        /// from the coldkey account attached to the neuron metadata. Only this key
        /// has permission to make staking and unstaking requests.
        ///
        /// # Args:
        /// * 'origin': (<T as frame_system::Config>Origin):
        /// 	- The signature of the caller's coldkey.
        ///
        /// * 'hotkey' (T::AccountId):
        /// 	- The associated hotkey account.
        ///
        /// * 'amount_unstaked' (u64):
        /// 	- The amount of stake to be added to the hotkey staking account.
        ///
        /// # Event:
        /// * StakeRemoved;
        /// 	- On the successfully removing stake from the hotkey account.
        ///
        /// # Raises:
        /// * 'NotRegistered':
        /// 	- Thrown if the account we are attempting to unstake from is non existent.
        ///
        /// * 'NonAssociatedColdKey':
        /// 	- Thrown if the coldkey does not own the hotkey we are unstaking from.
        ///
        /// * 'NotEnoughStakeToWithdraw':
        /// 	- Thrown if there is not enough stake on the hotkey to withdwraw this amount.
        ///
        #[pallet::call_index(3)]
        #[pallet::weight((Weight::from_parts(111_000_000, 0)
		.saturating_add(Weight::from_parts(0, 43991))
		.saturating_add(T::DbWeight::get().reads(10))
		.saturating_add(T::DbWeight::get().writes(7)), DispatchClass::Normal, Pays::No))]
        pub fn remove_stake(
            origin: OriginFor<T>,
            hotkey: T::AccountId,
            amount_unstaked: u64,
        ) -> DispatchResult {
            Self::do_remove_stake(origin, hotkey, amount_unstaked)
        }

        /// Serves or updates axon /promethteus information for the neuron associated with the caller. If the caller is
        /// already registered the metadata is updated. If the caller is not registered this call throws NotRegistered.
        ///
        /// # Args:
        /// * 'origin': (<T as frame_system::Config>Origin):
        /// 	- The signature of the caller.
        ///
        /// * 'netuid' (u16):
        /// 	- The u16 network identifier.
        ///
        /// * 'version' (u64):
        /// 	- The bittensor version identifier.
        ///
        /// * 'ip' (u64):
        /// 	- The endpoint ip information as a u128 encoded integer.
        ///
        /// * 'port' (u16):
        /// 	- The endpoint port information as a u16 encoded integer.
        ///
        /// * 'ip_type' (u8):
        /// 	- The endpoint ip version as a u8, 4 or 6.
        ///
        /// * 'protocol' (u8):
        /// 	- UDP:1 or TCP:0
        ///
        /// * 'placeholder1' (u8):
        /// 	- Placeholder for further extra params.
        ///
        /// * 'placeholder2' (u8):
        /// 	- Placeholder for further extra params.
        ///
        /// # Event:
        /// * AxonServed;
        /// 	- On successfully serving the axon info.
        ///
        /// # Raises:
        /// * 'SubNetworkDoesNotExist':
        /// 	- Attempting to set weights on a non-existent network.
        ///
        /// * 'NotRegistered':
        /// 	- Attempting to set weights from a non registered account.
        ///
        /// * 'InvalidIpType':
        /// 	- The ip type is not 4 or 6.
        ///
        /// * 'InvalidIpAddress':
        /// 	- The numerically encoded ip address does not resolve to a proper ip.
        ///
        /// * 'ServingRateLimitExceeded':
        /// 	- Attempting to set prometheus information withing the rate limit min.
        ///
        #[pallet::call_index(4)]
        #[pallet::weight((Weight::from_parts(46_000_000, 0)
		.saturating_add(T::DbWeight::get().reads(4))
		.saturating_add(T::DbWeight::get().writes(1)), DispatchClass::Normal, Pays::No))]
        pub fn serve_axon(
            origin: OriginFor<T>,
            netuid: u16,
            version: u32,
            ip: u128,
            port: u16,
            ip_type: u8,
            protocol: u8,
            placeholder1: u8,
            placeholder2: u8,
        ) -> DispatchResult {
            Self::do_serve_axon(
                origin,
                netuid,
                version,
                ip,
                port,
                ip_type,
                protocol,
                placeholder1,
                placeholder2,
            )
        }

        /// ---- Set prometheus information for the neuron.
        /// # Args:
        /// * 'origin': (<T as frame_system::Config>Origin):
        /// 	- The signature of the calling hotkey.
        ///
        /// * 'netuid' (u16):
        /// 	- The u16 network identifier.
        ///
        /// * 'version' (u16):
        /// 	-  The bittensor version identifier.
        ///
        /// * 'ip' (u128):
        /// 	- The prometheus ip information as a u128 encoded integer.
        ///
        /// * 'port' (u16):
        /// 	- The prometheus port information as a u16 encoded integer.
        ///
        /// * 'ip_type' (u8):
        /// 	- The ip type v4 or v6.
        ///
        #[pallet::call_index(5)]
        #[pallet::weight((Weight::from_parts(45_000_000, 0)
		.saturating_add(T::DbWeight::get().reads(4))
		.saturating_add(T::DbWeight::get().writes(1)), DispatchClass::Normal, Pays::No))]
        pub fn serve_prometheus(
            origin: OriginFor<T>,
            netuid: u16,
            version: u32,
            ip: u128,
            port: u16,
            ip_type: u8,
        ) -> DispatchResult {
            Self::do_serve_prometheus(origin, netuid, version, ip, port, ip_type)
        }

        /// ---- Registers a new neuron to the subnetwork.
        ///
        /// # Args:
        /// * 'origin': (<T as frame_system::Config>Origin):
        /// 	- The signature of the calling hotkey.
        ///
        /// * 'netuid' (u16):
        /// 	- The u16 network identifier.
        ///
        /// * 'block_number' ( u64 ):
        /// 	- Block hash used to prove work done.
        ///
        /// * 'nonce' ( u64 ):
        /// 	- Positive integer nonce used in POW.
        ///
        /// * 'work' ( Vec<u8> ):
        /// 	- Vector encoded bytes representing work done.
        ///
        /// * 'hotkey' ( T::AccountId ):
        /// 	- Hotkey to be registered to the network.
        ///
        /// * 'coldkey' ( T::AccountId ):
        /// 	- Associated coldkey account.
        ///
        /// # Event:
        /// * NeuronRegistered;
        /// 	- On successfully registering a uid to a neuron slot on a subnetwork.
        ///
        /// # Raises:
        /// * 'SubNetworkDoesNotExist':
        /// 	- Attempting to register to a non existent network.
        ///
        /// * 'TooManyRegistrationsThisBlock':
        /// 	- This registration exceeds the total allowed on this network this block.
        ///
        /// * 'HotKeyAlreadyRegisteredInSubNet':
        /// 	- The hotkey is already registered on this network.
        ///
        /// * 'InvalidWorkBlock':
        /// 	- The work has been performed on a stale, future, or non existent block.
        ///
        /// * 'InvalidDifficulty':
        /// 	- The work does not match the difficulty.
        ///
        /// * 'InvalidSeal':
        /// 	- The seal is incorrect.
        ///
        #[pallet::call_index(6)]
        #[pallet::weight((Weight::from_parts(192_000_000, 0)
		.saturating_add(T::DbWeight::get().reads(24))
		.saturating_add(T::DbWeight::get().writes(22)), DispatchClass::Normal, Pays::No))]
        pub fn register(
            origin: OriginFor<T>,
            netuid: u16,
            block_number: u64,
            nonce: u64,
            work: Vec<u8>,
            hotkey: T::AccountId,
            coldkey: T::AccountId,
        ) -> DispatchResult {
            Self::do_registration(origin, netuid, block_number, nonce, work, hotkey, coldkey)
        }

        /// Register the hotkey to root network
        #[pallet::call_index(62)]
        #[pallet::weight((Weight::from_parts(164_000_000, 0)
		.saturating_add(T::DbWeight::get().reads(23))
		.saturating_add(T::DbWeight::get().writes(20)), DispatchClass::Normal, Pays::No))]
        pub fn root_register(origin: OriginFor<T>, hotkey: T::AccountId) -> DispatchResult {
            Self::do_root_register(origin, hotkey)
        }

        /// Attempt to adjust the senate membership to include a hotkey
        #[pallet::call_index(63)]
        #[pallet::weight((Weight::from_parts(0, 0)
		.saturating_add(T::DbWeight::get().reads(0))
		.saturating_add(T::DbWeight::get().writes(0)), DispatchClass::Normal, Pays::Yes))]
        pub fn adjust_senate(origin: OriginFor<T>, hotkey: T::AccountId) -> DispatchResult {
            Self::do_adjust_senate(origin, hotkey)
        }

        /// User register a new subnetwork via burning token
        #[pallet::call_index(7)]
        #[pallet::weight((Weight::from_parts(177_000_000, 0)
		.saturating_add(T::DbWeight::get().reads(26))
		.saturating_add(T::DbWeight::get().writes(24)), DispatchClass::Normal, Pays::No))]
        pub fn burned_register(
            origin: OriginFor<T>,
            netuid: u16,
            hotkey: T::AccountId,
        ) -> DispatchResult {
            Self::do_burned_registration(origin, netuid, hotkey)
        }

        /// The extrinsic for user to change its hotkey
        ///#[pallet::call_index(70)]
        ///#[pallet::weight((Weight::from_parts(1_940_000_000, 0)
        ///.saturating_add(T::DbWeight::get().reads(272))
        ///.saturating_add(T::DbWeight::get().writes(527)), DispatchClass::Operational, Pays::No))]
        ///pub fn swap_hotkey(
        ///    origin: OriginFor<T>,
        ///    hotkey: T::AccountId,
        ///    new_hotkey: T::AccountId,
        ///) -> DispatchResultWithPostInfo {
        ///    Self::do_swap_hotkey(origin, &hotkey, &new_hotkey)
        ///}

        /// The extrinsic for user to change the coldkey associated with their account.
        ///
        /// # Arguments
        ///
        /// * `origin` - The origin of the call, must be signed by the old coldkey.
        /// * `old_coldkey` - The current coldkey associated with the account.
        /// * `new_coldkey` - The new coldkey to be associated with the account.
        ///
        /// # Returns
        ///
        /// Returns a `DispatchResultWithPostInfo` indicating success or failure of the operation.
        ///
        /// # Weight
        ///
        /// Weight is calculated based on the number of database reads and writes.
        #[pallet::call_index(71)]
        #[pallet::weight((Weight::from_parts(1_940_000_000, 0)
		.saturating_add(T::DbWeight::get().reads(272))
		.saturating_add(T::DbWeight::get().writes(527)), DispatchClass::Operational, Pays::No))]
        pub fn swap_coldkey(
            origin: OriginFor<T>,
            new_coldkey: T::AccountId,
        ) -> DispatchResultWithPostInfo {
            Self::do_swap_coldkey(origin, &new_coldkey)
        }
        /// Unstakes all tokens associated with a hotkey and transfers them to a new coldkey.
        ///
        /// # Arguments
        ///
        /// * `origin` - The origin of the call, must be signed by the current coldkey.
        /// * `hotkey` - The hotkey associated with the stakes to be unstaked.
        /// * `new_coldkey` - The new coldkey to receive the unstaked tokens.
        ///
        /// # Returns
        ///
        /// Returns a `DispatchResult` indicating success or failure of the operation.
        ///
        /// # Weight
        ///
        /// Weight is calculated based on the number of database reads and writes.
        #[cfg(test)]
        #[pallet::call_index(72)]
        #[pallet::weight((Weight::from_parts(21_000_000, 0)
		.saturating_add(T::DbWeight::get().reads(3))
		.saturating_add(T::DbWeight::get().writes(3)), DispatchClass::Operational, Pays::No))]
        pub fn schedule_coldkey_swap(
            origin: OriginFor<T>,
            new_coldkey: T::AccountId,
            work: Vec<u8>,
            block_number: u64,
            nonce: u64,
        ) -> DispatchResult {
            // Attain the calling coldkey from the origin.
            let old_coldkey: T::AccountId = ensure_signed(origin)?;
            Self::do_schedule_coldkey_swap(&old_coldkey, &new_coldkey, work, block_number, nonce)
        }

        // ---- SUDO ONLY FUNCTIONS ------------------------------------------------------------

        // ==================================
        // ==== Parameter Sudo calls ========
        // ==================================
        // Each function sets the corresponding hyper paramter on the specified network
        // Args:
        // 	* 'origin': (<T as frame_system::Config>Origin):
        // 		- The caller, must be sudo.
        //
        // 	* `netuid` (u16):
        // 		- The network identifier.
        //
        // 	* `hyperparameter value` (u16):
        // 		- The value of the hyper parameter.
        //

        /// Authenticates a council proposal and dispatches a function call with `Root` origin.
        ///
        /// The dispatch origin for this call must be a council majority.
        ///
        /// ## Complexity
        /// - O(1).
        #[pallet::call_index(51)]
        #[pallet::weight((Weight::from_parts(0, 0), DispatchClass::Operational, Pays::No))]
        pub fn sudo(
            origin: OriginFor<T>,
            call: Box<T::SudoRuntimeCall>,
        ) -> DispatchResultWithPostInfo {
            // This is a public call, so we ensure that the origin is a council majority.
            T::CouncilOrigin::ensure_origin(origin)?;

            let result = call.dispatch_bypass_filter(frame_system::RawOrigin::Root.into());
            let error = result.map(|_| ()).map_err(|e| e.error);
            Self::deposit_event(Event::Sudid(error));

            return result;
        }

        /// Authenticates a council proposal and dispatches a function call with `Root` origin.
        /// This function does not check the weight of the call, and instead allows the
        /// user to specify the weight of the call.
        ///
        /// The dispatch origin for this call must be a council majority.
        ///
        /// ## Complexity
        /// - O(1).
        #[allow(deprecated)]
        #[pallet::call_index(52)]
        #[pallet::weight((*weight, call.get_dispatch_info().class, Pays::No))]
        pub fn sudo_unchecked_weight(
            origin: OriginFor<T>,
            call: Box<T::SudoRuntimeCall>,
            weight: Weight,
        ) -> DispatchResultWithPostInfo {
            // We dont need to check the weight witness, suppress warning.
            // See https://github.com/paritytech/polkadot-sdk/pull/1818.
            let _ = weight;

            // This is a public call, so we ensure that the origin is a council majority.
            T::CouncilOrigin::ensure_origin(origin)?;

            let result = call.dispatch_bypass_filter(frame_system::RawOrigin::Root.into());
            let error = result.map(|_| ()).map_err(|e| e.error);
            Self::deposit_event(Event::Sudid(error));

            return result;
        }

        /// User vote on a proposal
        #[pallet::call_index(55)]
        #[pallet::weight((Weight::from_parts(0, 0)
		.saturating_add(Weight::from_parts(0, 0))
		.saturating_add(T::DbWeight::get().reads(0))
		.saturating_add(T::DbWeight::get().writes(0)), DispatchClass::Operational))]
        pub fn vote(
            origin: OriginFor<T>,
            hotkey: T::AccountId,
            proposal: T::Hash,
            #[pallet::compact] index: u32,
            approve: bool,
        ) -> DispatchResultWithPostInfo {
            Self::do_vote_root(origin, &hotkey, proposal, index, approve)
        }

        /// User register a new subnetwork
        #[pallet::call_index(59)]
        #[pallet::weight((Weight::from_parts(157_000_000, 0)
		.saturating_add(T::DbWeight::get().reads(16))
		.saturating_add(T::DbWeight::get().writes(30)), DispatchClass::Operational, Pays::No))]
        pub fn register_network(origin: OriginFor<T>) -> DispatchResult {
            Self::user_add_network(origin)
        }

        /// Facility extrinsic for user to get taken from faucet
        /// It is only available when pow-faucet feature enabled
        /// Just deployed in testnet and devnet for testing purpose
        #[pallet::call_index(60)]
        #[pallet::weight((Weight::from_parts(91_000_000, 0)
        .saturating_add(T::DbWeight::get().reads(27))
		.saturating_add(T::DbWeight::get().writes(22)), DispatchClass::Normal, Pays::No))]
        pub fn faucet(
            origin: OriginFor<T>,
            block_number: u64,
            nonce: u64,
            work: Vec<u8>,
        ) -> DispatchResult {
            if cfg!(feature = "pow-faucet") {
                return Self::do_faucet(origin, block_number, nonce, work);
            }

            Err(Error::<T>::FaucetDisabled.into())
        }

        /// Remove a user's subnetwork
        /// The caller must be the owner of the network
        #[pallet::call_index(61)]
        #[pallet::weight((Weight::from_parts(119_000_000, 0)
		.saturating_add(T::DbWeight::get().reads(6))
		.saturating_add(T::DbWeight::get().writes(31)), DispatchClass::Operational, Pays::No))]
        pub fn dissolve_network(origin: OriginFor<T>, netuid: u16) -> DispatchResult {
            Self::user_remove_network(origin, netuid)
        }

<<<<<<< HEAD
        /// Set the [`TotalIssuance`] storage value to the total account balances issued + the
        /// total amount staked + the total amount locked in subnets.
        #[pallet::call_index(63)]
        #[pallet::weight((
            Weight::default()
                .saturating_add(T::DbWeight::get().reads(3))
                .saturating_add(T::DbWeight::get().writes(1)),
            DispatchClass::Normal,
            Pays::Yes
        ))]
        pub fn rejig_total_issuance(origin: OriginFor<T>) -> DispatchResult {
            let who = ensure_signed_or_root(origin)?;

            let total_account_balances =
                <T::Currency as fungible::Inspect<T::AccountId>>::total_issuance();
            let total_stake = TotalStake::<T>::get();
            let total_subnet_locked = TotalSubnetLocked::<T>::get();

            let prev_total_issuance = TotalIssuance::<T>::get();
            let new_total_issuance = total_account_balances
                .saturating_add(total_stake)
                .saturating_add(total_subnet_locked);
            TotalIssuance::<T>::put(new_total_issuance);

            Self::deposit_event(Event::TotalIssuanceRejigged {
                who,
                prev_total_issuance,
                new_total_issuance,
                total_stake,
                total_account_balances,
                total_subnet_locked,
            });

=======
        /// Sets values for liquid alpha
        #[pallet::call_index(64)]
        #[pallet::weight((0, DispatchClass::Operational, Pays::No))]
        pub fn sudo_hotfix_swap_coldkey_delegates(
            _origin: OriginFor<T>,
            _old_coldkey: T::AccountId,
            _new_coldkey: T::AccountId,
        ) -> DispatchResult {
>>>>>>> a2b8d70b
            Ok(())
        }
    }

    // ---- Subtensor helper functions.
    impl<T: Config> Pallet<T> {
        /// Returns the transaction priority for setting weights.
        pub fn get_priority_set_weights(hotkey: &T::AccountId, netuid: u16) -> u64 {
            if let Ok(uid) = Self::get_uid_for_net_and_hotkey(netuid, hotkey) {
                let _stake = Self::get_total_stake_for_hotkey(hotkey);
                let current_block_number: u64 = Self::get_current_block_as_u64();
                let default_priority: u64 =
                    current_block_number.saturating_sub(Self::get_last_update_for_uid(netuid, uid));
                return default_priority.saturating_add(u32::MAX as u64);
            }
            0
        }

        /// Is the caller allowed to set weights
        pub fn check_weights_min_stake(hotkey: &T::AccountId) -> bool {
            // Blacklist weights transactions for low stake peers.
            Self::get_total_stake_for_hotkey(hotkey) >= Self::get_weights_min_stake()
        }

        /// Helper function to check if register is allowed
        pub fn checked_allowed_register(netuid: u16) -> bool {
            if netuid == Self::get_root_netuid() {
                return false;
            }
            if !Self::if_subnet_exist(netuid) {
                return false;
            }
            if !Self::get_network_registration_allowed(netuid) {
                return false;
            }
            if Self::get_registrations_this_block(netuid)
                >= Self::get_max_registrations_per_block(netuid)
            {
                return false;
            }
            if Self::get_registrations_this_interval(netuid)
                >= Self::get_target_registrations_per_interval(netuid).saturating_mul(3)
            {
                return false;
            }
            true
        }
    }
}

/************************************************************
    CallType definition
************************************************************/
#[derive(Debug, PartialEq, Default)]
pub enum CallType {
    SetWeights,
    AddStake,
    RemoveStake,
    AddDelegate,
    Register,
    Serve,
    RegisterNetwork,
    #[default]
    Other,
}

#[freeze_struct("61e2b893d5ce6701")]
#[derive(Encode, Decode, Clone, Eq, PartialEq, TypeInfo)]
pub struct SubtensorSignedExtension<T: Config + Send + Sync + TypeInfo>(pub PhantomData<T>);

impl<T: Config + Send + Sync + TypeInfo> Default for SubtensorSignedExtension<T>
where
    T::RuntimeCall: Dispatchable<Info = DispatchInfo, PostInfo = PostDispatchInfo>,
    <T as frame_system::Config>::RuntimeCall: IsSubType<Call<T>>,
{
    fn default() -> Self {
        Self::new()
    }
}

impl<T: Config + Send + Sync + TypeInfo> SubtensorSignedExtension<T>
where
    T::RuntimeCall: Dispatchable<Info = DispatchInfo, PostInfo = PostDispatchInfo>,
    <T as frame_system::Config>::RuntimeCall: IsSubType<Call<T>>,
{
    pub fn new() -> Self {
        Self(Default::default())
    }

    pub fn get_priority_vanilla() -> u64 {
        // Return high priority so that every extrinsic except set_weights function will
        // have a higher priority than the set_weights call
        u64::MAX
    }

    pub fn get_priority_set_weights(who: &T::AccountId, netuid: u16) -> u64 {
        Pallet::<T>::get_priority_set_weights(who, netuid)
    }

    pub fn check_weights_min_stake(who: &T::AccountId) -> bool {
        Pallet::<T>::check_weights_min_stake(who)
    }
}

impl<T: Config + Send + Sync + TypeInfo> sp_std::fmt::Debug for SubtensorSignedExtension<T> {
    fn fmt(&self, f: &mut sp_std::fmt::Formatter) -> sp_std::fmt::Result {
        write!(f, "SubtensorSignedExtension")
    }
}

impl<T: Config + Send + Sync + TypeInfo + pallet_balances::Config> SignedExtension
    for SubtensorSignedExtension<T>
where
    T::RuntimeCall: Dispatchable<Info = DispatchInfo, PostInfo = PostDispatchInfo>,
    <T as frame_system::Config>::RuntimeCall: IsSubType<Call<T>>,
    <T as frame_system::Config>::RuntimeCall: IsSubType<BalancesCall<T>>,
{
    const IDENTIFIER: &'static str = "SubtensorSignedExtension";

    type AccountId = T::AccountId;
    type Call = T::RuntimeCall;
    type AdditionalSigned = ();
    type Pre = (CallType, u64, Self::AccountId);

    fn additional_signed(&self) -> Result<Self::AdditionalSigned, TransactionValidityError> {
        Ok(())
    }

    fn validate(
        &self,
        who: &Self::AccountId,
        call: &Self::Call,
        _info: &DispatchInfoOf<Self::Call>,
        _len: usize,
    ) -> TransactionValidity {
        // Check if the call is one of the balance transfer types we want to reject
        if let Some(balances_call) = call.is_sub_type() {
            match balances_call {
                BalancesCall::transfer_allow_death { .. }
                | BalancesCall::transfer_keep_alive { .. }
                | BalancesCall::transfer_all { .. } => {
                    if Pallet::<T>::coldkey_in_arbitration(who) {
                        return Err(TransactionValidityError::Invalid(InvalidTransaction::Call));
                    }
                }
                _ => {} // Other Balances calls are allowed
            }
        }
        match call.is_sub_type() {
            Some(Call::commit_weights { netuid, .. }) => {
                if Self::check_weights_min_stake(who) {
                    let priority: u64 = Self::get_priority_set_weights(who, *netuid);
                    Ok(ValidTransaction {
                        priority,
                        longevity: 1,
                        ..Default::default()
                    })
                } else {
                    Err(InvalidTransaction::Call.into())
                }
            }
            Some(Call::reveal_weights { netuid, .. }) => {
                if Self::check_weights_min_stake(who) {
                    let priority: u64 = Self::get_priority_set_weights(who, *netuid);
                    Ok(ValidTransaction {
                        priority,
                        longevity: 1,
                        ..Default::default()
                    })
                } else {
                    Err(InvalidTransaction::Call.into())
                }
            }
            Some(Call::set_weights { netuid, .. }) => {
                if Self::check_weights_min_stake(who) {
                    let priority: u64 = Self::get_priority_set_weights(who, *netuid);
                    Ok(ValidTransaction {
                        priority,
                        longevity: 1,
                        ..Default::default()
                    })
                } else {
                    Err(InvalidTransaction::Call.into())
                }
            }
            Some(Call::set_root_weights { netuid, hotkey, .. }) => {
                if Self::check_weights_min_stake(hotkey) {
                    let priority: u64 = Self::get_priority_set_weights(hotkey, *netuid);
                    Ok(ValidTransaction {
                        priority,
                        longevity: 1,
                        ..Default::default()
                    })
                } else {
                    Err(InvalidTransaction::Call.into())
                }
            }
            Some(Call::add_stake { .. }) => Ok(ValidTransaction {
                priority: Self::get_priority_vanilla(),
                ..Default::default()
            }),
            Some(Call::remove_stake { .. }) => Ok(ValidTransaction {
                priority: Self::get_priority_vanilla(),
                ..Default::default()
            }),
            Some(Call::register { netuid, .. } | Call::burned_register { netuid, .. }) => {
                let registrations_this_interval =
                    Pallet::<T>::get_registrations_this_interval(*netuid);
                let max_registrations_per_interval =
                    Pallet::<T>::get_target_registrations_per_interval(*netuid);
                if registrations_this_interval >= (max_registrations_per_interval.saturating_mul(3))
                {
                    // If the registration limit for the interval is exceeded, reject the transaction
                    return InvalidTransaction::ExhaustsResources.into();
                }
                Ok(ValidTransaction {
                    priority: Self::get_priority_vanilla(),
                    ..Default::default()
                })
            }
            Some(Call::register_network { .. }) => Ok(ValidTransaction {
                priority: Self::get_priority_vanilla(),
                ..Default::default()
            }),
            Some(Call::dissolve_network { .. }) => {
                if Pallet::<T>::coldkey_in_arbitration(who) {
                    Err(TransactionValidityError::Invalid(InvalidTransaction::Call))
                } else {
                    Ok(ValidTransaction {
                        priority: Self::get_priority_vanilla(),
                        ..Default::default()
                    })
                }
            }
            _ => Ok(ValidTransaction {
                priority: Self::get_priority_vanilla(),
                ..Default::default()
            }),
        }
    }

    // NOTE: Add later when we put in a pre and post dispatch step.
    fn pre_dispatch(
        self,
        who: &Self::AccountId,
        call: &Self::Call,
        _info: &DispatchInfoOf<Self::Call>,
        _len: usize,
    ) -> Result<Self::Pre, TransactionValidityError> {
        match call.is_sub_type() {
            Some(Call::add_stake { .. }) => {
                let transaction_fee = 100000;
                Ok((CallType::AddStake, transaction_fee, who.clone()))
            }
            Some(Call::remove_stake { .. }) => {
                let transaction_fee = 0;
                Ok((CallType::RemoveStake, transaction_fee, who.clone()))
            }
            Some(Call::set_weights { .. }) => {
                let transaction_fee = 0;
                Ok((CallType::SetWeights, transaction_fee, who.clone()))
            }
            Some(Call::commit_weights { .. }) => {
                let transaction_fee = 0;
                Ok((CallType::SetWeights, transaction_fee, who.clone()))
            }
            Some(Call::reveal_weights { .. }) => {
                let transaction_fee = 0;
                Ok((CallType::SetWeights, transaction_fee, who.clone()))
            }
            Some(Call::register { .. }) => {
                let transaction_fee = 0;
                Ok((CallType::Register, transaction_fee, who.clone()))
            }
            Some(Call::serve_axon { .. }) => {
                let transaction_fee = 0;
                Ok((CallType::Serve, transaction_fee, who.clone()))
            }
            Some(Call::register_network { .. }) => {
                let transaction_fee = 0;
                Ok((CallType::RegisterNetwork, transaction_fee, who.clone()))
            }
            _ => {
                let transaction_fee = 0;
                Ok((CallType::Other, transaction_fee, who.clone()))
            }
        }
    }

    fn post_dispatch(
        maybe_pre: Option<Self::Pre>,
        _info: &DispatchInfoOf<Self::Call>,
        _post_info: &PostDispatchInfoOf<Self::Call>,
        _len: usize,
        _result: &dispatch::DispatchResult,
    ) -> Result<(), TransactionValidityError> {
        if let Some((call_type, _transaction_fee, _who)) = maybe_pre {
            match call_type {
                CallType::SetWeights => {
                    log::debug!("Not Implemented!");
                }
                CallType::AddStake => {
                    log::debug!("Not Implemented! Need to add potential transaction fees here.");
                }
                CallType::RemoveStake => {
                    log::debug!("Not Implemented! Need to add potential transaction fees here.");
                }
                CallType::Register => {
                    log::debug!("Not Implemented!");
                }
                _ => {
                    log::debug!("Not Implemented!");
                }
            }
        }
        Ok(())
    }
}

use sp_std::vec;

// TODO: unravel this rats nest, for some reason rustc thinks this is unused even though it's
// used not 25 lines below
#[allow(unused)]
use sp_std::vec::Vec;
use subtensor_macros::freeze_struct;

/// Trait for managing a membership pallet instance in the runtime
pub trait MemberManagement<AccountId> {
    /// Add member
    fn add_member(account: &AccountId) -> DispatchResultWithPostInfo;

    /// Remove a member
    fn remove_member(account: &AccountId) -> DispatchResultWithPostInfo;

    /// Swap member
    fn swap_member(remove: &AccountId, add: &AccountId) -> DispatchResultWithPostInfo;

    /// Get all members
    fn members() -> Vec<AccountId>;

    /// Check if an account is apart of the set
    fn is_member(account: &AccountId) -> bool;

    /// Get our maximum member count
    fn max_members() -> u32;
}

impl<T> MemberManagement<T> for () {
    /// Add member
    fn add_member(_: &T) -> DispatchResultWithPostInfo {
        Ok(().into())
    }

    // Remove a member
    fn remove_member(_: &T) -> DispatchResultWithPostInfo {
        Ok(().into())
    }

    // Swap member
    fn swap_member(_: &T, _: &T) -> DispatchResultWithPostInfo {
        Ok(().into())
    }

    // Get all members
    fn members() -> Vec<T> {
        vec![]
    }

    // Check if an account is apart of the set
    fn is_member(_: &T) -> bool {
        false
    }

    fn max_members() -> u32 {
        0
    }
}

/// Trait for interacting with collective pallets
pub trait CollectiveInterface<AccountId, Hash, ProposalIndex> {
    /// Remove vote
    fn remove_votes(hotkey: &AccountId) -> Result<bool, DispatchError>;

    fn add_vote(
        hotkey: &AccountId,
        proposal: Hash,
        index: ProposalIndex,
        approve: bool,
    ) -> Result<bool, DispatchError>;
}

impl<T, H, P> CollectiveInterface<T, H, P> for () {
    fn remove_votes(_: &T) -> Result<bool, DispatchError> {
        Ok(true)
    }

    fn add_vote(_: &T, _: H, _: P, _: bool) -> Result<bool, DispatchError> {
        Ok(true)
    }
}<|MERGE_RESOLUTION|>--- conflicted
+++ resolved
@@ -1446,11 +1446,12 @@
         #[cfg(feature = "try-runtime")]
         fn try_state(_n: BlockNumberFor<T>) -> Result<(), sp_runtime::TryRuntimeError> {
             use frame_support::traits::fungible::Inspect;
+            use sp_runtime::Saturating;
 
             // Assert [`TotalStake`] accounting is correct
             let mut total_staked = 0;
             for stake in Stake::<T>::iter() {
-                total_staked += stake.2;
+                total_staked.saturating_accrue(stake.2);
             }
             ensure!(
                 total_staked == TotalStake::<T>::get(),
@@ -1460,7 +1461,7 @@
             // Assert [`TotalSubnetLocked`] accounting is correct
             let mut total_subnet_locked = 0;
             for (_, locked) in SubnetLocked::<T>::iter() {
-                total_subnet_locked += locked;
+                total_subnet_locked.saturating_accrue(locked);
             }
             ensure!(
                 total_subnet_locked == TotalSubnetLocked::<T>::get(),
@@ -1470,7 +1471,10 @@
             // Assert [`TotalIssuance`] accounting is correct
             let currency_issuance = T::Currency::total_issuance();
             ensure!(
-                TotalIssuance::<T>::get() == currency_issuance + total_staked + total_subnet_locked,
+                TotalIssuance::<T>::get()
+                    == currency_issuance
+                        .saturating_add(total_staked)
+                        .saturating_add(total_subnet_locked),
                 "TotalIssuance accounting discrepancy"
             );
 
@@ -2307,10 +2311,20 @@
             Self::user_remove_network(origin, netuid)
         }
 
-<<<<<<< HEAD
+        /// Sets values for liquid alpha
+        #[pallet::call_index(64)]
+        #[pallet::weight((0, DispatchClass::Operational, Pays::No))]
+        pub fn sudo_hotfix_swap_coldkey_delegates(
+            _origin: OriginFor<T>,
+            _old_coldkey: T::AccountId,
+            _new_coldkey: T::AccountId,
+        ) -> DispatchResult {
+            Ok(())
+        }
+
         /// Set the [`TotalIssuance`] storage value to the total account balances issued + the
         /// total amount staked + the total amount locked in subnets.
-        #[pallet::call_index(63)]
+        #[pallet::call_index(67)]
         #[pallet::weight((
             Weight::default()
                 .saturating_add(T::DbWeight::get().reads(3))
@@ -2341,16 +2355,6 @@
                 total_subnet_locked,
             });
 
-=======
-        /// Sets values for liquid alpha
-        #[pallet::call_index(64)]
-        #[pallet::weight((0, DispatchClass::Operational, Pays::No))]
-        pub fn sudo_hotfix_swap_coldkey_delegates(
-            _origin: OriginFor<T>,
-            _old_coldkey: T::AccountId,
-            _new_coldkey: T::AccountId,
-        ) -> DispatchResult {
->>>>>>> a2b8d70b
             Ok(())
         }
     }
