--- conflicted
+++ resolved
@@ -796,7 +796,6 @@
         DefaultAccumulatedEmission<T>,
     >;
     #[pallet::storage]
-<<<<<<< HEAD
     /// Map ( hot ) --> emission | Part of accumulated hotkey emission that will not be distributed to nominators.
     pub type PendingdHotkeyEmissionUntouchable<T: Config> = StorageMap<
         _,
@@ -807,12 +806,8 @@
         DefaultAccumulatedEmission<T>,
     >;
     #[pallet::storage]
-    /// Map ( hot, cold ) --> block_number | Last add stake increase.
-    pub type LastAddStakeIncrease<T: Config> = StorageDoubleMap<
-=======
     /// Map ( hot, cold ) --> stake: i128 | Stake added/removed since last emission drain.
     pub type StakeDeltaSinceLastEmissionDrain<T: Config> = StorageDoubleMap<
->>>>>>> dfbed6bb
         _,
         Blake2_128Concat,
         T::AccountId,
