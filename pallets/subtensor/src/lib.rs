--- conflicted
+++ resolved
@@ -1474,12 +1474,10 @@
     pub type SubtokenEnabled<T> =
         StorageMap<_, Identity, NetUid, bool, ValueQuery, DefaultFalse<T>>;
 
-<<<<<<< HEAD
     #[pallet::storage]
     /// --- MAP ( netuid ) --> If Kappa can be set by owner
     pub type KappaCanSetByOwner<T> =
         StorageMap<_, Identity, NetUid, bool, ValueQuery, DefaultTrue<T>>;
-=======
     #[pallet::type_value]
     /// Default value for burn keys limit
     pub fn DefaultImmuneOwnerUidsLimit<T: Config>() -> u16 {
@@ -1499,7 +1497,6 @@
     /// --- MAP ( netuid ) --> Burn key limit
     pub type ImmuneOwnerUidsLimit<T> =
         StorageMap<_, Identity, NetUid, u16, ValueQuery, DefaultImmuneOwnerUidsLimit<T>>;
->>>>>>> e8313937
 
     /// =======================================
     /// ==== Subnetwork Consensus Storage  ====
