use
{
    super::
    {
        *
    },
    frame_support::
    {
        storage::
        {
            IterableStorageMap
        },
        pallet_prelude::
        {
            Decode,
            Encode
        }
    },
    sp_std::
    {
        vec,
        vec::
        {
            Vec
        }
    },
    codec::
    {
        Compact
    }
};

#[derive(Decode, Encode, PartialEq, Eq, Clone, Debug)]
pub struct SubnetInfo<T: Config> 
{
    netuid:                 Compact<u16>,
    rho:                    Compact<u16>,
    kappa:                  Compact<u16>,
    difficulty:             Compact<u64>,
    immunity_period:        Compact<u16>,
    max_allowed_validators: Compact<u16>,
    min_allowed_weights:    Compact<u16>,
    max_weights_limit:      Compact<u16>,
    scaling_law_power:      Compact<u16>,
    subnetwork_n:           Compact<u16>,
    max_allowed_uids:       Compact<u16>,
    blocks_since_last_step: Compact<u64>,
    tempo:                  Compact<u16>,
    network_modality:       Compact<u16>,
    network_connect:        Vec<[u16; 2]>,
    emission_values:        Compact<u64>,
    burn:                   Compact<u64>,
    owner:                  T::AccountId
}

#[derive(Decode, Encode, PartialEq, Eq, Clone, Debug)]
<<<<<<< HEAD
pub struct SubnetHyperparams 
{
    rho:                        Compact<u16>,
    kappa:                      Compact<u16>,
    immunity_period:            Compact<u16>,
    min_allowed_weights:        Compact<u16>,
    max_weights_limit:          Compact<u16>,
    tempo:                      Compact<u16>,
    min_difficulty:             Compact<u64>,
    max_difficulty:             Compact<u64>,
    weights_version:            Compact<u64>,
    weights_rate_limit:         Compact<u64>,
    adjustment_interval:        Compact<u16>,
    activity_cutoff:            Compact<u16>,
    registration_allowed:       bool,
    target_regs_per_interval:   Compact<u16>,
    min_burn:                   Compact<u64>,
    max_burn:                   Compact<u64>,
    bonds_moving_avg:           Compact<u64>,
    max_regs_per_block:         Compact<u16>,
=======
pub struct SubnetHyperparams {
    rho: Compact<u16>,
    kappa: Compact<u16>,
    immunity_period: Compact<u16>,
    min_allowed_weights: Compact<u16>,
    max_weights_limit: Compact<u16>,
    tempo: Compact<u16>,
    min_difficulty: Compact<u64>,
    max_difficulty: Compact<u64>,
    weights_version: Compact<u64>,
    weights_rate_limit: Compact<u64>,
    adjustment_interval: Compact<u16>,
    activity_cutoff: Compact<u16>,
    registration_allowed: bool,
    target_regs_per_interval: Compact<u16>,
    min_burn: Compact<u64>,
    max_burn: Compact<u64>,
    bonds_moving_avg: Compact<u64>,
    max_regs_per_block: Compact<u16>,
    serving_rate_limit: Compact<u64>,
    max_validators: Compact<u16>
>>>>>>> 98a5bc6b
}

impl<T: Config> Pallet<T> {
    pub fn get_subnet_info(netuid: u16) -> Option<SubnetInfo<T>> 
    {
        if !Self::if_subnet_exist(netuid) 
        {
            return None;
        }

        let rho:                    u16             = Self::get_rho(netuid);
        let kappa:                  u16             = Self::get_kappa(netuid);
        let difficulty:             u64             = Self::get_difficulty_as_u64(netuid);
        let immunity_period:        u16             = Self::get_immunity_period(netuid);
        let max_allowed_validators: u16             = Self::get_max_allowed_validators(netuid);
        let min_allowed_weights:    u16             = Self::get_min_allowed_weights(netuid);
        let max_weights_limit:      u16             = Self::get_max_weight_limit(netuid);
        let scaling_law_power:      u16             = Self::get_scaling_law_power(netuid);
        let subnetwork_n:           u16             = Self::get_subnetwork_n(netuid);
        let max_allowed_uids:       u16             = Self::get_max_allowed_uids(netuid);
        let blocks_since_last_step: u64             = Self::get_blocks_since_last_step(netuid);
        let tempo:                  u16             = Self::get_tempo(netuid);
        let network_modality:       u16             = <NetworkModality<T>>::get(netuid);
        let emission_values:        u64             = Self::get_emission_value(netuid);
        let burn:                   Compact<u64>    = Self::get_burn_as_u64(netuid).into();

        // DEPRECATED
        let network_connect: Vec<[u16; 2]> = Vec::<[u16; 2]>::new();
        // DEPRECATED for ( _netuid_, con_req) in < NetworkConnect<T> as IterableStorageDoubleMap<u16, u16, u16> >::iter_prefix(netuid) {
        //     network_connect.push([_netuid_, con_req]);
        // }

        return Some(SubnetInfo 
        {
            rho:                    rho.into(),
            kappa:                  kappa.into(),
            difficulty:             difficulty.into(),
            immunity_period:        immunity_period.into(),
            netuid:                 netuid.into(),
            max_allowed_validators: max_allowed_validators.into(),
            min_allowed_weights:    min_allowed_weights.into(),
            max_weights_limit:      max_weights_limit.into(),
            scaling_law_power:      scaling_law_power.into(),
            subnetwork_n:           subnetwork_n.into(),
            max_allowed_uids:       max_allowed_uids.into(),
            blocks_since_last_step: blocks_since_last_step.into(),
            tempo:                  tempo.into(),
            network_modality:       network_modality.into(),
            network_connect,
            emission_values:        emission_values.into(),
            burn,
            owner:                  Self::get_subnet_owner(netuid).into(),
        });
    }

    pub fn get_subnets_info() -> Vec<Option<SubnetInfo<T>>> 
    {
        let mut subnet_netuids: Vec<u16>    = Vec::<u16>::new();
        let mut max_netuid:     u16         = 0;
        for (netuid, added) in <NetworksAdded<T> as IterableStorageMap<u16, bool>>::iter() 
        {
            if added 
            {
                subnet_netuids.push(netuid);

                if netuid > max_netuid 
                {
                    max_netuid = netuid;
                }
            }
        }

        let mut subnets_info = Vec::<Option<SubnetInfo<T>>>::new();
        for netuid_ in 0..(max_netuid + 1) 
        {
            if subnet_netuids.contains(&netuid_) 
            {
                subnets_info.push(Self::get_subnet_info(netuid_));
            }
        }

        return subnets_info;
    }

    pub fn get_subnet_hyperparams(netuid: u16) -> Option<SubnetHyperparams> {
        if !Self::if_subnet_exist(netuid) 
        {
            return None;
        }

<<<<<<< HEAD
        let rho:                        u16     = Self::get_rho(netuid);
        let kappa:                      u16     = Self::get_kappa(netuid);
        let difficulty:                 u64     = Self::get_difficulty_as_u64(netuid);
        let immunity_period:            u16     = Self::get_immunity_period(netuid);
        let min_allowed_weights:        u16     = Self::get_min_allowed_weights(netuid);
        let max_weights_limit:          u16     = Self::get_max_weight_limit(netuid);
        let tempo:                      u16     = Self::get_tempo(netuid);
        let min_difficulty:             u64     = Self::get_min_difficulty(netuid);
        let max_difficulty:             u64     = Self::get_max_difficulty(netuid);
        let weights_version:            u64     = Self::get_weights_version_key(netuid);
        let weights_rate_limit:         u64     = Self::get_weights_set_rate_limit(netuid);
        let adjustment_interval:        u16     = Self::get_adjustment_interval(netuid);
        let activity_cutoff:            u16     = Self::get_activity_cutoff(netuid);
        let registration_allowed:       bool    = Self::get_network_registration_allowed(netuid);
        let target_regs_per_interval:   u16     = Self::get_target_registrations_per_interval(netuid);
        let min_burn:                   u64     = Self::get_min_burn_as_u64(netuid);
        let max_burn:                   u64     = Self::get_max_burn_as_u64(netuid);
        let bonds_moving_avg:           u64     = Self::get_bonds_moving_average(netuid);
        let max_regs_per_block:         u16     = Self::get_max_registrations_per_block(netuid);
=======
        let rho = Self::get_rho(netuid);
        let kappa = Self::get_kappa(netuid);
        let difficulty = Self::get_difficulty_as_u64(netuid);
        let immunity_period = Self::get_immunity_period(netuid);
        let min_allowed_weights = Self::get_min_allowed_weights(netuid);
        let max_weights_limit = Self::get_max_weight_limit(netuid);
        let tempo = Self::get_tempo(netuid);
        let min_difficulty = Self::get_min_difficulty(netuid);
        let max_difficulty = Self::get_max_difficulty(netuid);
        let weights_version = Self::get_weights_version_key(netuid);
        let weights_rate_limit = Self::get_weights_set_rate_limit(netuid);
        let adjustment_interval = Self::get_adjustment_interval(netuid);
        let activity_cutoff = Self::get_activity_cutoff(netuid);
        let registration_allowed = Self::get_network_registration_allowed(netuid);
        let target_regs_per_interval = Self::get_target_registrations_per_interval(netuid);
        let min_burn = Self::get_min_burn_as_u64(netuid);
        let max_burn = Self::get_max_burn_as_u64(netuid);
        let bonds_moving_avg = Self::get_bonds_moving_average(netuid);
        let max_regs_per_block = Self::get_max_registrations_per_block(netuid);
        let serving_rate_limit = Self::get_serving_rate_limit(netuid);
        let max_validators = Self::get_max_allowed_validators(netuid);
>>>>>>> 98a5bc6b

        return Some(SubnetHyperparams 
        {
            rho:                        rho.into(),
            kappa:                      kappa.into(),
            immunity_period:            immunity_period.into(),
            min_allowed_weights:        min_allowed_weights.into(),
            max_weights_limit:          max_weights_limit.into(),
            tempo:                      tempo.into(),
            min_difficulty:             min_difficulty.into(),
            max_difficulty:             max_difficulty.into(),
            weights_version:            weights_version.into(),
            weights_rate_limit:         weights_rate_limit.into(),
            adjustment_interval:        adjustment_interval.into(),
            activity_cutoff:            activity_cutoff.into(),
            registration_allowed,
<<<<<<< HEAD
            target_regs_per_interval:   target_regs_per_interval.into(),
            min_burn:                   min_burn.into(),
            max_burn:                   max_burn.into(),
            bonds_moving_avg:           bonds_moving_avg.into(),
            max_regs_per_block:         max_regs_per_block.into()
=======
            target_regs_per_interval: target_regs_per_interval.into(),
            min_burn: min_burn.into(),
            max_burn: max_burn.into(),
            bonds_moving_avg: bonds_moving_avg.into(),
            max_regs_per_block: max_regs_per_block.into(),
            serving_rate_limit: serving_rate_limit.into(),
            max_validators: max_validators.into()
>>>>>>> 98a5bc6b
        });
    }
}<|MERGE_RESOLUTION|>--- conflicted
+++ resolved
@@ -54,29 +54,8 @@
 }
 
 #[derive(Decode, Encode, PartialEq, Eq, Clone, Debug)]
-<<<<<<< HEAD
 pub struct SubnetHyperparams 
 {
-    rho:                        Compact<u16>,
-    kappa:                      Compact<u16>,
-    immunity_period:            Compact<u16>,
-    min_allowed_weights:        Compact<u16>,
-    max_weights_limit:          Compact<u16>,
-    tempo:                      Compact<u16>,
-    min_difficulty:             Compact<u64>,
-    max_difficulty:             Compact<u64>,
-    weights_version:            Compact<u64>,
-    weights_rate_limit:         Compact<u64>,
-    adjustment_interval:        Compact<u16>,
-    activity_cutoff:            Compact<u16>,
-    registration_allowed:       bool,
-    target_regs_per_interval:   Compact<u16>,
-    min_burn:                   Compact<u64>,
-    max_burn:                   Compact<u64>,
-    bonds_moving_avg:           Compact<u64>,
-    max_regs_per_block:         Compact<u16>,
-=======
-pub struct SubnetHyperparams {
     rho: Compact<u16>,
     kappa: Compact<u16>,
     immunity_period: Compact<u16>,
@@ -97,7 +76,6 @@
     max_regs_per_block: Compact<u16>,
     serving_rate_limit: Compact<u64>,
     max_validators: Compact<u16>
->>>>>>> 98a5bc6b
 }
 
 impl<T: Config> Pallet<T> {
@@ -182,13 +160,13 @@
         return subnets_info;
     }
 
-    pub fn get_subnet_hyperparams(netuid: u16) -> Option<SubnetHyperparams> {
+    pub fn get_subnet_hyperparams(netuid: u16) -> Option<SubnetHyperparams> 
+    {
         if !Self::if_subnet_exist(netuid) 
         {
             return None;
         }
 
-<<<<<<< HEAD
         let rho:                        u16     = Self::get_rho(netuid);
         let kappa:                      u16     = Self::get_kappa(netuid);
         let difficulty:                 u64     = Self::get_difficulty_as_u64(netuid);
@@ -208,29 +186,8 @@
         let max_burn:                   u64     = Self::get_max_burn_as_u64(netuid);
         let bonds_moving_avg:           u64     = Self::get_bonds_moving_average(netuid);
         let max_regs_per_block:         u16     = Self::get_max_registrations_per_block(netuid);
-=======
-        let rho = Self::get_rho(netuid);
-        let kappa = Self::get_kappa(netuid);
-        let difficulty = Self::get_difficulty_as_u64(netuid);
-        let immunity_period = Self::get_immunity_period(netuid);
-        let min_allowed_weights = Self::get_min_allowed_weights(netuid);
-        let max_weights_limit = Self::get_max_weight_limit(netuid);
-        let tempo = Self::get_tempo(netuid);
-        let min_difficulty = Self::get_min_difficulty(netuid);
-        let max_difficulty = Self::get_max_difficulty(netuid);
-        let weights_version = Self::get_weights_version_key(netuid);
-        let weights_rate_limit = Self::get_weights_set_rate_limit(netuid);
-        let adjustment_interval = Self::get_adjustment_interval(netuid);
-        let activity_cutoff = Self::get_activity_cutoff(netuid);
-        let registration_allowed = Self::get_network_registration_allowed(netuid);
-        let target_regs_per_interval = Self::get_target_registrations_per_interval(netuid);
-        let min_burn = Self::get_min_burn_as_u64(netuid);
-        let max_burn = Self::get_max_burn_as_u64(netuid);
-        let bonds_moving_avg = Self::get_bonds_moving_average(netuid);
-        let max_regs_per_block = Self::get_max_registrations_per_block(netuid);
-        let serving_rate_limit = Self::get_serving_rate_limit(netuid);
-        let max_validators = Self::get_max_allowed_validators(netuid);
->>>>>>> 98a5bc6b
+        let serving_rate_limit:         u64     = Self::get_serving_rate_limit(netuid);
+        let max_validators:             u16     = Self::get_max_allowed_validators(netuid);
 
         return Some(SubnetHyperparams 
         {
@@ -247,21 +204,13 @@
             adjustment_interval:        adjustment_interval.into(),
             activity_cutoff:            activity_cutoff.into(),
             registration_allowed,
-<<<<<<< HEAD
             target_regs_per_interval:   target_regs_per_interval.into(),
             min_burn:                   min_burn.into(),
             max_burn:                   max_burn.into(),
             bonds_moving_avg:           bonds_moving_avg.into(),
-            max_regs_per_block:         max_regs_per_block.into()
-=======
-            target_regs_per_interval: target_regs_per_interval.into(),
-            min_burn: min_burn.into(),
-            max_burn: max_burn.into(),
-            bonds_moving_avg: bonds_moving_avg.into(),
-            max_regs_per_block: max_regs_per_block.into(),
-            serving_rate_limit: serving_rate_limit.into(),
-            max_validators: max_validators.into()
->>>>>>> 98a5bc6b
+            max_regs_per_block:         max_regs_per_block.into(),
+            serving_rate_limit:         serving_rate_limit.into(),
+            max_validators:             max_validators.into()
         });
     }
 }