--- conflicted
+++ resolved
@@ -50,13 +50,10 @@
     max_validators: Compact<u16>,
     adjustment_alpha: Compact<u64>,
     difficulty: Compact<u64>,
-<<<<<<< HEAD
+    commit_reveal_weights_interval: Compact<u64>,
+    commit_reveal_weights_enabled: bool,
     alpha_high: Compact<u16>,
     alpha_low: Compact<u16>,
-=======
-    commit_reveal_weights_interval: Compact<u64>,
-    commit_reveal_weights_enabled: bool,
->>>>>>> 54d186c5
 }
 
 impl<T: Config> Pallet<T> {
@@ -158,13 +155,10 @@
         let max_validators = Self::get_max_allowed_validators(netuid);
         let adjustment_alpha = Self::get_adjustment_alpha(netuid);
         let difficulty = Self::get_difficulty_as_u64(netuid);
-<<<<<<< HEAD
+        let commit_reveal_weights_interval = Self::get_commit_reveal_weights_interval(netuid);
+        let commit_reveal_weights_enabled = Self::get_commit_reveal_weights_enabled(netuid);
         let alpha_high = AlphaHigh::<T>::get(netuid);
         let alpha_low = AlphaLow::<T>::get(netuid);
-=======
-        let commit_reveal_weights_interval = Self::get_commit_reveal_weights_interval(netuid);
-        let commit_reveal_weights_enabled = Self::get_commit_reveal_weights_enabled(netuid);
->>>>>>> 54d186c5
 
         Some(SubnetHyperparams {
             rho: rho.into(),
@@ -189,13 +183,10 @@
             max_validators: max_validators.into(),
             adjustment_alpha: adjustment_alpha.into(),
             difficulty: difficulty.into(),
-<<<<<<< HEAD
+            commit_reveal_weights_interval: commit_reveal_weights_interval.into(),
+            commit_reveal_weights_enabled,
             alpha_high: alpha_high.into(),
             alpha_low: alpha_low.into(),
-=======
-            commit_reveal_weights_interval: commit_reveal_weights_interval.into(),
-            commit_reveal_weights_enabled,
->>>>>>> 54d186c5
         })
     }
 }