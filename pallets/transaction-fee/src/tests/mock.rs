#![allow(clippy::arithmetic_side_effects, clippy::unwrap_used)]

use core::num::NonZeroU64;

use crate::TransactionFeeHandler;
use frame_support::{
    PalletId, assert_ok, derive_impl, parameter_types,
    traits::{Everything, Hooks, InherentBuilder, PrivilegeCmp},
    weights::IdentityFee,
};
use frame_system::{
    self as system, EnsureNever, EnsureRoot, RawOrigin, limits, offchain::CreateTransactionBase,
};
pub use pallet_subtensor::*;
pub use sp_core::U256;
use sp_core::{ConstU64, H256};
use sp_runtime::{
    BuildStorage, KeyTypeId, Perbill,
    testing::TestXt,
    traits::{BlakeTwo256, ConstU32, IdentityLookup, One},
};
use sp_std::cmp::Ordering;
use sp_weights::Weight;
pub use subtensor_runtime_common::{AlphaCurrency, NetUid, TaoCurrency};
use subtensor_swap_interface::{OrderType, SwapHandler};

use crate::SubtensorTxFeeHandler;
use pallet_transaction_payment::{ConstFeeMultiplier, Multiplier};

pub const TAO: u64 = 1_000_000_000;

pub type Block = sp_runtime::generic::Block<
    sp_runtime::generic::Header<u64, sp_runtime::traits::BlakeTwo256>,
    UncheckedExtrinsic,
>;

// Configure a mock runtime to test the pallet.
frame_support::construct_runtime!(
    pub enum Test {
        System: frame_system = 1,
        Balances: pallet_balances = 2,
        SubtensorModule: pallet_subtensor::{Pallet, Call, Storage, Event<T>, Error<T>} = 4,
        Scheduler: pallet_scheduler::{Pallet, Call, Storage, Event<T>} = 5,
        Drand: pallet_drand::{Pallet, Call, Storage, Event<T>} = 6,
        Grandpa: pallet_grandpa = 7,
        EVMChainId: pallet_evm_chain_id = 8,
        Swap: pallet_subtensor_swap::{Pallet, Call, Storage, Event<T>} = 9,
        Preimage: pallet_preimage::{Pallet, Call, Storage, Event<T>} = 10,
        Crowdloan: pallet_crowdloan::{Pallet, Call, Storage, Event<T>} = 11,
        TransactionPayment: pallet_transaction_payment = 12,
    }
);

#[allow(dead_code)]
pub type SubtensorCall = pallet_subtensor::Call<Test>;

#[allow(dead_code)]
pub type SubtensorEvent = pallet_subtensor::Event<Test>;

#[allow(dead_code)]
pub type BalanceCall = pallet_balances::Call<Test>;

parameter_types! {
    pub const BlockHashCount: u64 = 250;
    pub const SS58Prefix: u8 = 42;
}

#[allow(dead_code)]
pub type AccountId = U256;

// The address format for describing accounts.
#[allow(dead_code)]
pub type Address = AccountId;

// Balance of an account.
#[allow(dead_code)]
pub type Balance = u64;

// An index to a block.
#[allow(dead_code)]
pub type BlockNumber = u64;

pub type TestAuthId = test_crypto::TestAuthId;

pub type TransactionExtensions = (
    frame_system::CheckNonZeroSender<Test>,
    frame_system::CheckWeight<Test>,
    pallet_transaction_payment::ChargeTransactionPayment<Test>,
);

pub type UncheckedExtrinsic = TestXt<RuntimeCall, TransactionExtensions>;

impl frame_support::traits::OnRuntimeUpgrade for Test {
    fn on_runtime_upgrade() -> frame_support::weights::Weight {
        frame_support::weights::Weight::zero()
    }
}
impl frame_support::traits::BeforeAllRuntimeMigrations for Test {
    fn before_all_runtime_migrations() -> frame_support::weights::Weight {
        frame_support::weights::Weight::zero()
    }
}
impl frame_support::traits::OnInitialize<BlockNumber> for Test {
    fn on_initialize(_n: BlockNumber) -> frame_support::weights::Weight {
        frame_support::weights::Weight::zero()
    }
}
impl frame_support::traits::OnFinalize<BlockNumber> for Test {
    fn on_finalize(_n: BlockNumber) {}
}
impl frame_support::traits::OnIdle<BlockNumber> for Test {
    fn on_idle(
        _n: BlockNumber,
        _remaining_weight: frame_support::weights::Weight,
    ) -> frame_support::weights::Weight {
        frame_support::weights::Weight::zero()
    }
}
impl frame_support::traits::OnPoll<BlockNumber> for Test {
    fn on_poll(_n: BlockNumber, _remaining_weight: &mut frame_support::weights::WeightMeter) {}
}
impl frame_support::traits::OffchainWorker<BlockNumber> for Test {
    fn offchain_worker(_n: BlockNumber) {}
}

parameter_types! {
    pub const OperationalFeeMultiplier: u8 = 5;
    pub FeeMultiplier: Multiplier = Multiplier::one();
}

impl pallet_transaction_payment::Config for Test {
    type RuntimeEvent = RuntimeEvent;
    type OnChargeTransaction = SubtensorTxFeeHandler<Balances, TransactionFeeHandler<Test>>;
    // Convert dispatch weight to a chargeable fee.
    type WeightToFee = crate::LinearWeightToFee;
    type OperationalFeeMultiplier = OperationalFeeMultiplier;
    type LengthToFee = IdentityFee<Balance>;
    type FeeMultiplierUpdate = ConstFeeMultiplier<FeeMultiplier>;
    type WeightInfo = pallet_transaction_payment::weights::SubstrateWeight<Test>;
}

parameter_types! {
    pub const InitialMinAllowedWeights: u16 = 0;
    pub const InitialEmissionValue: u16 = 0;
    pub const InitialMaxWeightsLimit: u16 = u16::MAX;
    pub BlockWeights: limits::BlockWeights = limits::BlockWeights::with_sensible_defaults(
        Weight::from_parts(2_000_000_000_000, u64::MAX),
        Perbill::from_percent(75),
    );
    pub const ExistentialDeposit: Balance = 1;
    pub const TransactionByteFee: Balance = 100;
    pub const SDebug:u64 = 1;
    pub const InitialRho: u16 = 30;
    pub const InitialAlphaSigmoidSteepness: i16 = 1000;
    pub const InitialKappa: u16 = 32_767;
    pub const InitialTempo: u16 = 0;
    pub const SelfOwnership: u64 = 2;
    pub const InitialImmunityPeriod: u16 = 2;
    pub const InitialMaxAllowedUids: u16 = 2;
    pub const InitialBondsMovingAverage: u64 = 900_000;
    pub const InitialBondsPenalty: u16 = u16::MAX;
    pub const InitialBondsResetOn: bool = false;
    pub const InitialStakePruningMin: u16 = 0;
    pub const InitialFoundationDistribution: u64 = 0;
    pub const InitialDefaultDelegateTake: u16 = 11_796; // 18% honest number.
    pub const InitialMinDelegateTake: u16 = 5_898; // 9%;
    pub const InitialDefaultChildKeyTake: u16 = 0; // Allow 0 %
    pub const InitialMinChildKeyTake: u16 = 0; // Allow 0 %
    pub const InitialMaxChildKeyTake: u16 = 11_796; // 18 %;
    pub const InitialWeightsVersionKey: u16 = 0;
    pub const InitialServingRateLimit: u64 = 0; // No limit.
    pub const InitialTxRateLimit: u64 = 0; // Disable rate limit for testing
    pub const InitialTxDelegateTakeRateLimit: u64 = 0; // Disable rate limit for testing
    pub const InitialTxChildKeyTakeRateLimit: u64 = 0; // Disable rate limit for testing
    pub const InitialBurn: u64 = 0;
    pub const InitialMinBurn: u64 = 500_000;
    pub const InitialMaxBurn: u64 = 1_000_000_000;
    pub const MinBurnUpperBound: TaoCurrency = TaoCurrency::new(1_000_000_000); // 1 TAO
    pub const MaxBurnLowerBound: TaoCurrency = TaoCurrency::new(100_000_000); // 0.1 TAO
    pub const InitialValidatorPruneLen: u64 = 0;
    pub const InitialScalingLawPower: u16 = 50;
    pub const InitialMaxAllowedValidators: u16 = 100;
    pub const InitialIssuance: u64 = 0;
    pub const InitialDifficulty: u64 = 10000;
    pub const InitialActivityCutoff: u16 = 5000;
    pub const InitialAdjustmentInterval: u16 = 100;
    pub const InitialAdjustmentAlpha: u64 = 0; // no weight to previous value.
    pub const InitialMaxRegistrationsPerBlock: u16 = 3;
    pub const InitialTargetRegistrationsPerInterval: u16 = 2;
    pub const InitialPruningScore : u16 = u16::MAX;
    pub const InitialRegistrationRequirement: u16 = u16::MAX; // Top 100%
    pub const InitialMinDifficulty: u64 = 1;
    pub const InitialMaxDifficulty: u64 = u64::MAX;
    pub const InitialRAORecycledForRegistration: u64 = 0;
    pub const InitialSenateRequiredStakePercentage: u64 = 2; // 2 percent of total stake
    pub const InitialNetworkImmunityPeriod: u64 = 7200 * 7;
    pub const InitialNetworkMinAllowedUids: u16 = 128;
    pub const InitialNetworkMinLockCost: u64 = 100_000_000_000;
    pub const InitialSubnetOwnerCut: u16 = 0; // 0%. 100% of rewards go to validators + miners.
    pub const InitialNetworkLockReductionInterval: u64 = 2; // 2 blocks.
    // pub const InitialSubnetLimit: u16 = 10; // (DEPRECATED)
    pub const InitialNetworkRateLimit: u64 = 0;
    pub const InitialKeySwapCost: u64 = 1_000_000_000;
    pub const InitialAlphaHigh: u16 = 58982; // Represents 0.9 as per the production default
    pub const InitialAlphaLow: u16 = 45875; // Represents 0.7 as per the production default
    pub const InitialLiquidAlphaOn: bool = false; // Default value for LiquidAlphaOn
    pub const InitialYuma3On: bool = false; // Default value for Yuma3On
    // pub const InitialHotkeyEmissionTempo: u64 = 1; // (DEPRECATED)
    // pub const InitialNetworkMaxStake: u64 = u64::MAX; // (DEPRECATED)
    pub const InitialColdkeySwapScheduleDuration: u64 = 5 * 24 * 60 * 60 / 12; // 5 days
    pub const InitialColdkeySwapRescheduleDuration: u64 = 24 * 60 * 60 / 12; // 1 day
    pub const InitialDissolveNetworkScheduleDuration: u64 = 5 * 24 * 60 * 60 / 12; // 5 days
    pub const InitialTaoWeight: u64 = u64::MAX/10; // 10% global weight.
    pub const InitialEmaPriceHalvingPeriod: u64 = 201_600_u64; // 4 weeks
    pub const DurationOfStartCall: u64 = 7 * 24 * 60 * 60 / 12; // 7 days
    pub const InitialKeySwapOnSubnetCost: u64 = 10_000_000;
    pub const HotkeySwapOnSubnetInterval: u64 = 7 * 24 * 60 * 60 / 12; // 7 days
    pub const LeaseDividendsDistributionInterval: u32 = 100; // 100 blocks
}

impl pallet_subtensor::Config for Test {
    type RuntimeEvent = RuntimeEvent;
    type RuntimeCall = RuntimeCall;
    type Currency = Balances;
    type InitialIssuance = InitialIssuance;
    type SudoRuntimeCall = RuntimeCall;
    type CouncilOrigin = EnsureNever<AccountId>;
    type SenateMembers = ();
    type TriumvirateInterface = ();
    type Scheduler = Scheduler;
    type InitialMinAllowedWeights = InitialMinAllowedWeights;
    type InitialEmissionValue = InitialEmissionValue;
    type InitialMaxWeightsLimit = InitialMaxWeightsLimit;
    type InitialTempo = InitialTempo;
    type InitialDifficulty = InitialDifficulty;
    type InitialAdjustmentInterval = InitialAdjustmentInterval;
    type InitialAdjustmentAlpha = InitialAdjustmentAlpha;
    type InitialTargetRegistrationsPerInterval = InitialTargetRegistrationsPerInterval;
    type InitialRho = InitialRho;
    type InitialAlphaSigmoidSteepness = InitialAlphaSigmoidSteepness;
    type InitialKappa = InitialKappa;
    type InitialMaxAllowedUids = InitialMaxAllowedUids;
    type InitialValidatorPruneLen = InitialValidatorPruneLen;
    type InitialScalingLawPower = InitialScalingLawPower;
    type InitialImmunityPeriod = InitialImmunityPeriod;
    type InitialActivityCutoff = InitialActivityCutoff;
    type InitialMaxRegistrationsPerBlock = InitialMaxRegistrationsPerBlock;
    type InitialPruningScore = InitialPruningScore;
    type InitialBondsMovingAverage = InitialBondsMovingAverage;
    type InitialBondsPenalty = InitialBondsPenalty;
    type InitialBondsResetOn = InitialBondsResetOn;
    type InitialMaxAllowedValidators = InitialMaxAllowedValidators;
    type InitialDefaultDelegateTake = InitialDefaultDelegateTake;
    type InitialMinDelegateTake = InitialMinDelegateTake;
    type InitialDefaultChildKeyTake = InitialDefaultChildKeyTake;
    type InitialMinChildKeyTake = InitialMinChildKeyTake;
    type InitialMaxChildKeyTake = InitialMaxChildKeyTake;
    type InitialWeightsVersionKey = InitialWeightsVersionKey;
    type InitialMaxDifficulty = InitialMaxDifficulty;
    type InitialMinDifficulty = InitialMinDifficulty;
    type InitialServingRateLimit = InitialServingRateLimit;
    type InitialTxRateLimit = InitialTxRateLimit;
    type InitialTxDelegateTakeRateLimit = InitialTxDelegateTakeRateLimit;
    type InitialTxChildKeyTakeRateLimit = InitialTxChildKeyTakeRateLimit;
    type InitialBurn = InitialBurn;
    type InitialMaxBurn = InitialMaxBurn;
    type InitialMinBurn = InitialMinBurn;
    type MinBurnUpperBound = MinBurnUpperBound;
    type MaxBurnLowerBound = MaxBurnLowerBound;
    type InitialRAORecycledForRegistration = InitialRAORecycledForRegistration;
    type InitialSenateRequiredStakePercentage = InitialSenateRequiredStakePercentage;
    type InitialNetworkImmunityPeriod = InitialNetworkImmunityPeriod;
    type InitialNetworkMinAllowedUids = InitialNetworkMinAllowedUids;
    type InitialNetworkMinLockCost = InitialNetworkMinLockCost;
    type InitialSubnetOwnerCut = InitialSubnetOwnerCut;
    type InitialNetworkLockReductionInterval = InitialNetworkLockReductionInterval;
    type InitialNetworkRateLimit = InitialNetworkRateLimit;
    type KeySwapCost = InitialKeySwapCost;
    type AlphaHigh = InitialAlphaHigh;
    type AlphaLow = InitialAlphaLow;
    type LiquidAlphaOn = InitialLiquidAlphaOn;
    type Yuma3On = InitialYuma3On;
    type Preimages = ();
    type InitialColdkeySwapScheduleDuration = InitialColdkeySwapScheduleDuration;
    type InitialColdkeySwapRescheduleDuration = InitialColdkeySwapRescheduleDuration;
    type InitialDissolveNetworkScheduleDuration = InitialDissolveNetworkScheduleDuration;
    type InitialTaoWeight = InitialTaoWeight;
    type InitialEmaPriceHalvingPeriod = InitialEmaPriceHalvingPeriod;
    type DurationOfStartCall = DurationOfStartCall;
    type SwapInterface = Swap;
    type KeySwapOnSubnetCost = InitialKeySwapOnSubnetCost;
    type HotkeySwapOnSubnetInterval = HotkeySwapOnSubnetInterval;
    type ProxyInterface = ();
    type LeaseDividendsDistributionInterval = LeaseDividendsDistributionInterval;
<<<<<<< HEAD
    type CommitmentsInterface = CommitmentsI;
=======
    type GetCommitments = ();
>>>>>>> d1e19676
}

parameter_types! {
    pub const PreimageMaxSize: u32 = 4096 * 1024;
    pub const PreimageBaseDeposit: Balance = 1;
    pub const PreimageByteDeposit: Balance = 1;
}

impl pallet_preimage::Config for Test {
    type WeightInfo = pallet_preimage::weights::SubstrateWeight<Test>;
    type RuntimeEvent = RuntimeEvent;
    type Currency = Balances;
    type ManagerOrigin = EnsureRoot<AccountId>;
    type Consideration = ();
}

parameter_types! {
    pub const CrowdloanPalletId: PalletId = PalletId(*b"bt/cloan");
    pub const MinimumDeposit: u64 = 50;
    pub const AbsoluteMinimumContribution: u64 = 10;
    pub const MinimumBlockDuration: u64 = 20;
    pub const MaximumBlockDuration: u64 = 100;
    pub const RefundContributorsLimit: u32 = 5;
    pub const MaxContributors: u32 = 10;
}

impl pallet_crowdloan::Config for Test {
    type PalletId = CrowdloanPalletId;
    type Currency = Balances;
    type RuntimeCall = RuntimeCall;
    type RuntimeEvent = RuntimeEvent;
    type WeightInfo = pallet_crowdloan::weights::SubstrateWeight<Test>;
    type Preimages = Preimage;
    type MinimumDeposit = MinimumDeposit;
    type AbsoluteMinimumContribution = AbsoluteMinimumContribution;
    type MinimumBlockDuration = MinimumBlockDuration;
    type MaximumBlockDuration = MaximumBlockDuration;
    type RefundContributorsLimit = RefundContributorsLimit;
    type MaxContributors = MaxContributors;
}

#[derive_impl(frame_system::config_preludes::TestDefaultConfig)]
impl system::Config for Test {
    type BaseCallFilter = Everything;
    type BlockWeights = ();
    type BlockLength = ();
    type DbWeight = ();
    type RuntimeOrigin = RuntimeOrigin;
    type RuntimeCall = RuntimeCall;
    type Hash = H256;
    type Hashing = BlakeTwo256;
    type AccountId = U256;
    type Lookup = IdentityLookup<Self::AccountId>;
    type RuntimeEvent = RuntimeEvent;
    type BlockHashCount = BlockHashCount;
    type Version = ();
    type PalletInfo = PalletInfo;
    type AccountData = pallet_balances::AccountData<u64>;
    type OnNewAccount = ();
    type OnKilledAccount = ();
    type SystemWeightInfo = ();
    type SS58Prefix = SS58Prefix;
    type OnSetCode = ();
    type MaxConsumers = frame_support::traits::ConstU32<16>;
    type Block = Block;
    type Nonce = u64;
}

impl pallet_grandpa::Config for Test {
    type RuntimeEvent = RuntimeEvent;

    type KeyOwnerProof = sp_core::Void;

    type WeightInfo = ();
    type MaxAuthorities = ConstU32<32>;
    type MaxSetIdSessionEntries = ConstU64<0>;
    type MaxNominators = ConstU32<20>;

    type EquivocationReportSystem = ();
}

#[derive_impl(pallet_balances::config_preludes::TestDefaultConfig)]
impl pallet_balances::Config for Test {
    type MaxLocks = ();
    type MaxReserves = ();
    type ReserveIdentifier = [u8; 8];
    type Balance = u64;
    type RuntimeEvent = RuntimeEvent;
    type DustRemoval = ();
    type ExistentialDeposit = ConstU64<1>;
    type AccountStore = System;
    type WeightInfo = ();
    type FreezeIdentifier = ();
    type MaxFreezes = ();
    type RuntimeHoldReason = ();
}

// Swap-related parameter types
parameter_types! {
    pub const SwapProtocolId: PalletId = PalletId(*b"ten/swap");
    pub const SwapMaxFeeRate: u16 = 10000; // 15.26%
    pub const SwapMaxPositions: u32 = 100;
    pub const SwapMinimumLiquidity: u64 = 1_000;
    pub const SwapMinimumReserve: NonZeroU64 = NonZeroU64::new(1_000_000).unwrap();
}

impl pallet_subtensor_swap::Config for Test {
    type RuntimeEvent = RuntimeEvent;
    type SubnetInfo = SubtensorModule;
    type BalanceOps = SubtensorModule;
    type ProtocolId = SwapProtocolId;
    type MaxFeeRate = SwapMaxFeeRate;
    type MaxPositions = SwapMaxPositions;
    type MinimumLiquidity = SwapMinimumLiquidity;
    type MinimumReserve = SwapMinimumReserve;
    type WeightInfo = ();
}

pub struct OriginPrivilegeCmp;

impl PrivilegeCmp<OriginCaller> for OriginPrivilegeCmp {
    fn cmp_privilege(_left: &OriginCaller, _right: &OriginCaller) -> Option<Ordering> {
        None
    }
}

pub struct CommitmentsI;
impl pallet_subtensor::CommitmentsInterface for CommitmentsI {
    fn purge_netuid(netuid: NetUid) {}
}

parameter_types! {
    pub MaximumSchedulerWeight: Weight = Perbill::from_percent(80) *
        BlockWeights::get().max_block;
    pub const MaxScheduledPerBlock: u32 = 50;
    pub const NoPreimagePostponement: Option<u32> = Some(10);
}

impl pallet_scheduler::Config for Test {
    type RuntimeOrigin = RuntimeOrigin;
    type RuntimeEvent = RuntimeEvent;
    type PalletsOrigin = OriginCaller;
    type RuntimeCall = RuntimeCall;
    type MaximumWeight = MaximumSchedulerWeight;
    type ScheduleOrigin = EnsureRoot<AccountId>;
    type MaxScheduledPerBlock = MaxScheduledPerBlock;
    type WeightInfo = pallet_scheduler::weights::SubstrateWeight<Test>;
    type OriginPrivilegeCmp = OriginPrivilegeCmp;
    type Preimages = ();
    type BlockNumberProvider = System;
}

impl pallet_evm_chain_id::Config for Test {}
impl pallet_drand::Config for Test {
    type RuntimeEvent = RuntimeEvent;
    type AuthorityId = TestAuthId;
    type Verifier = pallet_drand::verifier::QuicknetVerifier;
    type UnsignedPriority = ConstU64<{ 1 << 20 }>;
    type HttpFetchTimeout = ConstU64<1_000>;
}

impl frame_system::offchain::SigningTypes for Test {
    type Public = test_crypto::Public;
    type Signature = test_crypto::Signature;
}

pub const KEY_TYPE: KeyTypeId = KeyTypeId(*b"test");

mod test_crypto {
    use super::KEY_TYPE;
    use sp_core::U256;
    use sp_core::sr25519::{Public as Sr25519Public, Signature as Sr25519Signature};
    use sp_runtime::{
        app_crypto::{app_crypto, sr25519},
        traits::IdentifyAccount,
    };

    app_crypto!(sr25519, KEY_TYPE);

    pub struct TestAuthId;

    impl frame_system::offchain::AppCrypto<Public, Signature> for TestAuthId {
        type RuntimeAppPublic = Public;
        type GenericSignature = Sr25519Signature;
        type GenericPublic = Sr25519Public;
    }

    impl IdentifyAccount for Public {
        type AccountId = U256;

        fn into_account(self) -> U256 {
            let mut bytes = [0u8; 32];
            bytes.copy_from_slice(self.as_ref());
            U256::from_big_endian(&bytes)
        }
    }
}

impl<LocalCall> frame_system::offchain::CreateTransactionBase<LocalCall> for Test
where
    RuntimeCall: From<LocalCall>,
{
    type Extrinsic = UncheckedExtrinsic;
    type RuntimeCall = RuntimeCall;
}

impl<LocalCall> frame_system::offchain::CreateInherent<LocalCall> for Test
where
    RuntimeCall: From<LocalCall>,
{
    fn create_inherent(call: Self::RuntimeCall) -> Self::Extrinsic {
        UncheckedExtrinsic::new_inherent(call)
    }
}

impl<LocalCall> frame_system::offchain::CreateSignedTransaction<LocalCall> for Test
where
    RuntimeCall: From<LocalCall>,
{
    fn create_signed_transaction<
        C: frame_system::offchain::AppCrypto<Self::Public, Self::Signature>,
    >(
        call: <Self as CreateTransactionBase<LocalCall>>::RuntimeCall,
        _public: Self::Public,
        _account: Self::AccountId,
        nonce: Self::Nonce,
    ) -> Option<Self::Extrinsic> {
        let extra: TransactionExtensions = (
            frame_system::CheckNonZeroSender::<Test>::new(),
            frame_system::CheckWeight::<Test>::new(),
            pallet_transaction_payment::ChargeTransactionPayment::<Test>::from(0),
        );

        Some(UncheckedExtrinsic::new_signed(call, nonce, (), extra))
    }
}

// Build genesis storage according to the mock runtime.
pub fn new_test_ext() -> sp_io::TestExternalities {
    sp_tracing::try_init_simple();
    let t = frame_system::GenesisConfig::<Test>::default()
        .build_storage()
        .unwrap();
    let mut ext = sp_io::TestExternalities::new(t);
    ext.execute_with(|| System::set_block_number(1));
    ext
}

#[allow(dead_code)]
pub(crate) fn run_to_block(n: u64) {
    while System::block_number() < n {
        SubtensorModule::on_finalize(System::block_number());
        System::on_finalize(System::block_number());
        System::reset_events();
        System::set_block_number(System::block_number() + 1);
        System::on_initialize(System::block_number());
        SubtensorModule::on_initialize(System::block_number());
    }
}

#[allow(dead_code)]
pub fn register_ok_neuron(
    netuid: NetUid,
    hotkey_account_id: U256,
    coldkey_account_id: U256,
    start_nonce: u64,
) {
    let block_number: u64 = SubtensorModule::get_current_block_as_u64();
    let (nonce, work): (u64, Vec<u8>) = SubtensorModule::create_work_for_block_number(
        netuid,
        block_number,
        start_nonce,
        &hotkey_account_id,
    );
    let result = SubtensorModule::register(
        <<Test as frame_system::Config>::RuntimeOrigin>::signed(hotkey_account_id),
        netuid,
        block_number,
        nonce,
        work,
        hotkey_account_id,
        coldkey_account_id,
    );
    assert_ok!(result);
}

#[allow(dead_code)]
pub fn add_dynamic_network(hotkey: &U256, coldkey: &U256) -> NetUid {
    let netuid = SubtensorModule::get_next_netuid();
    let lock_cost = SubtensorModule::get_network_lock_cost();
    SubtensorModule::add_balance_to_coldkey_account(coldkey, lock_cost.into());

    assert_ok!(SubtensorModule::register_network(
        RawOrigin::Signed(*coldkey).into(),
        *hotkey
    ));
    NetworkRegistrationAllowed::<Test>::insert(netuid, true);
    NetworkPowRegistrationAllowed::<Test>::insert(netuid, true);
    FirstEmissionBlockNumber::<Test>::insert(netuid, 0);
    SubtokenEnabled::<Test>::insert(netuid, true);
    netuid
}

pub(crate) fn setup_reserves(netuid: NetUid, tao: TaoCurrency, alpha: AlphaCurrency) {
    SubnetTAO::<Test>::set(netuid, tao);
    SubnetAlphaIn::<Test>::set(netuid, alpha);
}

pub(crate) fn swap_alpha_to_tao_ext(
    netuid: NetUid,
    alpha: AlphaCurrency,
    drop_fees: bool,
) -> (u64, u64) {
    if netuid.is_root() {
        return (alpha.into(), 0);
    }

    let result = <Test as pallet::Config>::SwapInterface::swap(
        netuid.into(),
        OrderType::Sell,
        alpha.into(),
        <Test as pallet::Config>::SwapInterface::min_price(),
        drop_fees,
        true,
    );

    assert_ok!(&result);

    let result = result.unwrap();

    // we don't want to have silent 0 comparissons in tests
    assert!(result.amount_paid_out > 0);

    (result.amount_paid_out, result.fee_paid)
}

pub(crate) fn swap_alpha_to_tao(netuid: NetUid, alpha: AlphaCurrency) -> (u64, u64) {
    swap_alpha_to_tao_ext(netuid, alpha, false)
}

#[allow(dead_code)]
pub fn add_network(netuid: NetUid, tempo: u16) {
    SubtensorModule::init_new_network(netuid, tempo);
    SubtensorModule::set_network_registration_allowed(netuid, true);
    SubtensorModule::set_network_pow_registration_allowed(netuid, true);
}

#[allow(dead_code)]
pub struct TestSubnet {
    pub netuid: NetUid,
    pub ck_owner: U256,
    pub hk_owner: U256,
}

#[allow(dead_code)]
pub struct TestSetup {
    pub subnets: Vec<TestSubnet>,
    pub coldkey: U256,
    pub hotkeys: Vec<U256>,
}

#[allow(dead_code)]
pub fn setup_subnets(sncount: u16, neurons: u16) -> TestSetup {
    let mut subnets: Vec<TestSubnet> = Vec::new();
    let owner_ck_start_id = 100;
    let owner_hk_start_id = 200;
    let coldkey = U256::from(10000);
    let neuron_hk_start_id = 20000;
    let amount = 1_000_000_000_000;
    let mut hotkeys: Vec<U256> = Vec::new();

    for sn in 0..sncount {
        let cko = U256::from(owner_ck_start_id + sn);
        let hko = U256::from(owner_hk_start_id + sn);

        // Create subnet
        let subnet = TestSubnet {
            netuid: add_dynamic_network(&cko, &hko),
            ck_owner: cko,
            hk_owner: hko,
        };

        // Set tempo to 10 blocks
        Tempo::<Test>::insert(subnet.netuid, 10);

        // Add neurons (all the same for all subnets)
        for uid in 1..=neurons {
            let hotkey = U256::from(neuron_hk_start_id + uid);
            register_ok_neuron(subnet.netuid, hotkey, coldkey, 192213123);
            hotkeys.push(hotkey);
        }

        // Setup pool reserves
        setup_reserves(subnet.netuid, amount.into(), amount.into());

        // Cause the v3 pool to initialize
        SubtensorModule::swap_tao_for_alpha(
            subnet.netuid,
            0.into(),
            1_000_000_000_000.into(),
            false,
        )
        .unwrap();

        subnets.push(subnet);
    }

    TestSetup {
        subnets,
        coldkey,
        hotkeys,
    }
}

pub(crate) fn remove_stake_rate_limit_for_tests(hotkey: &U256, coldkey: &U256, netuid: NetUid) {
    StakingOperationRateLimiter::<Test>::remove((hotkey, coldkey, netuid));
}

#[allow(dead_code)]
pub fn setup_stake(netuid: NetUid, coldkey: &U256, hotkey: &U256, amount: u64) {
    // Stake to hotkey account, and check if the result is ok
    SubtensorModule::add_balance_to_coldkey_account(coldkey, amount + ExistentialDeposit::get());
    remove_stake_rate_limit_for_tests(hotkey, coldkey, netuid);
    assert_ok!(SubtensorModule::add_stake(
        RuntimeOrigin::signed(*coldkey),
        *hotkey,
        netuid,
        amount.into()
    ));
    remove_stake_rate_limit_for_tests(hotkey, coldkey, netuid);
}<|MERGE_RESOLUTION|>--- conflicted
+++ resolved
@@ -292,11 +292,8 @@
     type HotkeySwapOnSubnetInterval = HotkeySwapOnSubnetInterval;
     type ProxyInterface = ();
     type LeaseDividendsDistributionInterval = LeaseDividendsDistributionInterval;
-<<<<<<< HEAD
+    type GetCommitments = ();
     type CommitmentsInterface = CommitmentsI;
-=======
-    type GetCommitments = ();
->>>>>>> d1e19676
 }
 
 parameter_types! {
