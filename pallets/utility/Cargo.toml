--- conflicted
+++ resolved
@@ -1,9 +1,5 @@
 [package]
-<<<<<<< HEAD
-name = "pallet-utility-opentensor"
-=======
 name = "pallet-utility-otf"
->>>>>>> 8895c8fb
 version = "38.0.0"
 edition.workspace = true
 license = "Apache-2.0"
