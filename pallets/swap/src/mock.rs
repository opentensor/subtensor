use core::num::NonZeroU64;

use frame_support::construct_runtime;
use frame_support::pallet_prelude::*;
use frame_support::{
    PalletId, parameter_types,
    traits::{ConstU32, Everything},
};
use frame_system::{self as system, EnsureRoot};
use sp_core::H256;
use sp_runtime::{
    BuildStorage,
    traits::{BlakeTwo256, IdentityLookup},
};
use subtensor_swap_interface::{BalanceOps, LiquidityDataProvider};

construct_runtime!(
    pub enum Test {
        System: frame_system = 0,
        Swap: crate::pallet = 1,
    }
);

pub type Block = frame_system::mocking::MockBlock<Test>;
pub type AccountId = u32;
pub const OK_COLDKEY_ACCOUNT_ID: AccountId = 1;
pub const OK_HOTKEY_ACCOUNT_ID: AccountId = 1000;

parameter_types! {
    pub const BlockHashCount: u64 = 250;
    pub const SS58Prefix: u8 = 42;
}

impl system::Config for Test {
    type BaseCallFilter = Everything;
    type BlockWeights = ();
    type BlockLength = ();
    type DbWeight = ();
    type RuntimeOrigin = RuntimeOrigin;
    type RuntimeCall = RuntimeCall;
    type Hash = H256;
    type Hashing = BlakeTwo256;
    type AccountId = AccountId;
    type Lookup = IdentityLookup<Self::AccountId>;
    type RuntimeEvent = RuntimeEvent;
    type BlockHashCount = BlockHashCount;
    type Version = ();
    type PalletInfo = PalletInfo;
    type AccountData = ();
    type OnNewAccount = ();
    type OnKilledAccount = ();
    type SystemWeightInfo = ();
    type SS58Prefix = SS58Prefix;
    type OnSetCode = ();
    type MaxConsumers = ConstU32<16>;
    type Nonce = u64;
    type Block = Block;
    type RuntimeTask = ();
    type SingleBlockMigrations = ();
    type MultiBlockMigrator = ();
    type PreInherents = ();
    type PostInherents = ();
    type PostTransactions = ();
}

parameter_types! {
    pub const SwapProtocolId: PalletId = PalletId(*b"ten/swap");
    pub const MaxFeeRate: u16 = 10000; // 15.26%
    pub const MaxPositions: u32 = 100;
    pub const MinimumLiquidity: u64 = 1_000;
    pub const MinimumReserves: NonZeroU64 = NonZeroU64::new(1).unwrap();
}

// Mock implementor of LiquidityDataProvider trait
pub struct MockLiquidityProvider;

impl LiquidityDataProvider<AccountId> for MockLiquidityProvider {
    fn tao_reserve(netuid: u16) -> u64 {
        match netuid {
            123 => 10_000,
            _ => 1_000_000_000_000,
        }
    }

    fn alpha_reserve(netuid: u16) -> u64 {
        match netuid {
            123 => 10_000,
            _ => 4_000_000_000_000,
        }
    }

    fn subnet_exist(_netuid: u16) -> bool {
        true
    }
}

pub struct MockBalanceOps;

impl BalanceOps<AccountId> for MockBalanceOps {
    fn tao_balance(account_id: &AccountId) -> u64 {
        if *account_id == OK_COLDKEY_ACCOUNT_ID {
            100_000_000_000_000
        } else {
            1_000_000_000
        }
    }

    fn alpha_balance(_: u16, coldkey_account_id: &AccountId, hotkey_account_id: &AccountId) -> u64 {
        if (*coldkey_account_id == OK_COLDKEY_ACCOUNT_ID)
            && (*hotkey_account_id == OK_HOTKEY_ACCOUNT_ID)
        {
            100_000_000_000_000
        } else {
            1_000_000_000
        }
    }

<<<<<<< HEAD
    fn subnet_mechanism(netuid: u16) -> u16 {
        if netuid == 0 {
            0
        } else {
            1
        }
=======
    fn increase_balance(_coldkey: &AccountId, _tao: u64) {}
    fn decrease_balance(_coldkey: &AccountId, _tao: u64) -> Result<u64, DispatchError> {
        Ok(0)
    }
    fn increase_stake(
        _coldkey: &AccountId,
        _hotkey: &AccountId,
        _netuid: u16,
        _alpha: u64,
    ) -> Result<(), DispatchError> {
        Ok(())
    }
    fn decrease_stake(
        _coldkey: &AccountId,
        _hotkey: &AccountId,
        _netuid: u16,
        _alpha: u64,
    ) -> Result<u64, DispatchError> {
        Ok(0)
>>>>>>> 8d248a63
    }
}

impl crate::pallet::Config for Test {
    type RuntimeEvent = RuntimeEvent;
    type AdminOrigin = EnsureRoot<AccountId>;
    type LiquidityDataProvider = MockLiquidityProvider;
    type BalanceOps = MockBalanceOps;
    type ProtocolId = SwapProtocolId;
    type MaxFeeRate = MaxFeeRate;
    type MaxPositions = MaxPositions;
    type MinimumLiquidity = MinimumLiquidity;
    type MinimumReserve = MinimumReserves;
    type WeightInfo = ();
}

// Build genesis storage according to the mock runtime.
pub fn new_test_ext() -> sp_io::TestExternalities {
    let storage = system::GenesisConfig::<Test>::default()
        .build_storage()
        .unwrap();
    let mut ext = sp_io::TestExternalities::new(storage);
    ext.execute_with(|| System::set_block_number(1));
    ext
}<|MERGE_RESOLUTION|>--- conflicted
+++ resolved
@@ -115,14 +115,6 @@
         }
     }
 
-<<<<<<< HEAD
-    fn subnet_mechanism(netuid: u16) -> u16 {
-        if netuid == 0 {
-            0
-        } else {
-            1
-        }
-=======
     fn increase_balance(_coldkey: &AccountId, _tao: u64) {}
     fn decrease_balance(_coldkey: &AccountId, _tao: u64) -> Result<u64, DispatchError> {
         Ok(0)
@@ -142,8 +134,15 @@
         _alpha: u64,
     ) -> Result<u64, DispatchError> {
         Ok(0)
->>>>>>> 8d248a63
     }
+
+    fn subnet_mechanism(netuid: u16) -> u16 {
+        if netuid == 0 {
+            0
+        } else {
+            1
+        }
+    }    
 }
 
 impl crate::pallet::Config for Test {
