use core::marker::PhantomData;

use codec::{Decode, Encode, MaxEncodedLen};
use frame_support::pallet_prelude::*;
use safe_math::*;
use substrate_fixed::types::U64F64;
use subtensor_macros::freeze_struct;
use subtensor_runtime_common::NetUid;

<<<<<<< HEAD
=======
use crate::SqrtPrice;
>>>>>>> 754800d8
use crate::pallet::{Config, Error, FeeGlobalAlpha, FeeGlobalTao, LastPositionId};
use crate::tick::TickIndex;

/// Position designates one liquidity position.
///
/// Alpha price is expressed in rao units per one 10^9 unit. For example,
/// price 1_000_000 is equal to 0.001 TAO per Alpha.
///
/// tick_low - tick index for lower boundary of price
/// tick_high - tick index for higher boundary of price
/// liquidity - position liquidity
/// fees_tao - fees accrued by the position in quote currency (TAO)
/// fees_alpha - fees accrued by the position in base currency (Alpha)
#[freeze_struct("1b4be598fdbdca93")]
#[derive(Clone, Encode, Decode, PartialEq, Eq, RuntimeDebug, TypeInfo, MaxEncodedLen, Default)]
#[scale_info(skip_type_params(T))]
pub struct Position<T: Config> {
    pub id: PositionId,
    pub netuid: NetUid,
    pub tick_low: TickIndex,
    pub tick_high: TickIndex,
    pub liquidity: u64,
    pub fees_tao: U64F64,
    pub fees_alpha: U64F64,
    pub _phantom: PhantomData<T>,
}

impl<T: Config> Position<T> {
    /// Converts position to token amounts
    ///
    /// returns tuple of (TAO, Alpha)
    ///
    /// Pseudocode:
    ///     if self.sqrt_price_curr < sqrt_pa:
    ///         tao = 0
    ///         alpha = L * (1 / sqrt_pa - 1 / sqrt_pb)
    ///     elif self.sqrt_price_curr > sqrt_pb:
    ///         tao = L * (sqrt_pb - sqrt_pa)
    ///         alpha = 0
    ///     else:
    ///         tao = L * (self.sqrt_price_curr - sqrt_pa)
    ///         alpha = L * (1 / self.sqrt_price_curr - 1 / sqrt_pb)
    ///
    pub fn to_token_amounts(&self, sqrt_price_curr: SqrtPrice) -> Result<(u64, u64), Error<T>> {
        let one = U64F64::saturating_from_num(1);

        let sqrt_pa = self
            .tick_low
            .try_to_sqrt_price()
            .map_err(|_| Error::<T>::InvalidTickRange)?;
        let sqrt_pb = self
            .tick_high
            .try_to_sqrt_price()
            .map_err(|_| Error::<T>::InvalidTickRange)?;
        let liquidity_fixed = U64F64::saturating_from_num(self.liquidity);

        Ok(if sqrt_price_curr < sqrt_pa {
            (
                0,
                liquidity_fixed
                    .saturating_mul(one.safe_div(sqrt_pa).saturating_sub(one.safe_div(sqrt_pb)))
                    .saturating_to_num::<u64>(),
            )
        } else if sqrt_price_curr > sqrt_pb {
            (
                liquidity_fixed
                    .saturating_mul(sqrt_pb.saturating_sub(sqrt_pa))
                    .saturating_to_num::<u64>(),
                0,
            )
        } else {
            (
                liquidity_fixed
                    .saturating_mul(sqrt_price_curr.saturating_sub(sqrt_pa))
                    .saturating_to_num::<u64>(),
                liquidity_fixed
                    .saturating_mul(
                        one.safe_div(sqrt_price_curr)
                            .saturating_sub(one.safe_div(sqrt_pb)),
                    )
                    .saturating_to_num::<u64>(),
            )
        })
    }

    /// Collect fees for a position
    /// Updates the position
    pub fn collect_fees(&mut self) -> (u64, u64) {
        let fee_tao_agg = self.fees_in_range(true);
        let fee_alpha_agg = self.fees_in_range(false);
<<<<<<< HEAD

        println!("fee_tao_agg = {:?}", fee_tao_agg);
        println!("fee_alpha_agg = {:?}", fee_alpha_agg);
=======
>>>>>>> 754800d8

        let mut fee_tao = fee_tao_agg.saturating_sub(self.fees_tao);
        let mut fee_alpha = fee_alpha_agg.saturating_sub(self.fees_alpha);

        self.fees_tao = fee_tao_agg;
        self.fees_alpha = fee_alpha_agg;

        let liquidity_frac = U64F64::saturating_from_num(self.liquidity);
        fee_tao = liquidity_frac.saturating_mul(fee_tao);
        fee_alpha = liquidity_frac.saturating_mul(fee_alpha);

        (
            fee_tao.saturating_to_num::<u64>(),
            fee_alpha.saturating_to_num::<u64>(),
        )
    }

    /// Get fees in a position's range
    ///
    /// If quote flag is true, Tao is returned, otherwise alpha.
    fn fees_in_range(&self, quote: bool) -> U64F64 {
        if quote {
            FeeGlobalTao::<T>::get(self.netuid)
        } else {
            FeeGlobalAlpha::<T>::get(self.netuid)
        }
        .saturating_sub(self.tick_low.fees_below::<T>(self.netuid, quote))
        .saturating_sub(self.tick_high.fees_above::<T>(self.netuid, quote))
    }
}

#[freeze_struct("1f02550d787d80da")]
#[derive(
    Clone, Copy, Decode, Default, Encode, Eq, MaxEncodedLen, PartialEq, RuntimeDebug, TypeInfo,
)]
pub struct PositionId(u128);

impl PositionId {
    /// Create a new position ID
    pub fn new<T: Config>() -> Self {
        let new = LastPositionId::<T>::get().saturating_add(1);
        LastPositionId::<T>::put(new);

        Self(new)
    }
}

impl From<u128> for PositionId {
    fn from(value: u128) -> Self {
        Self(value)
    }
}

impl From<PositionId> for u128 {
    fn from(value: PositionId) -> Self {
        value.0
    }
}<|MERGE_RESOLUTION|>--- conflicted
+++ resolved
@@ -7,10 +7,7 @@
 use subtensor_macros::freeze_struct;
 use subtensor_runtime_common::NetUid;
 
-<<<<<<< HEAD
-=======
 use crate::SqrtPrice;
->>>>>>> 754800d8
 use crate::pallet::{Config, Error, FeeGlobalAlpha, FeeGlobalTao, LastPositionId};
 use crate::tick::TickIndex;
 
@@ -101,12 +98,6 @@
     pub fn collect_fees(&mut self) -> (u64, u64) {
         let fee_tao_agg = self.fees_in_range(true);
         let fee_alpha_agg = self.fees_in_range(false);
-<<<<<<< HEAD
-
-        println!("fee_tao_agg = {:?}", fee_tao_agg);
-        println!("fee_alpha_agg = {:?}", fee_alpha_agg);
-=======
->>>>>>> 754800d8
 
         let mut fee_tao = fee_tao_agg.saturating_sub(self.fees_tao);
         let mut fee_alpha = fee_alpha_agg.saturating_sub(self.fees_alpha);
