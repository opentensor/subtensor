--- conflicted
+++ resolved
@@ -12,13 +12,8 @@
 
 use crate::{
     pallet::{
-<<<<<<< HEAD
-        AlphaSqrtPrice, Call, Config, CurrentLiquidity128, CurrentTick, EnabledUserLiquidity,
-        Pallet, Positions, SwapV3Initialized,
-=======
         AlphaSqrtPrice, Call, Config, CurrentLiquidity, CurrentTick, Pallet, Positions,
         SwapV3Initialized,
->>>>>>> 780bd7a1
     },
     position::{Position, PositionId},
     tick::TickIndex,
