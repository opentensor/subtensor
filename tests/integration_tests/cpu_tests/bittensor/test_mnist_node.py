"""Training a MNIST Neuron.

This file demonstrates a training pipeline for an MNIST Neuron.

Example:
        $ python examples/mnist/main.py
"""
import bittensor
from bittensor.synapse import Synapse
from bittensor.config import Config
from bittensor.neuron import NeuronBase
from bittensor.synapses.ffnn import FFNNSynapse
from bittensor.subtensor import Keypair
from bittensor.utils.asyncio import Asyncio


<<<<<<< HEAD
import asyncio
import random
from termcolor import colored
=======
>>>>>>> 8a5fe042
from loguru import logger
import math
import torch
import torch.optim as optim
import torchvision
import torchvision.transforms as transforms
import time


class Neuron(NeuronBase):

    def __init__(self, config):
        self.config = config
       
    def start(self, session):

        # Build and server the synapse.
        device = torch.device("cuda" if torch.cuda.is_available() else "cpu")
        model = FFNNSynapse(self.config, session)
        model.to( device ) # Set model to device.
        session.serve( model.deepcopy() )

        # Build the optimizer.
        optimizer = optim.SGD(model.parameters(), lr=self.config.neuron.learning_rate, momentum=self.config.neuron.momentum)

        # Load (Train, Test) datasets into memory.
        train_data = torchvision.datasets.MNIST(root = self.config.neuron.datapath + "datasets/", train=True, download=True, transform=transforms.ToTensor())
        trainloader = torch.utils.data.DataLoader(train_data, batch_size = self.config.neuron.batch_size_train, shuffle=True, num_workers=2)
        
        # Train 1 epoch.
        model.train()
        best_loss = math.inf
        best_accuracy = 0
        start_time = time.time()
        for batch_idx, (images, targets) in enumerate(trainloader):
            # Clear gradients.
            optimizer.zero_grad()

            # Forward pass.
            images = images.to(device)
            targets = torch.LongTensor(targets).to(device)
            output = model(images, targets, remote = True)

            # Backprop.
            loss = output.remote_target_loss + output.distillation_loss
            loss.backward()
            optimizer.step()

            # Metrics.
            max_logit = output.remote_target.data.max(1, keepdim=True)[1]
            correct = max_logit.eq( targets.data.view_as(max_logit) ).sum()
            target_loss  = output.remote_target_loss.item()
            accuracy = (100.0 * correct) / self.config.neuron.batch_size_train

            # Update best vals.
            best_accuracy = accuracy if accuracy >= best_accuracy else best_accuracy
            if target_loss < best_loss:
                best_loss = target_loss
                session.serve( model.deepcopy() )

            # Logs:
            if (batch_idx + 1) % self.config.neuron.log_interval == 0:
                n = len(train_data)
                max_logit = output.remote_target.data.max(1, keepdim=True)[1]
                correct = max_logit.eq( targets.data.view_as(max_logit) ).sum()

                n = len(train_data)
                n_str = colored('{}'.format(n), 'red')
                
                loss_item = output.remote_target_loss.item()
                loss_item_str = colored('{:.6f}'.format(loss_item), 'green')

                processed = ((batch_idx + 1) * self.config.neuron.batch_size_train)
                processed_str = colored('{}'.format(processed), 'green')

                progress = (100. * processed) / n
                progress_str = colored('{:.3f}%'.format(progress), 'green')

                accuracy = (100.0 * correct) / self.config.neuron.batch_size_train
                accuracy_str = colored('{:.3f}'.format(accuracy), 'green')

                nN = len(session.metagraph.neurons())
                nN_str = colored('{}'.format(nN), 'red')

                nA = len(output.keys.tolist())
                nA_str = colored('{}'.format(nA), 'green')

                logger.info('Train Epoch: {} [{}/{} ({})] | Loss: {} | Acc: {} | Active/Total: {}/{}', 
                    1, processed_str, n_str, progress_str, loss_item_str, accuracy_str, nA_str, nN_str)

        time_elapsed = time.time() - start_time
        logger.info("Total time elapsed: {}".format(time_elapsed))

        assert best_loss <= 0.1
        assert best_accuracy > 0.80
        assert len(session.metagraph.neurons()) > 0
        assert time_elapsed < 300 # 1 epoch of MNIST should take less than 5 mins.
        Asyncio.loop.stop()
        
def main():
    # 1. Load Config.
    logger.info('Load Config ...')
    config = Config.load(neuron_path='bittensor/neurons/mnist')
    logger.info(Config.toString(config))

    # 2. Load Keypair.
    logger.info('Load Keyfile ...')
    mnemonic = Keypair.generate_mnemonic()
    keypair = Keypair.create_from_mnemonic(mnemonic)
   
    # 3. Load Neuron.
    logger.info('Load Neuron ... ')
    neuron = Neuron( config )

    # 4. Load Session.
    logger.info('Build Session ... ')
    session = bittensor.init(config, keypair)

    # 5. Start Neuron.
    logger.info('Start ... ')
    with session:
        Asyncio.init()
        Asyncio.start_in_thread(neuron.start, session)
        Asyncio.run_forever()

    
if __name__ == "__main__":
    main()
    
<|MERGE_RESOLUTION|>--- conflicted
+++ resolved
@@ -13,15 +13,9 @@
 from bittensor.subtensor import Keypair
 from bittensor.utils.asyncio import Asyncio
 
-
-<<<<<<< HEAD
-import asyncio
-import random
-from termcolor import colored
-=======
->>>>>>> 8a5fe042
 from loguru import logger
 import math
+from termcolor import colored
 import torch
 import torch.optim as optim
 import torchvision
