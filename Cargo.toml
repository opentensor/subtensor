[workspace]
members = [
    "node",
<<<<<<< HEAD
=======
    "pallets/subtensor",
    "pallets/commitments",
>>>>>>> 4ea1dbec
    "runtime",
    "pallets/registry"
]
resolver = "2"

[workspace.package]
version = "4.0.0-dev"
authors = ["Bittensor Nucleus Team"]
description = "A short description of my package"
documentation = "https://bittensor.com"
edition = "2021"

[profile.release]
panic = "unwind"

[profile.test]
opt-level = 3<|MERGE_RESOLUTION|>--- conflicted
+++ resolved
@@ -1,11 +1,8 @@
 [workspace]
 members = [
     "node",
-<<<<<<< HEAD
-=======
     "pallets/subtensor",
     "pallets/commitments",
->>>>>>> 4ea1dbec
     "runtime",
     "pallets/registry"
 ]
